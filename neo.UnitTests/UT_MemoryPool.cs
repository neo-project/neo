--- conflicted
+++ resolved
@@ -1,13 +1,10 @@
 ﻿using FluentAssertions;
 using Microsoft.VisualStudio.TestTools.UnitTesting;
 using Neo.Ledger;
-<<<<<<< HEAD
 using FluentAssertions;
 using Neo.Cryptography.ECC;
 using Neo.IO.Wrappers;
 using Neo.Ledger.MPT;
-=======
->>>>>>> 8f6865f3
 using Neo.Network.P2P.Payloads;
 using System;
 using System.Collections.Generic;
@@ -26,64 +23,7 @@
             // protect against external changes on TimeProvider
             TimeProvider.ResetToDefault();
 
-<<<<<<< HEAD
-            if (TheNeoSystem == null)
-            {
-                var mockSnapshot = new Mock<Snapshot>();
-                mockSnapshot.SetupGet(p => p.Blocks).Returns(new TestDataCache<UInt256, BlockState>());
-                mockSnapshot.SetupGet(p => p.Transactions).Returns(new TestDataCache<UInt256, TransactionState>());
-                mockSnapshot.SetupGet(p => p.Accounts).Returns(new TestDataCache<UInt160, AccountState>());
-                mockSnapshot.SetupGet(p => p.UnspentCoins).Returns(new TestDataCache<UInt256, UnspentCoinState>());
-                mockSnapshot.SetupGet(p => p.SpentCoins).Returns(new TestDataCache<UInt256, SpentCoinState>());
-                mockSnapshot.SetupGet(p => p.Validators).Returns(new TestDataCache<ECPoint, ValidatorState>());
-                mockSnapshot.SetupGet(p => p.Assets).Returns(new TestDataCache<UInt256, AssetState>());
-                mockSnapshot.SetupGet(p => p.Contracts).Returns(new TestDataCache<UInt160, ContractState>());
-                mockSnapshot.SetupGet(p => p.Storages).Returns(new TestDataCache<StorageKey, StorageItem>());
-                mockSnapshot.SetupGet(p => p.MPTStorages).Returns(new TestDataCache<MPTKey, MerklePatriciaNode>());
-                mockSnapshot.SetupGet(p => p.HeaderHashList)
-                    .Returns(new TestDataCache<UInt32Wrapper, HeaderHashList>());
-                mockSnapshot.SetupGet(p => p.ValidatorsCount).Returns(new TestMetaDataCache<ValidatorsCountState>());
-                mockSnapshot.SetupGet(p => p.BlockHashIndex).Returns(new TestMetaDataCache<HashIndexState>());
-                mockSnapshot.SetupGet(p => p.HeaderHashIndex).Returns(new TestMetaDataCache<HashIndexState>());
-
-                var mockStore = new Mock<Store>();
-
-                var defaultTx = CreateRandomHashInvocationMockTransaction().Object;
-                defaultTx.Outputs = new TransactionOutput[1];
-                defaultTx.Outputs[0] = new TransactionOutput
-                {
-                    AssetId = Blockchain.UtilityToken.Hash,
-                    Value = new Fixed8(1000000),
-                    ScriptHash = UInt160.Zero // doesn't matter for our purposes.
-                };
-
-                mockStore.Setup(p => p.GetBlocks()).Returns(new TestDataCache<UInt256, BlockState>());
-                mockStore.Setup(p => p.GetTransactions()).Returns(new TestDataCache<UInt256, TransactionState>(
-                    new TransactionState
-                    {
-                        BlockIndex = 1,
-                        Transaction = defaultTx
-                    }));
-
-                mockStore.Setup(p => p.GetAccounts()).Returns(new TestDataCache<UInt160, AccountState>());
-                mockStore.Setup(p => p.GetUnspentCoins()).Returns(new TestDataCache<UInt256, UnspentCoinState>());
-                mockStore.Setup(p => p.GetSpentCoins()).Returns(new TestDataCache<UInt256, SpentCoinState>());
-                mockStore.Setup(p => p.GetValidators()).Returns(new TestDataCache<ECPoint, ValidatorState>());
-                mockStore.Setup(p => p.GetAssets()).Returns(new TestDataCache<UInt256, AssetState>());
-                mockStore.Setup(p => p.GetContracts()).Returns(new TestDataCache<UInt160, ContractState>());
-                mockStore.Setup(p => p.GetStorages()).Returns(new TestDataCache<StorageKey, StorageItem>());
-                mockStore.Setup(p => p.GetHeaderHashList()).Returns(new TestDataCache<UInt32Wrapper, HeaderHashList>());
-                mockStore.Setup(p => p.GetValidatorsCount()).Returns(new TestMetaDataCache<ValidatorsCountState>());
-                mockStore.Setup(p => p.GetBlockHashIndex()).Returns(new TestMetaDataCache<HashIndexState>());
-                mockStore.Setup(p => p.GetHeaderHashIndex()).Returns(new TestMetaDataCache<HashIndexState>());
-                mockStore.Setup(p => p.GetSnapshot()).Returns(mockSnapshot.Object);
-
-                Console.WriteLine("initialize NeoSystem");
-                TheNeoSystem = new NeoSystem(mockStore.Object); // new Mock<NeoSystem>(mockStore.Object);
-            }
-=======
             NeoSystem TheNeoSystem = TestBlockchain.InitializeMockNeoSystem();
->>>>>>> 8f6865f3
 
             // Create a MemoryPool with capacity of 100
             _unit = new MemoryPool(TheNeoSystem, 100);
