using FluentAssertions;
using Microsoft.VisualStudio.TestTools.UnitTesting;
using Neo.Cryptography.ECC;
using Neo.Network.P2P.Payloads;
using Neo.SmartContract;
using Neo.Wallets;
using System;

namespace Neo.UnitTests.SmartContract
{
    [TestClass]
    public class UT_ContractParameterContext
    {
        private static Contract contract;
        private static KeyPair key;

        [ClassInitialize]
        public static void ClassSetUp(TestContext context)
        {
            if (contract == null)
            {
                byte[] privateKey = new byte[] { 0x01, 0x01, 0x01, 0x01, 0x01, 0x01, 0x01, 0x01,
                                                 0x01, 0x01, 0x01, 0x01, 0x01, 0x01, 0x01, 0x01,
                                                 0x01, 0x01, 0x01, 0x01, 0x01, 0x01, 0x01, 0x01,
                                                 0x01, 0x01, 0x01, 0x01, 0x01, 0x01, 0x01, 0x01 };
                key = new KeyPair(privateKey);
                contract = Contract.CreateSignatureContract(key.PublicKey);
            }
            TestBlockchain.InitializeMockNeoSystem();
        }

        [TestMethod]
        public void TestGetComplete()
        {
            Transaction tx = TestUtils.GetTransaction();
            tx.Sender = UInt160.Parse("0x1a2791a63139294337863c7d822d17454876977c");
            var context = new ContractParametersContext(tx);
            context.Completed.Should().BeFalse();
        }

        [TestMethod]
        public void TestToString()
        {
            Transaction tx = TestUtils.GetTransaction();
            tx.Sender = UInt160.Parse("0x1a2791a63139294337863c7d822d17454876977c");
            var context = new ContractParametersContext(tx);
            context.Add(contract, 0, new byte[] { 0x01 });
            string str = context.ToString();
<<<<<<< HEAD
            str.Should().Be("{\"type\":\"Neo.Network.P2P.Payloads.Transaction\",\"hex\":\"AAAAAADyd/EUQDWkOJf5\\u002BhFSWOrAFa3KvgAAAAAAAAAAAAAAAAAAAAAAAAAAAAABAA==\",\"items\":{\"0xbecaad15c0ea585211faf99738a4354014f177f2\":{\"script\":\"IQJv8DuUkkHOHa3UNRnmlg4KhbQaaaBcMoEDqivOFZTKFmh0dHaq\",\"parameters\":[{\"type\":\"Signature\",\"value\":\"AQ==\"}]}}}");
=======
            str.Should().Be(@"{""type"":""Neo.Network.P2P.Payloads.Transaction"",""hex"":""AAAAAAB8l3ZIRRctgn08hjdDKTkxppEnGgAAAAAAAAAAAAAAAAAAAAAAAAAAAAABAA=="",""items"":{""0x1a2791a63139294337863c7d822d17454876977c"":{""script"":""IQJv8DuUkkHOHa3UNRnmlg4KhbQaaaBcMoEDqivOFZTKFlBoCpBq1A=="",""parameters"":[{""type"":""Signature"",""value"":""AQ==""}]}}}");
>>>>>>> 0d18b34a
        }

        [TestMethod]
        public void TestParse()
        {
            var ret = ContractParametersContext.Parse("{\"type\":\"Neo.Network.P2P.Payloads.Transaction\",\"hex\":\"AAAAAADyd\\/EUQDWkOJf5\\u002BhFSWOrAFa3KvgAAAAAAAAAAAAAAAAAAAAAAAAAAAAABAA==\",\"items\":{\"0xbecaad15c0ea585211faf99738a4354014f177f2\":{\"script\":\"IQJv8DuUkkHOHa3UNRnmlg4KhbQaaaBcMoEDqivOFZTKFmh0dHaq\",\"parameters\":[{\"type\":\"Signature\",\"value\":\"AQ==\"}]}}}");
            ret.ScriptHashes[0].ToString().Should().Be("0xbecaad15c0ea585211faf99738a4354014f177f2");
            ((Transaction)ret.Verifiable).Script.ToHexString().Should().Be(new byte[1].ToHexString());
        }

        [TestMethod]
        public void TestFromJson()
        {
            Action action = () => ContractParametersContext.Parse("{\"type\":\"wrongType\",\"hex\":\"00000000007c97764845172d827d3c863743293931a691271a0000000000000000000000000000000000000000000100\",\"items\":{\"0x1a2791a63139294337863c7d822d17454876977c\":{\"script\":\"21026ff03b949241ce1dadd43519e6960e0a85b41a69a05c328103aa2bce1594ca1650680a906ad4\",\"parameters\":[{\"type\":\"Signature\",\"value\":\"01\"}]}}}");
            action.Should().Throw<FormatException>();
        }

        [TestMethod]
        public void TestAdd()
        {
            Transaction tx = TestUtils.GetTransaction();
            var context1 = new ContractParametersContext(tx);
            context1.Add(contract, 0, new byte[] { 0x01 }).Should().BeFalse();

            tx.Sender = UInt160.Parse("0x1a2791a63139294337863c7d822d17454876977c");
            var context2 = new ContractParametersContext(tx);
            context2.Add(contract, 0, new byte[] { 0x01 }).Should().BeTrue();
            //test repeatlly createItem
            context2.Add(contract, 0, new byte[] { 0x01 }).Should().BeTrue();
        }

        [TestMethod]
        public void TestGetParameter()
        {
            Transaction tx = TestUtils.GetTransaction();
            tx.Sender = UInt160.Parse("0x1a2791a63139294337863c7d822d17454876977c");
            var context = new ContractParametersContext(tx);
            context.GetParameter(tx.Sender, 0).Should().BeNull();

            context.Add(contract, 0, new byte[] { 0x01 });
            var ret = context.GetParameter(tx.Sender, 0);
            ((byte[])ret.Value).ToHexString().Should().Be(new byte[] { 0x01 }.ToHexString());
        }

        [TestMethod]
        public void TestGetWitnesses()
        {
            Transaction tx = TestUtils.GetTransaction();
            tx.Sender = UInt160.Parse("0x1a2791a63139294337863c7d822d17454876977c");
            var context = new ContractParametersContext(tx);
            context.Add(contract, 0, new byte[] { 0x01 });
            Witness[] witnesses = context.GetWitnesses();
            witnesses.Length.Should().Be(1);
            witnesses[0].InvocationScript.ToHexString().Should().Be(new byte[] { 0x01, 0x01 }.ToHexString());
            witnesses[0].VerificationScript.ToHexString().Should().Be(contract.Script.ToHexString());
        }

        [TestMethod]
        public void TestAddSignature()
        {
            Transaction tx = TestUtils.GetTransaction();
            var singleSender = UInt160.Parse("0x1a2791a63139294337863c7d822d17454876977c");
            tx.Sender = singleSender;

            //singleSign

            var context = new ContractParametersContext(tx);
            context.AddSignature(contract, key.PublicKey, new byte[] { 0x01 }).Should().BeTrue();

            var contract1 = Contract.CreateSignatureContract(key.PublicKey);
            contract1.ParameterList = new ContractParameterType[0];
            context = new ContractParametersContext(tx);
            context.AddSignature(contract1, key.PublicKey, new byte[] { 0x01 }).Should().BeFalse();

            contract1.ParameterList = new[] { ContractParameterType.Signature, ContractParameterType.Signature };
            Action action1 = () => context.AddSignature(contract1, key.PublicKey, new byte[] { 0x01 });
            action1.Should().Throw<NotSupportedException>();

            //multiSign

            byte[] privateKey2 = new byte[] { 0x01, 0x01, 0x01, 0x01, 0x01, 0x01, 0x01, 0x01,
                                              0x01, 0x01, 0x01, 0x01, 0x01, 0x01, 0x01, 0x01,
                                              0x01, 0x01, 0x01, 0x01, 0x01, 0x01, 0x01, 0x01,
                                              0x01, 0x01, 0x01, 0x01, 0x01, 0x01, 0x01, 0x02 };
            var key2 = new KeyPair(privateKey2);
            var multiSignContract = Contract.CreateMultiSigContract(2,
                    new ECPoint[]
                    {
                        key.PublicKey,
                        key2.PublicKey
                    });
            var multiSender = UInt160.Parse("0xfc8b59f1a337dcc17b1a201d327a2081d41fac8d");
            tx.Sender = multiSender;
            context = new ContractParametersContext(tx);
            context.AddSignature(multiSignContract, key.PublicKey, new byte[] { 0x01 }).Should().BeTrue();
            context.AddSignature(multiSignContract, key2.PublicKey, new byte[] { 0x01 }).Should().BeTrue();

            tx.Sender = singleSender;
            context = new ContractParametersContext(tx);
            context.AddSignature(multiSignContract, key.PublicKey, new byte[] { 0x01 }).Should().BeFalse();

            tx.Sender = multiSender;
            context = new ContractParametersContext(tx);
            byte[] privateKey3 = new byte[] { 0x01, 0x01, 0x01, 0x01, 0x01, 0x01, 0x01, 0x01,
                                              0x01, 0x01, 0x01, 0x01, 0x01, 0x01, 0x01, 0x01,
                                              0x01, 0x01, 0x01, 0x01, 0x01, 0x01, 0x01, 0x01,
                                              0x01, 0x01, 0x01, 0x01, 0x01, 0x01, 0x01, 0x03 };
            var key3 = new KeyPair(privateKey3);
            context.AddSignature(multiSignContract, key3.PublicKey, new byte[] { 0x01 }).Should().BeFalse();
        }
    }
}<|MERGE_RESOLUTION|>--- conflicted
+++ resolved
@@ -46,11 +46,7 @@
             var context = new ContractParametersContext(tx);
             context.Add(contract, 0, new byte[] { 0x01 });
             string str = context.ToString();
-<<<<<<< HEAD
-            str.Should().Be("{\"type\":\"Neo.Network.P2P.Payloads.Transaction\",\"hex\":\"AAAAAADyd/EUQDWkOJf5\\u002BhFSWOrAFa3KvgAAAAAAAAAAAAAAAAAAAAAAAAAAAAABAA==\",\"items\":{\"0xbecaad15c0ea585211faf99738a4354014f177f2\":{\"script\":\"IQJv8DuUkkHOHa3UNRnmlg4KhbQaaaBcMoEDqivOFZTKFmh0dHaq\",\"parameters\":[{\"type\":\"Signature\",\"value\":\"AQ==\"}]}}}");
-=======
             str.Should().Be(@"{""type"":""Neo.Network.P2P.Payloads.Transaction"",""hex"":""AAAAAAB8l3ZIRRctgn08hjdDKTkxppEnGgAAAAAAAAAAAAAAAAAAAAAAAAAAAAABAA=="",""items"":{""0x1a2791a63139294337863c7d822d17454876977c"":{""script"":""IQJv8DuUkkHOHa3UNRnmlg4KhbQaaaBcMoEDqivOFZTKFlBoCpBq1A=="",""parameters"":[{""type"":""Signature"",""value"":""AQ==""}]}}}");
->>>>>>> 0d18b34a
         }
 
         [TestMethod]
