using FluentAssertions;
using Microsoft.VisualStudio.TestTools.UnitTesting;
using Neo.SmartContract;
using Neo.SmartContract.Manifest;
using Neo.VM;
using System.Reflection;

namespace Neo.UnitTests
{
    [TestClass]
    public class UT_InteropPrices
    {
        [TestMethod]
<<<<<<< HEAD
        public void NeoServiceFixedPrices()
        {
            InteropService.GetPrice(InteropService.Neo_Header_GetVersion).Should().Be(1);
            InteropService.GetPrice(InteropService.Neo_Header_GetMerkleRoot).Should().Be(1);
            InteropService.GetPrice(InteropService.Neo_Header_GetNextConsensus).Should().Be(1);
            InteropService.GetPrice(InteropService.Neo_Transaction_GetScript).Should().Be(1);
            InteropService.GetPrice(InteropService.Neo_Transaction_GetWitnessScript).Should().Be(100);
            InteropService.GetPrice(InteropService.Neo_Account_IsStandard).Should().Be(100);
            InteropService.GetPrice(InteropService.Neo_Contract_GetScript).Should().Be(1);
            InteropService.GetPrice(InteropService.Neo_Contract_IsPayable).Should().Be(1);
            InteropService.GetPrice(InteropService.Neo_Storage_Find).Should().Be(1);
            InteropService.GetPrice(InteropService.Neo_Enumerator_Create).Should().Be(1);
            InteropService.GetPrice(InteropService.Neo_Enumerator_Next).Should().Be(1);
            InteropService.GetPrice(InteropService.Neo_Enumerator_Value).Should().Be(1);
            InteropService.GetPrice(InteropService.Neo_Enumerator_Concat).Should().Be(1);
            InteropService.GetPrice(InteropService.Neo_Iterator_Create).Should().Be(1);
            InteropService.GetPrice(InteropService.Neo_Iterator_Key).Should().Be(1);
            InteropService.GetPrice(InteropService.Neo_Iterator_Keys).Should().Be(1);
            InteropService.GetPrice(InteropService.Neo_Iterator_Values).Should().Be(1);
            InteropService.GetPrice(InteropService.Neo_Iterator_Concat).Should().Be(1);
        }

        [TestMethod]
        public void StandardServiceFixedPrices()
        {
            InteropService.GetPrice(InteropService.System_Runtime_Platform).Should().Be(1);
            InteropService.GetPrice(InteropService.System_Runtime_GetTrigger).Should().Be(1);
            InteropService.GetPrice(InteropService.System_Runtime_CheckWitness).Should().Be(200);
            InteropService.GetPrice(InteropService.System_Runtime_Notify).Should().Be(1);
            InteropService.GetPrice(InteropService.System_Runtime_Log).Should().Be(1);
            InteropService.GetPrice(InteropService.System_Runtime_GetTime).Should().Be(1);
            InteropService.GetPrice(InteropService.System_Runtime_Serialize).Should().Be(1);
            InteropService.GetPrice(InteropService.System_Runtime_Deserialize).Should().Be(1);
            InteropService.GetPrice(InteropService.System_Blockchain_GetHeight).Should().Be(1);
            InteropService.GetPrice(InteropService.System_Blockchain_GetHeader).Should().Be(100);
            InteropService.GetPrice(InteropService.System_Blockchain_GetBlock).Should().Be(200);
            InteropService.GetPrice(InteropService.System_Blockchain_GetTransaction).Should().Be(200);
            InteropService.GetPrice(InteropService.System_Blockchain_GetTransactionHeight).Should().Be(100);
            InteropService.GetPrice(InteropService.System_Blockchain_GetContract).Should().Be(100);
            InteropService.GetPrice(InteropService.System_Header_GetIndex).Should().Be(1);
            InteropService.GetPrice(InteropService.System_Header_GetHash).Should().Be(1);
            InteropService.GetPrice(InteropService.System_Header_GetPrevHash).Should().Be(1);
            InteropService.GetPrice(InteropService.System_Header_GetTimestamp).Should().Be(1);
            InteropService.GetPrice(InteropService.System_Block_GetTransactionCount).Should().Be(1);
            InteropService.GetPrice(InteropService.System_Block_GetTransactions).Should().Be(1);
            InteropService.GetPrice(InteropService.System_Block_GetTransaction).Should().Be(1);
            InteropService.GetPrice(InteropService.System_Transaction_GetHash).Should().Be(1);
            InteropService.GetPrice(InteropService.System_Contract_Destroy).Should().Be(1);
            InteropService.GetPrice(InteropService.System_Storage_GetContext).Should().Be(1);
            InteropService.GetPrice(InteropService.System_Storage_GetReadOnlyContext).Should().Be(1);
            InteropService.GetPrice(InteropService.System_Storage_Get).Should().Be(100);
            InteropService.GetPrice(InteropService.System_Storage_Delete).Should().Be(100);
            InteropService.GetPrice(InteropService.System_StorageContext_AsReadOnly).Should().Be(1);
        }

        [TestMethod]
=======
>>>>>>> 172358d1
        public void ApplicationEngineFixedPrices()
        {
            // System.Runtime.CheckWitness: f827ec8c (price is 200)
            byte[] SyscallSystemRuntimeCheckWitnessHash = new byte[] { 0x68, 0xf8, 0x27, 0xec, 0x8c };
            using (ApplicationEngine ae = new ApplicationEngine(TriggerType.Application, null, null, 0))
            {
                ae.LoadScript(SyscallSystemRuntimeCheckWitnessHash);
                InteropService.GetPrice(InteropService.System_Runtime_CheckWitness, ae.CurrentContext.EvaluationStack).Should().Be(0_00030000L);
            }

            // System.Storage.GetContext: 9bf667ce (price is 1)
            byte[] SyscallSystemStorageGetContextHash = new byte[] { 0x68, 0x9b, 0xf6, 0x67, 0xce };
            using (ApplicationEngine ae = new ApplicationEngine(TriggerType.Application, null, null, 0))
            {
                ae.LoadScript(SyscallSystemStorageGetContextHash);
                InteropService.GetPrice(InteropService.System_Storage_GetContext, ae.CurrentContext.EvaluationStack).Should().Be(0_00000400L);
            }

            // System.Storage.Get: 925de831 (price is 100)
            byte[] SyscallSystemStorageGetHash = new byte[] { 0x68, 0x92, 0x5d, 0xe8, 0x31 };
            using (ApplicationEngine ae = new ApplicationEngine(TriggerType.Application, null, null, 0))
            {
                ae.LoadScript(SyscallSystemStorageGetHash);
                InteropService.GetPrice(InteropService.System_Storage_Get, ae.CurrentContext.EvaluationStack).Should().Be(0_01000000L);
            }
        }

        [TestMethod]
        public void ApplicationEngineVariablePrices()
        {
            // Neo.Contract.Create: f66ca56e (requires push properties on fourth position)
            byte[] SyscallContractCreateHash00 = new byte[] { 0x01, 0x00, 0x02, 0x00, 0x00, 0x68, 0xf6, 0x6c, 0xa5, 0x6e };
            using (ApplicationEngine ae = new ApplicationEngine(TriggerType.Application, null, null, 0, testMode: true))
            {
                Debugger debugger = new Debugger(ae);
                ae.LoadScript(SyscallContractCreateHash00);
                debugger.StepInto(); // PUSHBYTES1
                debugger.StepInto(); // PUSHBYTES2
                InteropService.GetPrice(InteropService.Neo_Contract_Create, ae.CurrentContext.EvaluationStack).Should().Be(0_00300000L);
            }

            // System.Storage.Put: e63f1884 (requires push key and value)
            byte[] SyscallStoragePutHash = new byte[] { 0x53, 0x53, 0x00, 0x68, 0xe6, 0x3f, 0x18, 0x84 };
            using (ApplicationEngine ae = new ApplicationEngine(TriggerType.Application, null, null, 0, testMode: true))
            {
                Debugger debugger = new Debugger(ae);
                ae.LoadScript(SyscallStoragePutHash);
                debugger.StepInto(); // push 03 (length 1)
                debugger.StepInto(); // push 03 (length 1)
                debugger.StepInto(); // push 00
                InteropService.GetPrice(InteropService.System_Storage_Put, ae.CurrentContext.EvaluationStack).Should().Be(200000L);
            }

            // System.Storage.PutEx: 73e19b3a (requires push key and value)
            byte[] SyscallStoragePutExHash = new byte[] { 0x53, 0x53, 0x00, 0x68, 0x73, 0xe1, 0x9b, 0x3a };
            using (ApplicationEngine ae = new ApplicationEngine(TriggerType.Application, null, null, 0, testMode: true))
            {
                Debugger debugger = new Debugger(ae);
                ae.LoadScript(SyscallStoragePutExHash);
                debugger.StepInto(); // push 03 (length 1)
                debugger.StepInto(); // push 03 (length 1)
                debugger.StepInto(); // push 00
                InteropService.GetPrice(InteropService.System_Storage_PutEx, ae.CurrentContext.EvaluationStack).Should().Be(200000L);
            }
        }
    }
}<|MERGE_RESOLUTION|>--- conflicted
+++ resolved
@@ -11,65 +11,6 @@
     public class UT_InteropPrices
     {
         [TestMethod]
-<<<<<<< HEAD
-        public void NeoServiceFixedPrices()
-        {
-            InteropService.GetPrice(InteropService.Neo_Header_GetVersion).Should().Be(1);
-            InteropService.GetPrice(InteropService.Neo_Header_GetMerkleRoot).Should().Be(1);
-            InteropService.GetPrice(InteropService.Neo_Header_GetNextConsensus).Should().Be(1);
-            InteropService.GetPrice(InteropService.Neo_Transaction_GetScript).Should().Be(1);
-            InteropService.GetPrice(InteropService.Neo_Transaction_GetWitnessScript).Should().Be(100);
-            InteropService.GetPrice(InteropService.Neo_Account_IsStandard).Should().Be(100);
-            InteropService.GetPrice(InteropService.Neo_Contract_GetScript).Should().Be(1);
-            InteropService.GetPrice(InteropService.Neo_Contract_IsPayable).Should().Be(1);
-            InteropService.GetPrice(InteropService.Neo_Storage_Find).Should().Be(1);
-            InteropService.GetPrice(InteropService.Neo_Enumerator_Create).Should().Be(1);
-            InteropService.GetPrice(InteropService.Neo_Enumerator_Next).Should().Be(1);
-            InteropService.GetPrice(InteropService.Neo_Enumerator_Value).Should().Be(1);
-            InteropService.GetPrice(InteropService.Neo_Enumerator_Concat).Should().Be(1);
-            InteropService.GetPrice(InteropService.Neo_Iterator_Create).Should().Be(1);
-            InteropService.GetPrice(InteropService.Neo_Iterator_Key).Should().Be(1);
-            InteropService.GetPrice(InteropService.Neo_Iterator_Keys).Should().Be(1);
-            InteropService.GetPrice(InteropService.Neo_Iterator_Values).Should().Be(1);
-            InteropService.GetPrice(InteropService.Neo_Iterator_Concat).Should().Be(1);
-        }
-
-        [TestMethod]
-        public void StandardServiceFixedPrices()
-        {
-            InteropService.GetPrice(InteropService.System_Runtime_Platform).Should().Be(1);
-            InteropService.GetPrice(InteropService.System_Runtime_GetTrigger).Should().Be(1);
-            InteropService.GetPrice(InteropService.System_Runtime_CheckWitness).Should().Be(200);
-            InteropService.GetPrice(InteropService.System_Runtime_Notify).Should().Be(1);
-            InteropService.GetPrice(InteropService.System_Runtime_Log).Should().Be(1);
-            InteropService.GetPrice(InteropService.System_Runtime_GetTime).Should().Be(1);
-            InteropService.GetPrice(InteropService.System_Runtime_Serialize).Should().Be(1);
-            InteropService.GetPrice(InteropService.System_Runtime_Deserialize).Should().Be(1);
-            InteropService.GetPrice(InteropService.System_Blockchain_GetHeight).Should().Be(1);
-            InteropService.GetPrice(InteropService.System_Blockchain_GetHeader).Should().Be(100);
-            InteropService.GetPrice(InteropService.System_Blockchain_GetBlock).Should().Be(200);
-            InteropService.GetPrice(InteropService.System_Blockchain_GetTransaction).Should().Be(200);
-            InteropService.GetPrice(InteropService.System_Blockchain_GetTransactionHeight).Should().Be(100);
-            InteropService.GetPrice(InteropService.System_Blockchain_GetContract).Should().Be(100);
-            InteropService.GetPrice(InteropService.System_Header_GetIndex).Should().Be(1);
-            InteropService.GetPrice(InteropService.System_Header_GetHash).Should().Be(1);
-            InteropService.GetPrice(InteropService.System_Header_GetPrevHash).Should().Be(1);
-            InteropService.GetPrice(InteropService.System_Header_GetTimestamp).Should().Be(1);
-            InteropService.GetPrice(InteropService.System_Block_GetTransactionCount).Should().Be(1);
-            InteropService.GetPrice(InteropService.System_Block_GetTransactions).Should().Be(1);
-            InteropService.GetPrice(InteropService.System_Block_GetTransaction).Should().Be(1);
-            InteropService.GetPrice(InteropService.System_Transaction_GetHash).Should().Be(1);
-            InteropService.GetPrice(InteropService.System_Contract_Destroy).Should().Be(1);
-            InteropService.GetPrice(InteropService.System_Storage_GetContext).Should().Be(1);
-            InteropService.GetPrice(InteropService.System_Storage_GetReadOnlyContext).Should().Be(1);
-            InteropService.GetPrice(InteropService.System_Storage_Get).Should().Be(100);
-            InteropService.GetPrice(InteropService.System_Storage_Delete).Should().Be(100);
-            InteropService.GetPrice(InteropService.System_StorageContext_AsReadOnly).Should().Be(1);
-        }
-
-        [TestMethod]
-=======
->>>>>>> 172358d1
         public void ApplicationEngineFixedPrices()
         {
             // System.Runtime.CheckWitness: f827ec8c (price is 200)
