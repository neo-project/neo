﻿using Neo.Core;
using Neo.Cryptography.ECC;
using Neo.VM;
using Neo.Wallets;
using FluentAssertions;
using Microsoft.VisualStudio.TestTools.UnitTesting;
using System;
using System.IO;
using System.Text;
using Neo.IO.Json;

namespace Neo.UnitTests
{
    [TestClass]
    public class UT_Block
    {
        Block uut;

        [TestInitialize]
        public void TestSetup()
        {
            uut = new Block();
        }

        [TestMethod]
        public void Transactions_Get()
        {
            uut.Transactions.Should().BeNull();
        }

        [TestMethod]
        public void Transactions_Set()
        {
            Transaction[] val = new Transaction[10];
            uut.Transactions = val;
            uut.Transactions.Length.Should().Be(10);
        }



        [TestMethod]
        public void Header_Get()
        {
            UInt256 val256 = UInt256.Zero;
            UInt256 merkRootVal;
            UInt160 val160;
            uint timestampVal, indexVal;
            ulong consensusDataVal;
            Witness scriptVal;
            Transaction[] transactionsVal;
            TestUtils.SetupBlockWithValues(uut, val256, out merkRootVal, out val160, out timestampVal, out indexVal, out consensusDataVal, out scriptVal, out transactionsVal, 0);

            uut.Header.Should().NotBeNull();
            uut.Header.PrevHash.Should().Be(val256);
            uut.Header.MerkleRoot.Should().Be(merkRootVal);
            uut.Header.Timestamp.Should().Be(timestampVal);
            uut.Header.Index.Should().Be(indexVal);
            uut.Header.ConsensusData.Should().Be(consensusDataVal);
            uut.Header.Script.Should().Be(scriptVal);
        }

        [TestMethod]
        public void Size_Get()
        {
            UInt256 val256 = UInt256.Zero;
            UInt256 merkRootVal;
            UInt160 val160;
            uint timestampVal, indexVal;
            ulong consensusDataVal;
            Witness scriptVal;
            Transaction[] transactionsVal;
            TestUtils.SetupBlockWithValues(uut, val256, out merkRootVal, out val160, out timestampVal, out indexVal, out consensusDataVal, out scriptVal, out transactionsVal, 0);
            // blockbase 4 + 32 + 32 + 4 + 4 + 8 + 20 + 1 + 3
            // block 1
            uut.Size.Should().Be(109);
        }
  private IssueTransaction getIssueTransaction(bool inputVal, decimal outputVal, UInt256 assetId)
        {
            TestUtils.SetupTestBlockchain(assetId);

            CoinReference[] inputsVal;
            if (inputVal)
            {
                inputsVal = new[]
                {
                    TestUtils.GetCoinReference(null)
                };
            }
            else
            {
                inputsVal = new CoinReference[0];
            }


            return new IssueTransaction
            {
                Attributes = new TransactionAttribute[0],
                Inputs = inputsVal,
                Outputs = new[]
                {
                    new TransactionOutput
                    {
                        AssetId = assetId,
                        Value = Fixed8.FromDecimal(outputVal),
                        ScriptHash = Contract.CreateMultiSigRedeemScript(1, TestUtils.StandbyValidators).ToScriptHash()
                    }
                },
                Scripts = new[]
                {
                    new Witness
                    {
                        InvocationScript = new byte[0],
                        VerificationScript = new[] { (byte)OpCode.PUSHT }
                    }
                }
            };
        }

        private ContractTransaction getContractTransaction(bool inputVal, decimal outputVal, UInt256 assetId)
        {
            TestUtils.SetupTestBlockchain(assetId);

            CoinReference[] inputsVal;
            if (inputVal)
            {
                inputsVal = new[]
                {
                    TestUtils.GetCoinReference(null)
                };
            }
            else
            {
                inputsVal = new CoinReference[0];
            }

            return new ContractTransaction
            {
                Attributes = new TransactionAttribute[0],
                Inputs = inputsVal,
                Outputs = new[]
                {
                    new TransactionOutput
                    {
                        AssetId = assetId,
                        Value = Fixed8.FromDecimal(outputVal),
                        ScriptHash = Contract.CreateMultiSigRedeemScript(1, TestUtils.StandbyValidators).ToScriptHash()
                    }
                },
                Scripts = new[]
                {
                    new Witness
                    {
                        InvocationScript = new byte[0],
                        VerificationScript = new[] { (byte)OpCode.PUSHT }
                    }
                }
            };
        }



        [TestMethod]
        public void Size_Get_1_Transaction()
        {
            UInt256 val256 = UInt256.Zero;
            UInt256 merkRootVal;
            UInt160 val160;
            uint timestampVal, indexVal;
            ulong consensusDataVal;
            Witness scriptVal;
            Transaction[] transactionsVal;
            TestUtils.SetupBlockWithValues(uut, val256, out merkRootVal, out val160, out timestampVal, out indexVal, out consensusDataVal, out scriptVal, out transactionsVal, 0);

            uut.Transactions = new Transaction[1] {
                TestUtils.GetMinerTransaction()
            };

            // blockbase 4 + 32 + 32 + 4 + 4 + 8 + 20 + 1 + 3
            // block 11
            uut.Size.Should().Be(119);
        }

        [TestMethod]
        public void Size_Get_3_Transaction()
        {
            UInt256 val256 = UInt256.Zero;
            UInt256 merkRootVal;
            UInt160 val160;
            uint timestampVal, indexVal;
            ulong consensusDataVal;
            Witness scriptVal;
            Transaction[] transactionsVal;
            TestUtils.SetupBlockWithValues(uut, val256, out merkRootVal, out val160, out timestampVal, out indexVal, out consensusDataVal, out scriptVal, out transactionsVal, 0);

            uut.Transactions = new Transaction[3] {
                TestUtils.GetMinerTransaction(),
                TestUtils.GetMinerTransaction(),
                TestUtils.GetMinerTransaction()
            };

            // blockbase 4 + 32 + 32 + 4 + 4 + 8 + 20 + 1 + 3
            // block 31
            uut.Size.Should().Be(139);
        }

        [TestMethod]
        public void CalculateNetFee_EmptyTransactions()
        {
            UInt256 val256 = UInt256.Zero;
            UInt256 merkRootVal;
            UInt160 val160;
            uint timestampVal, indexVal;
            ulong consensusDataVal;
            Witness scriptVal;
            Transaction[] transactionsVal;
            TestUtils.SetupBlockWithValues(uut, val256, out merkRootVal, out val160, out timestampVal, out indexVal, out consensusDataVal, out scriptVal, out transactionsVal, 0);

            Block.CalculateNetFee(uut.Transactions).Should().Be(Fixed8.Zero);
        }

        [TestMethod]
        public void CalculateNetFee_Ignores_MinerTransactions()
        {
            UInt256 val256 = UInt256.Zero;
            UInt256 merkRootVal;
            UInt160 val160;
            uint timestampVal, indexVal;
            ulong consensusDataVal;
            Witness scriptVal;
            Transaction[] transactionsVal;
            TestUtils.SetupBlockWithValues(uut, val256, out merkRootVal, out val160, out timestampVal, out indexVal, out consensusDataVal, out scriptVal, out transactionsVal, 0);

            uut.Transactions = new Transaction[1] {
                TestUtils.GetMinerTransaction()
            };

            Block.CalculateNetFee(uut.Transactions).Should().Be(Fixed8.Zero);
        }

        [TestMethod]
        public void CalculateNetFee_Ignores_ClaimTransactions()
        {
            UInt256 val256 = UInt256.Zero;
            UInt256 merkRootVal;
            UInt160 val160;
            uint timestampVal, indexVal;
            ulong consensusDataVal;
            Witness scriptVal;
            Transaction[] transactionsVal;
            TestUtils.SetupBlockWithValues(uut, val256, out merkRootVal, out val160, out timestampVal, out indexVal, out consensusDataVal, out scriptVal, out transactionsVal, 0);

            uut.Transactions = new Transaction[1] {
                TestUtils.GetClaimTransaction()
            };

            Block.CalculateNetFee(uut.Transactions).Should().Be(Fixed8.Zero);
        }


        [TestMethod]
        public void CalculateNetFee_Out()
        {
            UInt256 val256 = UInt256.Zero;
            UInt256 merkRootVal;
            UInt160 val160;
            uint timestampVal, indexVal;
            ulong consensusDataVal;
            Witness scriptVal;
            Transaction[] transactionsVal;
            TestUtils.SetupBlockWithValues(uut, val256, out merkRootVal, out val160, out timestampVal, out indexVal, out consensusDataVal, out scriptVal, out transactionsVal, 0);

            uut.Transactions = new Transaction[1] {
<<<<<<< HEAD
                getIssueTransaction(false, 100, Blockchain.SystemCoin.Hash)
=======
                getContractTransaction(false, 100, Blockchain.UtilityToken.Hash)
>>>>>>> 25e59cdb
            };

            Block.CalculateNetFee(uut.Transactions).Should().Be(Fixed8.FromDecimal(-100));
        }

        [TestMethod]
        public void CalculateNetFee_In()
        {
            UInt256 val256 = UInt256.Zero;
            UInt256 merkRootVal;
            UInt160 val160;
            uint timestampVal, indexVal;
            ulong consensusDataVal;
            Witness scriptVal;
            Transaction[] transactionsVal;
            TestUtils.SetupBlockWithValues(uut, val256, out merkRootVal, out val160, out timestampVal, out indexVal, out consensusDataVal, out scriptVal, out transactionsVal, 0);

            uut.Transactions = new Transaction[1] {
<<<<<<< HEAD
                getIssueTransaction(true, 0, Blockchain.SystemCoin.Hash)
=======
                getContractTransaction(true, 0, Blockchain.UtilityToken.Hash)
>>>>>>> 25e59cdb
            };

            Block.CalculateNetFee(uut.Transactions).Should().Be(Fixed8.FromDecimal(50));
        }

        [TestMethod]
        public void CalculateNetFee_In_And_Out()
        {
            UInt256 val256 = UInt256.Zero;
            UInt256 merkRootVal;
            UInt160 val160;
            uint timestampVal, indexVal;
            ulong consensusDataVal;
            Witness scriptVal;
            Transaction[] transactionsVal;
            TestUtils.SetupBlockWithValues(uut, val256, out merkRootVal, out val160, out timestampVal, out indexVal, out consensusDataVal, out scriptVal, out transactionsVal, 0);

            uut.Transactions = new Transaction[1] {
<<<<<<< HEAD
                getIssueTransaction(true, 100, Blockchain.SystemCoin.Hash)
=======
                getContractTransaction(true, 100, Blockchain.UtilityToken.Hash)
>>>>>>> 25e59cdb
            };

            Block.CalculateNetFee(uut.Transactions).Should().Be(Fixed8.FromDecimal(-50));
        }

        [TestMethod]
        public void CalculateNetFee_SystemFee()
        {
            UInt256 val256 = UInt256.Zero;
            UInt256 merkRootVal;
            UInt160 val160;
            uint timestampVal, indexVal;
            ulong consensusDataVal;
            Witness scriptVal;
            Transaction[] transactionsVal;
            TestUtils.SetupBlockWithValues(uut, val256, out merkRootVal, out val160, out timestampVal, out indexVal, out consensusDataVal, out scriptVal, out transactionsVal, 0);

            uut.Transactions = new Transaction[1] {
                TestUtils.GetIssueTransaction(true, 0, new UInt256(TestUtils.GetByteArray(32, 0x42)))
            };

            Block.CalculateNetFee(uut.Transactions).Should().Be(Fixed8.FromDecimal(-500));
        }

        [TestMethod]
        public void Serialize()
        {
            UInt256 val256 = UInt256.Zero;
            UInt256 merkRootVal;
            UInt160 val160;
            uint timestampVal, indexVal;
            ulong consensusDataVal;
            Witness scriptVal;
            Transaction[] transactionsVal;
            TestUtils.SetupBlockWithValues(uut, val256, out merkRootVal, out val160, out timestampVal, out indexVal, out consensusDataVal, out scriptVal, out transactionsVal, 1);

            byte[] data;
            using (MemoryStream stream = new MemoryStream())
            {
                using (BinaryWriter writer = new BinaryWriter(stream, Encoding.ASCII, true))
                {
                    uut.Serialize(writer);
                    data = stream.ToArray();
                }
            }

            byte[] requiredData = new byte[] { 0, 0, 0, 0, 0, 0, 0, 0, 0, 0, 0, 0, 0, 0, 0, 0, 0, 0, 0, 0, 0, 0, 0, 0, 0, 0, 0, 0, 0, 0, 0, 0, 0, 0, 0, 0, 214, 87, 42, 69, 155, 149, 217, 19, 107, 122, 113, 60, 84, 133, 202, 112, 159, 158, 250, 79, 8, 241, 194, 93, 215, 146, 103, 45, 43, 215, 91, 251, 128, 171, 4, 253, 0, 0, 0, 0, 30, 0, 0, 0, 0, 0, 0, 0, 0, 0, 0, 0, 0, 0, 0, 0, 0, 0, 0, 0, 0, 0, 0, 0, 0, 0, 0, 0, 1, 0, 1, 81, 1, 0, 0, 29, 172, 43, 124, 0, 0, 0, 0 };

            data.Length.Should().Be(119);
            for (int i = 0; i < 119; i++)
            {
                data[i].Should().Be(requiredData[i]);
            }
        }

        [TestMethod]
        public void Deserialize()
        {
            UInt256 val256 = UInt256.Zero;
            UInt256 merkRoot;
            UInt160 val160;
            uint timestampVal, indexVal;
            ulong consensusDataVal;
            Witness scriptVal;
            Transaction[] transactionsVal;
            TestUtils.SetupBlockWithValues(new Block(), val256, out merkRoot, out val160, out timestampVal, out indexVal, out consensusDataVal, out scriptVal, out transactionsVal, 1);

            uut.MerkleRoot = merkRoot; // need to set for deserialise to be valid

            byte[] data = new byte[] { 0, 0, 0, 0, 0, 0, 0, 0, 0, 0, 0, 0, 0, 0, 0, 0, 0, 0, 0, 0, 0, 0, 0, 0, 0, 0, 0, 0, 0, 0, 0, 0, 0, 0, 0, 0, 214, 87, 42, 69, 155, 149, 217, 19, 107, 122, 113, 60, 84, 133, 202, 112, 159, 158, 250, 79, 8, 241, 194, 93, 215, 146, 103, 45, 43, 215, 91, 251, 128, 171, 4, 253, 0, 0, 0, 0, 30, 0, 0, 0, 0, 0, 0, 0, 0, 0, 0, 0, 0, 0, 0, 0, 0, 0, 0, 0, 0, 0, 0, 0, 0, 0, 0, 0, 1, 0, 1, 81, 1, 0, 0, 29, 172, 43, 124, 0, 0, 0, 0 };
            int index = 0;
            using (MemoryStream ms = new MemoryStream(data, index, data.Length - index, false))
            {
                using (BinaryReader reader = new BinaryReader(ms))
                {
                    uut.Deserialize(reader);
                }
            }

            assertStandardBlockTestVals(val256, merkRoot, val160, timestampVal, indexVal, consensusDataVal, scriptVal, transactionsVal);
        }

        private void assertStandardBlockTestVals(UInt256 val256, UInt256 merkRoot, UInt160 val160, uint timestampVal, uint indexVal, ulong consensusDataVal, Witness scriptVal, Transaction[] transactionsVal, bool testTransactions = true)
        {
            uut.PrevHash.Should().Be(val256);
            uut.MerkleRoot.Should().Be(merkRoot);
            uut.Timestamp.Should().Be(timestampVal);
            uut.Index.Should().Be(indexVal);
            uut.ConsensusData.Should().Be(consensusDataVal);
            uut.NextConsensus.Should().Be(val160);
            uut.Script.InvocationScript.Length.Should().Be(0);
            uut.Script.Size.Should().Be(scriptVal.Size);
            uut.Script.VerificationScript[0].Should().Be(scriptVal.VerificationScript[0]);
            if (testTransactions)
            {
                uut.Transactions.Length.Should().Be(1);
                uut.Transactions[0].Should().Be(transactionsVal[0]);
            }
        }

        [TestMethod]
        public void Equals_SameObj()
        {
            uut.Equals(uut).Should().BeTrue();
        }

        [TestMethod]
        public void Equals_DiffObj()
        {
            Block newBlock = new Block();
            UInt256 val256 = UInt256.Zero;
            UInt256 prevHash = new UInt256(TestUtils.GetByteArray(32, 0x42));
            UInt256 merkRoot;
            UInt160 val160;
            uint timestampVal, indexVal;
            ulong consensusDataVal;
            Witness scriptVal;
            Transaction[] transactionsVal;
            TestUtils.SetupBlockWithValues(newBlock, val256, out merkRoot, out val160, out timestampVal, out indexVal, out consensusDataVal, out scriptVal, out transactionsVal, 1);
            TestUtils.SetupBlockWithValues(uut, prevHash, out merkRoot, out val160, out timestampVal, out indexVal, out consensusDataVal, out scriptVal, out transactionsVal, 0);

            uut.Equals(newBlock).Should().BeFalse();
        }

        [TestMethod]
        public void Equals_Null()
        {
            uut.Equals(null).Should().BeFalse();
        }

        [TestMethod]
        public void Equals_SameHash()
        {

            Block newBlock = new Block();
            UInt256 prevHash = new UInt256(TestUtils.GetByteArray(32, 0x42));
            UInt256 merkRoot;
            UInt160 val160;
            uint timestampVal, indexVal;
            ulong consensusDataVal;
            Witness scriptVal;
            Transaction[] transactionsVal;
            TestUtils.SetupBlockWithValues(newBlock, prevHash, out merkRoot, out val160, out timestampVal, out indexVal, out consensusDataVal, out scriptVal, out transactionsVal, 1);
            TestUtils.SetupBlockWithValues(uut, prevHash, out merkRoot, out val160, out timestampVal, out indexVal, out consensusDataVal, out scriptVal, out transactionsVal, 1);

            uut.Equals(newBlock).Should().BeTrue();
        }

        [TestMethod]
        public void Trim()
        {
            UInt256 val256 = UInt256.Zero;
            UInt256 merkRoot;
            UInt160 val160;
            uint timestampVal, indexVal;
            ulong consensusDataVal;
            Witness scriptVal;
            Transaction[] transactionsVal;
            TestUtils.SetupBlockWithValues(uut, val256, out merkRoot, out val160, out timestampVal, out indexVal, out consensusDataVal, out scriptVal, out transactionsVal, 1);

            byte[] data = uut.Trim();
            byte[] requiredData = new byte[] { 0, 0, 0, 0, 0, 0, 0, 0, 0, 0, 0, 0, 0, 0, 0, 0, 0, 0, 0, 0, 0, 0, 0, 0, 0, 0, 0, 0, 0, 0, 0, 0, 0, 0, 0, 0, 214, 87, 42, 69, 155, 149, 217, 19, 107, 122, 113, 60, 84, 133, 202, 112, 159, 158, 250, 79, 8, 241, 194, 93, 215, 146, 103, 45, 43, 215, 91, 251, 128, 171, 4, 253, 0, 0, 0, 0, 30, 0, 0, 0, 0, 0, 0, 0, 0, 0, 0, 0, 0, 0, 0, 0, 0, 0, 0, 0, 0, 0, 0, 0, 0, 0, 0, 0, 1, 0, 1, 81, 1, 214, 87, 42, 69, 155, 149, 217, 19, 107, 122, 113, 60, 84, 133, 202, 112, 159, 158, 250, 79, 8, 241, 194, 93, 215, 146, 103, 45, 43, 215, 91, 251 };

            data.Length.Should().Be(141);
            for (int i = 0; i < 141; i++)
            {
                data[i].Should().Be(requiredData[i]);
            }
        }

        [TestMethod]
        public void FromTrimmedData()
        {
            UInt256 val256 = UInt256.Zero;
            UInt256 merkRoot;
            UInt160 val160;
            uint timestampVal, indexVal;
            ulong consensusDataVal;
            Witness scriptVal;
            Transaction[] transactionsVal;
            TestUtils.SetupBlockWithValues(new Block(), val256, out merkRoot, out val160, out timestampVal, out indexVal, out consensusDataVal, out scriptVal, out transactionsVal, 1);

            byte[] data = new byte[] { 0, 0, 0, 0, 0, 0, 0, 0, 0, 0, 0, 0, 0, 0, 0, 0, 0, 0, 0, 0, 0, 0, 0, 0, 0, 0, 0, 0, 0, 0, 0, 0, 0, 0, 0, 0, 214, 87, 42, 69, 155, 149, 217, 19, 107, 122, 113, 60, 84, 133, 202, 112, 159, 158, 250, 79, 8, 241, 194, 93, 215, 146, 103, 45, 43, 215, 91, 251, 128, 171, 4, 253, 0, 0, 0, 0, 30, 0, 0, 0, 0, 0, 0, 0, 0, 0, 0, 0, 0, 0, 0, 0, 0, 0, 0, 0, 0, 0, 0, 0, 0, 0, 0, 0, 1, 0, 1, 81, 1, 214, 87, 42, 69, 155, 149, 217, 19, 107, 122, 113, 60, 84, 133, 202, 112, 159, 158, 250, 79, 8, 241, 194, 93, 215, 146, 103, 45, 43, 215, 91, 251 };

            uut = Block.FromTrimmedData(data, 0, x => TestUtils.GetMinerTransaction());

            assertStandardBlockTestVals(val256, merkRoot, val160, timestampVal, indexVal, consensusDataVal, scriptVal, transactionsVal);
            uut.Transactions[0].Should().Be(TestUtils.GetMinerTransaction());
        }

        [TestMethod]
        public void FromTrimmedData_MultipleTx()
        {
            UInt256 val256 = UInt256.Zero;
            UInt256 merkRoot;
            UInt160 val160;
            uint timestampVal, indexVal;
            ulong consensusDataVal;
            Witness scriptVal;
            Transaction[] transactionsVal;
            TestUtils.SetupBlockWithValues(new Block(), val256, out merkRoot, out val160, out timestampVal, out indexVal, out consensusDataVal, out scriptVal, out transactionsVal, 3);

            byte[] data = new byte[] { 0, 0, 0, 0, 0, 0, 0, 0, 0, 0, 0, 0, 0, 0, 0, 0, 0, 0, 0, 0, 0, 0, 0, 0, 0, 0, 0, 0, 0, 0, 0, 0, 0, 0, 0, 0, 214, 87, 42, 69, 155, 149, 217, 19, 107, 122, 113, 60, 84, 133, 202, 112, 159, 158, 250, 79, 8, 241, 194, 93, 215, 146, 103, 45, 43, 215, 91, 251, 128, 171, 4, 253, 0, 0, 0, 0, 30, 0, 0, 0, 0, 0, 0, 0, 0, 0, 0, 0, 0, 0, 0, 0, 0, 0, 0, 0, 0, 0, 0, 0, 0, 0, 0, 0, 1, 0, 1, 81, 3, 214, 87, 42, 69, 155, 149, 217, 19, 107, 122, 113, 60, 84, 133, 202, 112, 159, 158, 250, 79, 8, 241, 194, 93, 215, 146, 103, 45, 43, 215, 91, 251, 214, 87, 42, 69, 155, 149, 217, 19, 107, 122, 113, 60, 84, 133, 202, 112, 159, 158, 250, 79, 8, 241, 194, 93, 215, 146, 103, 45, 43, 215, 91, 251, 214, 87, 42, 69, 155, 149, 217, 19, 107, 122, 113, 60, 84, 133, 202, 112, 159, 158, 250, 79, 8, 241, 194, 93, 215, 146, 103, 45, 43, 215, 91, 251 };

            uut = Block.FromTrimmedData(data, 0, x => TestUtils.GetMinerTransaction());

            assertStandardBlockTestVals(val256, merkRoot, val160, timestampVal, indexVal, consensusDataVal, scriptVal, transactionsVal, testTransactions: false);
            uut.Transactions.Length.Should().Be(3);
            uut.Transactions[0].Should().Be(TestUtils.GetMinerTransaction());
            uut.Transactions[1].Should().Be(TestUtils.GetMinerTransaction());
            uut.Transactions[2].Should().Be(TestUtils.GetMinerTransaction());
        }

        [TestMethod]
        public void RebuildMerkleRoot_Updates()
        {
            UInt256 val256 = UInt256.Zero;
            UInt256 merkRoot;
            UInt160 val160;
            uint timestampVal, indexVal;
            ulong consensusDataVal;
            Witness scriptVal;
            Transaction[] transactionsVal;
            TestUtils.SetupBlockWithValues(uut, val256, out merkRoot, out val160, out timestampVal, out indexVal, out consensusDataVal, out scriptVal, out transactionsVal, 1);

            UInt256 merkleRoot = uut.MerkleRoot;

            TestUtils.SetupBlockWithValues(uut, val256, out merkRoot, out val160, out timestampVal, out indexVal, out consensusDataVal, out scriptVal, out transactionsVal, 3);
            uut.RebuildMerkleRoot();

            uut.MerkleRoot.Should().NotBe(merkleRoot);
        }

        [TestMethod]
        public void ToJson()
        {
            UInt256 val256 = UInt256.Zero;
            UInt256 merkRoot;
            UInt160 val160;
            uint timestampVal, indexVal;
            ulong consensusDataVal;
            Witness scriptVal;
            Transaction[] transactionsVal;
            TestUtils.SetupBlockWithValues(uut, val256, out merkRoot, out val160, out timestampVal, out indexVal, out consensusDataVal, out scriptVal, out transactionsVal, 1);

            JObject jObj = uut.ToJson();
            jObj.Should().NotBeNull();
            jObj["hash"].AsString().Should().Be("4520462a8c80056291f871da523bff0eb17e29d44ab4317e69ff7a42083cb39d");
            jObj["size"].AsNumber().Should().Be(119);
            jObj["version"].AsNumber().Should().Be(0);
            jObj["previousblockhash"].AsString().Should().Be("0000000000000000000000000000000000000000000000000000000000000000");
            jObj["merkleroot"].AsString().Should().Be("fb5bd72b2d6792d75dc2f1084ffa9e9f70ca85543c717a6b13d9959b452a57d6");
            jObj["time"].AsNumber().Should().Be(4244941696);
            jObj["index"].AsNumber().Should().Be(0);
            jObj["nonce"].AsString().Should().Be("000000000000001e");
            jObj["nextconsensus"].AsString().Should().Be("AFmseVrdL9f9oyCzZefL9tG6UbvhPbdYzM");

            JObject scObj = jObj["script"];
            scObj["invocation"].AsString().Should().Be("");
            scObj["verification"].AsString().Should().Be("51");

            jObj["tx"].Should().NotBeNull();
            JArray txObj = (JArray)jObj["tx"];
            txObj[0]["txid"].AsString().Should().Be("fb5bd72b2d6792d75dc2f1084ffa9e9f70ca85543c717a6b13d9959b452a57d6");
            txObj[0]["size"].AsNumber().Should().Be(10);
            txObj[0]["type"].AsString().Should().Be("MinerTransaction");
            txObj[0]["version"].AsNumber().Should().Be(0);
            ((JArray)txObj[0]["attributes"]).Count.Should().Be(0);
            ((JArray)txObj[0]["vin"]).Count.Should().Be(0);
            ((JArray)txObj[0]["vout"]).Count.Should().Be(0);
            txObj[0]["sys_fee"].AsString().Should().Be("0");
            txObj[0]["net_fee"].AsString().Should().Be("0");
            ((JArray)txObj[0]["scripts"]).Count.Should().Be(0);
            txObj[0]["nonce"].AsNumber().Should().Be(2083236893);
        }

        [TestMethod]
        public void Verify_CompletelyFalse()
        {
            UInt256 val256 = UInt256.Zero;
            UInt256 merkRoot;
            UInt160 val160;
            uint timestampVal, indexVal;
            ulong consensusDataVal;
            Witness scriptVal;
            Transaction[] transactionsVal;
            TestUtils.SetupBlockWithValues(uut, val256, out merkRoot, out val160, out timestampVal, out indexVal, out consensusDataVal, out scriptVal, out transactionsVal, 1);

            TestUtils.SetupTestBlockchain(UInt256.Zero);

            uut.Verify(false).Should().BeTrue();
        }

        [TestMethod]
        public void Verify_CompletelyFalse_MinerTransaction_After_First()
        {
            UInt256 val256 = UInt256.Zero;
            UInt256 merkRoot;
            UInt160 val160;
            uint timestampVal, indexVal;
            ulong consensusDataVal;
            Witness scriptVal;
            Transaction[] transactionsVal;
            TestUtils.SetupBlockWithValues(uut, val256, out merkRoot, out val160, out timestampVal, out indexVal, out consensusDataVal, out scriptVal, out transactionsVal, 3);

            TestUtils.SetupTestBlockchain(UInt256.Zero);

            uut.Verify(false).Should().BeFalse();
        }

        [TestMethod]
        public void Verify_CompletelyTrue_NextConsensus_Fail()
        {
            UInt256 val256 = UInt256.Zero;
            UInt256 merkRoot;
            UInt160 val160;
            uint timestampVal, indexVal;
            ulong consensusDataVal;
            Witness scriptVal;
            Transaction[] transactionsVal;
            TestUtils.SetupBlockWithValues(uut, val256, out merkRoot, out val160, out timestampVal, out indexVal, out consensusDataVal, out scriptVal, out transactionsVal, 1);
            // passing NextConsensus below 
            // uut.NextConsensus = new UInt160(new byte[] { 23, 52, 98, 203, 0, 206, 138, 37, 140, 16, 251, 231, 61, 120, 218, 200, 182, 125, 120, 73 });

            TestUtils.SetupTestBlockchain(UInt256.Zero);

            uut.Verify(true).Should().BeFalse();
        }
    }
}<|MERGE_RESOLUTION|>--- conflicted
+++ resolved
@@ -270,11 +270,7 @@
             TestUtils.SetupBlockWithValues(uut, val256, out merkRootVal, out val160, out timestampVal, out indexVal, out consensusDataVal, out scriptVal, out transactionsVal, 0);
 
             uut.Transactions = new Transaction[1] {
-<<<<<<< HEAD
-                getIssueTransaction(false, 100, Blockchain.SystemCoin.Hash)
-=======
                 getContractTransaction(false, 100, Blockchain.UtilityToken.Hash)
->>>>>>> 25e59cdb
             };
 
             Block.CalculateNetFee(uut.Transactions).Should().Be(Fixed8.FromDecimal(-100));
@@ -293,11 +289,7 @@
             TestUtils.SetupBlockWithValues(uut, val256, out merkRootVal, out val160, out timestampVal, out indexVal, out consensusDataVal, out scriptVal, out transactionsVal, 0);
 
             uut.Transactions = new Transaction[1] {
-<<<<<<< HEAD
-                getIssueTransaction(true, 0, Blockchain.SystemCoin.Hash)
-=======
                 getContractTransaction(true, 0, Blockchain.UtilityToken.Hash)
->>>>>>> 25e59cdb
             };
 
             Block.CalculateNetFee(uut.Transactions).Should().Be(Fixed8.FromDecimal(50));
@@ -316,11 +308,7 @@
             TestUtils.SetupBlockWithValues(uut, val256, out merkRootVal, out val160, out timestampVal, out indexVal, out consensusDataVal, out scriptVal, out transactionsVal, 0);
 
             uut.Transactions = new Transaction[1] {
-<<<<<<< HEAD
-                getIssueTransaction(true, 100, Blockchain.SystemCoin.Hash)
-=======
                 getContractTransaction(true, 100, Blockchain.UtilityToken.Hash)
->>>>>>> 25e59cdb
             };
 
             Block.CalculateNetFee(uut.Transactions).Should().Be(Fixed8.FromDecimal(-50));
