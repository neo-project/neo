﻿using Neo.Core;
using Neo.Cryptography.ECC;
using Neo.VM;
using Neo.Wallets;
using FluentAssertions;
using Microsoft.VisualStudio.TestTools.UnitTesting;
using System;
using System.IO;
using System.Text;
using Neo.IO.Json;

namespace Neo.UnitTests
{
    [TestClass]
    public class UT_Block
    {
        Block uut;

        [TestInitialize]
        public void TestSetup()
        {
            uut = new Block();
        }

        [TestMethod]
        public void Transactions_Get()
        {
            uut.Transactions.Should().BeNull();
        }

        [TestMethod]
        public void Transactions_Set()
        {
            Transaction[] val = new Transaction[10];
            uut.Transactions = val;
            uut.Transactions.Length.Should().Be(10);
        }



        [TestMethod]
        public void Header_Get()
        {
            UInt256 val256 = UInt256.Zero;
            UInt256 merkRootVal;
            UInt160 val160;
            uint timestampVal, indexVal;
            ulong consensusDataVal;
            Witness scriptVal;
            Transaction[] transactionsVal;
            TestUtils.SetupBlockWithValues(uut, val256, out merkRootVal, out val160, out timestampVal, out indexVal, out consensusDataVal, out scriptVal, out transactionsVal, 0);

            uut.Header.Should().NotBeNull();
            uut.Header.PrevHash.Should().Be(val256);
            uut.Header.MerkleRoot.Should().Be(merkRootVal);
            uut.Header.Timestamp.Should().Be(timestampVal);
            uut.Header.Index.Should().Be(indexVal);
            uut.Header.ConsensusData.Should().Be(consensusDataVal);
            uut.Header.Script.Should().Be(scriptVal);
        }

        [TestMethod]
        public void Size_Get()
        {
            UInt256 val256 = UInt256.Zero;
            UInt256 merkRootVal;
            UInt160 val160;
            uint timestampVal, indexVal;
            ulong consensusDataVal;
            Witness scriptVal;
            Transaction[] transactionsVal;
            TestUtils.SetupBlockWithValues(uut, val256, out merkRootVal, out val160, out timestampVal, out indexVal, out consensusDataVal, out scriptVal, out transactionsVal, 0);
            // blockbase 4 + 32 + 32 + 4 + 4 + 8 + 20 + 1 + 3
            // block 1
            uut.Size.Should().Be(109);
        }
<<<<<<< HEAD
        
=======

        private IssueTransaction getIssueTransaction(bool inputVal, decimal outputVal, UInt256 assetId)
        {
            TestUtils.SetupTestBlockchain(assetId);

            CoinReference[] inputsVal;
            if (inputVal)
            {
                inputsVal = new[]
                {
                    TestUtils.GetCoinReference(null)
                };
            }
            else
            {
                inputsVal = new CoinReference[0];
            }


            return new IssueTransaction
            {
                Attributes = new TransactionAttribute[0],
                Inputs = inputsVal,
                Outputs = new[]
                {
                    new TransactionOutput
                    {
                        AssetId = assetId,
                        Value = Fixed8.FromDecimal(outputVal),
                        ScriptHash = Contract.CreateMultiSigRedeemScript(1, TestUtils.StandbyValidators).ToScriptHash()
                    }
                },
                Scripts = new[]
                {
                    new Witness
                    {
                        InvocationScript = new byte[0],
                        VerificationScript = new[] { (byte)OpCode.PUSHT }
                    }
                }
            };
        }

        private ContractTransaction getContractTransaction(bool inputVal, decimal outputVal, UInt256 assetId)
        {
            TestUtils.SetupTestBlockchain(assetId);

            CoinReference[] inputsVal;
            if (inputVal)
            {
                inputsVal = new[]
                {
                    TestUtils.GetCoinReference(null)
                };
            }
            else
            {
                inputsVal = new CoinReference[0];
            }

            return new ContractTransaction
            {
                Attributes = new TransactionAttribute[0],
                Inputs = inputsVal,
                Outputs = new[]
                {
                    new TransactionOutput
                    {
                        AssetId = assetId,
                        Value = Fixed8.FromDecimal(outputVal),
                        ScriptHash = Contract.CreateMultiSigRedeemScript(1, TestUtils.StandbyValidators).ToScriptHash()
                    }
                },
                Scripts = new[]
                {
                    new Witness
                    {
                        InvocationScript = new byte[0],
                        VerificationScript = new[] { (byte)OpCode.PUSHT }
                    }
                }
            };
        }

>>>>>>> dac1c84b


        [TestMethod]
        public void Size_Get_1_Transaction()
        {
            UInt256 val256 = UInt256.Zero;
            UInt256 merkRootVal;
            UInt160 val160;
            uint timestampVal, indexVal;
            ulong consensusDataVal;
            Witness scriptVal;
            Transaction[] transactionsVal;
            TestUtils.SetupBlockWithValues(uut, val256, out merkRootVal, out val160, out timestampVal, out indexVal, out consensusDataVal, out scriptVal, out transactionsVal, 0);

            uut.Transactions = new Transaction[1] {
                TestUtils.GetMinerTransaction()
            };

            // blockbase 4 + 32 + 32 + 4 + 4 + 8 + 20 + 1 + 3
            // block 11
            uut.Size.Should().Be(119);
        }

        [TestMethod]
        public void Size_Get_3_Transaction()
        {
            UInt256 val256 = UInt256.Zero;
            UInt256 merkRootVal;
            UInt160 val160;
            uint timestampVal, indexVal;
            ulong consensusDataVal;
            Witness scriptVal;
            Transaction[] transactionsVal;
            TestUtils.SetupBlockWithValues(uut, val256, out merkRootVal, out val160, out timestampVal, out indexVal, out consensusDataVal, out scriptVal, out transactionsVal, 0);

            uut.Transactions = new Transaction[3] {
                TestUtils.GetMinerTransaction(),
                TestUtils.GetMinerTransaction(),
                TestUtils.GetMinerTransaction()
            };

            // blockbase 4 + 32 + 32 + 4 + 4 + 8 + 20 + 1 + 3
            // block 31
            uut.Size.Should().Be(139);
        }

        [TestMethod]
        public void CalculateNetFee_EmptyTransactions()
        {
            UInt256 val256 = UInt256.Zero;
            UInt256 merkRootVal;
            UInt160 val160;
            uint timestampVal, indexVal;
            ulong consensusDataVal;
            Witness scriptVal;
            Transaction[] transactionsVal;
            TestUtils.SetupBlockWithValues(uut, val256, out merkRootVal, out val160, out timestampVal, out indexVal, out consensusDataVal, out scriptVal, out transactionsVal, 0);

            Block.CalculateNetFee(uut.Transactions).Should().Be(Fixed8.Zero);
        }

        [TestMethod]
        public void CalculateNetFee_Ignores_MinerTransactions()
        {
            UInt256 val256 = UInt256.Zero;
            UInt256 merkRootVal;
            UInt160 val160;
            uint timestampVal, indexVal;
            ulong consensusDataVal;
            Witness scriptVal;
            Transaction[] transactionsVal;
            TestUtils.SetupBlockWithValues(uut, val256, out merkRootVal, out val160, out timestampVal, out indexVal, out consensusDataVal, out scriptVal, out transactionsVal, 0);

            uut.Transactions = new Transaction[1] {
                TestUtils.GetMinerTransaction()
            };

            Block.CalculateNetFee(uut.Transactions).Should().Be(Fixed8.Zero);
        }

        [TestMethod]
        public void CalculateNetFee_Ignores_ClaimTransactions()
        {
            UInt256 val256 = UInt256.Zero;
            UInt256 merkRootVal;
            UInt160 val160;
            uint timestampVal, indexVal;
            ulong consensusDataVal;
            Witness scriptVal;
            Transaction[] transactionsVal;
            TestUtils.SetupBlockWithValues(uut, val256, out merkRootVal, out val160, out timestampVal, out indexVal, out consensusDataVal, out scriptVal, out transactionsVal, 0);

            uut.Transactions = new Transaction[1] {
                TestUtils.GetClaimTransaction()
            };

            Block.CalculateNetFee(uut.Transactions).Should().Be(Fixed8.Zero);
        }


        [TestMethod]
        public void CalculateNetFee_Out()
        {
            UInt256 val256 = UInt256.Zero;
            UInt256 merkRootVal;
            UInt160 val160;
            uint timestampVal, indexVal;
            ulong consensusDataVal;
            Witness scriptVal;
            Transaction[] transactionsVal;
            TestUtils.SetupBlockWithValues(uut, val256, out merkRootVal, out val160, out timestampVal, out indexVal, out consensusDataVal, out scriptVal, out transactionsVal, 0);

            uut.Transactions = new Transaction[1] {
<<<<<<< HEAD
                TestUtils.GetIssueTransaction(false, 100, Blockchain.SystemCoin.Hash)
=======
                getContractTransaction(false, 100, Blockchain.SystemCoin.Hash)
>>>>>>> dac1c84b
            };

            Block.CalculateNetFee(uut.Transactions).Should().Be(Fixed8.FromDecimal(-100));
        }

        [TestMethod]
        public void CalculateNetFee_In()
        {
            UInt256 val256 = UInt256.Zero;
            UInt256 merkRootVal;
            UInt160 val160;
            uint timestampVal, indexVal;
            ulong consensusDataVal;
            Witness scriptVal;
            Transaction[] transactionsVal;
            TestUtils.SetupBlockWithValues(uut, val256, out merkRootVal, out val160, out timestampVal, out indexVal, out consensusDataVal, out scriptVal, out transactionsVal, 0);

            uut.Transactions = new Transaction[1] {
<<<<<<< HEAD
                TestUtils.GetIssueTransaction(true, 0, Blockchain.SystemCoin.Hash)
=======
                getContractTransaction(true, 0, Blockchain.SystemCoin.Hash)
>>>>>>> dac1c84b
            };

            Block.CalculateNetFee(uut.Transactions).Should().Be(Fixed8.FromDecimal(50));
        }

        [TestMethod]
        public void CalculateNetFee_In_And_Out()
        {
            UInt256 val256 = UInt256.Zero;
            UInt256 merkRootVal;
            UInt160 val160;
            uint timestampVal, indexVal;
            ulong consensusDataVal;
            Witness scriptVal;
            Transaction[] transactionsVal;
            TestUtils.SetupBlockWithValues(uut, val256, out merkRootVal, out val160, out timestampVal, out indexVal, out consensusDataVal, out scriptVal, out transactionsVal, 0);

            uut.Transactions = new Transaction[1] {
<<<<<<< HEAD
                TestUtils.GetIssueTransaction(true, 100, Blockchain.SystemCoin.Hash)
=======
                getContractTransaction(true, 100, Blockchain.SystemCoin.Hash)
>>>>>>> dac1c84b
            };

            Block.CalculateNetFee(uut.Transactions).Should().Be(Fixed8.FromDecimal(-50));
        }

        [TestMethod]
        public void CalculateNetFee_SystemFee()
        {
            UInt256 val256 = UInt256.Zero;
            UInt256 merkRootVal;
            UInt160 val160;
            uint timestampVal, indexVal;
            ulong consensusDataVal;
            Witness scriptVal;
            Transaction[] transactionsVal;
            TestUtils.SetupBlockWithValues(uut, val256, out merkRootVal, out val160, out timestampVal, out indexVal, out consensusDataVal, out scriptVal, out transactionsVal, 0);

            uut.Transactions = new Transaction[1] {
                TestUtils.GetIssueTransaction(true, 0, new UInt256(TestUtils.GetByteArray(32, 0x42)))
            };

            Block.CalculateNetFee(uut.Transactions).Should().Be(Fixed8.FromDecimal(-500));
        }

        [TestMethod]
        public void Serialize()
        {
            UInt256 val256 = UInt256.Zero;
            UInt256 merkRootVal;
            UInt160 val160;
            uint timestampVal, indexVal;
            ulong consensusDataVal;
            Witness scriptVal;
            Transaction[] transactionsVal;
            TestUtils.SetupBlockWithValues(uut, val256, out merkRootVal, out val160, out timestampVal, out indexVal, out consensusDataVal, out scriptVal, out transactionsVal, 1);

            byte[] data;
            using (MemoryStream stream = new MemoryStream())
            {
                using (BinaryWriter writer = new BinaryWriter(stream, Encoding.ASCII, true))
                {
                    uut.Serialize(writer);
                    data = stream.ToArray();
                }
            }

            byte[] requiredData = new byte[] { 0, 0, 0, 0, 0, 0, 0, 0, 0, 0, 0, 0, 0, 0, 0, 0, 0, 0, 0, 0, 0, 0, 0, 0, 0, 0, 0, 0, 0, 0, 0, 0, 0, 0, 0, 0, 214, 87, 42, 69, 155, 149, 217, 19, 107, 122, 113, 60, 84, 133, 202, 112, 159, 158, 250, 79, 8, 241, 194, 93, 215, 146, 103, 45, 43, 215, 91, 251, 128, 171, 4, 253, 0, 0, 0, 0, 30, 0, 0, 0, 0, 0, 0, 0, 0, 0, 0, 0, 0, 0, 0, 0, 0, 0, 0, 0, 0, 0, 0, 0, 0, 0, 0, 0, 1, 0, 1, 81, 1, 0, 0, 29, 172, 43, 124, 0, 0, 0, 0 };

            data.Length.Should().Be(119);
            for (int i = 0; i < 119; i++)
            {
                data[i].Should().Be(requiredData[i]);
            }
        }

        [TestMethod]
        public void Deserialize()
        {
            UInt256 val256 = UInt256.Zero;
            UInt256 merkRoot;
            UInt160 val160;
            uint timestampVal, indexVal;
            ulong consensusDataVal;
            Witness scriptVal;
            Transaction[] transactionsVal;
            TestUtils.SetupBlockWithValues(new Block(), val256, out merkRoot, out val160, out timestampVal, out indexVal, out consensusDataVal, out scriptVal, out transactionsVal, 1);

            uut.MerkleRoot = merkRoot; // need to set for deserialise to be valid

            byte[] data = new byte[] { 0, 0, 0, 0, 0, 0, 0, 0, 0, 0, 0, 0, 0, 0, 0, 0, 0, 0, 0, 0, 0, 0, 0, 0, 0, 0, 0, 0, 0, 0, 0, 0, 0, 0, 0, 0, 214, 87, 42, 69, 155, 149, 217, 19, 107, 122, 113, 60, 84, 133, 202, 112, 159, 158, 250, 79, 8, 241, 194, 93, 215, 146, 103, 45, 43, 215, 91, 251, 128, 171, 4, 253, 0, 0, 0, 0, 30, 0, 0, 0, 0, 0, 0, 0, 0, 0, 0, 0, 0, 0, 0, 0, 0, 0, 0, 0, 0, 0, 0, 0, 0, 0, 0, 0, 1, 0, 1, 81, 1, 0, 0, 29, 172, 43, 124, 0, 0, 0, 0 };
            int index = 0;
            using (MemoryStream ms = new MemoryStream(data, index, data.Length - index, false))
            {
                using (BinaryReader reader = new BinaryReader(ms))
                {
                    uut.Deserialize(reader);
                }
            }

            assertStandardBlockTestVals(val256, merkRoot, val160, timestampVal, indexVal, consensusDataVal, scriptVal, transactionsVal);
        }

        private void assertStandardBlockTestVals(UInt256 val256, UInt256 merkRoot, UInt160 val160, uint timestampVal, uint indexVal, ulong consensusDataVal, Witness scriptVal, Transaction[] transactionsVal, bool testTransactions = true)
        {
            uut.PrevHash.Should().Be(val256);
            uut.MerkleRoot.Should().Be(merkRoot);
            uut.Timestamp.Should().Be(timestampVal);
            uut.Index.Should().Be(indexVal);
            uut.ConsensusData.Should().Be(consensusDataVal);
            uut.NextConsensus.Should().Be(val160);
            uut.Script.InvocationScript.Length.Should().Be(0);
            uut.Script.Size.Should().Be(scriptVal.Size);
            uut.Script.VerificationScript[0].Should().Be(scriptVal.VerificationScript[0]);
            if (testTransactions)
            {
                uut.Transactions.Length.Should().Be(1);
                uut.Transactions[0].Should().Be(transactionsVal[0]);
            }
        }

        [TestMethod]
        public void Equals_SameObj()
        {
            uut.Equals(uut).Should().BeTrue();
        }

        [TestMethod]
        public void Equals_DiffObj()
        {
            Block newBlock = new Block();
            UInt256 val256 = UInt256.Zero;
            UInt256 prevHash = new UInt256(TestUtils.GetByteArray(32, 0x42));
            UInt256 merkRoot;
            UInt160 val160;
            uint timestampVal, indexVal;
            ulong consensusDataVal;
            Witness scriptVal;
            Transaction[] transactionsVal;
            TestUtils.SetupBlockWithValues(newBlock, val256, out merkRoot, out val160, out timestampVal, out indexVal, out consensusDataVal, out scriptVal, out transactionsVal, 1);
            TestUtils.SetupBlockWithValues(uut, prevHash, out merkRoot, out val160, out timestampVal, out indexVal, out consensusDataVal, out scriptVal, out transactionsVal, 0);

            uut.Equals(newBlock).Should().BeFalse();
        }

        [TestMethod]
        public void Equals_Null()
        {
            uut.Equals(null).Should().BeFalse();
        }

        [TestMethod]
        public void Equals_SameHash()
        {

            Block newBlock = new Block();
            UInt256 prevHash = new UInt256(TestUtils.GetByteArray(32, 0x42));
            UInt256 merkRoot;
            UInt160 val160;
            uint timestampVal, indexVal;
            ulong consensusDataVal;
            Witness scriptVal;
            Transaction[] transactionsVal;
            TestUtils.SetupBlockWithValues(newBlock, prevHash, out merkRoot, out val160, out timestampVal, out indexVal, out consensusDataVal, out scriptVal, out transactionsVal, 1);
            TestUtils.SetupBlockWithValues(uut, prevHash, out merkRoot, out val160, out timestampVal, out indexVal, out consensusDataVal, out scriptVal, out transactionsVal, 1);

            uut.Equals(newBlock).Should().BeTrue();
        }

        [TestMethod]
        public void Trim()
        {
            UInt256 val256 = UInt256.Zero;
            UInt256 merkRoot;
            UInt160 val160;
            uint timestampVal, indexVal;
            ulong consensusDataVal;
            Witness scriptVal;
            Transaction[] transactionsVal;
            TestUtils.SetupBlockWithValues(uut, val256, out merkRoot, out val160, out timestampVal, out indexVal, out consensusDataVal, out scriptVal, out transactionsVal, 1);

            byte[] data = uut.Trim();
            byte[] requiredData = new byte[] { 0, 0, 0, 0, 0, 0, 0, 0, 0, 0, 0, 0, 0, 0, 0, 0, 0, 0, 0, 0, 0, 0, 0, 0, 0, 0, 0, 0, 0, 0, 0, 0, 0, 0, 0, 0, 214, 87, 42, 69, 155, 149, 217, 19, 107, 122, 113, 60, 84, 133, 202, 112, 159, 158, 250, 79, 8, 241, 194, 93, 215, 146, 103, 45, 43, 215, 91, 251, 128, 171, 4, 253, 0, 0, 0, 0, 30, 0, 0, 0, 0, 0, 0, 0, 0, 0, 0, 0, 0, 0, 0, 0, 0, 0, 0, 0, 0, 0, 0, 0, 0, 0, 0, 0, 1, 0, 1, 81, 1, 214, 87, 42, 69, 155, 149, 217, 19, 107, 122, 113, 60, 84, 133, 202, 112, 159, 158, 250, 79, 8, 241, 194, 93, 215, 146, 103, 45, 43, 215, 91, 251 };

            data.Length.Should().Be(141);
            for (int i = 0; i < 141; i++)
            {
                data[i].Should().Be(requiredData[i]);
            }
        }

        [TestMethod]
        public void FromTrimmedData()
        {
            UInt256 val256 = UInt256.Zero;
            UInt256 merkRoot;
            UInt160 val160;
            uint timestampVal, indexVal;
            ulong consensusDataVal;
            Witness scriptVal;
            Transaction[] transactionsVal;
            TestUtils.SetupBlockWithValues(new Block(), val256, out merkRoot, out val160, out timestampVal, out indexVal, out consensusDataVal, out scriptVal, out transactionsVal, 1);

            byte[] data = new byte[] { 0, 0, 0, 0, 0, 0, 0, 0, 0, 0, 0, 0, 0, 0, 0, 0, 0, 0, 0, 0, 0, 0, 0, 0, 0, 0, 0, 0, 0, 0, 0, 0, 0, 0, 0, 0, 214, 87, 42, 69, 155, 149, 217, 19, 107, 122, 113, 60, 84, 133, 202, 112, 159, 158, 250, 79, 8, 241, 194, 93, 215, 146, 103, 45, 43, 215, 91, 251, 128, 171, 4, 253, 0, 0, 0, 0, 30, 0, 0, 0, 0, 0, 0, 0, 0, 0, 0, 0, 0, 0, 0, 0, 0, 0, 0, 0, 0, 0, 0, 0, 0, 0, 0, 0, 1, 0, 1, 81, 1, 214, 87, 42, 69, 155, 149, 217, 19, 107, 122, 113, 60, 84, 133, 202, 112, 159, 158, 250, 79, 8, 241, 194, 93, 215, 146, 103, 45, 43, 215, 91, 251 };

            uut = Block.FromTrimmedData(data, 0, x => TestUtils.GetMinerTransaction());

            assertStandardBlockTestVals(val256, merkRoot, val160, timestampVal, indexVal, consensusDataVal, scriptVal, transactionsVal);
            uut.Transactions[0].Should().Be(TestUtils.GetMinerTransaction());
        }

        [TestMethod]
        public void FromTrimmedData_MultipleTx()
        {
            UInt256 val256 = UInt256.Zero;
            UInt256 merkRoot;
            UInt160 val160;
            uint timestampVal, indexVal;
            ulong consensusDataVal;
            Witness scriptVal;
            Transaction[] transactionsVal;
            TestUtils.SetupBlockWithValues(new Block(), val256, out merkRoot, out val160, out timestampVal, out indexVal, out consensusDataVal, out scriptVal, out transactionsVal, 3);

            byte[] data = new byte[] { 0, 0, 0, 0, 0, 0, 0, 0, 0, 0, 0, 0, 0, 0, 0, 0, 0, 0, 0, 0, 0, 0, 0, 0, 0, 0, 0, 0, 0, 0, 0, 0, 0, 0, 0, 0, 214, 87, 42, 69, 155, 149, 217, 19, 107, 122, 113, 60, 84, 133, 202, 112, 159, 158, 250, 79, 8, 241, 194, 93, 215, 146, 103, 45, 43, 215, 91, 251, 128, 171, 4, 253, 0, 0, 0, 0, 30, 0, 0, 0, 0, 0, 0, 0, 0, 0, 0, 0, 0, 0, 0, 0, 0, 0, 0, 0, 0, 0, 0, 0, 0, 0, 0, 0, 1, 0, 1, 81, 3, 214, 87, 42, 69, 155, 149, 217, 19, 107, 122, 113, 60, 84, 133, 202, 112, 159, 158, 250, 79, 8, 241, 194, 93, 215, 146, 103, 45, 43, 215, 91, 251, 214, 87, 42, 69, 155, 149, 217, 19, 107, 122, 113, 60, 84, 133, 202, 112, 159, 158, 250, 79, 8, 241, 194, 93, 215, 146, 103, 45, 43, 215, 91, 251, 214, 87, 42, 69, 155, 149, 217, 19, 107, 122, 113, 60, 84, 133, 202, 112, 159, 158, 250, 79, 8, 241, 194, 93, 215, 146, 103, 45, 43, 215, 91, 251 };

            uut = Block.FromTrimmedData(data, 0, x => TestUtils.GetMinerTransaction());

            assertStandardBlockTestVals(val256, merkRoot, val160, timestampVal, indexVal, consensusDataVal, scriptVal, transactionsVal, testTransactions: false);
            uut.Transactions.Length.Should().Be(3);
            uut.Transactions[0].Should().Be(TestUtils.GetMinerTransaction());
            uut.Transactions[1].Should().Be(TestUtils.GetMinerTransaction());
            uut.Transactions[2].Should().Be(TestUtils.GetMinerTransaction());
        }

        [TestMethod]
        public void RebuildMerkleRoot_Updates()
        {
            UInt256 val256 = UInt256.Zero;
            UInt256 merkRoot;
            UInt160 val160;
            uint timestampVal, indexVal;
            ulong consensusDataVal;
            Witness scriptVal;
            Transaction[] transactionsVal;
            TestUtils.SetupBlockWithValues(uut, val256, out merkRoot, out val160, out timestampVal, out indexVal, out consensusDataVal, out scriptVal, out transactionsVal, 1);

            UInt256 merkleRoot = uut.MerkleRoot;

            TestUtils.SetupBlockWithValues(uut, val256, out merkRoot, out val160, out timestampVal, out indexVal, out consensusDataVal, out scriptVal, out transactionsVal, 3);
            uut.RebuildMerkleRoot();

            uut.MerkleRoot.Should().NotBe(merkleRoot);
        }

        [TestMethod]
        public void ToJson()
        {
            UInt256 val256 = UInt256.Zero;
            UInt256 merkRoot;
            UInt160 val160;
            uint timestampVal, indexVal;
            ulong consensusDataVal;
            Witness scriptVal;
            Transaction[] transactionsVal;
            TestUtils.SetupBlockWithValues(uut, val256, out merkRoot, out val160, out timestampVal, out indexVal, out consensusDataVal, out scriptVal, out transactionsVal, 1);

            JObject jObj = uut.ToJson();
            jObj.Should().NotBeNull();
            jObj["hash"].AsString().Should().Be("4520462a8c80056291f871da523bff0eb17e29d44ab4317e69ff7a42083cb39d");
            jObj["size"].AsNumber().Should().Be(119);
            jObj["version"].AsNumber().Should().Be(0);
            jObj["previousblockhash"].AsString().Should().Be("0000000000000000000000000000000000000000000000000000000000000000");
            jObj["merkleroot"].AsString().Should().Be("fb5bd72b2d6792d75dc2f1084ffa9e9f70ca85543c717a6b13d9959b452a57d6");
            jObj["time"].AsNumber().Should().Be(4244941696);
            jObj["index"].AsNumber().Should().Be(0);
            jObj["nonce"].AsString().Should().Be("000000000000001e");
            jObj["nextconsensus"].AsString().Should().Be("AFmseVrdL9f9oyCzZefL9tG6UbvhPbdYzM");

            JObject scObj = jObj["script"];
            scObj["invocation"].AsString().Should().Be("");
            scObj["verification"].AsString().Should().Be("51");

            jObj["tx"].Should().NotBeNull();
            JArray txObj = (JArray)jObj["tx"];
            txObj[0]["txid"].AsString().Should().Be("fb5bd72b2d6792d75dc2f1084ffa9e9f70ca85543c717a6b13d9959b452a57d6");
            txObj[0]["size"].AsNumber().Should().Be(10);
            txObj[0]["type"].AsString().Should().Be("MinerTransaction");
            txObj[0]["version"].AsNumber().Should().Be(0);
            ((JArray)txObj[0]["attributes"]).Count.Should().Be(0);
            ((JArray)txObj[0]["vin"]).Count.Should().Be(0);
            ((JArray)txObj[0]["vout"]).Count.Should().Be(0);
            txObj[0]["sys_fee"].AsString().Should().Be("0");
            txObj[0]["net_fee"].AsString().Should().Be("0");
            ((JArray)txObj[0]["scripts"]).Count.Should().Be(0);
            txObj[0]["nonce"].AsNumber().Should().Be(2083236893);
        }

        [TestMethod]
        public void Verify_CompletelyFalse()
        {
            UInt256 val256 = UInt256.Zero;
            UInt256 merkRoot;
            UInt160 val160;
            uint timestampVal, indexVal;
            ulong consensusDataVal;
            Witness scriptVal;
            Transaction[] transactionsVal;
            TestUtils.SetupBlockWithValues(uut, val256, out merkRoot, out val160, out timestampVal, out indexVal, out consensusDataVal, out scriptVal, out transactionsVal, 1);

            TestUtils.SetupTestBlockchain(UInt256.Zero);

            uut.Verify(false).Should().BeTrue();
        }

        [TestMethod]
        public void Verify_CompletelyFalse_MinerTransaction_After_First()
        {
            UInt256 val256 = UInt256.Zero;
            UInt256 merkRoot;
            UInt160 val160;
            uint timestampVal, indexVal;
            ulong consensusDataVal;
            Witness scriptVal;
            Transaction[] transactionsVal;
            TestUtils.SetupBlockWithValues(uut, val256, out merkRoot, out val160, out timestampVal, out indexVal, out consensusDataVal, out scriptVal, out transactionsVal, 3);

            TestUtils.SetupTestBlockchain(UInt256.Zero);

            uut.Verify(false).Should().BeFalse();
        }

        [TestMethod]
        public void Verify_CompletelyTrue_NextConsensus_Fail()
        {
            UInt256 val256 = UInt256.Zero;
            UInt256 merkRoot;
            UInt160 val160;
            uint timestampVal, indexVal;
            ulong consensusDataVal;
            Witness scriptVal;
            Transaction[] transactionsVal;
            TestUtils.SetupBlockWithValues(uut, val256, out merkRoot, out val160, out timestampVal, out indexVal, out consensusDataVal, out scriptVal, out transactionsVal, 1);
            // passing NextConsensus below 
            // uut.NextConsensus = new UInt160(new byte[] { 23, 52, 98, 203, 0, 206, 138, 37, 140, 16, 251, 231, 61, 120, 218, 200, 182, 125, 120, 73 });

            TestUtils.SetupTestBlockchain(UInt256.Zero);

            uut.Verify(true).Should().BeFalse();
        }
    }
}<|MERGE_RESOLUTION|>--- conflicted
+++ resolved
@@ -74,11 +74,7 @@
             // block 1
             uut.Size.Should().Be(109);
         }
-<<<<<<< HEAD
-        
-=======
-
-        private IssueTransaction getIssueTransaction(bool inputVal, decimal outputVal, UInt256 assetId)
+  private IssueTransaction getIssueTransaction(bool inputVal, decimal outputVal, UInt256 assetId)
         {
             TestUtils.SetupTestBlockchain(assetId);
 
@@ -161,7 +157,6 @@
             };
         }
 
->>>>>>> dac1c84b
 
 
         [TestMethod]
@@ -275,11 +270,7 @@
             TestUtils.SetupBlockWithValues(uut, val256, out merkRootVal, out val160, out timestampVal, out indexVal, out consensusDataVal, out scriptVal, out transactionsVal, 0);
 
             uut.Transactions = new Transaction[1] {
-<<<<<<< HEAD
-                TestUtils.GetIssueTransaction(false, 100, Blockchain.SystemCoin.Hash)
-=======
-                getContractTransaction(false, 100, Blockchain.SystemCoin.Hash)
->>>>>>> dac1c84b
+                getIssueTransaction(false, 100, Blockchain.SystemCoin.Hash)
             };
 
             Block.CalculateNetFee(uut.Transactions).Should().Be(Fixed8.FromDecimal(-100));
@@ -298,11 +289,7 @@
             TestUtils.SetupBlockWithValues(uut, val256, out merkRootVal, out val160, out timestampVal, out indexVal, out consensusDataVal, out scriptVal, out transactionsVal, 0);
 
             uut.Transactions = new Transaction[1] {
-<<<<<<< HEAD
-                TestUtils.GetIssueTransaction(true, 0, Blockchain.SystemCoin.Hash)
-=======
-                getContractTransaction(true, 0, Blockchain.SystemCoin.Hash)
->>>>>>> dac1c84b
+                getIssueTransaction(true, 0, Blockchain.SystemCoin.Hash)
             };
 
             Block.CalculateNetFee(uut.Transactions).Should().Be(Fixed8.FromDecimal(50));
@@ -321,11 +308,7 @@
             TestUtils.SetupBlockWithValues(uut, val256, out merkRootVal, out val160, out timestampVal, out indexVal, out consensusDataVal, out scriptVal, out transactionsVal, 0);
 
             uut.Transactions = new Transaction[1] {
-<<<<<<< HEAD
-                TestUtils.GetIssueTransaction(true, 100, Blockchain.SystemCoin.Hash)
-=======
-                getContractTransaction(true, 100, Blockchain.SystemCoin.Hash)
->>>>>>> dac1c84b
+                getIssueTransaction(true, 100, Blockchain.SystemCoin.Hash)
             };
 
             Block.CalculateNetFee(uut.Transactions).Should().Be(Fixed8.FromDecimal(-50));
