--- conflicted
+++ resolved
@@ -136,35 +136,11 @@
             return newObj;
         }
 
-<<<<<<< HEAD
-        public static void DeleteFiles(string folder)
-        {
-            DirectoryInfo fileInfo = new DirectoryInfo(folder)
-            {
-                Attributes = FileAttributes.Normal & FileAttributes.Directory
-            };
-            if (Directory.Exists(folder))
-            {
-                File.SetAttributes(folder, FileAttributes.Normal);
-                foreach (string f in Directory.GetFileSystemEntries(folder))
-                {
-                    if (File.Exists(f))
-                    {
-                        File.Delete(f);
-                    }
-                    else
-                    {
-                        DeleteFiles(f);
-                    }
-                }
-                Directory.Delete(folder);
-=======
         public static void DeleteFile(string file)
         {
             if (File.Exists(file))
             {
                 File.Delete(file);
->>>>>>> 1fd9239a
             }
         }
     }
