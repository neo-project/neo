--- conflicted
+++ resolved
@@ -84,21 +84,6 @@
             uut.Size.Should().Be(83);
         }
 
-<<<<<<< HEAD
-        internal static NEP6Wallet GenerateTestWallet()
-        {
-            JObject wallet = new JObject();
-            wallet["name"] = "noname";
-            wallet["version"] = new System.Version().ToString();
-            wallet["scrypt"] = new ScryptParameters(0, 0, 0).ToJson();
-            wallet["accounts"] = new JArray();
-            wallet["extra"] = null;
-            wallet.ToString().Should().Be("{\"name\":\"noname\",\"version\":\"0.0\",\"scrypt\":{\"n\":0,\"r\":0,\"p\":0},\"accounts\":[],\"extra\":null}");
-            return new NEP6Wallet(wallet);
-        }
-
-=======
->>>>>>> a705b43c
         [TestMethod]
         public void FeeIsMultiSigContract()
         {
