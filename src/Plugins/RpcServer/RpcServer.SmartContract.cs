--- conflicted
+++ resolved
@@ -189,59 +189,7 @@
         [RpcMethodWithParams]
         protected internal virtual JToken InvokeFunction(string scriptHash, string operation, ContractParameter[] args = null, SignerWithWitness[] signerWithWitnesses = null, bool useDiagnostic = false)
         {
-<<<<<<< HEAD
             UInt160 contractHash = Result.Ok_Or(() => UInt160.Parse(scriptHash), RpcError.InvalidParams);
-=======
-            if (_params.Count > Transaction.MaxTransactionAttributes)
-            {
-                throw new RpcException(RpcError.InvalidParams.WithData("Max allowed witness exceeded."));
-            }
-
-            var ret = _params.Select(u => new Signer
-            {
-                Account = AddressToScriptHash(u["account"].AsString(), settings.AddressVersion),
-                Scopes = (WitnessScope)Enum.Parse(typeof(WitnessScope), u["scopes"]?.AsString()),
-                AllowedContracts = ((JArray)u["allowedcontracts"])?.Select(p => UInt160.Parse(p.AsString())).ToArray() ?? Array.Empty<UInt160>(),
-                AllowedGroups = ((JArray)u["allowedgroups"])?.Select(p => ECPoint.Parse(p.AsString(), ECCurve.Secp256r1)).ToArray() ?? Array.Empty<ECPoint>(),
-                Rules = ((JArray)u["rules"])?.Select(r => WitnessRule.FromJson((JObject)r)).ToArray() ?? Array.Empty<WitnessRule>(),
-            }).ToArray();
-
-            // Validate format
-
-            _ = ret.ToByteArray().AsSerializableArray<Signer>();
-
-            return ret;
-        }
-
-        private static Witness[] WitnessesFromJson(JArray _params)
-        {
-            if (_params.Count > Transaction.MaxTransactionAttributes)
-            {
-                throw new RpcException(RpcError.InvalidParams.WithData("Max allowed witness exceeded."));
-            }
-
-            return _params.Select(u => new
-            {
-                Invocation = u["invocation"]?.AsString(),
-                Verification = u["verification"]?.AsString()
-            }).Where(x => x.Invocation != null || x.Verification != null).Select(x => new Witness()
-            {
-                InvocationScript = Convert.FromBase64String(x.Invocation ?? string.Empty),
-                VerificationScript = Convert.FromBase64String(x.Verification ?? string.Empty)
-            }).ToArray();
-        }
-
-        [RpcMethod]
-        protected internal virtual JToken InvokeFunction(JArray _params)
-        {
-            UInt160 script_hash = Result.Ok_Or(() => UInt160.Parse(_params[0].AsString()), RpcError.InvalidParams.WithData($"Invalid script hash {nameof(script_hash)}"));
-            string operation = Result.Ok_Or(() => _params[1].AsString(), RpcError.InvalidParams);
-            ContractParameter[] args = _params.Count >= 3 ? ((JArray)_params[2]).Select(p => ContractParameter.FromJson((JObject)p)).ToArray() : System.Array.Empty<ContractParameter>();
-            Signer[] signers = _params.Count >= 4 ? SignersFromJson((JArray)_params[3], system.Settings) : null;
-            Witness[] witnesses = _params.Count >= 4 ? WitnessesFromJson((JArray)_params[3]) : null;
-            bool useDiagnostic = _params.Count >= 5 && _params[4].GetBoolean();
-
->>>>>>> 9287c666
             byte[] script;
             using (ScriptBuilder sb = new())
             {
