--- conflicted
+++ resolved
@@ -143,11 +143,7 @@
             return json;
         }
 
-<<<<<<< HEAD
-        private static JArray ToJson(IEnumerable<KeyValuePair<StorageKey, DataCache.Trackable>> changes)
-=======
         protected static JArray ToJson(IEnumerable<KeyValuePair<StorageKey, DataCache.Trackable>> changes)
->>>>>>> 9b9be473
         {
             var array = new JArray();
             foreach (var entry in changes)
