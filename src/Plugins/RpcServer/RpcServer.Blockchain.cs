--- conflicted
+++ resolved
@@ -47,10 +47,6 @@
         [RpcMethodWithParams]
         protected internal virtual JToken GetBlock(BlockHashOrIndex blockHashOrIndex, bool verbose = false)
         {
-<<<<<<< HEAD
-
-=======
->>>>>>> 477183c7
             using var snapshot = system.GetSnapshotCache();
             var block = blockHashOrIndex.IsIndex ? NativeContract.Ledger.GetBlock(snapshot, blockHashOrIndex.AsIndex()) : NativeContract.Ledger.GetBlock(snapshot, blockHashOrIndex.AsHash());
             block.NotNull_Or(RpcError.UnknownBlock);
