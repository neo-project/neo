--- conflicted
+++ resolved
@@ -43,11 +43,7 @@
         /// and an optional boolean indicating whether to return verbose information.
         /// </param>
         /// <returns>The block data as a <see cref="JToken"/>. If the second item of _params is true, then
-<<<<<<< HEAD
-        /// block data is json format, otherwise, the return type is byte array.</returns>
-=======
         /// block data is json format, otherwise, the return type is Base64-encoded byte array.</returns>
->>>>>>> 188028ba
         [RpcMethod]
         protected internal virtual JToken GetBlock(JArray _params)
         {
@@ -124,11 +120,7 @@
         /// An array containing the block header hash or index as the first element,
         /// and an optional boolean indicating whether to return verbose information.
         /// </param>
-<<<<<<< HEAD
-        /// <returns>The block header data as a <see cref="JToken"/>. In json format if the second item of _params is true, otherwise base64string.</returns>
-=======
         /// <returns>The block header data as a <see cref="JToken"/>. In json format if the second item of _params is true, otherwise Base64-encoded byte array.</returns>
->>>>>>> 188028ba
         [RpcMethod]
         protected internal virtual JToken GetBlockHeader(JArray _params)
         {
@@ -160,15 +152,9 @@
         }
 
         /// <summary>
-<<<<<<< HEAD
-        /// Gets the state of a contract by its ID or script hash.
-        /// </summary>
-        /// <param name="_params">An array containing the contract ID or script hash as the first element.</param>
-=======
         /// Gets the state of a contract by its ID or script hash or (only for native contracts) by case-insensitive name.
         /// </summary>
         /// <param name="_params">An array containing the contract ID or script hash or case-insensitive native contract name as the first element.</param>
->>>>>>> 188028ba
         /// <returns>The contract state in json format as a <see cref="JToken"/>.</returns>
         [RpcMethod]
         protected internal virtual JToken GetContractState(JArray _params)
@@ -280,11 +266,7 @@
         /// </summary>
         /// <param name="_params">
         /// An array containing the contract ID or script hash as the first element,
-<<<<<<< HEAD
-        /// the storage key prefix as the second element,
-=======
         /// the Base64-encoded storage key prefix as the second element,
->>>>>>> 188028ba
         /// and an optional start index as the third element.
         /// </param>
         /// <returns>The found storage items <see cref="StorageItem"/> as a <see cref="JToken"/>.</returns>
