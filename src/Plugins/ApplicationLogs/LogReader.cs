// Copyright (C) 2015-2025 The Neo Project.
//
// LogReader.cs file belongs to the neo project and is free
// software distributed under the MIT software license, see the
// accompanying file LICENSE in the main directory of the
// repository or http://www.opensource.org/licenses/mit-license.php
// for more details.
//
// Redistribution and use in source and binary forms with or without
// modifications are permitted.

using Neo.ConsoleService;
using Neo.Extensions;
using Neo.IEventHandlers;
using Neo.Json;
using Neo.Ledger;
using Neo.Network.P2P.Payloads;
using Neo.Persistence;
using Neo.Plugins.ApplicationLogs.Store;
using Neo.Plugins.ApplicationLogs.Store.Models;
using Neo.Plugins.RpcServer;
using Neo.SmartContract;
using Neo.SmartContract.Native;
using System.Numerics;
using static System.IO.Path;

namespace Neo.Plugins.ApplicationLogs
{
    public class LogReader : Plugin, ICommittingHandler, ICommittedHandler, ILogHandler
    {
        #region Globals

        internal NeoStore _neostore;
        private NeoSystem _neosystem;
        private readonly List<LogEventArgs> _logEvents;

        #endregion

        public override string Name => "ApplicationLogs";
        public override string Description => "Synchronizes smart contract VM executions and notifications (NotifyLog) on blockchain.";
        protected override UnhandledExceptionPolicy ExceptionPolicy => ApplicationLogsSettings.Default.ExceptionPolicy;

        #region Ctor

        public LogReader()
        {
            _neostore = default!;
            _neosystem = default!;
            _logEvents = new();
            Blockchain.Committing += ((ICommittingHandler)this).Blockchain_Committing_Handler;
            Blockchain.Committed += ((ICommittedHandler)this).Blockchain_Committed_Handler;
        }

        #endregion

        #region Override Methods

        public override string ConfigFile => Combine(RootPath, "ApplicationLogs.json");

        public override void Dispose()
        {
            Blockchain.Committing -= ((ICommittingHandler)this).Blockchain_Committing_Handler;
            Blockchain.Committed -= ((ICommittedHandler)this).Blockchain_Committed_Handler;
<<<<<<< HEAD
            if (Settings.Default.Debug)
=======
            if (ApplicationLogsSettings.Default.Debug)
>>>>>>> 6126b4d6
                ApplicationEngine.InstanceHandler -= ConfigureAppEngine;
            GC.SuppressFinalize(this);
        }

        private void ConfigureAppEngine(ApplicationEngine engine)
        {
            engine.Log += ((ILogHandler)this).ApplicationEngine_Log_Handler;
        }

        protected override void Configure()
        {
            ApplicationLogsSettings.Load(GetConfiguration());
        }

        protected override void OnSystemLoaded(NeoSystem system)
        {
            if (system.Settings.Network != ApplicationLogsSettings.Default.Network)
                return;
            string path = string.Format(ApplicationLogsSettings.Default.Path, ApplicationLogsSettings.Default.Network.ToString("X8"));
            var store = system.LoadStore(GetFullPath(path));
            _neostore = new NeoStore(store);
            _neosystem = system;
            RpcServerPlugin.RegisterMethods(this, ApplicationLogsSettings.Default.Network);

<<<<<<< HEAD
            if (Settings.Default.Debug)
=======
            if (ApplicationLogsSettings.Default.Debug)
>>>>>>> 6126b4d6
                ApplicationEngine.InstanceHandler += ConfigureAppEngine;
        }

        #endregion

        #region JSON RPC Methods

        [RpcMethod]
        public JToken GetApplicationLog(JArray _params)
        {
            if (_params == null || _params.Count == 0)
                throw new RpcException(RpcError.InvalidParams);
            if (UInt256.TryParse(_params[0]!.AsString(), out var hash))
            {
                var raw = BlockToJObject(hash);
                if (raw == null)
                    raw = TransactionToJObject(hash);
                if (raw == null)
                    throw new RpcException(RpcError.InvalidParams.WithData("Unknown transaction/blockhash"));

                if (_params.Count >= 2 && Enum.TryParse(_params[1]!.AsString(), true, out TriggerType triggerType))
                {
                    var executions = raw["executions"] as JArray;
                    if (executions != null)
                    {
                        for (var i = 0; i < executions.Count;)
                        {
                            if (executions[i]!["trigger"]?.AsString().Equals(triggerType.ToString(), StringComparison.OrdinalIgnoreCase) == false)
                                executions.RemoveAt(i);
                            else
                                i++;
                        }
                    }
                }

                return raw;
            }
            else
                throw new RpcException(RpcError.InvalidParams);
        }

        #endregion

        #region Console Commands

        [ConsoleCommand("log block", Category = "ApplicationLog Commands")]
        internal void OnGetBlockCommand(string blockHashOrIndex, string? eventName = null)
        {
            UInt256 blockhash;
            if (uint.TryParse(blockHashOrIndex, out var blockIndex))
            {
                blockhash = NativeContract.Ledger.GetBlockHash(_neosystem.StoreView, blockIndex);
            }
            else if (UInt256.TryParse(blockHashOrIndex, out blockhash) == false)
            {
                ConsoleHelper.Error("Invalid block hash or index.");
                return;
            }

            var blockOnPersist = string.IsNullOrEmpty(eventName) ?
                _neostore.GetBlockLog(blockhash, TriggerType.OnPersist) :
                _neostore.GetBlockLog(blockhash, TriggerType.OnPersist, eventName);
            var blockPostPersist = string.IsNullOrEmpty(eventName) ?
                _neostore.GetBlockLog(blockhash, TriggerType.PostPersist) :
                _neostore.GetBlockLog(blockhash, TriggerType.PostPersist, eventName);

            if (blockOnPersist == null && blockPostPersist == null)
                ConsoleHelper.Error($"No logs.");
            else
            {
                if (blockOnPersist != null)
                {
                    PrintExecutionToConsole(blockOnPersist);
                    if (blockPostPersist != null)
                    {
                        ConsoleHelper.Info("--------------------------------");
                    }
                }
                if (blockPostPersist != null)
                {
                    PrintExecutionToConsole(blockPostPersist);
                }
            }
        }

        [ConsoleCommand("log tx", Category = "ApplicationLog Commands")]
        internal void OnGetTransactionCommand(UInt256 txhash, string? eventName = null)
        {
            var txApplication = string.IsNullOrEmpty(eventName) ?
                _neostore.GetTransactionLog(txhash) :
                _neostore.GetTransactionLog(txhash, eventName);

            if (txApplication == null)
                ConsoleHelper.Error($"No logs.");
            else
                PrintExecutionToConsole(txApplication);
        }

        [ConsoleCommand("log contract", Category = "ApplicationLog Commands")]
        internal void OnGetContractCommand(UInt160 scripthash, uint page = 1, uint pageSize = 1, string? eventName = null)
        {
            if (page == 0)
            {
                ConsoleHelper.Error("Page is invalid. Pick a number 1 and above.");
                return;
            }

            if (pageSize == 0)
            {
                ConsoleHelper.Error("PageSize is invalid. Pick a number between 1 and 10.");
                return;
            }

            var txContract = string.IsNullOrEmpty(eventName) ?
                _neostore.GetContractLog(scripthash, TriggerType.Application, page, pageSize) :
                _neostore.GetContractLog(scripthash, TriggerType.Application, eventName, page, pageSize);

            if (txContract.Count == 0)
                ConsoleHelper.Error($"No logs.");
            else
                PrintEventModelToConsole(txContract);
        }


        #endregion

        #region Blockchain Events

        void ICommittingHandler.Blockchain_Committing_Handler(NeoSystem system, Block block, DataCache snapshot, IReadOnlyList<Blockchain.ApplicationExecuted> applicationExecutedList)
        {
            if (system.Settings.Network != ApplicationLogsSettings.Default.Network)
                return;

            if (_neostore is null)
                return;
            _neostore.StartBlockLogBatch();
            _neostore.PutBlockLog(block, applicationExecutedList);
            if (ApplicationLogsSettings.Default.Debug)
            {
                foreach (var appEng in applicationExecutedList.Where(w => w.Transaction != null))
                {
                    var logs = _logEvents.Where(w => w.ScriptContainer.Hash == appEng.Transaction.Hash).ToList();
                    if (logs.Any())
                        _neostore.PutTransactionEngineLogState(appEng.Transaction.Hash, logs);
                }
                _logEvents.Clear();
            }
        }

        void ICommittedHandler.Blockchain_Committed_Handler(NeoSystem system, Block block)
        {
            if (system.Settings.Network != ApplicationLogsSettings.Default.Network)
                return;
            if (_neostore is null)
                return;
            _neostore.CommitBlockLog();
        }

        void ILogHandler.ApplicationEngine_Log_Handler(ApplicationEngine sender, LogEventArgs e)
        {
            if (ApplicationLogsSettings.Default.Debug == false)
                return;

            if (_neosystem.Settings.Network != ApplicationLogsSettings.Default.Network)
                return;

            if (e.ScriptContainer == null)
                return;

            _logEvents.Add(e);
        }

        #endregion

        #region Private Methods

        private void PrintExecutionToConsole(BlockchainExecutionModel model)
        {
            ConsoleHelper.Info("Trigger: ", $"{model.Trigger}");
            ConsoleHelper.Info("VM State: ", $"{model.VmState}");
            if (string.IsNullOrEmpty(model.Exception) == false)
                ConsoleHelper.Error($"Exception: {model.Exception}");
            else
                ConsoleHelper.Info("Exception: ", "null");
            ConsoleHelper.Info("Gas Consumed: ", $"{new BigDecimal((BigInteger)model.GasConsumed, NativeContract.GAS.Decimals)}");
            if (model.Stack.Length == 0)
                ConsoleHelper.Info("Stack: ", "[]");
            else
            {
                ConsoleHelper.Info("Stack: ");
                for (int i = 0; i < model.Stack.Length; i++)
                    ConsoleHelper.Info($"  {i}: ", $"{model.Stack[i].ToJson()}");
            }
            if (model.Notifications.Length == 0)
                ConsoleHelper.Info("Notifications: ", "[]");
            else
            {
                ConsoleHelper.Info("Notifications:");
                foreach (var notifyItem in model.Notifications)
                {
                    ConsoleHelper.Info();
                    ConsoleHelper.Info("  ScriptHash: ", $"{notifyItem.ScriptHash}");
                    ConsoleHelper.Info("  Event Name: ", $"{notifyItem.EventName}");
                    ConsoleHelper.Info("  State Parameters:");
                    var ncount = (uint)notifyItem.State.Length;
                    for (var i = 0; i < ncount; i++)
                        ConsoleHelper.Info($"    {GetMethodParameterName(notifyItem.ScriptHash, notifyItem.EventName, ncount, i)}: ", $"{notifyItem.State[i].ToJson()}");
                }
            }
            if (ApplicationLogsSettings.Default.Debug)
            {
                if (model.Logs.Length == 0)
                    ConsoleHelper.Info("Logs: ", "[]");
                else
                {
                    ConsoleHelper.Info("Logs:");
                    foreach (var logItem in model.Logs)
                    {
                        ConsoleHelper.Info();
                        ConsoleHelper.Info("  ScriptHash: ", $"{logItem.ScriptHash}");
                        ConsoleHelper.Info("  Message: ", $"{logItem.Message}");
                    }
                }
            }
        }

        private void PrintEventModelToConsole(IReadOnlyCollection<(BlockchainEventModel NotifyLog, UInt256 TxHash)> models)
        {
            foreach (var (notifyItem, txhash) in models)
            {
                ConsoleHelper.Info("Transaction Hash: ", $"{txhash}");
                ConsoleHelper.Info();
                ConsoleHelper.Info("  Event Name:  ", $"{notifyItem.EventName}");
                ConsoleHelper.Info("  State Parameters:");
                var ncount = (uint)notifyItem.State.Length;
                for (var i = 0; i < ncount; i++)
                    ConsoleHelper.Info($"    {GetMethodParameterName(notifyItem.ScriptHash, notifyItem.EventName, ncount, i)}: ", $"{notifyItem.State[i].ToJson()}");
                ConsoleHelper.Info("--------------------------------");
            }
        }

        private string GetMethodParameterName(UInt160 scriptHash, string methodName, uint ncount, int parameterIndex)
        {
            var contract = NativeContract.ContractManagement.GetContract(_neosystem.StoreView, scriptHash);
            if (contract == null)
                return $"{parameterIndex}";
            var contractEvent = contract.Manifest.Abi.Events.SingleOrDefault(s => s.Name == methodName && (uint)s.Parameters.Length == ncount);
            if (contractEvent == null)
                return $"{parameterIndex}";
            return contractEvent.Parameters[parameterIndex].Name;
        }

        private JObject EventModelToJObject(BlockchainEventModel model)
        {
            return new JObject()
            {
                ["contract"] = model.ScriptHash.ToString(),
                ["eventname"] = model.EventName,
                ["state"] = model.State.Select(s => s.ToJson()).ToArray()
            };
        }

        private JObject? TransactionToJObject(UInt256 txHash)
        {
            var appLog = _neostore.GetTransactionLog(txHash);
            if (appLog == null)
                return null;

            var raw = new JObject() { ["txid"] = txHash.ToString() };
            var trigger = new JObject()
            {
                ["trigger"] = appLog.Trigger,
                ["vmstate"] = appLog.VmState,
                ["exception"] = string.IsNullOrEmpty(appLog.Exception) ? null : appLog.Exception,
                ["gasconsumed"] = appLog.GasConsumed.ToString()
            };

            try
            {
                trigger["stack"] = appLog.Stack.Select(s => s.ToJson(ApplicationLogsSettings.Default.MaxStackSize)).ToArray();
            }
            catch (Exception ex)
            {
                trigger["exception"] = ex.Message;
            }

            trigger["notifications"] = appLog.Notifications.Select(s =>
            {
                var notification = new JObject()
                {
                    ["contract"] = s.ScriptHash.ToString(),
                    ["eventname"] = s.EventName
                };

                try
                {
                    var state = new JObject()
                    {
                        ["type"] = "Array",
                        ["value"] = s.State.Select(ss => ss.ToJson()).ToArray()
                    };

                    notification["state"] = state;
                }
                catch (InvalidOperationException)
                {
                    notification["state"] = "error: recursive reference";
                }

                return notification;
            }).ToArray();

            if (ApplicationLogsSettings.Default.Debug)
            {
                trigger["logs"] = appLog.Logs.Select(s =>
                {
                    return new JObject()
                    {
                        ["contract"] = s.ScriptHash.ToString(),
                        ["message"] = s.Message
                    };
                }).ToArray();
            }

            raw["executions"] = new[] { trigger };
            return raw;
        }

        private JObject? BlockToJObject(UInt256 blockHash)
        {
            var blockOnPersist = _neostore.GetBlockLog(blockHash, TriggerType.OnPersist);
            var blockPostPersist = _neostore.GetBlockLog(blockHash, TriggerType.PostPersist);

            if (blockOnPersist == null && blockPostPersist == null)
                return null;

            var blockJson = new JObject() { ["blockhash"] = blockHash.ToString() };
            var triggerList = new List<JObject>();

            if (blockOnPersist != null)
                triggerList.Add(BlockItemToJObject(blockOnPersist));
            if (blockPostPersist != null)
                triggerList.Add(BlockItemToJObject(blockPostPersist));

            blockJson["executions"] = triggerList.ToArray();
            return blockJson;
        }

        private JObject BlockItemToJObject(BlockchainExecutionModel blockExecutionModel)
        {
            var trigger = new JObject()
            {
                ["trigger"] = blockExecutionModel.Trigger,
                ["vmstate"] = blockExecutionModel.VmState,
                ["gasconsumed"] = blockExecutionModel.GasConsumed.ToString()
            };
            try
            {
                trigger["stack"] = blockExecutionModel.Stack.Select(q => q.ToJson(ApplicationLogsSettings.Default.MaxStackSize)).ToArray();
            }
            catch (Exception ex)
            {
                trigger["exception"] = ex.Message;
            }

            trigger["notifications"] = blockExecutionModel.Notifications.Select(s =>
            {
                var notification = new JObject()
                {
                    ["contract"] = s.ScriptHash.ToString(),
                    ["eventname"] = s.EventName
                };
                try
                {
                    var state = new JObject()
                    {
                        ["type"] = "Array",
                        ["value"] = s.State.Select(ss => ss.ToJson()).ToArray()
                    };

                    notification["state"] = state;
                }
                catch (InvalidOperationException)
                {
                    notification["state"] = "error: recursive reference";
                }
                return notification;
            }).ToArray();

            if (ApplicationLogsSettings.Default.Debug)
            {
                trigger["logs"] = blockExecutionModel.Logs.Select(s =>
                {
                    return new JObject()
                    {
                        ["contract"] = s.ScriptHash.ToString(),
                        ["message"] = s.Message
                    };
                }).ToArray();
            }

            return trigger;
        }

        #endregion
    }
}<|MERGE_RESOLUTION|>--- conflicted
+++ resolved
@@ -61,11 +61,7 @@
         {
             Blockchain.Committing -= ((ICommittingHandler)this).Blockchain_Committing_Handler;
             Blockchain.Committed -= ((ICommittedHandler)this).Blockchain_Committed_Handler;
-<<<<<<< HEAD
-            if (Settings.Default.Debug)
-=======
-            if (ApplicationLogsSettings.Default.Debug)
->>>>>>> 6126b4d6
+            if (ApplicationLogsSettings.Default.Debug)
                 ApplicationEngine.InstanceHandler -= ConfigureAppEngine;
             GC.SuppressFinalize(this);
         }
@@ -90,11 +86,7 @@
             _neosystem = system;
             RpcServerPlugin.RegisterMethods(this, ApplicationLogsSettings.Default.Network);
 
-<<<<<<< HEAD
-            if (Settings.Default.Debug)
-=======
-            if (ApplicationLogsSettings.Default.Debug)
->>>>>>> 6126b4d6
+            if (ApplicationLogsSettings.Default.Debug)
                 ApplicationEngine.InstanceHandler += ConfigureAppEngine;
         }
 
