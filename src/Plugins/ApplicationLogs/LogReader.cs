--- conflicted
+++ resolved
@@ -44,13 +44,9 @@
 
         public LogReader()
         {
-<<<<<<< HEAD
-            _logEvents = [];
-=======
             _neostore = default!;
             _neosystem = default!;
             _logEvents = new();
->>>>>>> 6d711c06
             Blockchain.Committing += ((ICommittingHandler)this).Blockchain_Committing_Handler;
             Blockchain.Committed += ((ICommittedHandler)this).Blockchain_Committed_Handler;
         }
