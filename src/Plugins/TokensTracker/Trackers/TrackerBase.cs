// Copyright (C) 2015-2025 The Neo Project.
//
// TrackerBase.cs file belongs to the neo project and is free
// software distributed under the MIT software license, see the
// accompanying file LICENSE in the main directory of the
// repository or http://www.opensource.org/licenses/mit-license.php
// for more details.
//
// Redistribution and use in source and binary forms with or without
// modifications are permitted.

#nullable enable

using Neo.Extensions;
using Neo.IO;
using Neo.Json;
using Neo.Ledger;
using Neo.Network.P2P.Payloads;
using Neo.Persistence;
using Neo.VM.Types;
using Neo.Wallets;
using System;
using System.Buffers.Binary;
using System.Collections.Generic;
using System.IO;
using System.Linq;
using System.Numerics;
using Array = Neo.VM.Types.Array;

namespace Neo.Plugins.Trackers
{
    record TransferRecord(UInt160 asset, UInt160 from, UInt160 to, byte[]? tokenId, BigInteger amount);

    abstract class TrackerBase : IDisposable
    {
        protected bool _shouldTrackHistory;
        protected uint _maxResults;
        protected IStore _db;
        private IStoreSnapshot? _levelDbSnapshot;
        protected NeoSystem _neoSystem;
        public abstract string TrackName { get; }

        protected TrackerBase(IStore db, uint maxResult, bool shouldTrackHistory, NeoSystem neoSystem)
        {
            _db = db;
            _maxResults = maxResult;
            _shouldTrackHistory = shouldTrackHistory;
            _neoSystem = neoSystem;
        }

        public abstract void OnPersist(NeoSystem system, Block block, DataCache snapshot, IReadOnlyList<Blockchain.ApplicationExecuted> applicationExecutedList);

        public void ResetBatch()
        {
            _levelDbSnapshot?.Dispose();
            _levelDbSnapshot = _db.GetSnapshot();
        }

        public void Commit()
        {
            _levelDbSnapshot?.Commit();
        }

        public IEnumerable<(TKey key, TValue val)> QueryTransfers<TKey, TValue>(byte dbPrefix, UInt160 userScriptHash, ulong startTime, ulong endTime)
                where TKey : ISerializable, new()
                where TValue : class, ISerializable, new()
        {
            var prefix = new[] { dbPrefix }.Concat(userScriptHash.ToArray()).ToArray();
            byte[] startTimeBytes, endTimeBytes;
            if (BitConverter.IsLittleEndian)
            {
                startTimeBytes = BitConverter.GetBytes(BinaryPrimitives.ReverseEndianness(startTime));
                endTimeBytes = BitConverter.GetBytes(BinaryPrimitives.ReverseEndianness(endTime));
            }
            else
            {
                startTimeBytes = BitConverter.GetBytes(startTime);
                endTimeBytes = BitConverter.GetBytes(endTime);
            }
            var transferPairs = _db.FindRange<TKey, TValue>(prefix.Concat(startTimeBytes).ToArray(), prefix.Concat(endTimeBytes).ToArray());
            return transferPairs;
        }

        protected static byte[] Key(byte prefix, ISerializable key)
        {
            var buffer = new byte[key.Size + 1];
            using (MemoryStream ms = new(buffer, true))
            using (BinaryWriter writer = new(ms))
            {
                writer.Write(prefix);
                key.Serialize(writer);
            }
            return buffer;
        }

        protected void Put(byte prefix, ISerializable key, ISerializable value)
        {
            _levelDbSnapshot!.Put(Key(prefix, key), value.ToArray());
        }

        protected void Delete(byte prefix, ISerializable key)
        {
            _levelDbSnapshot!.Delete(Key(prefix, key));
        }

        protected static TransferRecord? GetTransferRecord(UInt160 asset, Array stateItems)
        {
            if (stateItems.Count < 3)
            {
                return null;
            }
            var fromItem = stateItems[0];
            var toItem = stateItems[1];
            var amountItem = stateItems[2];
            if (fromItem.NotNull() && fromItem is not ByteString)
                return null;
            if (toItem.NotNull() && toItem is not ByteString)
                return null;
            if (amountItem is not ByteString && amountItem is not Integer)
                return null;

            var fromBytes = fromItem.IsNull ? null : fromItem.GetSpan().ToArray();
            if (fromBytes != null && fromBytes.Length != UInt160.Length)
                return null;
            var toBytes = toItem.IsNull ? null : toItem.GetSpan().ToArray();
            if (toBytes != null && toBytes.Length != UInt160.Length)
                return null;
            if (fromBytes == null && toBytes == null)
                return null;

            var from = fromBytes == null ? UInt160.Zero : new UInt160(fromBytes);
            var to = toBytes == null ? UInt160.Zero : new UInt160(toBytes);
            return stateItems.Count switch
            {
                3 => new TransferRecord(asset, @from, to, null, amountItem.GetInteger()),
                4 when stateItems[3] is ByteString tokenId => new TransferRecord(asset, @from, to, tokenId.Memory.ToArray(), amountItem.GetInteger()),
                _ => null
            };
        }

        protected JObject ToJson(TokenTransferKey key, TokenTransfer value)
        {
            JObject transfer = new();
            transfer["timestamp"] = key.TimestampMS;
            transfer["assethash"] = key.AssetScriptHash.ToString();
            transfer["transferaddress"] = value.UserScriptHash == UInt160.Zero ? null : value.UserScriptHash.ToAddress(_neoSystem.Settings.AddressVersion);
            transfer["amount"] = value.Amount.ToString();
            transfer["blockindex"] = value.BlockIndex;
            transfer["transfernotifyindex"] = key.BlockXferNotificationIndex;
            transfer["txhash"] = value.TxHash.ToString();
            return transfer;
        }

        public UInt160 GetScriptHashFromParam(string addressOrScriptHash)
        {
            return addressOrScriptHash.Length < 40 ?
                addressOrScriptHash.ToScriptHash(_neoSystem.Settings.AddressVersion) : UInt160.Parse(addressOrScriptHash);
        }
<<<<<<< HEAD
=======

        public void Log(string message, LogLevel level = LogLevel.Info)
        {
            Utility.Log(TrackName, level, message);
        }

        public void Dispose()
        {
            Dispose(true);
            GC.SuppressFinalize(this);
        }

        protected virtual void Dispose(bool disposing)
        {
            if (disposing && _levelDbSnapshot != null)
            {
                // Dispose managed resources
                _levelDbSnapshot.Dispose();
                _levelDbSnapshot = null;
            }
            // Dispose unmanaged resources (if any) here.
        }

        ~TrackerBase()
        {
            Dispose(false);
        }
>>>>>>> 85f5e436
    }
}

#nullable disable<|MERGE_RESOLUTION|>--- conflicted
+++ resolved
@@ -156,8 +156,6 @@
             return addressOrScriptHash.Length < 40 ?
                 addressOrScriptHash.ToScriptHash(_neoSystem.Settings.AddressVersion) : UInt160.Parse(addressOrScriptHash);
         }
-<<<<<<< HEAD
-=======
 
         public void Log(string message, LogLevel level = LogLevel.Info)
         {
@@ -185,7 +183,6 @@
         {
             Dispose(false);
         }
->>>>>>> 85f5e436
     }
 }
 
