// Copyright (C) 2015-2025 The Neo Project.
//
// TrackerBase.cs file belongs to the neo project and is free
// software distributed under the MIT software license, see the
// accompanying file LICENSE in the main directory of the
// repository or http://www.opensource.org/licenses/mit-license.php
// for more details.
//
// Redistribution and use in source and binary forms with or without
// modifications are permitted.

#nullable enable

using Neo.Extensions;
using Neo.IO;
using Neo.Json;
using Neo.Ledger;
using Neo.Network.P2P.Payloads;
using Neo.Persistence;
using Neo.VM.Types;
using Neo.Wallets;
using System;
using System.Buffers.Binary;
using System.Collections.Generic;
using System.IO;
using System.Linq;
using System.Numerics;
using Array = Neo.VM.Types.Array;

namespace Neo.Plugins.Trackers
{
    record TransferRecord(UInt160 asset, UInt160 from, UInt160 to, byte[]? tokenId, BigInteger amount);

    abstract class TrackerBase : IDisposable
    {
        protected bool _shouldTrackHistory;
        protected uint _maxResults;
        protected IStore _db;
<<<<<<< HEAD
        private IStoreSnapshot _levelDbSnapshot;
=======
        private IStoreSnapshot? _levelDbSnapshot;
>>>>>>> 9b9be473
        protected NeoSystem _neoSystem;
        public abstract string TrackName { get; }

        protected TrackerBase(IStore db, uint maxResult, bool shouldTrackHistory, NeoSystem neoSystem)
        {
            _db = db;
            _maxResults = maxResult;
            _shouldTrackHistory = shouldTrackHistory;
            _neoSystem = neoSystem;
        }

        public abstract void OnPersist(NeoSystem system, Block block, DataCache snapshot, IReadOnlyList<Blockchain.ApplicationExecuted> applicationExecutedList);

        public void ResetBatch()
        {
            _levelDbSnapshot?.Dispose();
            _levelDbSnapshot = _db.GetSnapshot();
        }

        public void Commit()
        {
            _levelDbSnapshot?.Commit();
        }

        public IEnumerable<(TKey key, TValue val)> QueryTransfers<TKey, TValue>(byte dbPrefix, UInt160 userScriptHash, ulong startTime, ulong endTime)
                where TKey : ISerializable, new()
                where TValue : class, ISerializable, new()
        {
            var prefix = new[] { dbPrefix }.Concat(userScriptHash.ToArray()).ToArray();
            byte[] startTimeBytes, endTimeBytes;
            if (BitConverter.IsLittleEndian)
            {
                startTimeBytes = BitConverter.GetBytes(BinaryPrimitives.ReverseEndianness(startTime));
                endTimeBytes = BitConverter.GetBytes(BinaryPrimitives.ReverseEndianness(endTime));
            }
            else
            {
                startTimeBytes = BitConverter.GetBytes(startTime);
                endTimeBytes = BitConverter.GetBytes(endTime);
            }
            var transferPairs = _db.FindRange<TKey, TValue>(prefix.Concat(startTimeBytes).ToArray(), prefix.Concat(endTimeBytes).ToArray());
            return transferPairs;
        }

        protected static byte[] Key(byte prefix, ISerializable key)
        {
            var buffer = new byte[key.Size + 1];
            using (MemoryStream ms = new(buffer, true))
            using (BinaryWriter writer = new(ms))
            {
                writer.Write(prefix);
                key.Serialize(writer);
            }
            return buffer;
        }

        protected void Put(byte prefix, ISerializable key, ISerializable value)
        {
            _levelDbSnapshot!.Put(Key(prefix, key), value.ToArray());
        }

        protected void Delete(byte prefix, ISerializable key)
        {
            _levelDbSnapshot!.Delete(Key(prefix, key));
        }

        protected static TransferRecord? GetTransferRecord(UInt160 asset, Array stateItems)
        {
            if (stateItems.Count < 3)
            {
                return null;
            }
            var fromItem = stateItems[0];
            var toItem = stateItems[1];
            var amountItem = stateItems[2];
            if (fromItem.NotNull() && fromItem is not ByteString)
                return null;
            if (toItem.NotNull() && toItem is not ByteString)
                return null;
            if (amountItem is not ByteString && amountItem is not Integer)
                return null;

            var fromBytes = fromItem.IsNull ? null : fromItem.GetSpan().ToArray();
            if (fromBytes != null && fromBytes.Length != UInt160.Length)
                return null;
            var toBytes = toItem.IsNull ? null : toItem.GetSpan().ToArray();
            if (toBytes != null && toBytes.Length != UInt160.Length)
                return null;
            if (fromBytes == null && toBytes == null)
                return null;

            var from = fromBytes == null ? UInt160.Zero : new UInt160(fromBytes);
            var to = toBytes == null ? UInt160.Zero : new UInt160(toBytes);
            return stateItems.Count switch
            {
                3 => new TransferRecord(asset, @from, to, null, amountItem.GetInteger()),
                4 when stateItems[3] is ByteString tokenId => new TransferRecord(asset, @from, to, tokenId.Memory.ToArray(), amountItem.GetInteger()),
                _ => null
            };
        }

        protected JObject ToJson(TokenTransferKey key, TokenTransfer value)
        {
            JObject transfer = new();
            transfer["timestamp"] = key.TimestampMS;
            transfer["assethash"] = key.AssetScriptHash.ToString();
            transfer["transferaddress"] = value.UserScriptHash == UInt160.Zero ? null : value.UserScriptHash.ToAddress(_neoSystem.Settings.AddressVersion);
            transfer["amount"] = value.Amount.ToString();
            transfer["blockindex"] = value.BlockIndex;
            transfer["transfernotifyindex"] = key.BlockXferNotificationIndex;
            transfer["txhash"] = value.TxHash.ToString();
            return transfer;
        }

        public UInt160 GetScriptHashFromParam(string addressOrScriptHash)
        {
            return addressOrScriptHash.Length < 40 ?
                addressOrScriptHash.ToScriptHash(_neoSystem.Settings.AddressVersion) : UInt160.Parse(addressOrScriptHash);
        }

        public void Log(string message, LogLevel level = LogLevel.Info)
        {
            Utility.Log(TrackName, level, message);
        }

        public void Dispose()
        {
            Dispose(true);
            GC.SuppressFinalize(this);
        }

        protected virtual void Dispose(bool disposing)
        {
            if (disposing && _levelDbSnapshot != null)
            {
                // Dispose managed resources
                _levelDbSnapshot.Dispose();
                _levelDbSnapshot = null;
            }
            // Dispose unmanaged resources (if any) here.
        }

        ~TrackerBase()
        {
            Dispose(false);
        }
    }
}

#nullable disable<|MERGE_RESOLUTION|>--- conflicted
+++ resolved
@@ -36,11 +36,7 @@
         protected bool _shouldTrackHistory;
         protected uint _maxResults;
         protected IStore _db;
-<<<<<<< HEAD
-        private IStoreSnapshot _levelDbSnapshot;
-=======
         private IStoreSnapshot? _levelDbSnapshot;
->>>>>>> 9b9be473
         protected NeoSystem _neoSystem;
         public abstract string TrackName { get; }
 
