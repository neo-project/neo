<?xml version="1.0" encoding="utf-8"?>
<Project ToolsVersion="15.0" xmlns="http://schemas.microsoft.com/developer/msbuild/2003">

  <Import Project="../$(MSBuildThisFile)" />

  <PropertyGroup>
<<<<<<< HEAD
    <GenerateDocumentationFile>false</GenerateDocumentationFile>
    <GenerateDependencyFile>false</GenerateDependencyFile>
=======
    <EnableDynamicLoading>true</EnableDynamicLoading>
>>>>>>> fdd852e3
    <OverwriteReadOnlyFiles>true</OverwriteReadOnlyFiles>
  </PropertyGroup>
 
  <ItemGroup>
    <ProjectReference Include="../../Neo/Neo.csproj">
      <Private>false</Private>
    </ProjectReference>
    <ProjectReference Include="../../Neo.IO/Neo.IO.csproj">
      <Private>false</Private>
    </ProjectReference>
    <ProjectReference Include="../../Neo.Extensions/Neo.Extensions.csproj">
      <Private>false</Private>
    </ProjectReference>
    <ProjectReference Include="../../Neo.Cryptography.BLS12_381/Neo.Cryptography.BLS12_381.csproj">
      <Private>false</Private>
    </ProjectReference>
    <ProjectReference Include="..\..\Neo.Json\Neo.Json.csproj">
      <Private>false</Private>
    </ProjectReference>
    <ProjectReference Include="..\..\Neo.VM\Neo.VM.csproj">
      <Private>false</Private>
    </ProjectReference>
  </ItemGroup>

</Project><|MERGE_RESOLUTION|>--- conflicted
+++ resolved
@@ -4,12 +4,9 @@
   <Import Project="../$(MSBuildThisFile)" />
 
   <PropertyGroup>
-<<<<<<< HEAD
     <GenerateDocumentationFile>false</GenerateDocumentationFile>
     <GenerateDependencyFile>false</GenerateDependencyFile>
-=======
     <EnableDynamicLoading>true</EnableDynamicLoading>
->>>>>>> fdd852e3
     <OverwriteReadOnlyFiles>true</OverwriteReadOnlyFiles>
   </PropertyGroup>
  
