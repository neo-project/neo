<?xml version="1.0" encoding="utf-8"?>
<Project ToolsVersion="15.0" xmlns="http://schemas.microsoft.com/developer/msbuild/2003">

  <Import Project="../$(MSBuildThisFile)" />

  <PropertyGroup>
<<<<<<< HEAD
    <PackageId>Neo.Plugins.$(MSBuildProjectName)</PackageId>
    <PackageOutputPath>../../../pkgs/</PackageOutputPath>
    <OutputPath>../../../bin/$(PackageId)</OutputPath>
    <OverwriteReadOnlyFiles>true</OverwriteReadOnlyFiles>
  </PropertyGroup>
=======
    <EnableDynamicLoading>true</EnableDynamicLoading>
    <OverwriteReadOnlyFiles>true</OverwriteReadOnlyFiles>
  </PropertyGroup>
 
>>>>>>> fdd852e3
  <ItemGroup>
    <ProjectReference Include="../../Neo/Neo.csproj" />
  </ItemGroup>

  <ItemGroup>
    <None Remove="../../.neo/neo.png" />
    <None Remove="../../.neo/README.md" />
    <None Include="../../../.neo/neo.png" Pack="true" Visible="false" PackagePath=""/>
    <None Include="../../../.neo/README.md" Pack="true" Visible="false" PackagePath=""/>
  </ItemGroup>

</Project><|MERGE_RESOLUTION|>--- conflicted
+++ resolved
@@ -4,18 +4,13 @@
   <Import Project="../$(MSBuildThisFile)" />
 
   <PropertyGroup>
-<<<<<<< HEAD
     <PackageId>Neo.Plugins.$(MSBuildProjectName)</PackageId>
     <PackageOutputPath>../../../pkgs/</PackageOutputPath>
     <OutputPath>../../../bin/$(PackageId)</OutputPath>
-    <OverwriteReadOnlyFiles>true</OverwriteReadOnlyFiles>
-  </PropertyGroup>
-=======
     <EnableDynamicLoading>true</EnableDynamicLoading>
     <OverwriteReadOnlyFiles>true</OverwriteReadOnlyFiles>
   </PropertyGroup>
  
->>>>>>> fdd852e3
   <ItemGroup>
     <ProjectReference Include="../../Neo/Neo.csproj" />
   </ItemGroup>
