--- conflicted
+++ resolved
@@ -4,15 +4,10 @@
   <Import Project="../$(MSBuildThisFile)" />
 
   <PropertyGroup>
-<<<<<<< HEAD
     <EnableDynamicLoading>true</EnableDynamicLoading>
-  </PropertyGroup>
-
-=======
     <OverwriteReadOnlyFiles>true</OverwriteReadOnlyFiles>
   </PropertyGroup>
-  
->>>>>>> 251cb6d1
+ 
   <ItemGroup>
     <ProjectReference Include="../../Neo/Neo.csproj" />
   </ItemGroup>
