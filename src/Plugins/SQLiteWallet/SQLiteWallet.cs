// Copyright (C) 2015-2025 The Neo Project.
//
// SQLiteWallet.cs file belongs to the neo project and is free
// software distributed under the MIT software license, see the
// accompanying file LICENSE in the main directory of the
// repository or http://www.opensource.org/licenses/mit-license.php
// for more details.
//
// Redistribution and use in source and binary forms with or without
// modifications are permitted.

#nullable enable

using Microsoft.EntityFrameworkCore;
using Neo.Cryptography;
using Neo.Extensions;
using Neo.SmartContract;
using Neo.Wallets.NEP6;
using System.Buffers.Binary;
using System.Reflection;
using System.Security.Cryptography;
using System.Text;
using static System.IO.Path;

namespace Neo.Wallets.SQLite
{
    /// <summary>
    /// A wallet implementation that uses SQLite as the underlying storage.
    /// </summary>
    class SQLiteWallet : Wallet
    {
#if NET9_0_OR_GREATER
        private readonly Lock _lock = new();
#else
        private readonly object _lock = new();
#endif
        private readonly byte[] _iv;
        private readonly byte[] _salt;
        private readonly byte[] _masterKey;
        private readonly ScryptParameters _scrypt;
        private readonly Dictionary<UInt160, SQLiteWalletAccount> _accounts;

        public override string Name => GetFileNameWithoutExtension(Path);

        public override Version Version
        {
            get
            {
<<<<<<< HEAD
                using var ctx = new WalletDataContext(Path);
                var buffer = LoadStoredData(ctx, "Version");
=======
                byte[]? buffer;
                lock (_lock)
                {
                    using var ctx = new WalletDataContext(Path);
                    buffer = LoadStoredData(ctx, "Version");
                }
>>>>>>> 04973970
                if (buffer == null || buffer.Length < 16) return new Version(0, 0);
                var major = BinaryPrimitives.ReadInt32LittleEndian(buffer);
                var minor = BinaryPrimitives.ReadInt32LittleEndian(buffer.AsSpan(4));
                var build = BinaryPrimitives.ReadInt32LittleEndian(buffer.AsSpan(8));
                var revision = BinaryPrimitives.ReadInt32LittleEndian(buffer.AsSpan(12));
                return new Version(major, minor, build, revision);
            }
        }

        private SQLiteWallet(string path, byte[] passwordKey, ProtocolSettings settings) : base(path, settings)
        {
            using var ctx = new WalletDataContext(Path);
            _salt = LoadStoredData(ctx, "Salt")
                ?? throw new FormatException("Salt was not found");
            var passwordHash = LoadStoredData(ctx, "PasswordHash")
                ?? throw new FormatException("PasswordHash was not found");
            if (!passwordHash.SequenceEqual(passwordKey.Concat(_salt).ToArray().Sha256()))
                throw new CryptographicException();
            _iv = LoadStoredData(ctx, "IV")
                ?? throw new FormatException("IV was not found");
            _masterKey = Decrypt(LoadStoredData(ctx, "MasterKey")
                ?? throw new FormatException("MasterKey was not found"), passwordKey, _iv);
            _scrypt = new ScryptParameters
                (
                BinaryPrimitives.ReadInt32LittleEndian(LoadStoredData(ctx, "ScryptN") ?? throw new FormatException("ScryptN was not found")),
                BinaryPrimitives.ReadInt32LittleEndian(LoadStoredData(ctx, "ScryptR") ?? throw new FormatException("ScryptR was not found")),
                BinaryPrimitives.ReadInt32LittleEndian(LoadStoredData(ctx, "ScryptP") ?? throw new FormatException("ScryptP was not found"))
                );
<<<<<<< HEAD
            _accounts = LoadAccounts();
=======
            _accounts = LoadAccounts(ctx);
>>>>>>> 04973970
        }

        private SQLiteWallet(string path, byte[] passwordKey, ProtocolSettings settings, ScryptParameters scrypt) : base(path, settings)
        {
            _iv = new byte[16];
            _salt = new byte[20];
            _masterKey = new byte[32];
            _scrypt = scrypt;
            _accounts = [];
            using (var rng = RandomNumberGenerator.Create())
            {
                rng.GetBytes(_iv);
                rng.GetBytes(_salt);
                rng.GetBytes(_masterKey);
            }
            var version = Assembly.GetExecutingAssembly().GetName().Version!;
            var versionBuffer = new byte[sizeof(int) * 4];
            BinaryPrimitives.WriteInt32LittleEndian(versionBuffer, version.Major);
            BinaryPrimitives.WriteInt32LittleEndian(versionBuffer.AsSpan(4), version.Minor);
            BinaryPrimitives.WriteInt32LittleEndian(versionBuffer.AsSpan(8), version.Build);
            BinaryPrimitives.WriteInt32LittleEndian(versionBuffer.AsSpan(12), version.Revision);
            using var ctx = BuildDatabase();
            SaveStoredData(ctx, "IV", _iv);
            SaveStoredData(ctx, "Salt", _salt);
            SaveStoredData(ctx, "PasswordHash", passwordKey.Concat(_salt).ToArray().Sha256());
            SaveStoredData(ctx, "MasterKey", Encrypt(_masterKey, passwordKey, _iv));
            SaveStoredData(ctx, "Version", versionBuffer);
            SaveStoredData(ctx, "ScryptN", _scrypt.N);
            SaveStoredData(ctx, "ScryptR", _scrypt.R);
            SaveStoredData(ctx, "ScryptP", _scrypt.P);
            ctx.SaveChanges();
        }

        private void AddAccount(SQLiteWalletAccount account)
        {
            lock (_lock)
            {
                if (_accounts.TryGetValue(account.ScriptHash, out var account_old))
                {
                    account.Contract ??= account_old.Contract;
                }
                _accounts[account.ScriptHash] = account;

                using var ctx = new WalletDataContext(Path);
                if (account.HasKey)
                {
                    var dbAccount = ctx.Accounts.FirstOrDefault(p => p.PublicKeyHash == account.Key.PublicKeyHash.ToArray());
                    if (dbAccount == null)
                    {
                        dbAccount = ctx.Accounts.Add(new Account
                        {
                            Nep2key = account.Key.Export(_masterKey, ProtocolSettings.AddressVersion, _scrypt.N, _scrypt.R, _scrypt.P),
                            PublicKeyHash = account.Key.PublicKeyHash.ToArray()
                        }).Entity;
                    }
                    else
                    {
                        dbAccount.Nep2key = account.Key.Export(_masterKey, ProtocolSettings.AddressVersion, _scrypt.N, _scrypt.R, _scrypt.P);
                    }
                }
                if (account.Contract != null)
                {
                    var dbContract = ctx.Contracts.FirstOrDefault(p => p.ScriptHash == account.Contract.ScriptHash.ToArray());
                    if (dbContract != null)
                    {
                        dbContract.PublicKeyHash = account.Key.PublicKeyHash.ToArray();
                    }
                    else
                    {
                        ctx.Contracts.Add(new Contract
                        {
                            RawData = ((VerificationContract)account.Contract).ToArray(),
                            ScriptHash = account.Contract.ScriptHash.ToArray(),
                            PublicKeyHash = account.Key.PublicKeyHash.ToArray()
                        });
                    }
                }
                //add address
                {
                    var dbAddress = ctx.Addresses.FirstOrDefault(p => p.ScriptHash == account.ScriptHash.ToArray());
                    if (dbAddress == null)
                    {
                        ctx.Addresses.Add(new Address
                        {
                            ScriptHash = account.ScriptHash.ToArray()
                        });
                    }
                }
                ctx.SaveChanges();
            }
        }

        private WalletDataContext BuildDatabase()
        {
            var ctx = new WalletDataContext(Path);
            ctx.Database.EnsureDeleted();
            ctx.Database.EnsureCreated();
            return ctx;
        }

        public override bool ChangePassword(string oldPassword, string newPassword)
        {
            lock (_lock)
            {
                if (!VerifyPassword(oldPassword)) return false;

                var passwordKey = ToAesKey(newPassword);
                try
                {
                    using var ctx = new WalletDataContext(Path);
                    SaveStoredData(ctx, "PasswordHash", passwordKey.Concat(_salt).ToArray().Sha256());
                    SaveStoredData(ctx, "MasterKey", Encrypt(_masterKey, passwordKey, _iv));
                    ctx.SaveChanges();
                    return true;
                }
                finally
                {
                    Array.Clear(passwordKey, 0, passwordKey.Length);
                }
            }
        }

        public override bool Contains(UInt160 scriptHash)
        {
            lock (_lock)
            {
                return _accounts.ContainsKey(scriptHash);
            }
        }

        /// <summary>
        /// Creates a new wallet at the specified path.
        /// </summary>
        /// <param name="path">The path of the wallet.</param>
        /// <param name="password">The password of the wallet.</param>
        /// <param name="settings">The <see cref="ProtocolSettings"/> to be used by the wallet.</param>
        /// <param name="scrypt">The parameters of the SCrypt algorithm used for encrypting and decrypting the private keys in the wallet.</param>
        /// <returns>The created wallet.</returns>
        public static SQLiteWallet Create(string path, string password, ProtocolSettings settings, ScryptParameters? scrypt = null)
        {
            return new SQLiteWallet(path, ToAesKey(password), settings, scrypt ?? ScryptParameters.Default);
        }

        public override WalletAccount CreateAccount(byte[] privateKey)
        {
            var key = new KeyPair(privateKey);
            var contract = new VerificationContract()
            {
                Script = SmartContract.Contract.CreateSignatureRedeemScript(key.PublicKey),
                ParameterList = [ContractParameterType.Signature]
            };
            var account = new SQLiteWalletAccount(contract.ScriptHash, ProtocolSettings)
            {
                Key = key,
                Contract = contract
            };
            AddAccount(account);
            return account;
        }

        public override WalletAccount CreateAccount(SmartContract.Contract contract, KeyPair? key = null)
        {
            if (contract is not VerificationContract verification_contract)
            {
                verification_contract = new VerificationContract
                {
                    Script = contract.Script,
                    ParameterList = contract.ParameterList
                };
            }
            var account = new SQLiteWalletAccount(verification_contract.ScriptHash, ProtocolSettings)
            {
                Key = key,
                Contract = verification_contract
            };
            AddAccount(account);
            return account;
        }

        public override WalletAccount CreateAccount(UInt160 scriptHash)
        {
            var account = new SQLiteWalletAccount(scriptHash, ProtocolSettings);
            AddAccount(account);
            return account;
        }

        public override void Delete()
        {
            lock (_lock)
            {
                using var ctx = new WalletDataContext(Path);
                ctx.Database.EnsureDeleted();
            }
        }

        public override bool DeleteAccount(UInt160 scriptHash)
        {
            lock (_lock)
            {
<<<<<<< HEAD
                if (_accounts.TryGetValue(scriptHash, out var account))
=======
                if (_accounts.Remove(scriptHash, out var account))
>>>>>>> 04973970
                {
                    _accounts.Remove(scriptHash);

                    using var ctx = new WalletDataContext(Path);
                    if (account.HasKey)
                    {
                        var dbAccount = ctx.Accounts.First(p => p.PublicKeyHash == account.Key.PublicKeyHash.ToArray());
                        ctx.Accounts.Remove(dbAccount);
                    }
                    if (account.Contract != null)
                    {
                        var dbContract = ctx.Contracts.First(p => p.ScriptHash == scriptHash.ToArray());
                        ctx.Contracts.Remove(dbContract);
                    }
                    //delete address
                    {
                        var dbAddress = ctx.Addresses.First(p => p.ScriptHash == scriptHash.ToArray());
                        ctx.Addresses.Remove(dbAddress);
                    }
                    ctx.SaveChanges();
                    return true;
                }
            }
            return false;
        }

        public override WalletAccount? GetAccount(UInt160 scriptHash)
        {
            lock (_lock)
            {
                _accounts.TryGetValue(scriptHash, out var account);
                return account;
            }
        }

        public override IEnumerable<WalletAccount> GetAccounts()
        {
            SQLiteWalletAccount[] accounts;

            lock (_lock)
            {
                accounts = [.. _accounts.Values];
            }

            return accounts;
        }

        private Dictionary<UInt160, SQLiteWalletAccount> LoadAccounts(WalletDataContext ctx)
        {
            var accounts = ctx.Addresses.Select(p => new SQLiteWalletAccount(p.ScriptHash, ProtocolSettings))
                .ToDictionary(p => p.ScriptHash);
            foreach (var dbContract in ctx.Contracts.Include(p => p.Account))
            {
                var contract = dbContract.RawData.AsSerializable<VerificationContract>();
                var account = accounts[contract.ScriptHash];
                account.Contract = contract;
                account.Key = new KeyPair(GetPrivateKeyFromNEP2(dbContract.Account.Nep2key, _masterKey, ProtocolSettings.AddressVersion, _scrypt.N, _scrypt.R, _scrypt.P));
            }
            return accounts;
        }

        private static byte[]? LoadStoredData(WalletDataContext ctx, string name)
        {
            return ctx.Keys.FirstOrDefault(p => p.Name == name)?.Value;
        }

        /// <summary>
        /// Opens a wallet at the specified path.
        /// </summary>
        /// <param name="path">The path of the wallet.</param>
        /// <param name="password">The password of the wallet.</param>
        /// <param name="settings">The <see cref="ProtocolSettings"/> to be used by the wallet.</param>
        /// <returns>The opened wallet.</returns>
        public static new SQLiteWallet Open(string path, string password, ProtocolSettings settings)
        {
            return new SQLiteWallet(path, ToAesKey(password), settings);
        }

        public override void Save()
        {
            // Do nothing
        }

        private static void SaveStoredData(WalletDataContext ctx, string name, int value)
        {
            var data = new byte[sizeof(int)];
            BinaryPrimitives.WriteInt32LittleEndian(data, value);
            SaveStoredData(ctx, name, data);
        }

        private static void SaveStoredData(WalletDataContext ctx, string name, byte[] value)
        {
            var key = ctx.Keys.FirstOrDefault(p => p.Name == name);
            if (key == null)
            {
                ctx.Keys.Add(new Key
                {
                    Name = name,
                    Value = value
                });
            }
            else
            {
                key.Value = value;
            }
        }

        public override bool VerifyPassword(string password)
        {
            byte[]? hash;

            lock (_lock)
            {
                using var ctx = new WalletDataContext(Path);
                hash = LoadStoredData(ctx, "PasswordHash");
            }

            if (hash == null) return false;

            return ToAesKey(password).Concat(_salt).ToArray().Sha256().SequenceEqual(hash);
        }

        private static byte[] Encrypt(byte[] data, byte[] key, byte[] iv)
        {
            ArgumentNullException.ThrowIfNull(data);
            ArgumentNullException.ThrowIfNull(key);
            ArgumentNullException.ThrowIfNull(iv);

            if (data.Length % 16 != 0 || key.Length != 32 || iv.Length != 16) throw new ArgumentException();
            using var aes = Aes.Create();
            aes.Padding = PaddingMode.None;
            using var encryptor = aes.CreateEncryptor(key, iv);
            return encryptor.TransformFinalBlock(data, 0, data.Length);
        }

        private static byte[] Decrypt(byte[] data, byte[] key, byte[] iv)
        {
            ArgumentNullException.ThrowIfNull(data);
            ArgumentNullException.ThrowIfNull(key);
            ArgumentNullException.ThrowIfNull(iv);

            if (data.Length % 16 != 0 || key.Length != 32 || iv.Length != 16) throw new ArgumentException();
            using var aes = Aes.Create();
            aes.Padding = PaddingMode.None;
            using var decryptor = aes.CreateDecryptor(key, iv);
            return decryptor.TransformFinalBlock(data, 0, data.Length);
        }

        private static byte[] ToAesKey(string password)
        {
            var passwordBytes = Encoding.UTF8.GetBytes(password);
            var passwordHash = SHA256.HashData(passwordBytes);
            var passwordHash2 = SHA256.HashData(passwordHash);
            Array.Clear(passwordBytes, 0, passwordBytes.Length);
            Array.Clear(passwordHash, 0, passwordHash.Length);
            return passwordHash2;
        }
    }
}

#nullable disable<|MERGE_RESOLUTION|>--- conflicted
+++ resolved
@@ -46,17 +46,8 @@
         {
             get
             {
-<<<<<<< HEAD
                 using var ctx = new WalletDataContext(Path);
                 var buffer = LoadStoredData(ctx, "Version");
-=======
-                byte[]? buffer;
-                lock (_lock)
-                {
-                    using var ctx = new WalletDataContext(Path);
-                    buffer = LoadStoredData(ctx, "Version");
-                }
->>>>>>> 04973970
                 if (buffer == null || buffer.Length < 16) return new Version(0, 0);
                 var major = BinaryPrimitives.ReadInt32LittleEndian(buffer);
                 var minor = BinaryPrimitives.ReadInt32LittleEndian(buffer.AsSpan(4));
@@ -85,11 +76,7 @@
                 BinaryPrimitives.ReadInt32LittleEndian(LoadStoredData(ctx, "ScryptR") ?? throw new FormatException("ScryptR was not found")),
                 BinaryPrimitives.ReadInt32LittleEndian(LoadStoredData(ctx, "ScryptP") ?? throw new FormatException("ScryptP was not found"))
                 );
-<<<<<<< HEAD
             _accounts = LoadAccounts();
-=======
-            _accounts = LoadAccounts(ctx);
->>>>>>> 04973970
         }
 
         private SQLiteWallet(string path, byte[] passwordKey, ProtocolSettings settings, ScryptParameters scrypt) : base(path, settings)
@@ -289,11 +276,7 @@
         {
             lock (_lock)
             {
-<<<<<<< HEAD
                 if (_accounts.TryGetValue(scriptHash, out var account))
-=======
-                if (_accounts.Remove(scriptHash, out var account))
->>>>>>> 04973970
                 {
                     _accounts.Remove(scriptHash);
 
