// Copyright (C) 2015-2024 The Neo Project.
//
// Store.cs file belongs to the neo project and is free
// software distributed under the MIT software license, see the
// accompanying file LICENSE in the main directory of the
// repository or http://www.opensource.org/licenses/mit-license.php
// for more details.
//
// Redistribution and use in source and binary forms with or without
// modifications are permitted.

using Neo.IO.Storage.LevelDB;
using Neo.Persistence;
using System.Collections;
using System.Collections.Generic;

namespace Neo.Plugins.Storage
{
    internal class Store : IStore, IEnumerable<KeyValuePair<byte[], byte[]>>
    {
        private readonly DB _db;

        public Store(string dir)
        {
            _db = new(dir, new()
            {
                CreateIfMissing = true,
                // Keep whole blockchain open plus future files
                // at lease up to block index 10_000_000
                MaxOpenFiles = 4096,
                FilterPolicy = 10,
                CompressionLevel = CompressionType.SnappyCompression,
            });
        }

        public Store(string dir, Options options)
        {
            _db = new DB(dir, options);
        }

        public void Dispose() =>
            _db.Dispose();

        public ISnapshot GetSnapshot() =>
            new Snapshot(_db);

        public void Delete(byte[] key) =>
            _db.Delete(key, WriteOptions.Default);

        public void Put(byte[] key, byte[] value) =>
            _db.Put(key, value, WriteOptions.Default);

        public void PutSync(byte[] key, byte[] value) =>
            _db.Put(key, value, WriteOptions.SyncWrite);

        public bool Contains(byte[] key) =>
            _db.Contains(key, ReadOptions.Default);

<<<<<<< HEAD
        public byte[] TryGet(byte[] key) =>
            _db.Get(key, ReadOptions.Default);

        public IEnumerable<(byte[], byte[])> Seek(byte[] prefix, SeekDirection direction = SeekDirection.Forward) =>
            direction == SeekDirection.Forward
                ? _db.Seek(prefix, ReadOptions.Default)
                : _db.SeekPrev(prefix, ReadOptions.Default);

        public IEnumerator<KeyValuePair<byte[], byte[]>> GetEnumerator() =>
            _db.GetEnumerator();

        IEnumerator IEnumerable.GetEnumerator() =>
            GetEnumerator();
=======
        public byte[] TryGet(byte[] key)
        {
            return db.Get(ReadOptions.Default, key);
        }

        public bool TryGet(byte[] key, out byte[] value)
        {
            value = db.Get(ReadOptions.Default, key);
            return value != null;
        }
>>>>>>> 3f2f78c1
    }
}<|MERGE_RESOLUTION|>--- conflicted
+++ resolved
@@ -56,9 +56,14 @@
         public bool Contains(byte[] key) =>
             _db.Contains(key, ReadOptions.Default);
 
-<<<<<<< HEAD
         public byte[] TryGet(byte[] key) =>
             _db.Get(key, ReadOptions.Default);
+            
+        public bool TryGet(byte[] key, out byte[] value)
+        {
+            value = db.Get(key, ReadOptions.Default);
+            return value != null;
+        }
 
         public IEnumerable<(byte[], byte[])> Seek(byte[] prefix, SeekDirection direction = SeekDirection.Forward) =>
             direction == SeekDirection.Forward
@@ -70,17 +75,5 @@
 
         IEnumerator IEnumerable.GetEnumerator() =>
             GetEnumerator();
-=======
-        public byte[] TryGet(byte[] key)
-        {
-            return db.Get(ReadOptions.Default, key);
-        }
-
-        public bool TryGet(byte[] key, out byte[] value)
-        {
-            value = db.Get(ReadOptions.Default, key);
-            return value != null;
-        }
->>>>>>> 3f2f78c1
     }
 }