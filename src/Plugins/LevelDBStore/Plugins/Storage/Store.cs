// Copyright (C) 2015-2025 The Neo Project.
//
// Store.cs file belongs to the neo project and is free
// software distributed under the MIT software license, see the
// accompanying file LICENSE in the main directory of the
// repository or http://www.opensource.org/licenses/mit-license.php
// for more details.
//
// Redistribution and use in source and binary forms with or without
// modifications are permitted.

using Neo.IO.Storage.LevelDB;
using Neo.Persistence;
using System.Collections;
using System.Collections.Generic;
using System.Diagnostics.CodeAnalysis;

namespace Neo.Plugins.Storage
{
    /// <summary>
    /// <code>Iterating over the whole dataset can be time-consuming. Depending upon how large the dataset is.</code>
    /// </summary>
    internal class Store : IStore, IEnumerable<KeyValuePair<byte[], byte[]>>
    {
        private readonly DB _db;
        private readonly Options _options;

        public SerializedCache SerializedCache { get; } = new();

        public Store(string path)
        {
            _options = new Options
            {
                CreateIfMissing = true,
                FilterPolicy = Native.leveldb_filterpolicy_create_bloom(15),
                CompressionLevel = CompressionType.SnappyCompression,
            };
            _db = DB.Open(path, _options);
        }

        public void Delete(byte[] key)
        {
            _db.Delete(WriteOptions.Default, key);
        }

        public void Dispose()
        {
            _db.Dispose();
            _options.Dispose();
        }

<<<<<<< HEAD
        public ISnapshot GetSnapshot() =>
            new Snapshot(_db, SerializedCache);
=======
        public IStoreSnapshot GetSnapshot() =>
            new Snapshot(this, _db);
>>>>>>> 292540e3

        public void Put(byte[] key, byte[] value) =>
            _db.Put(WriteOptions.Default, key, value);

        public void PutSync(byte[] key, byte[] value) =>
            _db.Put(WriteOptions.SyncWrite, key, value);

        public bool Contains(byte[] key) =>
            _db.Contains(ReadOptions.Default, key);

        public byte[]? TryGet(byte[] key) =>
            _db.Get(ReadOptions.Default, key);

        public bool TryGet(byte[] key, [NotNullWhen(true)] out byte[]? value)
        {
            value = _db.Get(ReadOptions.Default, key);
            return value != null;
        }

        /// <inheritdoc/>
        public IEnumerable<(byte[], byte[])> Seek(byte[]? keyOrPrefix, SeekDirection direction = SeekDirection.Forward) =>
            _db.Seek(ReadOptions.Default, keyOrPrefix, direction);

        public IEnumerator<KeyValuePair<byte[], byte[]>> GetEnumerator() =>
            _db.GetEnumerator();

        IEnumerator IEnumerable.GetEnumerator() =>
            GetEnumerator();
    }
}<|MERGE_RESOLUTION|>--- conflicted
+++ resolved
@@ -49,13 +49,8 @@
             _options.Dispose();
         }
 
-<<<<<<< HEAD
-        public ISnapshot GetSnapshot() =>
-            new Snapshot(_db, SerializedCache);
-=======
         public IStoreSnapshot GetSnapshot() =>
-            new Snapshot(this, _db);
->>>>>>> 292540e3
+            new Snapshot(this, _db, SerializedCache);
 
         public void Put(byte[] key, byte[] value) =>
             _db.Put(WriteOptions.Default, key, value);
