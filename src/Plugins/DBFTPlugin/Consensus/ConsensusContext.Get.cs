--- conflicted
+++ resolved
@@ -44,8 +44,7 @@
             };
         }
 
-<<<<<<< HEAD
-        private PreCommitPayloadCompact GetPreCommitPayloadCompact(ExtensiblePayload payload)
+        private PreCommitPayloadCompact RecoveryMessage.GetPreCommitPayloadCompact(ExtensiblePayload payload)
         {
             PreCommit preCommit = GetMessage<PreCommit>(payload);
             return new PreCommitPayloadCompact
@@ -57,10 +56,7 @@
             };
         }
 
-        private CommitPayloadCompact GetCommitPayloadCompact(ExtensiblePayload payload)
-=======
-        private RecoveryMessage.CommitPayloadCompact GetCommitPayloadCompact(ExtensiblePayload payload)
->>>>>>> fd1edf0e
+        private CommitPayloadCompact RecoveryMessage.GetCommitPayloadCompact(ExtensiblePayload payload)
         {
             Commit message = GetMessage<Commit>(payload);
             return new RecoveryMessage.CommitPayloadCompact
