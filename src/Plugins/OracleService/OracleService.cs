--- conflicted
+++ resolved
@@ -440,25 +440,6 @@
             if (engine.Execute() != VMState.HALT) return null;
             tx.NetworkFee += engine.FeeConsumed;
 
-<<<<<<< HEAD
-            // Base size for transaction: includes const_header + signers + script + hashes + witnesses, except attributes
-
-            var sizeInv = 66 * m;
-            var size = Transaction.HeaderSize + tx.Signers.GetVarSize() + tx.Script.GetVarSize()
-                + hashes.Length.GetVarSize() + witnessDict[NativeContract.Oracle.Hash].Size
-                + sizeInv.GetVarSize() + sizeInv + oracleSignContract.Script.GetVarSize();
-
-            BigInteger executionFactor = NativeContract.Policy.GetExecFeeFactor(snapshot);
-            BigInteger feePerByte = NativeContract.Policy.GetFeePerByte(snapshot);
-
-            if (settings.IsHardforkEnabledInNextBlock(Hardfork.HF_Faun, snapshot))
-            {
-                executionFactor = executionFactor.DivideCeiling(ApplicationEngine.FeeFactor);
-                feePerByte = feePerByte.DivideCeiling(ApplicationEngine.FeeFactor);
-            }
-
-            var networkFee = executionFactor * SmartContract.Helper.MultiSignatureContractCost(m, n);
-=======
             var feePerByte = NativeContract.Policy.GetFeePerByte(engine);
             var executionFactor = NativeContract.Policy.GetExecFeeFactor(engine);
 
@@ -471,7 +452,6 @@
             int size = Transaction.HeaderSize + tx.Signers.GetVarSize() + tx.Script.GetVarSize()
                 + hashes.Length.GetVarSize() + witnessDict[NativeContract.Oracle.Hash].Size
                 + sizeInv.GetVarSize() + sizeInv + oracleSignContract.Script.GetVarSize();
->>>>>>> dec0a792
 
             if (response.Result.Length > OracleResponse.MaxResultSize)
             {
@@ -485,11 +465,6 @@
             }
             size += tx.Attributes.GetVarSize();
             tx.NetworkFee += size * feePerByte;
-
-            size += tx.Attributes.GetVarSize();
-            var sizeFee = size * feePerByte;
-
-            tx.NetworkFee += (long)(networkFee + sizeFee);
 
             // Calcualte system fee
 
