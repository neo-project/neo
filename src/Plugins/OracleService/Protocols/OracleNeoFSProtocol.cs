// Copyright (C) 2015-2025 The Neo Project.
//
// OracleNeoFSProtocol.cs file belongs to the neo project and is free
// software distributed under the MIT software license, see the
// accompanying file LICENSE in the main directory of the
// repository or http://www.opensource.org/licenses/mit-license.php
// for more details.
//
// Redistribution and use in source and binary forms with or without
// modifications are permitted.

<<<<<<< HEAD
=======
using Neo.Extensions;
>>>>>>> 9b9be473
using Neo.FileStorage.API.Client;
using Neo.FileStorage.API.Cryptography;
using Neo.FileStorage.API.Refs;
using Neo.Network.P2P.Payloads;
using Neo.Wallets;
using System;
using System.Collections.Generic;
using System.Linq;
using System.Security.Cryptography;
using System.Threading;
using System.Threading.Tasks;
using System.Web;
using ECPoint = Neo.Cryptography.ECC.ECPoint;
using Object = Neo.FileStorage.API.Object.Object;
using Range = Neo.FileStorage.API.Object.Range;

namespace Neo.Plugins.OracleService
{
    class OracleNeoFSProtocol : IOracleProtocol
    {
        private readonly ECDsa privateKey;

        public OracleNeoFSProtocol(Wallet wallet, ECPoint[] oracles)
        {
            byte[] key = oracles.Select(p => wallet.GetAccount(p)).Where(p => p is not null && p.HasKey && !p.Lock).FirstOrDefault().GetKey().PrivateKey;
            privateKey = key.LoadPrivateKey();
        }

        public void Configure()
        {
        }

        public void Dispose()
        {
            privateKey.Dispose();
        }

        public async Task<(OracleResponseCode, string)> ProcessAsync(Uri uri, CancellationToken cancellation)
        {
            Utility.Log(nameof(OracleNeoFSProtocol), LogLevel.Debug, $"Request: {uri.AbsoluteUri}");
            try
            {
                (OracleResponseCode code, string data) = await GetAsync(uri, Settings.Default.NeoFS.EndPoint, cancellation);
                Utility.Log(nameof(OracleNeoFSProtocol), LogLevel.Debug, $"NeoFS result, code: {code}, data: {data}");
                return (code, data);
            }
            catch (Exception e)
            {
                Utility.Log(nameof(OracleNeoFSProtocol), LogLevel.Debug, $"NeoFS result: error,{e.Message}");
                return (OracleResponseCode.Error, null);
            }
        }


        /// <summary>
        /// GetAsync returns neofs object from the provided url.
        /// If Command is not provided, full object is requested.
        /// </summary>
        /// <param name="uri">URI scheme is "neofs:ContainerID/ObjectID/Command/offset|length".</param>
        /// <param name="host">Client host.</param>
        /// <param name="cancellation">Cancellation token object.</param>
        /// <returns>Returns neofs object.</returns>
        private async Task<(OracleResponseCode, string)> GetAsync(Uri uri, string host, CancellationToken cancellation)
        {
            string[] ps = uri.AbsolutePath.Split("/");
            if (ps.Length < 2) throw new FormatException("Invalid neofs url");
            ContainerID containerID = ContainerID.FromString(ps[0]);
            ObjectID objectID = ObjectID.FromString(ps[1]);
            Address objectAddr = new()
            {
                ContainerId = containerID,
                ObjectId = objectID
            };
            using Client client = new(privateKey, host);
            var tokenSource = CancellationTokenSource.CreateLinkedTokenSource(cancellation);
            tokenSource.CancelAfter(Settings.Default.NeoFS.Timeout);
            if (ps.Length == 2)
                return GetPayload(client, objectAddr, tokenSource.Token);
            return ps[2] switch
            {
                "range" => await GetRangeAsync(client, objectAddr, ps.Skip(3).ToArray(), tokenSource.Token),
                "header" => (OracleResponseCode.Success, await GetHeaderAsync(client, objectAddr, tokenSource.Token)),
                "hash" => (OracleResponseCode.Success, await GetHashAsync(client, objectAddr, ps.Skip(3).ToArray(), tokenSource.Token)),
                _ => throw new Exception("invalid command")
            };
        }

        private static (OracleResponseCode, string) GetPayload(Client client, Address addr, CancellationToken cancellation)
        {
            var objReader = client.GetObjectInit(addr, options: new CallOptions { Ttl = 2 }, context: cancellation);
            var obj = objReader.ReadHeader();
            if (obj.PayloadSize > OracleResponse.MaxResultSize)
                return (OracleResponseCode.ResponseTooLarge, "");
            var payload = new byte[obj.PayloadSize];
            int offset = 0;
            while (true)
            {
                if ((ulong)offset > obj.PayloadSize) return (OracleResponseCode.ResponseTooLarge, "");
                (byte[] chunk, bool ok) = objReader.ReadChunk();
                if (!ok) break;
                Array.Copy(chunk, 0, payload, offset, chunk.Length);
                offset += chunk.Length;
            }
            return (OracleResponseCode.Success, payload.ToStrictUtf8String());
        }

        private static async Task<(OracleResponseCode, string)> GetRangeAsync(Client client, Address addr, string[] ps, CancellationToken cancellation)
        {
            if (ps.Length == 0) throw new FormatException("missing object range (expected 'Offset|Length')");
            Range range = ParseRange(ps[0]);
            if (range.Length > OracleResponse.MaxResultSize) return (OracleResponseCode.ResponseTooLarge, "");
            var res = await client.GetObjectPayloadRangeData(addr, range, options: new CallOptions { Ttl = 2 }, context: cancellation);
            return (OracleResponseCode.Success, res.ToStrictUtf8String());
        }

        private static async Task<string> GetHeaderAsync(Client client, Address addr, CancellationToken cancellation)
        {
            var obj = await client.GetObjectHeader(addr, options: new CallOptions { Ttl = 2 }, context: cancellation);
            return obj.ToString();
        }

        private static async Task<string> GetHashAsync(Client client, Address addr, string[] ps, CancellationToken cancellation)
        {
            if (ps.Length == 0 || ps[0] == "")
            {
                Object obj = await client.GetObjectHeader(addr, options: new CallOptions { Ttl = 2 }, context: cancellation);
                return $"\"{new UInt256(obj.PayloadChecksum.Sum.ToByteArray())}\"";
            }
            Range range = ParseRange(ps[0]);
            List<byte[]> hashes = await client.GetObjectPayloadRangeHash(addr, new List<Range>() { range }, ChecksumType.Sha256, Array.Empty<byte>(), new CallOptions { Ttl = 2 }, cancellation);
            if (hashes.Count == 0) throw new Exception("empty response, object range is invalid (expected 'Offset|Length')");
            return $"\"{new UInt256(hashes[0])}\"";
        }

        private static Range ParseRange(string s)
        {
            string url = HttpUtility.UrlDecode(s);
            int sepIndex = url.IndexOf("|");
            if (sepIndex < 0) throw new Exception("object range is invalid (expected 'Offset|Length')");
            ulong offset = ulong.Parse(url[..sepIndex]);
            ulong length = ulong.Parse(url[(sepIndex + 1)..]);
            return new Range() { Offset = offset, Length = length };
        }
    }
}<|MERGE_RESOLUTION|>--- conflicted
+++ resolved
@@ -9,10 +9,7 @@
 // Redistribution and use in source and binary forms with or without
 // modifications are permitted.
 
-<<<<<<< HEAD
-=======
 using Neo.Extensions;
->>>>>>> 9b9be473
 using Neo.FileStorage.API.Client;
 using Neo.FileStorage.API.Cryptography;
 using Neo.FileStorage.API.Refs;
