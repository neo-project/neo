// Copyright (C) 2015-2025 The Neo Project.
//
// Snapshot.cs file belongs to the neo project and is free
// software distributed under the MIT software license, see the
// accompanying file LICENSE in the main directory of the
// repository or http://www.opensource.org/licenses/mit-license.php
// for more details.
//
// Redistribution and use in source and binary forms with or without
// modifications are permitted.

using Neo.Persistence;
using RocksDbSharp;
using System;
using System.Collections.Generic;
using System.Diagnostics.CodeAnalysis;

namespace Neo.Plugins.Storage
{
    /// <summary>
    /// <remarks>On-chain write operations on a snapshot cannot be concurrent.</remarks>
    /// </summary>
    internal class Snapshot : ISnapshot
    {
        private readonly RocksDb _db;
        private readonly RocksDbSharp.Snapshot _snapshot;
        private readonly WriteBatch _batch;
        private readonly ReadOptions _options;

        public SerializedCache SerializedCache { get; }

        public Snapshot(RocksDb db, SerializedCache serializedCache)
        {
<<<<<<< HEAD
            this.db = db;
            snapshot = db.CreateSnapshot();
            SerializedCache = serializedCache;
            batch = new WriteBatch();
=======
            _db = db;
            _snapshot = db.CreateSnapshot();
            _batch = new WriteBatch();
>>>>>>> 08992e48

            _options = new ReadOptions();
            _options.SetFillCache(false);
            _options.SetSnapshot(_snapshot);
        }

        public void Commit()
        {
            _db.Write(_batch, Options.WriteDefault);
        }

        public void Delete(byte[] key)
        {
            _batch.Delete(key);
        }

        public void Put(byte[] key, byte[] value)
        {
            _batch.Put(key, value);
        }

        /// <inheritdoc/>
        public IEnumerable<(byte[] Key, byte[] Value)> Seek(byte[]? keyOrPrefix, SeekDirection direction)
        {
            keyOrPrefix ??= [];

            using var it = _db.NewIterator(readOptions: _options);

            if (direction == SeekDirection.Forward)
                for (it.Seek(keyOrPrefix); it.Valid(); it.Next())
                    yield return (it.Key(), it.Value());
            else
                for (it.SeekForPrev(keyOrPrefix); it.Valid(); it.Prev())
                    yield return (it.Key(), it.Value());
        }

        public bool Contains(byte[] key)
        {
            return _db.Get(key, Array.Empty<byte>(), 0, 0, readOptions: _options) >= 0;
        }

        public byte[]? TryGet(byte[] key)
        {
            return _db.Get(key, readOptions: _options);
        }

        public bool TryGet(byte[] key, [NotNullWhen(true)] out byte[]? value)
        {
            value = _db.Get(key, readOptions: _options);
            return value != null;
        }

        public void Dispose()
        {
            _snapshot.Dispose();
            _batch.Dispose();
        }
    }
}<|MERGE_RESOLUTION|>--- conflicted
+++ resolved
@@ -31,17 +31,10 @@
 
         public Snapshot(RocksDb db, SerializedCache serializedCache)
         {
-<<<<<<< HEAD
-            this.db = db;
-            snapshot = db.CreateSnapshot();
             SerializedCache = serializedCache;
-            batch = new WriteBatch();
-=======
             _db = db;
             _snapshot = db.CreateSnapshot();
             _batch = new WriteBatch();
->>>>>>> 08992e48
-
             _options = new ReadOptions();
             _options.SetFillCache(false);
             _options.SetSnapshot(_snapshot);
