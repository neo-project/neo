// Copyright (C) 2015-2025 The Neo Project.
//
// Snapshot.cs file belongs to the neo project and is free
// software distributed under the MIT software license, see the
// accompanying file LICENSE in the main directory of the
// repository or http://www.opensource.org/licenses/mit-license.php
// for more details.
//
// Redistribution and use in source and binary forms with or without
// modifications are permitted.

using Neo.Persistence;
using RocksDbSharp;
using System;
using System.Collections.Generic;
using System.Diagnostics.CodeAnalysis;
using System.Threading;

namespace Neo.Plugins.Storage
{
    /// <summary>
    /// <remarks>On-chain write operations on a snapshot cannot be concurrent.</remarks>
    /// </summary>
    internal class Snapshot : IStoreSnapshot
    {
        private readonly RocksDb _db;
        private readonly RocksDbSharp.Snapshot _snapshot;
        private readonly WriteBatch _batch;
        private readonly ReadOptions _options;

        public SerializedCache SerializedCache { get; }

#if NET9_0_OR_GREATER
        private readonly Lock _lock = new();
#else
        private readonly object _lock = new();
#endif

<<<<<<< HEAD
        public Snapshot(RocksDb db, SerializedCache serializedCache)
        {
            SerializedCache = serializedCache;
=======
        public IStore Store { get; }

        internal Snapshot(Store store, RocksDb db)
        {
            Store = store;
>>>>>>> 292540e3
            _db = db;
            _snapshot = db.CreateSnapshot();
            _batch = new WriteBatch();
            _options = new ReadOptions();
            _options.SetFillCache(false);
            _options.SetSnapshot(_snapshot);
        }

        public void Commit()
        {
            lock (_lock)
                _db.Write(_batch, Options.WriteDefault);
        }

        public void Delete(byte[] key)
        {
            lock (_lock)
                _batch.Delete(key);
        }

        public void Put(byte[] key, byte[] value)
        {
            lock (_lock)
                _batch.Put(key, value);
        }

        /// <inheritdoc/>
        public IEnumerable<(byte[] Key, byte[] Value)> Seek(byte[]? keyOrPrefix, SeekDirection direction)
        {
            keyOrPrefix ??= [];

            using var it = _db.NewIterator(readOptions: _options);

            if (direction == SeekDirection.Forward)
                for (it.Seek(keyOrPrefix); it.Valid(); it.Next())
                    yield return (it.Key(), it.Value());
            else
                for (it.SeekForPrev(keyOrPrefix); it.Valid(); it.Prev())
                    yield return (it.Key(), it.Value());
        }

        public bool Contains(byte[] key)
        {
            return _db.Get(key, Array.Empty<byte>(), 0, 0, readOptions: _options) >= 0;
        }

        public byte[]? TryGet(byte[] key)
        {
            return _db.Get(key, readOptions: _options);
        }

        public bool TryGet(byte[] key, [NotNullWhen(true)] out byte[]? value)
        {
            value = _db.Get(key, readOptions: _options);
            return value != null;
        }

        public void Dispose()
        {
            _snapshot.Dispose();
            _batch.Dispose();
        }
    }
}<|MERGE_RESOLUTION|>--- conflicted
+++ resolved
@@ -36,17 +36,12 @@
         private readonly object _lock = new();
 #endif
 
-<<<<<<< HEAD
-        public Snapshot(RocksDb db, SerializedCache serializedCache)
-        {
-            SerializedCache = serializedCache;
-=======
         public IStore Store { get; }
 
-        internal Snapshot(Store store, RocksDb db)
+        internal Snapshot(Store store, RocksDb db, SerializedCache serializedCache)
         {
             Store = store;
->>>>>>> 292540e3
+            SerializedCache = serializedCache;
             _db = db;
             _snapshot = db.CreateSnapshot();
             _batch = new WriteBatch();
