// Copyright (C) 2015-2025 The Neo Project.
//
// Snapshot.cs file belongs to the neo project and is free
// software distributed under the MIT software license, see the
// accompanying file LICENSE in the main directory of the
// repository or http://www.opensource.org/licenses/mit-license.php
// for more details.
//
// Redistribution and use in source and binary forms with or without
// modifications are permitted.

using Neo.Persistence;
using RocksDbSharp;
using System;
using System.Collections.Generic;
using System.Diagnostics.CodeAnalysis;

namespace Neo.Plugins.Storage
{
    /// <summary>
    /// <remarks>On-chain write operations on a snapshot cannot be concurrent.</remarks>
    /// </summary>
    internal class Snapshot : ISnapshot
    {
        private readonly RocksDb _db;
        private readonly RocksDbSharp.Snapshot _snapshot;
        private readonly WriteBatch _batch;
        private readonly ReadOptions _options;
<<<<<<< HEAD

#if NET9_0_OR_GREATER
        private readonly System.Threading.Lock _lock = new();
#else
        private readonly object _lock = new();
#endif
=======
>>>>>>> 08992e48

        public Snapshot(RocksDb db)
        {
            _db = db;
            _snapshot = db.CreateSnapshot();
            _batch = new WriteBatch();

            _options = new ReadOptions();
            _options.SetFillCache(false);
            _options.SetSnapshot(_snapshot);
        }

        public void Commit()
        {
<<<<<<< HEAD
            lock (_lock)
                _db.Write(_batch, Options.WriteDefault);
=======
            _db.Write(_batch, Options.WriteDefault);
>>>>>>> 08992e48
        }

        public void Delete(byte[] key)
        {
<<<<<<< HEAD
            lock (_lock)
                _batch.Delete(key);
=======
            _batch.Delete(key);
>>>>>>> 08992e48
        }

        public void Put(byte[] key, byte[] value)
        {
<<<<<<< HEAD
            lock (_lock)
                _batch.Put(key, value);
=======
            _batch.Put(key, value);
>>>>>>> 08992e48
        }

        /// <inheritdoc/>
        public IEnumerable<(byte[] Key, byte[] Value)> Seek(byte[]? keyOrPrefix, SeekDirection direction)
        {
            keyOrPrefix ??= [];

            using var it = _db.NewIterator(readOptions: _options);

            if (direction == SeekDirection.Forward)
                for (it.Seek(keyOrPrefix); it.Valid(); it.Next())
                    yield return (it.Key(), it.Value());
            else
                for (it.SeekForPrev(keyOrPrefix); it.Valid(); it.Prev())
                    yield return (it.Key(), it.Value());
        }

        public bool Contains(byte[] key)
        {
            return _db.Get(key, Array.Empty<byte>(), 0, 0, readOptions: _options) >= 0;
        }

        public byte[]? TryGet(byte[] key)
        {
            return _db.Get(key, readOptions: _options);
        }

        public bool TryGet(byte[] key, [NotNullWhen(true)] out byte[]? value)
        {
            value = _db.Get(key, readOptions: _options);
            return value != null;
        }

        public void Dispose()
        {
            _snapshot.Dispose();
            _batch.Dispose();
        }
    }
}<|MERGE_RESOLUTION|>--- conflicted
+++ resolved
@@ -26,15 +26,12 @@
         private readonly RocksDbSharp.Snapshot _snapshot;
         private readonly WriteBatch _batch;
         private readonly ReadOptions _options;
-<<<<<<< HEAD
 
 #if NET9_0_OR_GREATER
         private readonly System.Threading.Lock _lock = new();
 #else
         private readonly object _lock = new();
 #endif
-=======
->>>>>>> 08992e48
 
         public Snapshot(RocksDb db)
         {
@@ -49,32 +46,20 @@
 
         public void Commit()
         {
-<<<<<<< HEAD
             lock (_lock)
                 _db.Write(_batch, Options.WriteDefault);
-=======
-            _db.Write(_batch, Options.WriteDefault);
->>>>>>> 08992e48
         }
 
         public void Delete(byte[] key)
         {
-<<<<<<< HEAD
             lock (_lock)
                 _batch.Delete(key);
-=======
-            _batch.Delete(key);
->>>>>>> 08992e48
         }
 
         public void Put(byte[] key, byte[] value)
         {
-<<<<<<< HEAD
             lock (_lock)
                 _batch.Put(key, value);
-=======
-            _batch.Put(key, value);
->>>>>>> 08992e48
         }
 
         /// <inheritdoc/>
