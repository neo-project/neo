--- conflicted
+++ resolved
@@ -102,7 +102,7 @@
 
             public DisplayState()
             {
-                StartTime = DateTime.Now;
+                StartTime = DateTime.UtcNow;
                 LastRefresh = DateTime.MinValue;
                 LastHeight = 0;
                 LastHeaderHeight = 0;
@@ -121,26 +121,6 @@
 
             public StateShower(MainService mainService)
             {
-<<<<<<< HEAD
-                var maxLines = 0;
-                var startTime = DateTime.UtcNow;
-                var refreshInterval = 1000; // Slower refresh to reduce flickering
-                var lastRefresh = DateTime.MinValue;
-                var lastHeight = 0u;
-                var lastHeaderHeight = 0u;
-                var lastTxPoolSize = 0;
-                var lastConnectedCount = 0;
-                var lineBuffer = new Dictionary<int, string>();
-                var colorBuffer = new Dictionary<int, ConsoleColor>();
-
-                while (!cancel.Token.IsCancellationRequested)
-                {
-                    try
-                    {
-                        // Only refresh data if time elapsed or significant changes
-                        var now = DateTime.UtcNow;
-                        var timeSinceRefresh = (now - lastRefresh).TotalMilliseconds;
-=======
                 _mainService = mainService;
                 DisplayState = new DisplayState();
                 LineBuffer = new Dictionary<int, string>();
@@ -174,7 +154,6 @@
                     Console.ForegroundColor = originalColor;
                 }
             }
->>>>>>> 8116aab1
 
             private int RenderTitleBox(int boxWidth, int linesWritten)
             {
@@ -206,7 +185,7 @@
 
             private int RenderTimeAndUptime(int boxWidth, int linesWritten)
             {
-                var now = DateTime.Now;
+                var now = DateTime.UtcNow;
                 var uptime = now - DisplayState.StartTime;
                 var time = $" Current Time: {now:yyyy-MM-dd HH:mm:ss}   Uptime: {uptime.Days}d {uptime.Hours:D2}h {uptime.Minutes:D2}m {uptime.Seconds:D2}s";
                 var contentWidth = boxWidth - 2;
@@ -262,7 +241,7 @@
                 var currentIndex = NativeContract.Ledger.CurrentIndex(_mainService.NeoSystem.StoreView);
                 var headerHeight = _mainService.NeoSystem.HeaderCache.Last?.Index ?? currentIndex;
                 var memoryUsage = GC.GetTotalMemory(false) / (1024 * 1024);
-                var cpuUsage = GetCpuUsage(DateTime.Now - DisplayState.StartTime);
+                var cpuUsage = GetCpuUsage(DateTime.UtcNow - DisplayState.StartTime);
 
                 var height = $" Block Height:   {currentIndex,10}";
                 var memory = $" Memory Usage:   {memoryUsage,10} MB";
@@ -453,7 +432,7 @@
 
             public bool ShouldRefreshDisplay()
             {
-                var now = DateTime.Now;
+                var now = DateTime.UtcNow;
                 var state = DisplayState;
                 var timeSinceRefresh = (now - state.LastRefresh).TotalMilliseconds;
 
@@ -485,7 +464,7 @@
 
             public void UpdateDisplayState()
             {
-                DisplayState.LastRefresh = DateTime.Now;
+                DisplayState.LastRefresh = DateTime.UtcNow;
                 DisplayState.LastHeight = NativeContract.Ledger.CurrentIndex(_mainService.NeoSystem.StoreView);
                 DisplayState.LastHeaderHeight = _mainService.NeoSystem.HeaderCache.Last?.Index ?? DisplayState.LastHeight;
                 DisplayState.LastTxPoolSize = _mainService.NeoSystem.MemPool.Count;
