// Copyright (C) 2015-2025 The Neo Project.
//
// MainService.Vote.cs file belongs to the neo project and is free
// software distributed under the MIT software license, see the
// accompanying file LICENSE in the main directory of the
// repository or http://www.opensource.org/licenses/mit-license.php
// for more details.
//
// Redistribution and use in source and binary forms with or without
// modifications are permitted.

using Neo.ConsoleService;
using Neo.Cryptography.ECC;
using Neo.Extensions;
using Neo.Json;
using Neo.SmartContract;
using Neo.SmartContract.Native;
using Neo.VM;
using Neo.VM.Types;
using Neo.Wallets;
using System;
using System.Numerics;
using Array = Neo.VM.Types.Array;

namespace Neo.CLI
{
    public static class VoteMethods
    {
        public const string Register = "registerCandidate";
        public const string Unregister = "unregisterCandidate";
        public const string Vote = "vote";
        public const string GetAccountState = "getAccountState";
        public const string GetCandidates = "getCandidates";
        public const string GetCommittee = "getCommittee";
        public const string GetNextBlockValidators = "getNextBlockValidators";
    }

    partial class MainService
    {
        /// <summary>
        /// Process "register candidate" command
        /// </summary>
        /// <param name="account">register account scriptHash</param>
        [ConsoleCommand("register candidate", Category = "Vote Commands")]
        private void OnRegisterCandidateCommand(UInt160 account)
        {
            var testGas = NativeContract.NEO.GetRegisterPrice(NeoSystem.StoreView) + (BigInteger)Math.Pow(10, NativeContract.GAS.Decimals) * 10;
            if (NoWallet()) return;

            var currentAccount = GetValidAccountOrWarn(account);
            if (currentAccount == null) return;

            var publicKey = currentAccount.GetKey()?.PublicKey;
            var script = BuildNeoScript(VoteMethods.Register, publicKey);
            SendTransaction(script, account, (long)testGas);
        }

        /// <summary>
        /// Process "unregister candidate" command
        /// </summary>
        /// <param name="account">unregister account scriptHash</param>
        [ConsoleCommand("unregister candidate", Category = "Vote Commands")]
        private void OnUnregisterCandidateCommand(UInt160 account)
        {
            if (NoWallet()) return;

            var currentAccount = GetValidAccountOrWarn(account);
            if (currentAccount == null) return;

            var publicKey = currentAccount?.GetKey()?.PublicKey;
            var script = BuildNeoScript(VoteMethods.Unregister, publicKey);
            SendTransaction(script, account);
        }

        /// <summary>
        /// Process "vote" command
        /// </summary>  
        /// <param name="senderAccount">Sender account</param>
        /// <param name="publicKey">Voting publicKey</param>
        [ConsoleCommand("vote", Category = "Vote Commands")]
        private void OnVoteCommand(UInt160 senderAccount, ECPoint publicKey)
        {
            if (NoWallet()) return;

            var script = BuildNeoScript(VoteMethods.Vote, senderAccount, publicKey);
            SendTransaction(script, senderAccount);
        }

        /// <summary>
        /// Process "unvote" command
        /// </summary>  
        /// <param name="senderAccount">Sender account</param>
        [ConsoleCommand("unvote", Category = "Vote Commands")]
        private void OnUnvoteCommand(UInt160 senderAccount)
        {
            if (NoWallet()) return;

            var script = BuildNeoScript(VoteMethods.Vote, senderAccount, null);
            SendTransaction(script, senderAccount);
        }

        /// <summary>
        /// Process "get candidates"
        /// </summary>
        [ConsoleCommand("get candidates", Category = "Vote Commands")]
        private void OnGetCandidatesCommand()
        {
            if (!OnInvokeWithResult(NativeContract.NEO.Hash, VoteMethods.GetCandidates, out var result, null, null, false)) return;

            var resJArray = (Array)result;

            if (resJArray.Count > 0)
            {
                Console.WriteLine();
                ConsoleHelper.Info("Candidates:");

                foreach (var item in resJArray)
                {
                    var value = (Array)item;
                    if (value is null) continue;

                    Console.Write(((ByteString)value[0])?.GetSpan().ToHexString() + "\t");
                    Console.WriteLine(((Integer)value[1]).GetInteger());
                }
            }
        }

        /// <summary>
        /// Process "get committee"
        /// </summary>
        [ConsoleCommand("get committee", Category = "Vote Commands")]
        private void OnGetCommitteeCommand()
        {
            if (!OnInvokeWithResult(NativeContract.NEO.Hash, VoteMethods.GetCommittee, out StackItem result, null, null, false)) return;

            var resJArray = (Array)result;

            if (resJArray.Count > 0)
            {
                Console.WriteLine();
                ConsoleHelper.Info("Committee:");

                foreach (var item in resJArray)
                {
                    Console.WriteLine(((ByteString)item)?.GetSpan().ToHexString());
                }
            }
        }

        /// <summary>
        /// Process "get next validators"
        /// </summary>
        [ConsoleCommand("get next validators", Category = "Vote Commands")]
        private void OnGetNextBlockValidatorsCommand()
        {
            if (!OnInvokeWithResult(NativeContract.NEO.Hash, VoteMethods.GetNextBlockValidators, out var result, null, null, false)) return;

            var resJArray = (Array)result;

            if (resJArray.Count > 0)
            {
                Console.WriteLine();
                ConsoleHelper.Info("Next validators:");

                foreach (var item in resJArray)
                {
                    Console.WriteLine(((ByteString)item)?.GetSpan().ToHexString());
                }
            }
        }

        /// <summary>
        /// Process "get accountstate"
        /// </summary>
        [ConsoleCommand("get accountstate", Category = "Vote Commands")]
        private void OnGetAccountState(UInt160 address)
        {
            const string Notice = "No vote record!";
            var arg = new JObject
            {
                ["type"] = "Hash160",
                ["value"] = address.ToString()
            };

            if (!OnInvokeWithResult(NativeContract.NEO.Hash, VoteMethods.GetAccountState, out var result, null, new JArray(arg))) return;
            Console.WriteLine();
            if (result.IsNull)
            {
                ConsoleHelper.Warning(Notice);
                return;
            }
            var resJArray = (Array)result;
            if (resJArray is null)
            {
                ConsoleHelper.Warning(Notice);
                return;
            }

            foreach (var value in resJArray)
            {
                if (value.IsNull)
                {
                    ConsoleHelper.Warning(Notice);
                    return;
                }
            }

            var hexPubKey = ((ByteString)resJArray[2])?.GetSpan().ToHexString();
            if (string.IsNullOrEmpty(hexPubKey))
            {
                ConsoleHelper.Error("Error parsing the result");
                return;
            }

            if (ECPoint.TryParse(hexPubKey, ECCurve.Secp256r1, out var publickey))
            {
                ConsoleHelper.Info("Voted: ", Contract.CreateSignatureRedeemScript(publickey).ToScriptHash().ToAddress(NeoSystem.Settings.AddressVersion));
                ConsoleHelper.Info("Amount: ", new BigDecimal(((Integer)resJArray[0]).GetInteger(), NativeContract.NEO.Decimals).ToString());
                ConsoleHelper.Info("Block: ", ((Integer)resJArray[1]).GetInteger().ToString());
            }
            else
            {
                ConsoleHelper.Error("Error parsing the result");
            }
        }
        /// <summary>
        /// Get account or log a warm
        /// </summary>
        /// <param name="account"></param>
        /// <returns>account or null</returns>
        private WalletAccount? GetValidAccountOrWarn(UInt160 account)
        {
            var acct = CurrentWallet?.GetAccount(account);
            if (acct == null)
            {
                ConsoleHelper.Warning("This address isn't in your wallet!");
                return null;
            }
            if (acct.Lock || acct.WatchOnly)
            {
                ConsoleHelper.Warning("Locked or WatchOnly address.");
                return null;
            }
            return acct;
        }

<<<<<<< HEAD
        private byte[] BuildNeoScript(string method, params object?[] args)
        {
            using var sb = new ScriptBuilder();
            sb.EmitDynamicCall(NativeContract.NEO.Hash, method, args);
            return sb.ToArray();
        }
=======
        private byte[] BuildNativeScript(string method, params object?[] args)
            => NativeContract.NEO.Hash.MakeScript(method, args);
>>>>>>> e8b0509b

    }
}<|MERGE_RESOLUTION|>--- conflicted
+++ resolved
@@ -244,17 +244,7 @@
             return acct;
         }
 
-<<<<<<< HEAD
         private byte[] BuildNeoScript(string method, params object?[] args)
-        {
-            using var sb = new ScriptBuilder();
-            sb.EmitDynamicCall(NativeContract.NEO.Hash, method, args);
-            return sb.ToArray();
-        }
-=======
-        private byte[] BuildNativeScript(string method, params object?[] args)
             => NativeContract.NEO.Hash.MakeScript(method, args);
->>>>>>> e8b0509b
-
     }
 }