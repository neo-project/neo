--- conflicted
+++ resolved
@@ -551,19 +551,11 @@
                 return;
             }
 
-<<<<<<< HEAD
             ConsoleHelper.Info(
                 "Send To: ", $"{to.ToAddress(NeoSystem.Settings.AddressVersion)}\n",
                 "Network fee: ", $"{new BigDecimal((BigInteger)tx.NetworkFee, NativeContract.GAS.Decimals)}\t",
                 "Total fee: ", $"{new BigDecimal((BigInteger)(tx.SystemFee + tx.NetworkFee), NativeContract.GAS.Decimals)} GAS");
             if (!ReadUserInput("Relay tx? (no|yes)").IsYes())
-=======
-            ConsoleHelper.Info("Network fee: ",
-                $"{new BigDecimal((BigInteger)tx.NetworkFee, NativeContract.GAS.Decimals)}\t",
-                "Total fee: ",
-                $"{new BigDecimal((BigInteger)(tx.SystemFee + tx.NetworkFee), NativeContract.GAS.Decimals)} GAS");
-            if (!ConsoleHelper.ReadUserInput("Relay tx? (no|yes)").IsYes())
->>>>>>> 25f6297f
             {
                 return;
             }
