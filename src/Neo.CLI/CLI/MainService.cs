--- conflicted
+++ resolved
@@ -358,7 +358,7 @@
             {
                 if (RuntimeInformation.IsOSPlatform(OSPlatform.Windows))
                 {
-                    if (ReadUserInput($"Missing pre requirements. Do you want to install them?").IsYes())
+                    if (ConsoleHelper.ReadUserInput($"Missing pre requirements. Do you want to install them?").IsYes())
                     {
                         await TryDownloadLevelDbDllAsync();
                     }
@@ -665,12 +665,11 @@
             return exception.Message;
         }
 
-<<<<<<< HEAD
         private Task TryInstallLevelDbPluginAsync()
         {
             if (Settings.Default.Storage.Engine != "LevelDBStore" && Settings.Default.Storage.Engine != "RocksDBStore") return Task.CompletedTask;
             if (PluginExists(Settings.Default.Storage.Engine)) return Task.CompletedTask;
-            return !ReadUserInput($"{Settings.Default.Storage.Engine} plugin is required but not installed. Do you want to install it now? (yes/no)").IsYes() ? Task.CompletedTask : InstallPluginAsync(Settings.Default.Storage.Engine);
+            return !ConsoleHelper.ReadUserInput($"{Settings.Default.Storage.Engine} plugin is required but not installed. Do you want to install it now? (yes/no)").IsYes() ? Task.CompletedTask : InstallPluginAsync(Settings.Default.Storage.Engine);
         }
 
         private async Task TryDownloadLevelDbDllAsync()
@@ -707,7 +706,8 @@
                     File.Delete(tempFilePath);
                 }
             }
-=======
+        }
+
         public UInt160 ResolveNeoNameServiceAddress(string domain)
         {
             if (Settings.Default.Contracts.NeoNameService == UInt160.Zero)
@@ -746,7 +746,6 @@
                 }
             }
             throw new Exception($"Neo Name Service (NNS): \"{domain}\" domain not found.");
->>>>>>> a294c9c4
         }
     }
 }