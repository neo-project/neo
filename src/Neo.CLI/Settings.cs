// Copyright (C) 2015-2024 The Neo Project.
//
// Settings.cs file belongs to the neo project and is free
// software distributed under the MIT software license, see the
// accompanying file LICENSE in the main directory of the
// repository or http://www.opensource.org/licenses/mit-license.php
// for more details.
//
// Redistribution and use in source and binary forms with or without
// modifications are permitted.

using Microsoft.Extensions.Configuration;
using Neo.Network.P2P;
using System.Threading;

namespace Neo
{
    public class Settings
    {
        public LoggerSettings Logger { get; }
        public StorageSettings Storage { get; }
        public P2PSettings P2P { get; }
        public UnlockWalletSettings UnlockWallet { get; }

        static Settings? s_default;

        static bool UpdateDefault(IConfiguration configuration)
        {
            var settings = new Settings(configuration.GetSection("ApplicationConfiguration"));
            return null == Interlocked.CompareExchange(ref s_default, settings, null);
        }

        public static bool Initialize(IConfiguration configuration)
        {
            return UpdateDefault(configuration);
        }

        public static Settings Default
        {
            get
            {
                if (s_default == null)
                {
                    var config = new ConfigurationBuilder().AddJsonFile("config.json", optional: true).Build();
                    Initialize(config);
                }

                return s_default!;
            }
        }

        public Settings(IConfigurationSection section)
        {
<<<<<<< HEAD
            Logger = new LoggerSettings(section.GetSection("Logger"));
            Storage = new StorageSettings(section.GetSection("Storage"));
            P2P = new P2PSettings(section.GetSection("P2P"));
            UnlockWallet = new UnlockWalletSettings(section.GetSection("UnlockWallet"));
=======
            this.Logger = new(section.GetSection("Logger"));
            this.Storage = new(section.GetSection("Storage"));
            this.P2P = new(section.GetSection("P2P"));
            this.UnlockWallet = new(section.GetSection("UnlockWallet"));
>>>>>>> e5cebae8
        }
    }

    public class LoggerSettings
    {
        public string Path { get; }
        public bool ConsoleOutput { get; }
        public bool Active { get; }

        public LoggerSettings(IConfigurationSection section)
        {
            Path = section.GetValue("Path", "Logs")!;
            ConsoleOutput = section.GetValue("ConsoleOutput", false);
            Active = section.GetValue("Active", false);
        }
    }

    public class StorageSettings
    {
        public string Engine { get; }
        public string Path { get; }

        public StorageSettings(IConfigurationSection section)
        {
            Engine = section.GetValue("Engine", "LevelDBStore")!;
            Path = section.GetValue("Path", "Data_LevelDB_{0}")!;
        }
    }

    public class P2PSettings
    {
        public ushort Port { get; }
        public int MinDesiredConnections { get; }
        public int MaxConnections { get; }
        public int MaxConnectionsPerAddress { get; }

        public P2PSettings(IConfigurationSection section)
        {
<<<<<<< HEAD
            Port = section.GetValue<ushort>("Port", 10333);
            MinDesiredConnections = section.GetValue("MinDesiredConnections", Peer.DefaultMinDesiredConnections);
            MaxConnections = section.GetValue("MaxConnections", Peer.DefaultMaxConnections);
            MaxConnectionsPerAddress = section.GetValue("MaxConnectionsPerAddress", 3);
=======
            this.Port = section.GetValue<ushort>("Port", 10333);
            this.MinDesiredConnections = section.GetValue("MinDesiredConnections", Peer.DefaultMinDesiredConnections);
            this.MaxConnections = section.GetValue("MaxConnections", Peer.DefaultMaxConnections);
            this.MaxConnectionsPerAddress = section.GetValue("MaxConnectionsPerAddress", 3);
>>>>>>> e5cebae8
        }
    }

    public class UnlockWalletSettings
    {
        public string? Path { get; }
        public string? Password { get; }
        public bool IsActive { get; }

        public UnlockWalletSettings(IConfigurationSection section)
        {
            if (section.Exists())
            {
                Path = section.GetValue("Path", "");
                Password = section.GetValue("Password", "");
                IsActive = bool.Parse(section.GetValue("IsActive", "false")!);
            }
        }
    }
}<|MERGE_RESOLUTION|>--- conflicted
+++ resolved
@@ -51,17 +51,10 @@
 
         public Settings(IConfigurationSection section)
         {
-<<<<<<< HEAD
             Logger = new LoggerSettings(section.GetSection("Logger"));
             Storage = new StorageSettings(section.GetSection("Storage"));
             P2P = new P2PSettings(section.GetSection("P2P"));
             UnlockWallet = new UnlockWalletSettings(section.GetSection("UnlockWallet"));
-=======
-            this.Logger = new(section.GetSection("Logger"));
-            this.Storage = new(section.GetSection("Storage"));
-            this.P2P = new(section.GetSection("P2P"));
-            this.UnlockWallet = new(section.GetSection("UnlockWallet"));
->>>>>>> e5cebae8
         }
     }
 
@@ -100,17 +93,10 @@
 
         public P2PSettings(IConfigurationSection section)
         {
-<<<<<<< HEAD
             Port = section.GetValue<ushort>("Port", 10333);
             MinDesiredConnections = section.GetValue("MinDesiredConnections", Peer.DefaultMinDesiredConnections);
             MaxConnections = section.GetValue("MaxConnections", Peer.DefaultMaxConnections);
             MaxConnectionsPerAddress = section.GetValue("MaxConnectionsPerAddress", 3);
-=======
-            this.Port = section.GetValue<ushort>("Port", 10333);
-            this.MinDesiredConnections = section.GetValue("MinDesiredConnections", Peer.DefaultMinDesiredConnections);
-            this.MaxConnections = section.GetValue("MaxConnections", Peer.DefaultMaxConnections);
-            this.MaxConnectionsPerAddress = section.GetValue("MaxConnectionsPerAddress", 3);
->>>>>>> e5cebae8
         }
     }
 
