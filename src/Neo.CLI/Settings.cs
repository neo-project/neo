--- conflicted
+++ resolved
@@ -18,18 +18,11 @@
 {
     public class Settings
     {
-<<<<<<< HEAD
         public LoggerSettings Logger { get; init; }
         public StorageSettings Storage { get; init; }
         public P2PSettings P2P { get; init; }
         public UnlockWalletSettings UnlockWallet { get; init; }
-=======
-        public LoggerSettings Logger { get; }
-        public StorageSettings Storage { get; }
-        public P2PSettings P2P { get; }
-        public UnlockWalletSettings UnlockWallet { get; }
-        public ContractsSettings Contracts { get; }
->>>>>>> de7fc938
+        public ContractsSettings Contracts { get; init;}
 
         static Settings? s_default;
 
