// Copyright (C) 2015-2024 The Neo Project.
//
// Settings.cs file belongs to the neo project and is free
// software distributed under the MIT software license, see the
// accompanying file LICENSE in the main directory of the
// repository or http://www.opensource.org/licenses/mit-license.php
// for more details.
//
// Redistribution and use in source and binary forms with or without
// modifications are permitted.

using Microsoft.Extensions.Configuration;
using Neo.ConsoleService;
using Neo.Network.P2P;
using System.Threading;

namespace Neo
{
    public class Settings
    {
        public LoggerSettings Logger { get; }
        public StorageSettings Storage { get; }
        public P2PSettings P2P { get; }
        public UnlockWalletSettings UnlockWallet { get; }
        public NeoNameServiceSettings NNS { get; }

        static Settings? s_default;

        static bool UpdateDefault(IConfiguration configuration)
        {
            var settings = new Settings(configuration.GetSection("ApplicationConfiguration"));
            return null == Interlocked.CompareExchange(ref s_default, settings, null);
        }

        public static bool Initialize(IConfiguration configuration)
        {
            return UpdateDefault(configuration);
        }

        public static Settings Default
        {
            get
            {
                if (s_default == null)
                {
                    var config = new ConfigurationBuilder().AddJsonFile("config.json", optional: true).Build();
                    Initialize(config);
                }

                return s_default!;
            }
        }

        public Settings(IConfigurationSection section)
        {
<<<<<<< HEAD
            this.Logger = new LoggerSettings(section.GetSection("Logger"));
            this.Storage = new StorageSettings(section.GetSection("Storage"));
            this.P2P = new P2PSettings(section.GetSection("P2P"));
            this.UnlockWallet = new UnlockWalletSettings(section.GetSection("UnlockWallet"));
            this.NNS = new NeoNameServiceSettings(section.GetSection("NeoNameService"));
=======
            this.Logger = new(section.GetSection("Logger"));
            this.Storage = new(section.GetSection("Storage"));
            this.P2P = new(section.GetSection("P2P"));
            this.UnlockWallet = new(section.GetSection("UnlockWallet"));
>>>>>>> e5cebae8
        }
    }

    public class LoggerSettings
    {
        public string Path { get; }
        public bool ConsoleOutput { get; }
        public bool Active { get; }

        public LoggerSettings(IConfigurationSection section)
        {
            this.Path = section.GetValue("Path", "Logs")!;
            this.ConsoleOutput = section.GetValue("ConsoleOutput", false);
            this.Active = section.GetValue("Active", false);
        }
    }

    public class StorageSettings
    {
        public string Engine { get; }
        public string Path { get; }

        public StorageSettings(IConfigurationSection section)
        {
            this.Engine = section.GetValue("Engine", "LevelDBStore")!;
            this.Path = section.GetValue("Path", "Data_LevelDB_{0}")!;
        }
    }

    public class P2PSettings
    {
        public ushort Port { get; }
        public int MinDesiredConnections { get; }
        public int MaxConnections { get; }
        public int MaxConnectionsPerAddress { get; }

        public P2PSettings(IConfigurationSection section)
        {
            this.Port = section.GetValue<ushort>("Port", 10333);
            this.MinDesiredConnections = section.GetValue("MinDesiredConnections", Peer.DefaultMinDesiredConnections);
            this.MaxConnections = section.GetValue("MaxConnections", Peer.DefaultMaxConnections);
            this.MaxConnectionsPerAddress = section.GetValue("MaxConnectionsPerAddress", 3);
        }
    }

    public class UnlockWalletSettings
    {
        public string? Path { get; }
        public string? Password { get; }
        public bool IsActive { get; }

        public UnlockWalletSettings(IConfigurationSection section)
        {
            if (section.Exists())
            {
                this.Path = section.GetValue("Path", "");
                this.Password = section.GetValue("Password", "");
                this.IsActive = bool.Parse(section.GetValue("IsActive", "false")!);
            }
        }
    }

    public class NeoNameServiceSettings
    {
        public UInt160 Contract { get; } = UInt160.Zero;

        public NeoNameServiceSettings(IConfigurationSection section)
        {
            if (section.Exists())
            {
                if (UInt160.TryParse(section.GetValue(nameof(Contract), string.Empty), out var hash))
                {
                    this.Contract = hash;
                }
                else
                    ConsoleHelper.Error("Neo Name Service (NNS): Contract hash is invalid. Check your config.json.");
            }
        }
    }
}<|MERGE_RESOLUTION|>--- conflicted
+++ resolved
@@ -53,18 +53,11 @@
 
         public Settings(IConfigurationSection section)
         {
-<<<<<<< HEAD
             this.Logger = new LoggerSettings(section.GetSection("Logger"));
             this.Storage = new StorageSettings(section.GetSection("Storage"));
             this.P2P = new P2PSettings(section.GetSection("P2P"));
             this.UnlockWallet = new UnlockWalletSettings(section.GetSection("UnlockWallet"));
             this.NNS = new NeoNameServiceSettings(section.GetSection("NeoNameService"));
-=======
-            this.Logger = new(section.GetSection("Logger"));
-            this.Storage = new(section.GetSection("Storage"));
-            this.P2P = new(section.GetSection("P2P"));
-            this.UnlockWallet = new(section.GetSection("UnlockWallet"));
->>>>>>> e5cebae8
         }
     }
 
