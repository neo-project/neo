// Copyright (C) 2015-2024 The Neo Project.
//
// Settings.cs file belongs to the neo project and is free
// software distributed under the MIT software license, see the
// accompanying file LICENSE in the main directory of the
// repository or http://www.opensource.org/licenses/mit-license.php
// for more details.
//
// Redistribution and use in source and binary forms with or without
// modifications are permitted.

using Microsoft.Extensions.Configuration;
using Neo.ConsoleService;
using Neo.Network.P2P;
using System.Threading;

namespace Neo
{
    public class Settings
    {
        public LoggerSettings Logger { get; }
        public StorageSettings Storage { get; }
        public P2PSettings P2P { get; }
        public UnlockWalletSettings UnlockWallet { get; }
        public NeoNameServiceSettings NNS { get; }

        static Settings? s_default;

        static bool UpdateDefault(IConfiguration configuration)
        {
            var settings = new Settings(configuration.GetSection("ApplicationConfiguration"));
            return null == Interlocked.CompareExchange(ref s_default, settings, null);
        }

        public static bool Initialize(IConfiguration configuration)
        {
            return UpdateDefault(configuration);
        }

        public static Settings Default
        {
            get
            {
                if (s_default == null)
                {
                    var config = new ConfigurationBuilder().AddJsonFile("config.json", optional: true).Build();
                    Initialize(config);
                }

                return s_default!;
            }
        }

        public Settings(IConfigurationSection section)
        {
<<<<<<< HEAD
            this.Logger = new LoggerSettings(section.GetSection("Logger"));
            this.Storage = new StorageSettings(section.GetSection("Storage"));
            this.P2P = new P2PSettings(section.GetSection("P2P"));
            this.UnlockWallet = new UnlockWalletSettings(section.GetSection("UnlockWallet"));
            this.NNS = new NeoNameServiceSettings(section.GetSection("NeoNameService"));
=======
            Logger = new(section.GetSection(nameof(Logger)));
            Storage = new(section.GetSection(nameof(Storage)));
            P2P = new(section.GetSection(nameof(P2P)));
            UnlockWallet = new(section.GetSection(nameof(UnlockWallet)));
>>>>>>> ff989a9c
        }
    }

    public class LoggerSettings
    {
        public string Path { get; }
        public bool ConsoleOutput { get; }
        public bool Active { get; }

        public LoggerSettings(IConfigurationSection section)
        {
            Path = section.GetValue(nameof(Path), "Logs")!;
            ConsoleOutput = section.GetValue(nameof(ConsoleOutput), false);
            Active = section.GetValue(nameof(Active), false);
        }
    }

    public class StorageSettings
    {
        public string Engine { get; } = string.Empty;
        public string Path { get; } = string.Empty;

        public StorageSettings(IConfigurationSection section)
        {
            Engine = section.GetValue(nameof(Engine), "LevelDBStore")!;
            Path = section.GetValue(nameof(Path), "Data_LevelDB_{0}")!;
        }
    }

    public class P2PSettings
    {
        public ushort Port { get; }
        public int MinDesiredConnections { get; }
        public int MaxConnections { get; }
        public int MaxConnectionsPerAddress { get; }

        public P2PSettings(IConfigurationSection section)
        {
            Port = section.GetValue<ushort>(nameof(Port), 10333);
            MinDesiredConnections = section.GetValue(nameof(MinDesiredConnections), Peer.DefaultMinDesiredConnections);
            MaxConnections = section.GetValue(nameof(MaxConnections), Peer.DefaultMaxConnections);
            MaxConnectionsPerAddress = section.GetValue(nameof(MaxConnectionsPerAddress), 3);
        }
    }

    public class UnlockWalletSettings
    {
        public string Path { get; } = string.Empty;
        public string Password { get; } = string.Empty;
        public bool IsActive { get; } = false;

        public UnlockWalletSettings(IConfigurationSection section)
        {
            if (section.Exists())
            {
                Path = section.GetValue(nameof(Path), string.Empty)!;
                Password = section.GetValue(nameof(Password), string.Empty)!;
                IsActive = section.GetValue(nameof(IsActive), false);
            }
        }
    }

    public class NeoNameServiceSettings
    {
        public UInt160 Contract { get; } = UInt160.Zero;

        public NeoNameServiceSettings(IConfigurationSection section)
        {
            if (section.Exists())
            {
                if (UInt160.TryParse(section.GetValue(nameof(Contract), string.Empty), out var hash))
                {
                    this.Contract = hash;
                }
                else
                    ConsoleHelper.Error("Neo Name Service (NNS): Contract hash is invalid. Check your config.json.");
            }
        }
    }
}<|MERGE_RESOLUTION|>--- conflicted
+++ resolved
@@ -53,18 +53,11 @@
 
         public Settings(IConfigurationSection section)
         {
-<<<<<<< HEAD
-            this.Logger = new LoggerSettings(section.GetSection("Logger"));
-            this.Storage = new StorageSettings(section.GetSection("Storage"));
-            this.P2P = new P2PSettings(section.GetSection("P2P"));
-            this.UnlockWallet = new UnlockWalletSettings(section.GetSection("UnlockWallet"));
-            this.NNS = new NeoNameServiceSettings(section.GetSection("NeoNameService"));
-=======
+            NNS = new NeoNameServiceSettings(section.GetSection("NeoNameService"));
             Logger = new(section.GetSection(nameof(Logger)));
             Storage = new(section.GetSection(nameof(Storage)));
             P2P = new(section.GetSection(nameof(P2P)));
             UnlockWallet = new(section.GetSection(nameof(UnlockWallet)));
->>>>>>> ff989a9c
         }
     }
 
