--- conflicted
+++ resolved
@@ -22,11 +22,7 @@
         public P2PSettings P2P { get; }
         public UnlockWalletSettings UnlockWallet { get; }
 
-<<<<<<< HEAD
-        static Settings _default;
-=======
         static Settings? s_default;
->>>>>>> e5cebae8
 
         static bool UpdateDefault(IConfiguration configuration)
         {
@@ -49,11 +45,7 @@
                     Initialize(config);
                 }
 
-<<<<<<< HEAD
-                return _default;
-=======
                 return s_default!;
->>>>>>> e5cebae8
             }
         }
 
