// Copyright (C) 2016-2023 The Neo Project.
// 
// The neo-cli is free software distributed under the MIT software 
// license, see the accompanying file LICENSE in the main directory of
// the project or http://www.opensource.org/licenses/mit-license.php 
// for more details.
// 
// Redistribution and use in source and binary forms with or without
// modifications are permitted.

using Microsoft.Extensions.Configuration;
using Neo.Network.P2P;
using System.Threading;

namespace Neo
{
    public class Settings
    {
        public LoggerSettings Logger { get; }
        public StorageSettings Storage { get; }
        public P2PSettings P2P { get; }
        public UnlockWalletSettings UnlockWallet { get; }

        static Settings? _default;

        static bool UpdateDefault(IConfiguration configuration)
        {
            var settings = new Settings(configuration.GetSection("ApplicationConfiguration"));
            return null == Interlocked.CompareExchange(ref _default, settings, null);
        }

        public static bool Initialize(IConfiguration configuration)
        {
            return UpdateDefault(configuration);
        }

        public static Settings Default
        {
            get
            {
                if (_default == null)
                {
                    IConfigurationRoot config = new ConfigurationBuilder().AddJsonFile("config.json", optional: true).Build();
                    Initialize(config);
                }

                return _default!;
            }
        }

        public Settings(IConfigurationSection section)
        {
            this.Logger = new LoggerSettings(section.GetSection("Logger"));
            this.Storage = new StorageSettings(section.GetSection("Storage"));
            this.P2P = new P2PSettings(section.GetSection("P2P"));
            this.UnlockWallet = new UnlockWalletSettings(section.GetSection("UnlockWallet"));
        }
    }

    public class LoggerSettings
    {
        public string Path { get; }
        public bool ConsoleOutput { get; }
        public bool Active { get; }

        public LoggerSettings(IConfigurationSection section)
        {
            this.Path = section.GetValue("Path", "Logs")!;
            this.ConsoleOutput = section.GetValue("ConsoleOutput", false);
            this.Active = section.GetValue("Active", false);
        }
    }

    public class StorageSettings
    {
        public string Engine { get; }
        public string Path { get; }

        public StorageSettings(IConfigurationSection section)
        {
            this.Engine = section.GetValue("Engine", "LevelDBStore")!;
            this.Path = section.GetValue("Path", "Data_LevelDB_{0}")!;
        }
    }

    public class P2PSettings
    {
        public ushort Port { get; }
        public int MinDesiredConnections { get; }
        public int MaxConnections { get; }
        public int MaxConnectionsPerAddress { get; }

        public P2PSettings(IConfigurationSection section)
        {
<<<<<<< HEAD
            this.Port = ushort.Parse(section.GetValue("Port", "10333"));
=======
            this.Port = ushort.Parse(section.GetValue("Port", "10333")!);
            this.WsPort = ushort.Parse(section.GetValue("WsPort", "10334")!);
>>>>>>> 447b149e
            this.MinDesiredConnections = section.GetValue("MinDesiredConnections", Peer.DefaultMinDesiredConnections);
            this.MaxConnections = section.GetValue("MaxConnections", Peer.DefaultMaxConnections);
            this.MaxConnectionsPerAddress = section.GetValue("MaxConnectionsPerAddress", 3);
        }
    }

    public class UnlockWalletSettings
    {
        public string? Path { get; }
        public string? Password { get; }
        public bool IsActive { get; }

        public UnlockWalletSettings(IConfigurationSection section)
        {
            if (section.Exists())
            {
                this.Path = section.GetValue("Path", "");
                this.Password = section.GetValue("Password", "");
                this.IsActive = bool.Parse(section.GetValue("IsActive", "false")!);
            }
        }
    }
}<|MERGE_RESOLUTION|>--- conflicted
+++ resolved
@@ -92,12 +92,7 @@
 
         public P2PSettings(IConfigurationSection section)
         {
-<<<<<<< HEAD
             this.Port = ushort.Parse(section.GetValue("Port", "10333"));
-=======
-            this.Port = ushort.Parse(section.GetValue("Port", "10333")!);
-            this.WsPort = ushort.Parse(section.GetValue("WsPort", "10334")!);
->>>>>>> 447b149e
             this.MinDesiredConnections = section.GetValue("MinDesiredConnections", Peer.DefaultMinDesiredConnections);
             this.MaxConnections = section.GetValue("MaxConnections", Peer.DefaultMaxConnections);
             this.MaxConnectionsPerAddress = section.GetValue("MaxConnectionsPerAddress", 3);
