--- conflicted
+++ resolved
@@ -11,10 +11,7 @@
 
 using Microsoft.Extensions.Configuration;
 using Neo.Network.P2P;
-<<<<<<< HEAD
-=======
 using Neo.Persistence;
->>>>>>> d018ccd4
 using System;
 using System.Threading;
 
@@ -26,14 +23,10 @@
         public StorageSettings Storage { get; }
         public P2PSettings P2P { get; }
         public UnlockWalletSettings UnlockWallet { get; }
-<<<<<<< HEAD
         public string[] Plugins { get; } = Array.Empty<string>();
-        static Settings? _default;
-=======
         public ContractsSettings Contracts { get; }
 
         static Settings? s_default;
->>>>>>> d018ccd4
 
         static bool UpdateDefault(IConfiguration configuration)
         {
@@ -62,19 +55,12 @@
 
         public Settings(IConfigurationSection section)
         {
-<<<<<<< HEAD
-            this.Logger = new LoggerSettings(section.GetSection("Logger"));
-            this.Storage = new StorageSettings(section.GetSection("Storage"));
-            this.P2P = new P2PSettings(section.GetSection("P2P"));
-            this.UnlockWallet = new UnlockWalletSettings(section.GetSection("UnlockWallet"));
-            this.Plugins = section.GetSection("Plugins").Get<string[]>() ?? Array.Empty<string>();
-=======
             Contracts = new(section.GetSection(nameof(Contracts)));
             Logger = new(section.GetSection(nameof(Logger)));
             Storage = new(section.GetSection(nameof(Storage)));
             P2P = new(section.GetSection(nameof(P2P)));
             UnlockWallet = new(section.GetSection(nameof(UnlockWallet)));
->>>>>>> d018ccd4
+           this.Plugins = section.GetSection("Plugins").Get<string[]>() ?? Array.Empty<string>();
         }
     }
 
