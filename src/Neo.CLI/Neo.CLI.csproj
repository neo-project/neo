--- conflicted
+++ resolved
@@ -31,13 +31,10 @@
     <ProjectReference Include="..\Neo.ConsoleService\Neo.ConsoleService.csproj" />
     <ProjectReference Include="..\Neo\Neo.csproj" />
   </ItemGroup>
-<<<<<<< HEAD
-=======
 
   <ItemGroup>
       <PackageReference Include="System.CommandLine" Version="2.0.0-beta4.22272.1" />
       <PackageReference Include="System.CommandLine.NamingConventionBinder" Version="2.0.0-beta4.22272.1" />
   </ItemGroup>
 
->>>>>>> 92d487c1
 </Project>