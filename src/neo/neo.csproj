<Project Sdk="Microsoft.NET.Sdk">

  <PropertyGroup>
    <Copyright>2015-2020 The Neo Project</Copyright>
    <AssemblyTitle>Neo</AssemblyTitle>
    <VersionPrefix>3.0.0</VersionPrefix>
    <VersionSuffix>preview4</VersionSuffix>
    <Authors>The Neo Project</Authors>
    <TargetFramework>net5.0</TargetFramework>
    <AllowUnsafeBlocks>true</AllowUnsafeBlocks>
    <AssemblyName>Neo</AssemblyName>
    <PackageId>Neo</PackageId>
    <PackageTags>NEO;AntShares;Blockchain;Smart Contract</PackageTags>
    <PackageProjectUrl>https://github.com/neo-project/neo</PackageProjectUrl>
    <PackageLicenseExpression>MIT</PackageLicenseExpression>
    <RepositoryType>git</RepositoryType>
    <RepositoryUrl>https://github.com/neo-project/neo.git</RepositoryUrl>
    <RootNamespace>Neo</RootNamespace>
    <Company>The Neo Project</Company>
    <Description>Neo</Description>
  </PropertyGroup>

  <ItemGroup>
    <FrameworkReference Include="Microsoft.AspNetCore.App" />
  </ItemGroup>

  <ItemGroup>
    <PackageReference Include="Akka" Version="1.4.13" />
    <PackageReference Include="BouncyCastle.NetCore" Version="1.8.8" />
    <PackageReference Include="K4os.Compression.LZ4" Version="1.2.6" />
<<<<<<< HEAD
    <PackageReference Include="Microsoft.AspNetCore.Server.Kestrel" Version="2.2.0" />
    <PackageReference Include="Microsoft.AspNetCore.WebSockets" Version="2.2.1" />
    <PackageReference Include="Microsoft.EntityFrameworkCore.Sqlite" Version="5.0.0" />
    <PackageReference Include="Microsoft.Extensions.Configuration.Json" Version="5.0.0" />
    <PackageReference Include="Neo.VM" Version="3.0.0-CI00257" />
=======
    <PackageReference Include="Microsoft.EntityFrameworkCore.Sqlite" Version="5.0.1" />
    <PackageReference Include="Neo.VM" Version="3.0.0-CI00256" />
>>>>>>> 50523171
  </ItemGroup>

</Project><|MERGE_RESOLUTION|>--- conflicted
+++ resolved
@@ -28,16 +28,11 @@
     <PackageReference Include="Akka" Version="1.4.13" />
     <PackageReference Include="BouncyCastle.NetCore" Version="1.8.8" />
     <PackageReference Include="K4os.Compression.LZ4" Version="1.2.6" />
-<<<<<<< HEAD
     <PackageReference Include="Microsoft.AspNetCore.Server.Kestrel" Version="2.2.0" />
     <PackageReference Include="Microsoft.AspNetCore.WebSockets" Version="2.2.1" />
-    <PackageReference Include="Microsoft.EntityFrameworkCore.Sqlite" Version="5.0.0" />
+    <PackageReference Include="Microsoft.EntityFrameworkCore.Sqlite" Version="5.0.1" />
     <PackageReference Include="Microsoft.Extensions.Configuration.Json" Version="5.0.0" />
     <PackageReference Include="Neo.VM" Version="3.0.0-CI00257" />
-=======
-    <PackageReference Include="Microsoft.EntityFrameworkCore.Sqlite" Version="5.0.1" />
-    <PackageReference Include="Neo.VM" Version="3.0.0-CI00256" />
->>>>>>> 50523171
   </ItemGroup>
 
 </Project>