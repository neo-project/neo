--- conflicted
+++ resolved
@@ -134,13 +134,8 @@
                 [nameof(GasToken)] = new[] { 0u },
                 [nameof(PolicyContract)] = new[] { 0u },
                 [nameof(RoleManagement)] = new[] { 0u },
-<<<<<<< HEAD
                 [nameof(OracleContract)] = new[] { 0u },
-                [nameof(NameService)] = new[] { 0u },
                 [nameof(NotaryContract)] = new[] { 0u }
-=======
-                [nameof(OracleContract)] = new[] { 0u }
->>>>>>> 7e2d435a
             }
         };
 
