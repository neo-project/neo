using Neo.IO;
using Neo.IO.Json;
using Neo.SmartContract;
using Neo.SmartContract.Manifest;
using Neo.VM;
using Neo.VM.Types;
using System;
using System.IO;
using Array = Neo.VM.Types.Array;

namespace Neo.Ledger
{
    public class ContractState : ICloneable<ContractState>, ISerializable, IInteroperable
    {
        public int Id;
        public ushort Version;
        public UInt160 ScriptHash;
        public byte[] Script;
        public ContractManifest Manifest;

<<<<<<< HEAD
        public bool HasStorage => Manifest.Features.HasFlag(ContractFeatures.HasStorage);
        public bool Payable => Manifest.Features.HasFlag(ContractFeatures.Payable);

        int ISerializable.Size => sizeof(int) + sizeof(ushort) + UInt160.Length + Script.GetVarSize() + Manifest.Size;
=======
        private UInt160 _scriptHash;
        public UInt160 ScriptHash
        {
            get
            {
                if (_scriptHash == null)
                {
                    _scriptHash = Script.ToScriptHash();
                }
                return _scriptHash;
            }
        }

        int ISerializable.Size => sizeof(int) + Script.GetVarSize() + Manifest.Size;
>>>>>>> 62a3ca2e

        ContractState ICloneable<ContractState>.Clone()
        {
            return new ContractState
            {
                Id = Id,
                Version = Version,
                ScriptHash = ScriptHash,
                Script = Script,
                Manifest = Manifest.Clone()
            };
        }

        void ISerializable.Deserialize(BinaryReader reader)
        {
            Id = reader.ReadInt32();
            Version = reader.ReadUInt16();
            ScriptHash = reader.ReadSerializable<UInt160>();
            Script = reader.ReadVarBytes();
            Manifest = reader.ReadSerializable<ContractManifest>();
        }

        void ICloneable<ContractState>.FromReplica(ContractState replica)
        {
            Id = replica.Id;
            Version = replica.Version;
            ScriptHash = replica.ScriptHash;
            Script = replica.Script;
            Manifest = replica.Manifest.Clone();
        }

        void IInteroperable.FromStackItem(StackItem stackItem)
        {
            throw new NotSupportedException();
        }

        void ISerializable.Serialize(BinaryWriter writer)
        {
            writer.Write(Id);
            writer.Write(Version);
            writer.Write(ScriptHash);
            writer.WriteVarBytes(Script);
            writer.Write(Manifest);
        }

        public JObject ToJson()
        {
            JObject json = new JObject();
            json["id"] = Id;
            json["version"] = Version;
            json["hash"] = ScriptHash.ToString();
            json["script"] = Convert.ToBase64String(Script);
            json["manifest"] = Manifest.ToJson();
            return json;
        }

        public StackItem ToStackItem(ReferenceCounter referenceCounter)
        {
<<<<<<< HEAD
            return new Array(referenceCounter, new StackItem[] { Id, (int)Version, ScriptHash.ToArray(), Script, Manifest.ToString(), HasStorage, Payable });
=======
            return new Array(referenceCounter, new StackItem[] { Script, Manifest.ToString() });
>>>>>>> 62a3ca2e
        }
    }
}<|MERGE_RESOLUTION|>--- conflicted
+++ resolved
@@ -18,27 +18,7 @@
         public byte[] Script;
         public ContractManifest Manifest;
 
-<<<<<<< HEAD
-        public bool HasStorage => Manifest.Features.HasFlag(ContractFeatures.HasStorage);
-        public bool Payable => Manifest.Features.HasFlag(ContractFeatures.Payable);
-
         int ISerializable.Size => sizeof(int) + sizeof(ushort) + UInt160.Length + Script.GetVarSize() + Manifest.Size;
-=======
-        private UInt160 _scriptHash;
-        public UInt160 ScriptHash
-        {
-            get
-            {
-                if (_scriptHash == null)
-                {
-                    _scriptHash = Script.ToScriptHash();
-                }
-                return _scriptHash;
-            }
-        }
-
-        int ISerializable.Size => sizeof(int) + Script.GetVarSize() + Manifest.Size;
->>>>>>> 62a3ca2e
 
         ContractState ICloneable<ContractState>.Clone()
         {
@@ -97,11 +77,7 @@
 
         public StackItem ToStackItem(ReferenceCounter referenceCounter)
         {
-<<<<<<< HEAD
-            return new Array(referenceCounter, new StackItem[] { Id, (int)Version, ScriptHash.ToArray(), Script, Manifest.ToString(), HasStorage, Payable });
-=======
-            return new Array(referenceCounter, new StackItem[] { Script, Manifest.ToString() });
->>>>>>> 62a3ca2e
+            return new Array(referenceCounter, new StackItem[] { Id, (int)Version, ScriptHash.ToArray(), Script, Manifest.ToString() });
         }
     }
 }