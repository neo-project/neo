using Akka.Actor;
using Akka.Util.Internal;
using Neo.Network.P2P;
using Neo.Network.P2P.Payloads;
using Neo.Persistence;
using Neo.Plugins;
using Neo.SmartContract.Native;
using System;
using System.Collections;
using System.Collections.Generic;
using System.Linq;
using System.Runtime.CompilerServices;
using System.Threading;

namespace Neo.Ledger
{
    public class MemoryPool : IReadOnlyCollection<Transaction>
    {
        // Allow a reverified transaction to be rebroadcasted if it has been this many block times since last broadcast.
        private const int BlocksTillRebroadcast = 10;
        private int RebroadcastMultiplierThreshold => Capacity / 10;

        private static readonly double MaxMillisecondsToReverifyTx = (double)Blockchain.MillisecondsPerBlock / 3;

        // These two are not expected to be hit, they are just safegaurds.
        private static readonly double MaxMillisecondsToReverifyTxPerIdle = (double)Blockchain.MillisecondsPerBlock / 15;

        private readonly NeoSystem _system;

        //
        /// <summary>
        /// Guarantees consistency of the pool data structures.
        ///
        /// Note: The data structures are only modified from the `Blockchain` actor; so operations guaranteed to be
        ///       performed by the blockchain actor do not need to acquire the read lock; they only need the write
        ///       lock for write operations.
        /// </summary>
        private readonly ReaderWriterLockSlim _txRwLock = new ReaderWriterLockSlim(LockRecursionPolicy.SupportsRecursion);

        /// <summary>
        /// Store all verified unsorted transactions currently in the pool.
        /// </summary>
        private readonly Dictionary<UInt256, PoolItem> _unsortedTransactions = new Dictionary<UInt256, PoolItem>();
        /// <summary>
        /// Stores the verified sorted transactins currently in the pool.
        /// </summary>
        private readonly SortedSet<PoolItem> _sortedTransactions = new SortedSet<PoolItem>();

        /// <summary>
        /// Store the unverified transactions currently in the pool.
        ///
        /// Transactions in this data structure were valid in some prior block, but may no longer be valid.
        /// The top ones that could make it into the next block get verified and moved into the verified data structures
        /// (_unsortedTransactions, and _sortedTransactions) after each block.
        /// </summary>
        private readonly Dictionary<UInt256, PoolItem> _unverifiedTransactions = new Dictionary<UInt256, PoolItem>();
        private readonly SortedSet<PoolItem> _unverifiedSortedTransactions = new SortedSet<PoolItem>();

        // Internal methods to aid in unit testing
        internal int SortedTxCount => _sortedTransactions.Count;
        internal int UnverifiedSortedTxCount => _unverifiedSortedTransactions.Count;

        private int _maxTxPerBlock;
        private long _feePerByte;

        /// <summary>
        /// Total maximum capacity of transactions the pool can hold.
        /// </summary>
        public int Capacity { get; }

        /// <summary>
        /// Store all verified unsorted transactions' senders' fee currently in the memory pool.
        /// </summary>
        private TransactionVerificationContext VerificationContext = new TransactionVerificationContext();

        /// <summary>
        /// Total count of transactions in the pool.
        /// </summary>
        public int Count
        {
            get
            {
                _txRwLock.EnterReadLock();
                try
                {
                    return _unsortedTransactions.Count + _unverifiedTransactions.Count;
                }
                finally
                {
                    _txRwLock.ExitReadLock();
                }
            }
        }

        /// <summary>
        /// Total count of verified transactions in the pool.
        /// </summary>
        public int VerifiedCount => _unsortedTransactions.Count; // read of 32 bit type is atomic (no lock)

        public int UnVerifiedCount => _unverifiedTransactions.Count;

        public MemoryPool(NeoSystem system, int capacity)
        {
            _system = system;
            Capacity = capacity;
        }

        internal bool LoadPolicy(StoreView snapshot)
        {
            _maxTxPerBlock = (int)NativeContract.Policy.GetMaxTransactionsPerBlock(snapshot);
            long newFeePerByte = NativeContract.Policy.GetFeePerByte(snapshot);
            bool policyChanged = newFeePerByte > _feePerByte;
            _feePerByte = newFeePerByte;
            return policyChanged;
        }

        /// <summary>
        /// Determine whether the pool is holding this transaction and has at some point verified it.
        /// Note: The pool may not have verified it since the last block was persisted. To get only the
        ///       transactions that have been verified during this block use GetVerifiedTransactions()
        /// </summary>
        /// <param name="hash">the transaction hash</param>
        /// <returns>true if the MemoryPool contain the transaction</returns>
        public bool ContainsKey(UInt256 hash)
        {
            _txRwLock.EnterReadLock();
            try
            {
                return _unsortedTransactions.ContainsKey(hash) || _unverifiedTransactions.ContainsKey(hash);
            }
            finally
            {
                _txRwLock.ExitReadLock();
            }
        }

        public bool TryGetValue(UInt256 hash, out Transaction tx)
        {
            _txRwLock.EnterReadLock();
            try
            {
                bool ret = _unsortedTransactions.TryGetValue(hash, out PoolItem item)
                           || _unverifiedTransactions.TryGetValue(hash, out item);
                tx = ret ? item.Tx : null;
                return ret;
            }
            finally
            {
                _txRwLock.ExitReadLock();
            }
        }

        // Note: This isn't used in Fill during consensus, fill uses GetSortedVerifiedTransactions()
        public IEnumerator<Transaction> GetEnumerator()
        {
            _txRwLock.EnterReadLock();
            try
            {
                return _unsortedTransactions.Select(p => p.Value.Tx)
                    .Concat(_unverifiedTransactions.Select(p => p.Value.Tx))
                    .ToList()
                    .GetEnumerator();
            }
            finally
            {
                _txRwLock.ExitReadLock();
            }
        }

        IEnumerator IEnumerable.GetEnumerator() => GetEnumerator();

        public IEnumerable<Transaction> GetVerifiedTransactions()
        {
            _txRwLock.EnterReadLock();
            try
            {
                return _unsortedTransactions.Select(p => p.Value.Tx).ToArray();
            }
            finally
            {
                _txRwLock.ExitReadLock();
            }
        }

        public void GetVerifiedAndUnverifiedTransactions(out IEnumerable<Transaction> verifiedTransactions,
            out IEnumerable<Transaction> unverifiedTransactions)
        {
            _txRwLock.EnterReadLock();
            try
            {
                verifiedTransactions = _sortedTransactions.Reverse().Select(p => p.Tx).ToArray();
                unverifiedTransactions = _unverifiedSortedTransactions.Reverse().Select(p => p.Tx).ToArray();
            }
            finally
            {
                _txRwLock.ExitReadLock();
            }
        }

        public IEnumerable<Transaction> GetSortedVerifiedTransactions()
        {
            _txRwLock.EnterReadLock();
            try
            {
                return _sortedTransactions.Reverse().Select(p => p.Tx).ToArray();
            }
            finally
            {
                _txRwLock.ExitReadLock();
            }
        }

        [MethodImpl(MethodImplOptions.AggressiveInlining)]
        private PoolItem GetLowestFeeTransaction(SortedSet<PoolItem> verifiedTxSorted,
            SortedSet<PoolItem> unverifiedTxSorted, out SortedSet<PoolItem> sortedPool)
        {
            PoolItem minItem = unverifiedTxSorted.Min;
            sortedPool = minItem != null ? unverifiedTxSorted : null;

            PoolItem verifiedMin = verifiedTxSorted.Min;
            if (verifiedMin == null) return minItem;

            if (minItem != null && verifiedMin.CompareTo(minItem) >= 0)
                return minItem;

            sortedPool = verifiedTxSorted;
            minItem = verifiedMin;

            return minItem;
        }

        private PoolItem GetLowestFeeTransaction(out Dictionary<UInt256, PoolItem> unsortedTxPool, out SortedSet<PoolItem> sortedPool)
        {
            sortedPool = null;

            try
            {
                return GetLowestFeeTransaction(_sortedTransactions, _unverifiedSortedTransactions, out sortedPool);
            }
            finally
            {
                unsortedTxPool = Object.ReferenceEquals(sortedPool, _unverifiedSortedTransactions)
                   ? _unverifiedTransactions : _unsortedTransactions;
            }
        }

        // Note: this must only be called from a single thread (the Blockchain actor)
        internal bool CanTransactionFitInPool(Transaction tx)
        {
            if (Count < Capacity) return true;

            return GetLowestFeeTransaction(out _, out _).CompareTo(tx) <= 0;
        }

        /// <summary>
        /// Adds an already verified transaction to the memory pool.
        ///
        /// Note: This must only be called from a single thread (the Blockchain actor). To add a transaction to the pool
        ///       tell the Blockchain actor about the transaction.
        /// </summary>
        /// <param name="hash"></param>
        /// <param name="tx"></param>
        /// <returns></returns>
        internal VerifyResult TryAdd(Transaction tx, StoreView snapshot)
        {
            var poolItem = new PoolItem(tx);

            if (_unsortedTransactions.ContainsKey(tx.Hash)) return VerifyResult.AlreadyExists;

            List<Transaction> removedTransactions = null;
            _txRwLock.EnterWriteLock();
            try
            {
                VerifyResult result = tx.Verify(snapshot, VerificationContext);
                if (result != VerifyResult.Succeed) return result;

                _unsortedTransactions.Add(tx.Hash, poolItem);
                VerificationContext.AddTransaction(tx);
                _sortedTransactions.Add(poolItem);

                if (Count > Capacity)
                    removedTransactions = RemoveOverCapacity();
            }
            finally
            {
                _txRwLock.ExitWriteLock();
            }

            foreach (IMemoryPoolTxObserverPlugin plugin in Plugin.TxObserverPlugins)
            {
                plugin.TransactionAdded(poolItem.Tx);
                if (removedTransactions != null)
                    plugin.TransactionsRemoved(MemoryPoolTxRemovalReason.CapacityExceeded, removedTransactions);
            }

            if (!_unsortedTransactions.ContainsKey(tx.Hash)) return VerifyResult.OutOfMemory;
            return VerifyResult.Succeed;
        }

        private List<Transaction> RemoveOverCapacity()
        {
            List<Transaction> removedTransactions = new List<Transaction>();
            do
            {
                PoolItem minItem = GetLowestFeeTransaction(out var unsortedPool, out var sortedPool);

                unsortedPool.Remove(minItem.Tx.Hash);
                sortedPool.Remove(minItem);
                removedTransactions.Add(minItem.Tx);

                if (ReferenceEquals(sortedPool, _sortedTransactions))
                    VerificationContext.RemoveTransaction(minItem.Tx);
            } while (Count > Capacity);

            return removedTransactions;
        }

        [MethodImpl(MethodImplOptions.AggressiveInlining)]
        private bool TryRemoveVerified(UInt256 hash, out PoolItem item)
        {
            if (!_unsortedTransactions.TryGetValue(hash, out item))
                return false;

            _unsortedTransactions.Remove(hash);
            _sortedTransactions.Remove(item);

            return true;
        }

        [MethodImpl(MethodImplOptions.AggressiveInlining)]
        internal bool TryRemoveUnVerified(UInt256 hash, out PoolItem item)
        {
            if (!_unverifiedTransactions.TryGetValue(hash, out item))
                return false;

            _unverifiedTransactions.Remove(hash);
            _unverifiedSortedTransactions.Remove(item);
            return true;
        }

        [MethodImpl(MethodImplOptions.AggressiveInlining)]
        internal void InvalidateVerifiedTransactions()
        {
            foreach (PoolItem item in _sortedTransactions)
            {
                if (_unverifiedTransactions.TryAdd(item.Tx.Hash, item))
                    _unverifiedSortedTransactions.Add(item);
            }

            // Clear the verified transactions now, since they all must be reverified.
            _unsortedTransactions.Clear();
            VerificationContext = new TransactionVerificationContext();
            _sortedTransactions.Clear();
        }

        // Note: this must only be called from a single thread (the Blockchain actor)
        internal void UpdatePoolForBlockPersisted(Block block, StoreView snapshot)
        {
            bool policyChanged = LoadPolicy(snapshot);

            _txRwLock.EnterWriteLock();
            try
            {
                // First remove the transactions verified in the block.
                foreach (Transaction tx in block.Transactions)
                {
                    if (TryRemoveVerified(tx.Hash, out _)) continue;
                    TryRemoveUnVerified(tx.Hash, out _);
                }

                // Add all the previously verified transactions back to the unverified transactions
                InvalidateVerifiedTransactions();

                if (policyChanged)
                {
                    var tx = new List<Transaction>();
                    foreach (PoolItem item in _unverifiedSortedTransactions.Reverse())
                        if (item.Tx.FeePerByte >= _feePerByte)
                            tx.Add(item.Tx);

                    _unverifiedTransactions.Clear();
                    _unverifiedSortedTransactions.Clear();

                    if (tx.Count > 0)
                        _system.Blockchain.Tell(tx.ToArray(), ActorRefs.NoSender);
                }
            }
            finally
            {
                _txRwLock.ExitWriteLock();
            }

            // If we know about headers of future blocks, no point in verifying transactions from the unverified tx pool
            // until we get caught up.
            if (block.Index > 0 && block.Index < Blockchain.Singleton.HeaderHeight || policyChanged)
                return;

            ReverifyTransactions(_sortedTransactions, _unverifiedSortedTransactions,
                _maxTxPerBlock, MaxMillisecondsToReverifyTx, snapshot);
        }

        internal void InvalidateAllTransactions()
        {
            _txRwLock.EnterWriteLock();
            try
            {
                InvalidateVerifiedTransactions();
            }
            finally
            {
                _txRwLock.ExitWriteLock();
            }
        }

        private int ReverifyTransactions(SortedSet<PoolItem> verifiedSortedTxPool,
            SortedSet<PoolItem> unverifiedSortedTxPool, int count, double millisecondsTimeout, StoreView snapshot)
        {
            DateTime reverifyCutOffTimeStamp = DateTime.UtcNow.AddMilliseconds(millisecondsTimeout);
            List<PoolItem> reverifiedItems = new List<PoolItem>(count);
            List<PoolItem> invalidItems = new List<PoolItem>();

            _txRwLock.EnterWriteLock();
            try
            {
<<<<<<< HEAD
                if (item.Tx.VerifyStateDependent(snapshot, SendersFeeMonitor.GetSenderFee(item.Tx.Sender)) == VerifyResult.Succeed)
=======
                // Since unverifiedSortedTxPool is ordered in an ascending manner, we take from the end.
                foreach (PoolItem item in unverifiedSortedTxPool.Reverse().Take(count))
>>>>>>> b1d384af
                {
                    if (item.Tx.VerifyForEachBlock(snapshot, VerificationContext) == VerifyResult.Succeed)
                    {
                        reverifiedItems.Add(item);
                        VerificationContext.AddTransaction(item.Tx);
                    }
                    else // Transaction no longer valid -- it will be removed from unverifiedTxPool.
                        invalidItems.Add(item);

                    if (DateTime.UtcNow > reverifyCutOffTimeStamp) break;
                }

                int blocksTillRebroadcast = BlocksTillRebroadcast;
                // Increases, proportionally, blocksTillRebroadcast if mempool has more items than threshold bigger RebroadcastMultiplierThreshold
                if (Count > RebroadcastMultiplierThreshold)
                    blocksTillRebroadcast = blocksTillRebroadcast * Count / RebroadcastMultiplierThreshold;

                var rebroadcastCutOffTime = DateTime.UtcNow.AddMilliseconds(
                    -Blockchain.MillisecondsPerBlock * blocksTillRebroadcast);
                foreach (PoolItem item in reverifiedItems)
                {
                    if (_unsortedTransactions.TryAdd(item.Tx.Hash, item))
                    {
                        verifiedSortedTxPool.Add(item);

                        if (item.LastBroadcastTimestamp < rebroadcastCutOffTime)
                        {
                            _system.LocalNode.Tell(new LocalNode.RelayDirectly { Inventory = item.Tx }, _system.Blockchain);
                            item.LastBroadcastTimestamp = DateTime.UtcNow;
                        }
                    }
                    else
                        VerificationContext.RemoveTransaction(item.Tx);

                    _unverifiedTransactions.Remove(item.Tx.Hash);
                    unverifiedSortedTxPool.Remove(item);
                }

                foreach (PoolItem item in invalidItems)
                {
                    _unverifiedTransactions.Remove(item.Tx.Hash);
                    unverifiedSortedTxPool.Remove(item);
                }
            }
            finally
            {
                _txRwLock.ExitWriteLock();
            }

            var invalidTransactions = invalidItems.Select(p => p.Tx).ToArray();
            foreach (IMemoryPoolTxObserverPlugin plugin in Plugin.TxObserverPlugins)
                plugin.TransactionsRemoved(MemoryPoolTxRemovalReason.NoLongerValid, invalidTransactions);

            return reverifiedItems.Count;
        }

        /// <summary>
        /// Reverify up to a given maximum count of transactions. Verifies less at a time once the max that can be
        /// persisted per block has been reached.
        ///
        /// Note: this must only be called from a single thread (the Blockchain actor)
        /// </summary>
        /// <param name="maxToVerify">Max transactions to reverify, the value passed can be >=1</param>
        /// <param name="snapshot">The snapshot to use for verifying.</param>
        /// <returns>true if more unsorted messages exist, otherwise false</returns>
        internal bool ReVerifyTopUnverifiedTransactionsIfNeeded(int maxToVerify, StoreView snapshot)
        {
            if (Blockchain.Singleton.Height < Blockchain.Singleton.HeaderHeight)
                return false;

            if (_unverifiedSortedTransactions.Count > 0)
            {
                int verifyCount = _sortedTransactions.Count > _maxTxPerBlock ? 1 : maxToVerify;
                ReverifyTransactions(_sortedTransactions, _unverifiedSortedTransactions,
                    verifyCount, MaxMillisecondsToReverifyTxPerIdle, snapshot);
            }

            return _unverifiedTransactions.Count > 0;
        }
    }
}<|MERGE_RESOLUTION|>--- conflicted
+++ resolved
@@ -271,7 +271,7 @@
             _txRwLock.EnterWriteLock();
             try
             {
-                VerifyResult result = tx.Verify(snapshot, VerificationContext);
+                VerifyResult result = tx.VerifyStateDependent(snapshot, VerificationContext);
                 if (result != VerifyResult.Succeed) return result;
 
                 _unsortedTransactions.Add(tx.Hash, poolItem);
@@ -422,14 +422,9 @@
             _txRwLock.EnterWriteLock();
             try
             {
-<<<<<<< HEAD
-                if (item.Tx.VerifyStateDependent(snapshot, SendersFeeMonitor.GetSenderFee(item.Tx.Sender)) == VerifyResult.Succeed)
-=======
-                // Since unverifiedSortedTxPool is ordered in an ascending manner, we take from the end.
                 foreach (PoolItem item in unverifiedSortedTxPool.Reverse().Take(count))
->>>>>>> b1d384af
-                {
-                    if (item.Tx.VerifyForEachBlock(snapshot, VerificationContext) == VerifyResult.Succeed)
+                {
+                    if (item.Tx.VerifyStateDependent(snapshot, VerificationContext) == VerifyResult.Succeed)
                     {
                         reverifiedItems.Add(item);
                         VerificationContext.AddTransaction(item.Tx);
