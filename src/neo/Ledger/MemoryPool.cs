using Akka.Util.Internal;
using Neo.Network.P2P;
using Neo.Network.P2P.Payloads;
using Neo.Persistence;
using Neo.Plugins;
using System;
using System.Collections;
using System.Collections.Generic;
using System.Linq;
using System.Runtime.CompilerServices;
using System.Threading;

namespace Neo.Ledger
{
    public class MemoryPool : IReadOnlyCollection<Transaction>
    {
        // Allow a reverified transaction to be rebroadcasted if it has been this many block times since last broadcast.
        private const int BlocksTillRebroadcast = 10;
        private int RebroadcastMultiplierThreshold => Capacity / 10;

        private static readonly double MaxMillisecondsToReverifyTx = (double)Blockchain.MillisecondsPerBlock / 3;

        // These two are not expected to be hit, they are just safegaurds.
        private static readonly double MaxMillisecondsToReverifyTxPerIdle = (double)Blockchain.MillisecondsPerBlock / 15;

        private readonly NeoSystem _system;

        //
        /// <summary>
        /// Guarantees consistency of the pool data structures.
        ///
        /// Note: The data structures are only modified from the `Blockchain` actor; so operations guaranteed to be
        ///       performed by the blockchain actor do not need to acquire the read lock; they only need the write
        ///       lock for write operations.
        /// </summary>
        private readonly ReaderWriterLockSlim _txRwLock = new ReaderWriterLockSlim(LockRecursionPolicy.SupportsRecursion);

        /// <summary>
        /// Store all verified unsorted transactions currently in the pool.
        /// </summary>
        private readonly Dictionary<UInt256, PoolItem> _unsortedTransactions = new Dictionary<UInt256, PoolItem>();
        /// <summary>
        /// Stores the verified sorted transactins currently in the pool.
        /// </summary>
        private readonly SortedSet<PoolItem> _sortedTransactions = new SortedSet<PoolItem>();

        /// <summary>
        /// Store the unverified transactions currently in the pool.
        ///
        /// Transactions in this data structure were valid in some prior block, but may no longer be valid.
        /// The top ones that could make it into the next block get verified and moved into the verified data structures
        /// (_unsortedTransactions, and _sortedTransactions) after each block.
        /// </summary>
        private readonly Dictionary<UInt256, PoolItem> _unverifiedTransactions = new Dictionary<UInt256, PoolItem>();
        private readonly SortedSet<PoolItem> _unverifiedSortedTransactions = new SortedSet<PoolItem>();

        // Internal methods to aid in unit testing
        internal int SortedTxCount => _sortedTransactions.Count;
        internal int UnverifiedSortedTxCount => _unverifiedSortedTransactions.Count;

        /// <summary>
        /// Total maximum capacity of transactions the pool can hold.
        /// </summary>
        public int Capacity { get; }

        /// <summary>
        /// Store all verified unsorted transactions' senders' fee currently in the memory pool.
        /// </summary>
        private TransactionVerificationContext VerificationContext = new TransactionVerificationContext();

        /// <summary>
        /// Total count of transactions in the pool.
        /// </summary>
        public int Count
        {
            get
            {
                _txRwLock.EnterReadLock();
                try
                {
                    return _unsortedTransactions.Count + _unverifiedTransactions.Count;
                }
                finally
                {
                    _txRwLock.ExitReadLock();
                }
            }
        }

        /// <summary>
        /// Total count of verified transactions in the pool.
        /// </summary>
        public int VerifiedCount => _unsortedTransactions.Count; // read of 32 bit type is atomic (no lock)

        public int UnVerifiedCount => _unverifiedTransactions.Count;

        public MemoryPool(NeoSystem system, int capacity)
        {
            _system = system;
            Capacity = capacity;
        }

        /// <summary>
        /// Determine whether the pool is holding this transaction and has at some point verified it.
        /// Note: The pool may not have verified it since the last block was persisted. To get only the
        ///       transactions that have been verified during this block use GetVerifiedTransactions()
        /// </summary>
        /// <param name="hash">the transaction hash</param>
        /// <returns>true if the MemoryPool contain the transaction</returns>
        public bool ContainsKey(UInt256 hash)
        {
            _txRwLock.EnterReadLock();
            try
            {
                return _unsortedTransactions.ContainsKey(hash) || _unverifiedTransactions.ContainsKey(hash);
            }
            finally
            {
                _txRwLock.ExitReadLock();
            }
        }

        public bool TryGetValue(UInt256 hash, out Transaction tx)
        {
            _txRwLock.EnterReadLock();
            try
            {
                bool ret = _unsortedTransactions.TryGetValue(hash, out PoolItem item)
                           || _unverifiedTransactions.TryGetValue(hash, out item);
                tx = ret ? item.Tx : null;
                return ret;
            }
            finally
            {
                _txRwLock.ExitReadLock();
            }
        }

        // Note: This isn't used in Fill during consensus, fill uses GetSortedVerifiedTransactions()
        public IEnumerator<Transaction> GetEnumerator()
        {
            _txRwLock.EnterReadLock();
            try
            {
                return _unsortedTransactions.Select(p => p.Value.Tx)
                    .Concat(_unverifiedTransactions.Select(p => p.Value.Tx))
                    .ToList()
                    .GetEnumerator();
            }
            finally
            {
                _txRwLock.ExitReadLock();
            }
        }

        IEnumerator IEnumerable.GetEnumerator() => GetEnumerator();

        public IEnumerable<Transaction> GetVerifiedTransactions()
        {
            _txRwLock.EnterReadLock();
            try
            {
                return _unsortedTransactions.Select(p => p.Value.Tx).ToArray();
            }
            finally
            {
                _txRwLock.ExitReadLock();
            }
        }

        public void GetVerifiedAndUnverifiedTransactions(out IEnumerable<Transaction> verifiedTransactions,
            out IEnumerable<Transaction> unverifiedTransactions)
        {
            _txRwLock.EnterReadLock();
            try
            {
                verifiedTransactions = _sortedTransactions.Reverse().Select(p => p.Tx).ToArray();
                unverifiedTransactions = _unverifiedSortedTransactions.Reverse().Select(p => p.Tx).ToArray();
            }
            finally
            {
                _txRwLock.ExitReadLock();
            }
        }

        public IEnumerable<Transaction> GetSortedVerifiedTransactions()
        {
            _txRwLock.EnterReadLock();
            try
            {
                return _sortedTransactions.Reverse().Select(p => p.Tx).ToArray();
            }
            finally
            {
                _txRwLock.ExitReadLock();
            }
        }

        [MethodImpl(MethodImplOptions.AggressiveInlining)]
        private static PoolItem GetLowestFeeTransaction(SortedSet<PoolItem> verifiedTxSorted,
            SortedSet<PoolItem> unverifiedTxSorted, out SortedSet<PoolItem> sortedPool)
        {
            PoolItem minItem = unverifiedTxSorted.Min;
            sortedPool = minItem != null ? unverifiedTxSorted : null;

            PoolItem verifiedMin = verifiedTxSorted.Min;
            if (verifiedMin == null) return minItem;

            if (minItem != null && verifiedMin.CompareTo(minItem) >= 0)
                return minItem;

            sortedPool = verifiedTxSorted;
            minItem = verifiedMin;

            return minItem;
        }

        private PoolItem GetLowestFeeTransaction(out Dictionary<UInt256, PoolItem> unsortedTxPool, out SortedSet<PoolItem> sortedPool)
        {
            sortedPool = null;

            try
            {
                return GetLowestFeeTransaction(_sortedTransactions, _unverifiedSortedTransactions, out sortedPool);
            }
            finally
            {
                unsortedTxPool = Object.ReferenceEquals(sortedPool, _unverifiedSortedTransactions)
                   ? _unverifiedTransactions : _unsortedTransactions;
            }
        }

        // Note: this must only be called from a single thread (the Blockchain actor)
        internal bool CanTransactionFitInPool(Transaction tx)
        {
            if (Count < Capacity) return true;

            return GetLowestFeeTransaction(out _, out _).CompareTo(tx) <= 0;
        }

        /// <summary>
        /// Adds an already verified transaction to the memory pool.
        ///
        /// Note: This must only be called from a single thread (the Blockchain actor). To add a transaction to the pool
        ///       tell the Blockchain actor about the transaction.
        /// </summary>
        /// <param name="hash"></param>
        /// <param name="tx"></param>
        /// <returns></returns>
        internal VerifyResult TryAdd(Transaction tx, DataCache snapshot)
        {
            var poolItem = new PoolItem(tx);

            if (_unsortedTransactions.ContainsKey(tx.Hash)) return VerifyResult.AlreadyExists;

            List<Transaction> removedTransactions = null;
            _txRwLock.EnterWriteLock();
            try
            {
                VerifyResult result = tx.VerifyStateDependent(snapshot, VerificationContext);
                if (result != VerifyResult.Succeed) return result;

                _unsortedTransactions.Add(tx.Hash, poolItem);
                VerificationContext.AddTransaction(tx);
                _sortedTransactions.Add(poolItem);

                if (Count > Capacity)
                    removedTransactions = RemoveOverCapacity();
            }
            finally
            {
                _txRwLock.ExitWriteLock();
            }

            foreach (IMemoryPoolTxObserverPlugin plugin in Plugin.TxObserverPlugins)
            {
                plugin.TransactionAdded(poolItem.Tx);
                if (removedTransactions != null)
                    plugin.TransactionsRemoved(MemoryPoolTxRemovalReason.CapacityExceeded, removedTransactions);
            }

            if (!_unsortedTransactions.ContainsKey(tx.Hash)) return VerifyResult.OutOfMemory;
            return VerifyResult.Succeed;
        }

        private List<Transaction> RemoveOverCapacity()
        {
            List<Transaction> removedTransactions = new List<Transaction>();
            do
            {
                PoolItem minItem = GetLowestFeeTransaction(out var unsortedPool, out var sortedPool);

                unsortedPool.Remove(minItem.Tx.Hash);
                sortedPool.Remove(minItem);
                removedTransactions.Add(minItem.Tx);

                if (ReferenceEquals(sortedPool, _sortedTransactions))
                    VerificationContext.RemoveTransaction(minItem.Tx);
            } while (Count > Capacity);

            return removedTransactions;
        }

        [MethodImpl(MethodImplOptions.AggressiveInlining)]
        private bool TryRemoveVerified(UInt256 hash, out PoolItem item)
        {
            if (!_unsortedTransactions.TryGetValue(hash, out item))
                return false;

            _unsortedTransactions.Remove(hash);
            _sortedTransactions.Remove(item);

            return true;
        }

        [MethodImpl(MethodImplOptions.AggressiveInlining)]
        internal bool TryRemoveUnVerified(UInt256 hash, out PoolItem item)
        {
            if (!_unverifiedTransactions.TryGetValue(hash, out item))
                return false;

            _unverifiedTransactions.Remove(hash);
            _unverifiedSortedTransactions.Remove(item);
            return true;
        }

        [MethodImpl(MethodImplOptions.AggressiveInlining)]
        internal void InvalidateVerifiedTransactions()
        {
            foreach (PoolItem item in _sortedTransactions)
            {
                if (_unverifiedTransactions.TryAdd(item.Tx.Hash, item))
                    _unverifiedSortedTransactions.Add(item);
            }

            // Clear the verified transactions now, since they all must be reverified.
            _unsortedTransactions.Clear();
            VerificationContext = new TransactionVerificationContext();
            _sortedTransactions.Clear();
        }

        // Note: this must only be called from a single thread (the Blockchain actor)
        internal void UpdatePoolForBlockPersisted(Block block, DataCache snapshot)
        {
            _txRwLock.EnterWriteLock();
            try
            {
                // First remove the transactions verified in the block.
                foreach (Transaction tx in block.Transactions)
                {
                    if (TryRemoveVerified(tx.Hash, out _)) continue;
                    TryRemoveUnVerified(tx.Hash, out _);
                }

                // Add all the previously verified transactions back to the unverified transactions
                InvalidateVerifiedTransactions();
            }
            finally
            {
                _txRwLock.ExitWriteLock();
            }

<<<<<<< HEAD
            ReverifyTransactions(_sortedTransactions, _unverifiedSortedTransactions, (int)ProtocolSettings.Default.MaxTransactionsPerBlock, MaxMillisecondsToReverifyTx, snapshot);
=======
            // If we know about headers of future blocks, no point in verifying transactions from the unverified tx pool
            // until we get caught up.
            if (block.Index > 0 && Blockchain.Singleton.HeaderCache.Count > 0)
                return;

            uint _maxTxPerBlock = NativeContract.Policy.GetMaxTransactionsPerBlock(snapshot);
            ReverifyTransactions(_sortedTransactions, _unverifiedSortedTransactions, (int)_maxTxPerBlock, MaxMillisecondsToReverifyTx, snapshot);
>>>>>>> c290e31d
        }

        internal void InvalidateAllTransactions()
        {
            _txRwLock.EnterWriteLock();
            try
            {
                InvalidateVerifiedTransactions();
            }
            finally
            {
                _txRwLock.ExitWriteLock();
            }
        }

        private int ReverifyTransactions(SortedSet<PoolItem> verifiedSortedTxPool,
            SortedSet<PoolItem> unverifiedSortedTxPool, int count, double millisecondsTimeout, DataCache snapshot)
        {
            DateTime reverifyCutOffTimeStamp = TimeProvider.Current.UtcNow.AddMilliseconds(millisecondsTimeout);
            List<PoolItem> reverifiedItems = new List<PoolItem>(count);
            List<PoolItem> invalidItems = new List<PoolItem>();

            _txRwLock.EnterWriteLock();
            try
            {
                // Since unverifiedSortedTxPool is ordered in an ascending manner, we take from the end.
                foreach (PoolItem item in unverifiedSortedTxPool.Reverse().Take(count))
                {
                    if (item.Tx.VerifyStateDependent(snapshot, VerificationContext) == VerifyResult.Succeed)
                    {
                        reverifiedItems.Add(item);
                        VerificationContext.AddTransaction(item.Tx);
                    }
                    else // Transaction no longer valid -- it will be removed from unverifiedTxPool.
                        invalidItems.Add(item);

                    if (TimeProvider.Current.UtcNow > reverifyCutOffTimeStamp) break;
                }

                int blocksTillRebroadcast = BlocksTillRebroadcast;
                // Increases, proportionally, blocksTillRebroadcast if mempool has more items than threshold bigger RebroadcastMultiplierThreshold
                if (Count > RebroadcastMultiplierThreshold)
                    blocksTillRebroadcast = blocksTillRebroadcast * Count / RebroadcastMultiplierThreshold;

                var rebroadcastCutOffTime = TimeProvider.Current.UtcNow.AddMilliseconds(
                    -Blockchain.MillisecondsPerBlock * blocksTillRebroadcast);
                foreach (PoolItem item in reverifiedItems)
                {
                    if (_unsortedTransactions.TryAdd(item.Tx.Hash, item))
                    {
                        verifiedSortedTxPool.Add(item);

                        if (item.LastBroadcastTimestamp < rebroadcastCutOffTime)
                        {
                            _system.LocalNode.Tell(new LocalNode.RelayDirectly { Inventory = item.Tx }, _system.Blockchain);
                            item.LastBroadcastTimestamp = TimeProvider.Current.UtcNow;
                        }
                    }
                    else
                        VerificationContext.RemoveTransaction(item.Tx);

                    _unverifiedTransactions.Remove(item.Tx.Hash);
                    unverifiedSortedTxPool.Remove(item);
                }

                foreach (PoolItem item in invalidItems)
                {
                    _unverifiedTransactions.Remove(item.Tx.Hash);
                    unverifiedSortedTxPool.Remove(item);
                }
            }
            finally
            {
                _txRwLock.ExitWriteLock();
            }

            var invalidTransactions = invalidItems.Select(p => p.Tx).ToArray();
            foreach (IMemoryPoolTxObserverPlugin plugin in Plugin.TxObserverPlugins)
                plugin.TransactionsRemoved(MemoryPoolTxRemovalReason.NoLongerValid, invalidTransactions);

            return reverifiedItems.Count;
        }

        /// <summary>
        /// Reverify up to a given maximum count of transactions. Verifies less at a time once the max that can be
        /// persisted per block has been reached.
        ///
        /// Note: this must only be called from a single thread (the Blockchain actor)
        /// </summary>
        /// <param name="maxToVerify">Max transactions to reverify, the value passed can be >=1</param>
        /// <param name="snapshot">The snapshot to use for verifying.</param>
        /// <returns>true if more unsorted messages exist, otherwise false</returns>
        internal bool ReVerifyTopUnverifiedTransactionsIfNeeded(int maxToVerify, DataCache snapshot)
        {
            if (Blockchain.Singleton.HeaderCache.Count > 0)
                return false;

            if (_unverifiedSortedTransactions.Count > 0)
            {
                int verifyCount = _sortedTransactions.Count > ProtocolSettings.Default.MaxTransactionsPerBlock ? 1 : maxToVerify;
                ReverifyTransactions(_sortedTransactions, _unverifiedSortedTransactions,
                    verifyCount, MaxMillisecondsToReverifyTxPerIdle, snapshot);
            }

            return _unverifiedTransactions.Count > 0;
        }
    }
}<|MERGE_RESOLUTION|>--- conflicted
+++ resolved
@@ -360,17 +360,12 @@
                 _txRwLock.ExitWriteLock();
             }
 
-<<<<<<< HEAD
-            ReverifyTransactions(_sortedTransactions, _unverifiedSortedTransactions, (int)ProtocolSettings.Default.MaxTransactionsPerBlock, MaxMillisecondsToReverifyTx, snapshot);
-=======
             // If we know about headers of future blocks, no point in verifying transactions from the unverified tx pool
             // until we get caught up.
             if (block.Index > 0 && Blockchain.Singleton.HeaderCache.Count > 0)
                 return;
 
-            uint _maxTxPerBlock = NativeContract.Policy.GetMaxTransactionsPerBlock(snapshot);
-            ReverifyTransactions(_sortedTransactions, _unverifiedSortedTransactions, (int)_maxTxPerBlock, MaxMillisecondsToReverifyTx, snapshot);
->>>>>>> c290e31d
+            ReverifyTransactions(_sortedTransactions, _unverifiedSortedTransactions, (int)ProtocolSettings.Default.MaxTransactionsPerBlock, MaxMillisecondsToReverifyTx, snapshot);
         }
 
         internal void InvalidateAllTransactions()
