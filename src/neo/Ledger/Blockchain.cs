--- conflicted
+++ resolved
@@ -343,39 +343,10 @@
             return VerifyResult.Succeed;
         }
 
-<<<<<<< HEAD
-        private VerifyResult OnNewConsensus(ConsensusPayload payload)
-        {
-            if (!payload.Verify(currentSnapshot)) return VerifyResult.Invalid;
-            system.Consensus?.Tell(payload);
-            ConsensusRelayCache.Add(payload);
-=======
-        private void OnNewHeaders(Header[] headers)
-        {
-            using (SnapshotView snapshot = GetSnapshot())
-            {
-                foreach (Header header in headers)
-                {
-                    if (header.Index - 1 >= header_index.Count) break;
-                    if (header.Index < header_index.Count) continue;
-                    if (!header.Verify(snapshot)) break;
-                    header_index.Add(header.Hash);
-                    snapshot.Blocks.Add(header.Hash, header.Trim());
-                    snapshot.HeaderHashIndex.GetAndChange().Hash = header.Hash;
-                    snapshot.HeaderHashIndex.GetAndChange().Index = header.Index;
-                }
-                SaveHeaderHashList(snapshot);
-                snapshot.Commit();
-            }
-            UpdateCurrentSnapshot();
-            system.TaskManager.Tell(new TaskManager.HeaderTaskCompleted(), Sender);
-        }
-
         private VerifyResult OnNewInventory(IInventory inventory)
         {
             if (!inventory.Verify(currentSnapshot)) return VerifyResult.Invalid;
             RelayCache.Add(inventory);
->>>>>>> a04722df
             return VerifyResult.Succeed;
         }
 
