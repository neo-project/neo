--- conflicted
+++ resolved
@@ -75,14 +75,11 @@
         /// </summary>
         public DataCache View => new SnapshotCache(Store);
         public MemoryPool MemPool { get; }
-<<<<<<< HEAD
         public uint Height => NativeContract.Ledger.CurrentIndex(currentSnapshot);
         public uint HeaderHeight => header_cache.Count > 0 ? header_cache[^1].Index : NativeContract.Ledger.CurrentIndex(currentSnapshot);
         public UInt256 CurrentBlockHash => NativeContract.Ledger.CurrentHash(currentSnapshot);
         public UInt256 CurrentHeaderHash => header_cache.Count > 0 ? header_cache[^1].Hash : NativeContract.Ledger.CurrentHash(currentSnapshot);
         public bool HeaderCacheFull => header_cache.Count >= 10000;
-=======
->>>>>>> 234350db
 
         private static Blockchain singleton;
         public static Blockchain Singleton
@@ -232,24 +229,15 @@
             uint currentHeight = NativeContract.Ledger.CurrentIndex(snapshot);
             if (block.Index <= currentHeight)
                 return VerifyResult.AlreadyExists;
-<<<<<<< HEAD
             if (block.Index - 1 > HeaderHeight)
-=======
-            if (block.Index - 1 > currentHeight)
->>>>>>> 234350db
             {
                 AddUnverifiedBlockToCache(block);
                 return VerifyResult.UnableToVerify;
             }
-<<<<<<< HEAD
             if (block.Index == HeaderHeight + 1)
-=======
-            if (block.Index == currentHeight + 1)
->>>>>>> 234350db
             {
                 if (!block.Verify(snapshot))
                     return VerifyResult.Invalid;
-<<<<<<< HEAD
             }
             else
             {
@@ -286,12 +274,6 @@
                         system.LocalNode.Tell(new LocalNode.RelayDirectly { Inventory = blockToPersist });
                 }
                 if (block_cache_unverified.TryGetValue(Height + 1, out var unverifiedBlocks))
-=======
-                block_cache.TryAdd(block.Hash, block);
-                block_cache_unverified.Remove(block.Index);
-                Persist(block);
-                if (block_cache_unverified.TryGetValue(block.Index + 1, out var unverifiedBlocks))
->>>>>>> 234350db
                 {
                     foreach (var unverifiedBlock in unverifiedBlocks.Blocks)
                         Self.Tell(unverifiedBlock, ActorRefs.NoSender);
@@ -474,7 +456,6 @@
             Context.System.EventStream.Publish(rr);
         }
 
-<<<<<<< HEAD
         private Header GetCachedHeader(uint index)
         {
             if (header_cache.Count == 0) return null;
@@ -497,10 +478,7 @@
             return hash != null ? hash : NativeContract.Ledger.GetBlockHash(snapshot, index);
         }
 
-        private void UpdateCurrentSnapshot()
-=======
         private void UpdateExtensibleWitnessWhiteList(DataCache snapshot)
->>>>>>> 234350db
         {
             uint currentHeight = NativeContract.Ledger.CurrentIndex(snapshot);
             var builder = ImmutableHashSet.CreateBuilder<UInt160>();
