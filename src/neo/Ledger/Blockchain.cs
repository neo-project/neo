--- conflicted
+++ resolved
@@ -107,14 +107,8 @@
         private readonly static Script onPersistScript, postPersistScript;
         private const int MaxTxToReverifyPerIdle = 10;
         private readonly NeoSystem system;
-<<<<<<< HEAD
-        private readonly IActorRef txrouter;
         private readonly Dictionary<UInt256, Block> block_cache = new();
         private readonly Dictionary<uint, UnverifiedBlocksList> block_cache_unverified = new();
-=======
-        private readonly Dictionary<UInt256, Block> block_cache = new Dictionary<UInt256, Block>();
-        private readonly Dictionary<uint, UnverifiedBlocksList> block_cache_unverified = new Dictionary<uint, UnverifiedBlocksList>();
->>>>>>> 3dac7b20
         private ImmutableHashSet<UInt160> extensibleWitnessWhiteList;
 
         static Blockchain()
