using Akka.Actor;
using Akka.Configuration;
using Neo.Cryptography.ECC;
using Neo.IO;
using Neo.IO.Actors;
using Neo.IO.Caching;
using Neo.Network.P2P;
using Neo.Network.P2P.Payloads;
using Neo.Persistence;
using Neo.Plugins;
using Neo.SmartContract;
using Neo.SmartContract.Native;
using Neo.VM;
using System;
using System.Collections.Generic;
using System.Linq;
using System.Threading;

namespace Neo.Ledger
{
    public sealed partial class Blockchain : UntypedActor
    {
        public partial class ApplicationExecuted { }
        public class PersistCompleted { public Block Block; }
        public class Import { public IEnumerable<Block> Blocks; public bool Verify = true; }
        public class ImportCompleted { }
        public class FillMemoryPool { public IEnumerable<Transaction> Transactions; }
        public class FillCompleted { }
        public class RelayResult { public IInventory Inventory; public VerifyResult Result; }

        public static readonly uint MillisecondsPerBlock = ProtocolSettings.Default.MillisecondsPerBlock;
        public const uint DecrementInterval = 2000000;
        public const int MaxValidators = 1024;
        public static readonly uint[] GenerationAmount = { 6, 5, 4, 3, 2, 1, 1, 1, 1, 1, 1, 1, 1, 1, 1, 1, 1, 1, 1, 1 };
        public static readonly TimeSpan TimePerBlock = TimeSpan.FromMilliseconds(MillisecondsPerBlock);
        public static readonly ECPoint[] StandbyValidators = ProtocolSettings.Default.StandbyValidators.OfType<string>().Select(p => ECPoint.DecodePoint(p.HexToBytes(), ECCurve.Secp256r1)).ToArray();

        public static readonly Block GenesisBlock = new Block
        {
            PrevHash = UInt256.Zero,
            Timestamp = (new DateTime(2016, 7, 15, 15, 8, 21, DateTimeKind.Utc)).ToTimestampMS(),
            Index = 0,
            NextConsensus = GetConsensusAddress(StandbyValidators),
            Witness = new Witness
            {
                InvocationScript = Array.Empty<byte>(),
                VerificationScript = new[] { (byte)OpCode.PUSH1 }
            },
            ConsensusData = new ConsensusData
            {
                PrimaryIndex = 0,
                Nonce = 2083236893
            },
            Transactions = new[] { DeployNativeContracts() }
        };

        private readonly static Script onPersistNativeContractScript;
        private const int MaxTxToReverifyPerIdle = 10;
        private static readonly object lockObj = new object();
        private readonly NeoSystem system;
        private readonly List<UInt256> header_index = new List<UInt256>();
        private uint stored_header_count = 0;
        private readonly Dictionary<uint, LinkedList<Block>> block_cache_unverified = new Dictionary<uint, LinkedList<Block>>();
        internal readonly RelayCache ConsensusRelayCache = new RelayCache(100);
        private SnapshotView currentSnapshot;

        public IStore Store { get; }
        public ReadOnlyView View { get; }
        public MemoryPool MemPool { get; }
        public uint Height => currentSnapshot.Height;
        public uint HeaderHeight => currentSnapshot.HeaderHeight;
        public UInt256 CurrentBlockHash => currentSnapshot.CurrentBlockHash;
        public UInt256 CurrentHeaderHash => currentSnapshot.CurrentHeaderHash;

        private static Blockchain singleton;
        public static Blockchain Singleton
        {
            get
            {
                while (singleton == null) Thread.Sleep(10);
                return singleton;
            }
        }

        static Blockchain()
        {
            GenesisBlock.RebuildMerkleRoot();

            NativeContract[] contracts = { NativeContract.GAS, NativeContract.NEO };
            using (ScriptBuilder sb = new ScriptBuilder())
            {
                foreach (NativeContract contract in contracts)
                    sb.EmitAppCall(contract.Hash, "onPersist");

                onPersistNativeContractScript = sb.ToArray();
            }
        }

        public Blockchain(NeoSystem system, IStore store)
        {
            this.system = system;
            this.MemPool = new MemoryPool(system, ProtocolSettings.Default.MemoryPoolMaxTransactions);
            this.Store = store;
            this.View = new ReadOnlyView(store);
            lock (lockObj)
            {
                if (singleton != null)
                    throw new InvalidOperationException();
                header_index.AddRange(View.HeaderHashList.Find().OrderBy(p => (uint)p.Key).SelectMany(p => p.Value.Hashes));
                stored_header_count += (uint)header_index.Count;
                if (stored_header_count == 0)
                {
                    header_index.AddRange(View.Blocks.Find().OrderBy(p => p.Value.Index).Select(p => p.Key));
                }
                else
                {
                    HashIndexState hashIndex = View.HeaderHashIndex.Get();
                    if (hashIndex.Index >= stored_header_count)
                    {
                        DataCache<UInt256, TrimmedBlock> cache = View.Blocks;
                        for (UInt256 hash = hashIndex.Hash; hash != header_index[(int)stored_header_count - 1];)
                        {
                            header_index.Insert((int)stored_header_count, hash);
                            hash = cache[hash].PrevHash;
                        }
                    }
                }
                if (header_index.Count == 0)
                {
                    Persist(GenesisBlock);
                }
                else
                {
                    UpdateCurrentSnapshot();
                    MemPool.LoadPolicy(currentSnapshot);
                }
                singleton = this;
            }
        }

        public bool ContainsBlock(UInt256 hash)
        {
            return View.ContainsBlock(hash);
        }

        public bool ContainsTransaction(UInt256 hash)
        {
            if (MemPool.ContainsKey(hash)) return true;
            return View.ContainsTransaction(hash);
        }

        private static Transaction DeployNativeContracts()
        {
            byte[] script;
            using (ScriptBuilder sb = new ScriptBuilder())
            {
                sb.EmitSysCall(InteropService.Native.Deploy);
                script = sb.ToArray();
            }
            return new Transaction
            {
                Version = 0,
                Script = script,
                Sender = (new[] { (byte)OpCode.PUSH1 }).ToScriptHash(),
                SystemFee = 0,
                Attributes = new TransactionAttribute[0],
                Cosigners = new Cosigner[0],
                Witnesses = new[]
                {
                    new Witness
                    {
                        InvocationScript = Array.Empty<byte>(),
                        VerificationScript = new[] { (byte)OpCode.PUSH1 }
                    }
                }
            };
        }

        public Block GetBlock(uint index)
        {
            if (index == 0) return GenesisBlock;
            UInt256 hash = GetBlockHash(index);
            if (hash == null) return null;
            return GetBlock(hash);
        }

        public Block GetBlock(UInt256 hash)
        {
            return View.GetBlock(hash);
        }

        public UInt256 GetBlockHash(uint index)
        {
            if (header_index.Count <= index) return null;
            return header_index[(int)index];
        }

        public static UInt160 GetConsensusAddress(ECPoint[] validators)
        {
            return Contract.CreateMultiSigRedeemScript(validators.Length - (validators.Length - 1) / 3, validators).ToScriptHash();
        }

        public Header GetHeader(uint index)
        {
            if (index == 0) return GenesisBlock.Header;
            UInt256 hash = GetBlockHash(index);
            if (hash == null) return null;
            return GetHeader(hash);
        }

        public Header GetHeader(UInt256 hash)
        {
            return View.GetHeader(hash);
        }

        public UInt256 GetNextBlockHash(UInt256 hash)
        {
            Header header = GetHeader(hash);
            if (header == null) return null;
            return GetBlockHash(header.Index + 1);
        }

        public SnapshotView GetSnapshot()
        {
            return new SnapshotView(Store);
        }

        public Transaction GetTransaction(UInt256 hash)
        {
            if (MemPool.TryGetValue(hash, out Transaction transaction))
                return transaction;
            return View.GetTransaction(hash);
        }

        private void OnImport(IEnumerable<Block> blocks, bool verify)
        {
            foreach (Block block in blocks)
            {
                if (block.Index <= Height) continue;
                if (block.Index != Height + 1)
                    throw new InvalidOperationException();
                if (verify && !block.Verify(currentSnapshot))
                    throw new InvalidOperationException();
                Persist(block);
                SaveHeaderHashList();
            }
            Sender.Tell(new ImportCompleted());
        }

        private void AddUnverifiedBlockToCache(Block block)
        {
            // Check if any block proposal for height `block.Index` exists
            if (!block_cache_unverified.TryGetValue(block.Index, out LinkedList<Block> blocks))
            {
                // There are no blocks, a new LinkedList is created and, consequently, the current block is added to the list
                blocks = new LinkedList<Block>();
                block_cache_unverified.Add(block.Index, blocks);
            }
            // Check if any block with the hash being added already exists on possible candidates to be processed
            foreach (var unverifiedBlock in blocks)
            {
                if (block.Hash == unverifiedBlock.Hash)
                    return;
            }
            blocks.AddLast(block);
        }

        private void OnFillMemoryPool(IEnumerable<Transaction> transactions)
        {
            // Invalidate all the transactions in the memory pool, to avoid any failures when adding new transactions.
            MemPool.InvalidateAllTransactions();

            // Add the transactions to the memory pool
            foreach (var tx in transactions)
            {
                if (View.ContainsTransaction(tx.Hash))
                    continue;
                if (!NativeContract.Policy.CheckPolicy(tx, currentSnapshot))
                    continue;
                // First remove the tx if it is unverified in the pool.
                MemPool.TryRemoveUnVerified(tx.Hash, out _);
                // Verify the the transaction
                if (tx.Verify(currentSnapshot, MemPool.SendersFeeMonitor.GetSenderFee(tx.Sender)) != VerifyResult.Succeed)
                    continue;
                // Add to the memory pool
                MemPool.TryAdd(tx.Hash, tx);
            }
            // Transactions originally in the pool will automatically be reverified based on their priority.

            Sender.Tell(new FillCompleted());
        }

        private void OnInventory(IInventory inventory, bool relay = true)
        {
            RelayResult rr = new RelayResult
            {
                Inventory = inventory,
                Result = inventory switch
                {
                    Block block => OnNewBlock(block),
                    Transaction transaction => OnNewTransaction(transaction),
                    ConsensusPayload payload => OnNewConsensus(payload),
                    _ => VerifyResult.Unknown
                }
            };
            if (relay && rr.Result == VerifyResult.Succeed)
                system.LocalNode.Tell(new LocalNode.RelayDirectly { Inventory = inventory });
            Context.System.EventStream.Publish(rr);
        }

        private VerifyResult OnNewBlock(Block block)
        {
            if (block.Index <= Height)
<<<<<<< HEAD
                return RelayResultReason.AlreadyExists;
            if (block.Index - 1 > Height)
=======
                return VerifyResult.AlreadyExists;
            if (block_cache.ContainsKey(block.Hash))
                return VerifyResult.AlreadyExists;
            if (block.Index - 1 >= header_index.Count)
>>>>>>> 4755824f
            {
                AddUnverifiedBlockToCache(block);
                return VerifyResult.UnableToVerify;
            }
<<<<<<< HEAD
=======
            if (block.Index == header_index.Count)
            {
                if (!block.Verify(currentSnapshot))
                    return VerifyResult.Invalid;
            }
            else
            {
                if (!block.Hash.Equals(header_index[(int)block.Index]))
                    return VerifyResult.Invalid;
            }
>>>>>>> 4755824f
            if (block.Index == Height + 1)
            {
                if (!block.Verify(currentSnapshot))
                {
                    system.SyncManager.Tell(new SyncManager.InvalidBlockIndex { InvalidIndex = block.Index });
                    return RelayResultReason.Invalid;
                }
                block_cache_unverified.Remove(block.Index);
                Persist(block);
                system.LocalNode.Tell(Message.Create(MessageCommand.Ping, PingPayload.Create(Singleton.Height)));
                system.SyncManager.Tell(new SyncManager.PersistedBlockIndex { PersistedIndex = block.Index });
                SaveHeaderHashList();
                if (block_cache_unverified.TryGetValue(Height + 1, out LinkedList<Block> unverifiedBlocks))
                {
                    foreach (var unverifiedBlock in unverifiedBlocks)
                        Self.Tell(unverifiedBlock, ActorRefs.NoSender);
                    block_cache_unverified.Remove(Height + 1);
                }
            }
<<<<<<< HEAD
            return RelayResultReason.Succeed;
=======
            else
            {
                block_cache.Add(block.Hash, block);
                if (block.Index + 100 >= header_index.Count)
                    system.LocalNode.Tell(new LocalNode.RelayDirectly { Inventory = block });
                if (block.Index == header_index.Count)
                {
                    header_index.Add(block.Hash);
                    using (SnapshotView snapshot = GetSnapshot())
                    {
                        snapshot.Blocks.Add(block.Hash, block.Header.Trim());
                        snapshot.HeaderHashIndex.GetAndChange().Set(block);
                        SaveHeaderHashList(snapshot);
                        snapshot.Commit();
                    }
                    UpdateCurrentSnapshot();
                }
            }
            return VerifyResult.Succeed;
>>>>>>> 4755824f
        }

        private VerifyResult OnNewConsensus(ConsensusPayload payload)
        {
            if (!payload.Verify(currentSnapshot)) return VerifyResult.Invalid;
            system.Consensus?.Tell(payload);
            ConsensusRelayCache.Add(payload);
            return VerifyResult.Succeed;
        }

<<<<<<< HEAD
        private void OnNewTransaction(Transaction transaction, bool relay)
=======
        private void OnNewHeaders(Header[] headers)
        {
            using (SnapshotView snapshot = GetSnapshot())
            {
                foreach (Header header in headers)
                {
                    if (header.Index - 1 >= header_index.Count) break;
                    if (header.Index < header_index.Count) continue;
                    if (!header.Verify(snapshot)) break;
                    header_index.Add(header.Hash);
                    snapshot.Blocks.Add(header.Hash, header.Trim());
                    snapshot.HeaderHashIndex.GetAndChange().Hash = header.Hash;
                    snapshot.HeaderHashIndex.GetAndChange().Index = header.Index;
                }
                SaveHeaderHashList(snapshot);
                snapshot.Commit();
            }
            UpdateCurrentSnapshot();
            system.TaskManager.Tell(new TaskManager.HeaderTaskCompleted(), Sender);
        }

        private VerifyResult OnNewTransaction(Transaction transaction)
>>>>>>> 4755824f
        {
            if (ContainsTransaction(transaction.Hash)) return VerifyResult.AlreadyExists;
            if (!MemPool.CanTransactionFitInPool(transaction)) return VerifyResult.OutOfMemory;
            VerifyResult reason = transaction.Verify(currentSnapshot, MemPool.SendersFeeMonitor.GetSenderFee(transaction.Sender));
            if (reason != VerifyResult.Succeed) return reason;
            if (!MemPool.TryAdd(transaction.Hash, transaction)) return VerifyResult.OutOfMemory;
            return VerifyResult.Succeed;
        }

        private void OnPersistCompleted(Block block)
        {
            MemPool.UpdatePoolForBlockPersisted(block, currentSnapshot);
            Context.System.EventStream.Publish(new PersistCompleted { Block = block });
        }

        protected override void OnReceive(object message)
        {
            switch (message)
            {
                case Import import:
                    OnImport(import.Blocks, import.Verify);
                    break;
                case FillMemoryPool fill:
                    OnFillMemoryPool(fill.Transactions);
                    break;
                case Block block:
                    OnInventory(block, false);
                    break;
                case Transaction[] transactions:
                    {
                        // This message comes from a mempool's revalidation, already relayed
                        foreach (var tx in transactions) OnInventory(tx, false);
                        break;
                    }
                case Transaction transaction:
                    OnInventory(transaction);
                    break;
                case ConsensusPayload payload:
                    OnInventory(payload);
                    break;
                case Idle _:
                    if (MemPool.ReVerifyTopUnverifiedTransactionsIfNeeded(MaxTxToReverifyPerIdle, currentSnapshot))
                        Self.Tell(Idle.Instance, ActorRefs.NoSender);
                    break;
            }
        }

        private void Persist(Block block)
        {
            using (SnapshotView snapshot = GetSnapshot())
            {
                List<ApplicationExecuted> all_application_executed = new List<ApplicationExecuted>();
                snapshot.PersistingBlock = block;
                if (block.Index > 0)
                {
                    using (ApplicationEngine engine = new ApplicationEngine(TriggerType.System, null, snapshot, 0, true))
                    {
                        engine.LoadScript(onPersistNativeContractScript);
                        if (engine.Execute() != VMState.HALT) throw new InvalidOperationException();
                        ApplicationExecuted application_executed = new ApplicationExecuted(engine);
                        Context.System.EventStream.Publish(application_executed);
                        all_application_executed.Add(application_executed);
                    }
                }
                snapshot.Blocks.Add(block.Hash, block.Trim());
                foreach (Transaction tx in block.Transactions)
                {
                    var state = new TransactionState
                    {
                        BlockIndex = block.Index,
                        Transaction = tx
                    };

                    snapshot.Transactions.Add(tx.Hash, state);

                    using (ApplicationEngine engine = new ApplicationEngine(TriggerType.Application, tx, snapshot.Clone(), tx.SystemFee))
                    {
                        engine.LoadScript(tx.Script);
                        state.VMState = engine.Execute();
                        if (state.VMState == VMState.HALT)
                        {
                            engine.Snapshot.Commit();
                        }
                        ApplicationExecuted application_executed = new ApplicationExecuted(engine);
                        Context.System.EventStream.Publish(application_executed);
                        all_application_executed.Add(application_executed);
                    }
                }
                snapshot.BlockHashIndex.GetAndChange().Set(block);
                if (block.Index == header_index.Count)
                {
                    header_index.Add(block.Hash);
                    snapshot.HeaderHashIndex.GetAndChange().Set(block);
                }
                foreach (IPersistencePlugin plugin in Plugin.PersistencePlugins)
                    plugin.OnPersist(snapshot, all_application_executed);
                snapshot.Commit();
                List<Exception> commitExceptions = null;
                foreach (IPersistencePlugin plugin in Plugin.PersistencePlugins)
                {
                    try
                    {
                        plugin.OnCommit(snapshot);
                    }
                    catch (Exception ex)
                    {
                        if (plugin.ShouldThrowExceptionFromCommit(ex))
                        {
                            if (commitExceptions == null)
                                commitExceptions = new List<Exception>();

                            commitExceptions.Add(ex);
                        }
                    }
                }
                if (commitExceptions != null) throw new AggregateException(commitExceptions);
            }
            UpdateCurrentSnapshot();
            OnPersistCompleted(block);
        }

        protected override void PostStop()
        {
            base.PostStop();
            currentSnapshot?.Dispose();
        }

        public static Props Props(NeoSystem system, IStore store)
        {
            return Akka.Actor.Props.Create(() => new Blockchain(system, store)).WithMailbox("blockchain-mailbox");
        }

        private void SaveHeaderHashList(SnapshotView snapshot = null)
        {
            if ((header_index.Count - stored_header_count < 2000))
                return;
            bool snapshot_created = snapshot == null;
            if (snapshot_created) snapshot = GetSnapshot();
            try
            {
                while (header_index.Count - stored_header_count >= 2000)
                {
                    snapshot.HeaderHashList.Add(stored_header_count, new HeaderHashList
                    {
                        Hashes = header_index.Skip((int)stored_header_count).Take(2000).ToArray()
                    });
                    stored_header_count += 2000;
                }
                if (snapshot_created) snapshot.Commit();
            }
            finally
            {
                if (snapshot_created) snapshot.Dispose();
            }
        }

        private void UpdateCurrentSnapshot()
        {
            Interlocked.Exchange(ref currentSnapshot, GetSnapshot())?.Dispose();
        }
    }

    internal class BlockchainMailbox : PriorityMailbox
    {
        public BlockchainMailbox(Akka.Actor.Settings settings, Config config)
            : base(settings, config)
        {
        }

        internal protected override bool IsHighPriority(object message)
        {
            switch (message)
            {
                case Block _:
                case ConsensusPayload _:
                case Terminated _:
                    return true;
                default:
                    return false;
            }
        }
    }
}<|MERGE_RESOLUTION|>--- conflicted
+++ resolved
@@ -311,38 +311,18 @@
         private VerifyResult OnNewBlock(Block block)
         {
             if (block.Index <= Height)
-<<<<<<< HEAD
-                return RelayResultReason.AlreadyExists;
+                return VerifyResult.AlreadyExists;
             if (block.Index - 1 > Height)
-=======
-                return VerifyResult.AlreadyExists;
-            if (block_cache.ContainsKey(block.Hash))
-                return VerifyResult.AlreadyExists;
-            if (block.Index - 1 >= header_index.Count)
->>>>>>> 4755824f
             {
                 AddUnverifiedBlockToCache(block);
                 return VerifyResult.UnableToVerify;
             }
-<<<<<<< HEAD
-=======
-            if (block.Index == header_index.Count)
+            if (block.Index == Height + 1)
             {
                 if (!block.Verify(currentSnapshot))
+                {
+                    system.SyncManager.Tell(new SyncManager.InvalidBlockIndex { InvalidIndex = block.Index });
                     return VerifyResult.Invalid;
-            }
-            else
-            {
-                if (!block.Hash.Equals(header_index[(int)block.Index]))
-                    return VerifyResult.Invalid;
-            }
->>>>>>> 4755824f
-            if (block.Index == Height + 1)
-            {
-                if (!block.Verify(currentSnapshot))
-                {
-                    system.SyncManager.Tell(new SyncManager.InvalidBlockIndex { InvalidIndex = block.Index });
-                    return RelayResultReason.Invalid;
                 }
                 block_cache_unverified.Remove(block.Index);
                 Persist(block);
@@ -356,29 +336,7 @@
                     block_cache_unverified.Remove(Height + 1);
                 }
             }
-<<<<<<< HEAD
-            return RelayResultReason.Succeed;
-=======
-            else
-            {
-                block_cache.Add(block.Hash, block);
-                if (block.Index + 100 >= header_index.Count)
-                    system.LocalNode.Tell(new LocalNode.RelayDirectly { Inventory = block });
-                if (block.Index == header_index.Count)
-                {
-                    header_index.Add(block.Hash);
-                    using (SnapshotView snapshot = GetSnapshot())
-                    {
-                        snapshot.Blocks.Add(block.Hash, block.Header.Trim());
-                        snapshot.HeaderHashIndex.GetAndChange().Set(block);
-                        SaveHeaderHashList(snapshot);
-                        snapshot.Commit();
-                    }
-                    UpdateCurrentSnapshot();
-                }
-            }
             return VerifyResult.Succeed;
->>>>>>> 4755824f
         }
 
         private VerifyResult OnNewConsensus(ConsensusPayload payload)
@@ -389,32 +347,7 @@
             return VerifyResult.Succeed;
         }
 
-<<<<<<< HEAD
-        private void OnNewTransaction(Transaction transaction, bool relay)
-=======
-        private void OnNewHeaders(Header[] headers)
-        {
-            using (SnapshotView snapshot = GetSnapshot())
-            {
-                foreach (Header header in headers)
-                {
-                    if (header.Index - 1 >= header_index.Count) break;
-                    if (header.Index < header_index.Count) continue;
-                    if (!header.Verify(snapshot)) break;
-                    header_index.Add(header.Hash);
-                    snapshot.Blocks.Add(header.Hash, header.Trim());
-                    snapshot.HeaderHashIndex.GetAndChange().Hash = header.Hash;
-                    snapshot.HeaderHashIndex.GetAndChange().Index = header.Index;
-                }
-                SaveHeaderHashList(snapshot);
-                snapshot.Commit();
-            }
-            UpdateCurrentSnapshot();
-            system.TaskManager.Tell(new TaskManager.HeaderTaskCompleted(), Sender);
-        }
-
         private VerifyResult OnNewTransaction(Transaction transaction)
->>>>>>> 4755824f
         {
             if (ContainsTransaction(transaction.Hash)) return VerifyResult.AlreadyExists;
             if (!MemPool.CanTransactionFitInPool(transaction)) return VerifyResult.OutOfMemory;
