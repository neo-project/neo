--- conflicted
+++ resolved
@@ -418,23 +418,12 @@
                 snapshot.PersistingBlock = block;
                 if (block.Index > 0)
                 {
-<<<<<<< HEAD
                     using ApplicationEngine engine = new ApplicationEngine(TriggerType.System, null, snapshot, 0, true);
                     engine.LoadScript(onPersistScript);
                     if (engine.Execute() != VMState.HALT) throw new InvalidOperationException();
                     ApplicationExecuted application_executed = new ApplicationExecuted(engine);
                     Context.System.EventStream.Publish(application_executed);
                     all_application_executed.Add(application_executed);
-=======
-                    using (ApplicationEngine engine = ApplicationEngine.Create(TriggerType.System, null, snapshot, 0, true))
-                    {
-                        engine.LoadScript(onPersistNativeContractScript);
-                        if (engine.Execute() != VMState.HALT) throw new InvalidOperationException();
-                        ApplicationExecuted application_executed = new ApplicationExecuted(engine);
-                        Context.System.EventStream.Publish(application_executed);
-                        all_application_executed.Add(application_executed);
-                    }
->>>>>>> 9d996e06
                 }
                 snapshot.Blocks.Add(block.Hash, block.Trim());
                 StoreView clonedSnapshot = snapshot.Clone();
