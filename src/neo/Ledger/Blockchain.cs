--- conflicted
+++ resolved
@@ -32,16 +32,11 @@
         public const uint DecrementInterval = 2000000;
         public static readonly uint[] GenerationAmount = { 6, 5, 4, 3, 2, 1, 1, 1, 1, 1, 1, 1, 1, 1, 1, 1, 1, 1, 1, 1 };
         public static readonly TimeSpan TimePerBlock = TimeSpan.FromMilliseconds(MillisecondsPerBlock);
-<<<<<<< HEAD
         public static readonly byte CommitteeMembersCount = (byte)ProtocolSettings.Default.StandbyCommittee.Length;
-        public static readonly byte ValidatorsCount = ProtocolSettings.Default.ValidatorsCount;
+        public static readonly byte ValidatorsCount = ProtocolSettings.Default.MaxValidatorsCount;
         public static readonly uint Epoch = ProtocolSettings.Default.Epoch;
-        public static readonly ECPoint[] StandbyCommittee = ProtocolSettings.Default.StandbyCommittee.Select(p => ECPoint.DecodePoint(p.HexToBytes(), ECCurve.Secp256r1)).ToArray();
-        public static readonly ECPoint[] StandbyValidators = StandbyCommittee[..ValidatorsCount];
-=======
         public static readonly ECPoint[] StandbyCommittee = ProtocolSettings.Default.StandbyCommittee.Take(ProtocolSettings.Default.MaxCommitteeMembersCount).Select(p => ECPoint.DecodePoint(p.HexToBytes(), ECCurve.Secp256r1)).ToArray();
         public static readonly ECPoint[] StandbyValidators = StandbyCommittee.Take(ProtocolSettings.Default.MaxValidatorsCount).ToArray();
->>>>>>> 9cbc0254
 
         public static readonly Block GenesisBlock = new Block
         {
