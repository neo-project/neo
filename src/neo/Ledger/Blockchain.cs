--- conflicted
+++ resolved
@@ -409,23 +409,12 @@
                 snapshot.PersistingBlock = block;
                 if (block.Index > 0)
                 {
-<<<<<<< HEAD
-                    using ApplicationEngine engine = ApplicationEngine.Create(TriggerType.System, null, snapshot, 0, true);
+                    using ApplicationEngine engine = ApplicationEngine.Create(TriggerType.System, null, snapshot);
                     engine.LoadScript(onPersistScript);
                     if (engine.Execute() != VMState.HALT) throw new InvalidOperationException();
                     ApplicationExecuted application_executed = new ApplicationExecuted(engine);
                     Context.System.EventStream.Publish(application_executed);
                     all_application_executed.Add(application_executed);
-=======
-                    using (ApplicationEngine engine = ApplicationEngine.Create(TriggerType.System, null, snapshot))
-                    {
-                        engine.LoadScript(onPersistNativeContractScript);
-                        if (engine.Execute() != VMState.HALT) throw new InvalidOperationException();
-                        ApplicationExecuted application_executed = new ApplicationExecuted(engine);
-                        Context.System.EventStream.Publish(application_executed);
-                        all_application_executed.Add(application_executed);
-                    }
->>>>>>> 70bc0a2b
                 }
                 snapshot.Blocks.Add(block.Hash, block.Trim());
                 StoreView clonedSnapshot = snapshot.Clone();
@@ -461,7 +450,7 @@
                 snapshot.BlockHashIndex.GetAndChange().Set(block);
                 if (block.Index > 0)
                 {
-                    using ApplicationEngine engine = ApplicationEngine.Create(TriggerType.System, null, snapshot, 0, true);
+                    using ApplicationEngine engine = ApplicationEngine.Create(TriggerType.System, null, snapshot);
                     engine.LoadScript(postPersistScript);
                     if (engine.Execute() != VMState.HALT) throw new InvalidOperationException();
                     ApplicationExecuted application_executed = new ApplicationExecuted(engine);
