--- conflicted
+++ resolved
@@ -64,11 +64,7 @@
         private uint stored_header_count = 0;
         private readonly Dictionary<UInt256, Block> block_cache = new Dictionary<UInt256, Block>();
         private readonly Dictionary<uint, LinkedList<Block>> block_cache_unverified = new Dictionary<uint, LinkedList<Block>>();
-<<<<<<< HEAD
         internal readonly RelayCache RelayCache = new RelayCache(200);
-=======
-        internal readonly RelayCache RelayCache = new RelayCache(100);
->>>>>>> 324548f1
         private SnapshotView currentSnapshot;
 
         public IStore Store { get; }
@@ -303,13 +299,7 @@
                 {
                     Block block => OnNewBlock(block),
                     Transaction transaction => OnNewTransaction(transaction),
-<<<<<<< HEAD
-                    ConsensusPayload payload => OnNewConsensus(payload),
-                    OraclePayload payload => OnNewOracle(payload),
-                    _ => VerifyResult.Unknown
-=======
                     _ => OnNewInventory(inventory)
->>>>>>> 324548f1
                 }
             };
             if (relay && rr.Result == VerifyResult.Succeed)
@@ -397,25 +387,6 @@
             return VerifyResult.Succeed;
         }
 
-<<<<<<< HEAD
-        private VerifyResult OnNewConsensus(ConsensusPayload payload)
-        {
-            if (!payload.Verify(currentSnapshot)) return VerifyResult.Invalid;
-            system.Consensus?.Tell(payload);
-            RelayCache.Add(payload);
-            return VerifyResult.Succeed;
-        }
-
-        private VerifyResult OnNewOracle(OraclePayload payload)
-        {
-            if (!payload.Verify(currentSnapshot)) return VerifyResult.Invalid;
-            system.Oracle?.Tell(payload);
-            RelayCache.Add(payload);
-            return VerifyResult.Succeed;
-        }
-
-=======
->>>>>>> 324548f1
         private void OnNewHeaders(Header[] headers)
         {
             using (SnapshotView snapshot = GetSnapshot())
