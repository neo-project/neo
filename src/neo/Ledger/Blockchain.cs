using Akka.Actor;
using Akka.Configuration;
using Neo.Cryptography.ECC;
using Neo.IO;
using Neo.IO.Actors;
using Neo.IO.Caching;
using Neo.Network.P2P;
using Neo.Network.P2P.Payloads;
using Neo.Persistence;
using Neo.Plugins;
using Neo.SmartContract;
using Neo.SmartContract.Native;
using Neo.VM;
using System;
using System.Collections.Generic;
using System.Linq;
using System.Threading;

namespace Neo.Ledger
{
    public sealed partial class Blockchain : UntypedActor
    {
        public partial class ApplicationExecuted { }
        public class PersistCompleted { public Block Block; }
        public class Import { public IEnumerable<Block> Blocks; public bool Verify = true; }
        public class ImportCompleted { }
        public class FillMemoryPool { public IEnumerable<Transaction> Transactions; }
        public class FillCompleted { }
        public class RelayResult { public IInventory Inventory; public VerifyResult Result; }

        public static readonly uint MillisecondsPerBlock = ProtocolSettings.Default.MillisecondsPerBlock;
        public const uint DecrementInterval = 2000000;
        public static readonly uint[] GenerationAmount = { 6, 5, 4, 3, 2, 1, 1, 1, 1, 1, 1, 1, 1, 1, 1, 1, 1, 1, 1, 1 };
        public static readonly TimeSpan TimePerBlock = TimeSpan.FromMilliseconds(MillisecondsPerBlock);
        public static readonly byte CommitteeMembersCount = (byte)ProtocolSettings.Default.StandbyCommittee.Length;
        public static readonly byte ValidatorsCount = ProtocolSettings.Default.ValidatorsCount;
        public static readonly ECPoint[] StandbyCommittee = ProtocolSettings.Default.StandbyCommittee.Select(p => ECPoint.DecodePoint(p.HexToBytes(), ECCurve.Secp256r1)).ToArray();
        public static readonly ECPoint[] StandbyValidators = StandbyCommittee[..ValidatorsCount];

        public static readonly Block GenesisBlock = new Block
        {
            PrevHash = UInt256.Zero,
            Timestamp = (new DateTime(2016, 7, 15, 15, 8, 21, DateTimeKind.Utc)).ToTimestampMS(),
            Index = 0,
            NextConsensus = GetConsensusAddress(StandbyValidators),
            Witness = new Witness
            {
                InvocationScript = Array.Empty<byte>(),
                VerificationScript = new[] { (byte)OpCode.PUSH1 }
            },
            ConsensusData = new ConsensusData
            {
                PrimaryIndex = 0,
                Nonce = 2083236893
            },
            Transactions = new[] { DeployNativeContracts() }
        };

        private readonly static Script onPersistNativeContractScript;
        private const int MaxTxToReverifyPerIdle = 10;
        private static readonly object lockObj = new object();
        private readonly NeoSystem system;
        private readonly List<UInt256> header_index = new List<UInt256>();
        private uint stored_header_count = 0;
        private readonly Dictionary<uint, LinkedList<Block>> block_cache_unverified = new Dictionary<uint, LinkedList<Block>>();
        internal readonly RelayCache ConsensusRelayCache = new RelayCache(100);
        private SnapshotView currentSnapshot;

        public IStore Store { get; }
        public ReadOnlyView View { get; }
        public MemoryPool MemPool { get; }
        public uint Height => currentSnapshot.Height;
        public uint HeaderHeight => currentSnapshot.HeaderHeight;
        public UInt256 CurrentBlockHash => currentSnapshot.CurrentBlockHash;
        public UInt256 CurrentHeaderHash => currentSnapshot.CurrentHeaderHash;

        private static Blockchain singleton;
        public static Blockchain Singleton
        {
            get
            {
                while (singleton == null) Thread.Sleep(10);
                return singleton;
            }
        }

        static Blockchain()
        {
            GenesisBlock.RebuildMerkleRoot();

            NativeContract[] contracts = { NativeContract.GAS, NativeContract.NEO };
            using (ScriptBuilder sb = new ScriptBuilder())
            {
                foreach (NativeContract contract in contracts)
                    sb.EmitAppCall(contract.Hash, "onPersist");

                onPersistNativeContractScript = sb.ToArray();
            }
        }

        public Blockchain(NeoSystem system, IStore store)
        {
            this.system = system;
            this.MemPool = new MemoryPool(system, ProtocolSettings.Default.MemoryPoolMaxTransactions);
            this.Store = store;
            this.View = new ReadOnlyView(store);
            lock (lockObj)
            {
                if (singleton != null)
                    throw new InvalidOperationException();
                header_index.AddRange(View.HeaderHashList.Find().OrderBy(p => (uint)p.Key).SelectMany(p => p.Value.Hashes));
                stored_header_count += (uint)header_index.Count;
                if (stored_header_count == 0)
                {
                    header_index.AddRange(View.Blocks.Find().OrderBy(p => p.Value.Index).Select(p => p.Key));
                }
                else
                {
                    HashIndexState hashIndex = View.HeaderHashIndex.Get();
                    if (hashIndex.Index >= stored_header_count)
                    {
                        DataCache<UInt256, TrimmedBlock> cache = View.Blocks;
                        for (UInt256 hash = hashIndex.Hash; hash != header_index[(int)stored_header_count - 1];)
                        {
                            header_index.Insert((int)stored_header_count, hash);
                            hash = cache[hash].PrevHash;
                        }
                    }
                }
                if (header_index.Count == 0)
                {
                    Persist(GenesisBlock);
                }
                else
                {
                    UpdateCurrentSnapshot();
                    MemPool.LoadPolicy(currentSnapshot);
                }
                singleton = this;
            }
        }

        public bool ContainsBlock(UInt256 hash)
        {
            return View.ContainsBlock(hash);
        }

        public bool ContainsTransaction(UInt256 hash)
        {
            if (MemPool.ContainsKey(hash)) return true;
            return View.ContainsTransaction(hash);
        }

        private static Transaction DeployNativeContracts()
        {
            byte[] script;
            using (ScriptBuilder sb = new ScriptBuilder())
            {
                sb.EmitSysCall(InteropService.Native.Deploy);
                script = sb.ToArray();
            }
            return new Transaction
            {
                Version = 0,
                Script = script,
                Sender = (new[] { (byte)OpCode.PUSH1 }).ToScriptHash(),
                SystemFee = 0,
                Attributes = new TransactionAttribute[0],
                Cosigners = new Cosigner[0],
                Witnesses = new[]
                {
                    new Witness
                    {
                        InvocationScript = Array.Empty<byte>(),
                        VerificationScript = new[] { (byte)OpCode.PUSH1 }
                    }
                }
            };
        }

        public Block GetBlock(uint index)
        {
            if (index == 0) return GenesisBlock;
            UInt256 hash = GetBlockHash(index);
            if (hash == null) return null;
            return GetBlock(hash);
        }

        public Block GetBlock(UInt256 hash)
        {
            return View.GetBlock(hash);
        }

        public UInt256 GetBlockHash(uint index)
        {
            if (header_index.Count <= index) return null;
            return header_index[(int)index];
        }

        public static UInt160 GetConsensusAddress(ECPoint[] validators)
        {
            return Contract.CreateMultiSigRedeemScript(validators.Length - (validators.Length - 1) / 3, validators).ToScriptHash();
        }

        public Header GetHeader(uint index)
        {
            if (index == 0) return GenesisBlock.Header;
            UInt256 hash = GetBlockHash(index);
            if (hash == null) return null;
            return GetHeader(hash);
        }

        public Header GetHeader(UInt256 hash)
        {
            return View.GetHeader(hash);
        }

        public UInt256 GetNextBlockHash(UInt256 hash)
        {
            Header header = GetHeader(hash);
            if (header == null) return null;
            return GetBlockHash(header.Index + 1);
        }

        public SnapshotView GetSnapshot()
        {
            return new SnapshotView(Store);
        }

        public Transaction GetTransaction(UInt256 hash)
        {
            if (MemPool.TryGetValue(hash, out Transaction transaction))
                return transaction;
            return View.GetTransaction(hash);
        }

        private void OnImport(IEnumerable<Block> blocks, bool verify)
        {
            foreach (Block block in blocks)
            {
                if (block.Index <= Height) continue;
                if (block.Index != Height + 1)
                    throw new InvalidOperationException();
                if (verify && !block.Verify(currentSnapshot))
                    throw new InvalidOperationException();
                Persist(block);
                SaveHeaderHashList();
            }
            Sender.Tell(new ImportCompleted());
        }

        private void AddUnverifiedBlockToCache(Block block)
        {
            // Check if any block proposal for height `block.Index` exists
            if (!block_cache_unverified.TryGetValue(block.Index, out LinkedList<Block> blocks))
            {
                // There are no blocks, a new LinkedList is created and, consequently, the current block is added to the list
                blocks = new LinkedList<Block>();
                block_cache_unverified.Add(block.Index, blocks);
            }
            // Check if any block with the hash being added already exists on possible candidates to be processed
            foreach (var unverifiedBlock in blocks)
            {
                if (block.Hash == unverifiedBlock.Hash)
                    return;
            }
            blocks.AddLast(block);
        }

        private void OnFillMemoryPool(IEnumerable<Transaction> transactions)
        {
            // Invalidate all the transactions in the memory pool, to avoid any failures when adding new transactions.
            MemPool.InvalidateAllTransactions();

            // Add the transactions to the memory pool
            foreach (var tx in transactions)
            {
                if (View.ContainsTransaction(tx.Hash))
                    continue;
                if (!NativeContract.Policy.CheckPolicy(tx, currentSnapshot))
                    continue;
                // First remove the tx if it is unverified in the pool.
                MemPool.TryRemoveUnVerified(tx.Hash, out _);
                // Verify the the transaction
                if (tx.Verify(currentSnapshot, MemPool.SendersFeeMonitor.GetSenderFee(tx.Sender)) != VerifyResult.Succeed)
                    continue;
                // Add to the memory pool
                MemPool.TryAdd(tx.Hash, tx);
            }
            // Transactions originally in the pool will automatically be reverified based on their priority.

            Sender.Tell(new FillCompleted());
        }

        private void OnInventory(IInventory inventory, bool relay = true)
        {
            RelayResult rr = new RelayResult
            {
                Inventory = inventory,
                Result = inventory switch
                {
                    Block block => OnNewBlock(block),
                    Transaction transaction => OnNewTransaction(transaction),
                    ConsensusPayload payload => OnNewConsensus(payload),
                    _ => VerifyResult.Unknown
                }
            };
            if (relay && rr.Result == VerifyResult.Succeed)
                system.LocalNode.Tell(new LocalNode.RelayDirectly { Inventory = inventory });
            Sender.Tell(rr);
            Context.System.EventStream.Publish(rr);
        }

        private VerifyResult OnNewBlock(Block block)
        {
            if (block.Index <= Height)
                return VerifyResult.AlreadyExists;
            if (block.Index - 1 > Height)
            {
                AddUnverifiedBlockToCache(block);
                return VerifyResult.UnableToVerify;
            }
            if (block.Index == Height + 1)
            {
                if (!block.Verify(currentSnapshot))
                    return VerifyResult.Invalid;
<<<<<<< HEAD
                block_cache_unverified.Remove(block.Index);
                Persist(block);
=======
            }
            else
            {
                if (!block.Hash.Equals(header_index[(int)block.Index]))
                    return VerifyResult.Invalid;
            }
            block_cache.TryAdd(block.Hash, block);
            if (block.Index == Height + 1)
            {
                Block block_persist = block;
                List<Block> blocksToPersistList = new List<Block>();
                while (true)
                {
                    blocksToPersistList.Add(block_persist);
                    if (block_persist.Index + 1 >= header_index.Count) break;
                    UInt256 hash = header_index[(int)block_persist.Index + 1];
                    if (!block_cache.TryGetValue(hash, out block_persist)) break;
                }

                int blocksPersisted = 0;
                foreach (Block blockToPersist in blocksToPersistList)
                {
                    block_cache_unverified.Remove(blockToPersist.Index);
                    Persist(blockToPersist);

                    // 15000 is the default among of seconds per block, while MilliSecondsPerBlock is the current
                    uint extraBlocks = (15000 - MillisecondsPerBlock) / 1000;

                    if (blocksPersisted++ < blocksToPersistList.Count - (2 + Math.Max(0, extraBlocks))) continue;
                    // Empirically calibrated for relaying the most recent 2 blocks persisted with 15s network
                    // Increase in the rate of 1 block per second in configurations with faster blocks

                    if (blockToPersist.Index + 100 >= header_index.Count)
                        system.LocalNode.Tell(new LocalNode.RelayDirectly { Inventory = blockToPersist });
                }
>>>>>>> 1af93692
                SaveHeaderHashList();
                system.LocalNode.Tell(Message.Create(MessageCommand.Ping, PingPayload.Create(Singleton.Height)));
                if (block_cache_unverified.TryGetValue(Height + 1, out LinkedList<Block> unverifiedBlocks))
                {
                    foreach (var unverifiedBlock in unverifiedBlocks)
                        Self.Tell(unverifiedBlock, ActorRefs.NoSender);
                    block_cache_unverified.Remove(Height + 1);
                }
            }
<<<<<<< HEAD
=======
            else
            {
                if (block.Index + 100 >= header_index.Count)
                    system.LocalNode.Tell(new LocalNode.RelayDirectly { Inventory = block });
                if (block.Index == header_index.Count)
                {
                    header_index.Add(block.Hash);
                    using (SnapshotView snapshot = GetSnapshot())
                    {
                        snapshot.Blocks.Add(block.Hash, block.Header.Trim());
                        snapshot.HeaderHashIndex.GetAndChange().Set(block);
                        SaveHeaderHashList(snapshot);
                        snapshot.Commit();
                    }
                    UpdateCurrentSnapshot();
                }
            }
>>>>>>> 1af93692
            return VerifyResult.Succeed;
        }

        private VerifyResult OnNewConsensus(ConsensusPayload payload)
        {
            if (!payload.Verify(currentSnapshot)) return VerifyResult.Invalid;
            system.Consensus?.Tell(payload);
            ConsensusRelayCache.Add(payload);
            return VerifyResult.Succeed;
        }

        private VerifyResult OnNewTransaction(Transaction transaction)
        {
            if (ContainsTransaction(transaction.Hash)) return VerifyResult.AlreadyExists;
            if (!MemPool.CanTransactionFitInPool(transaction)) return VerifyResult.OutOfMemory;
            VerifyResult reason = transaction.Verify(currentSnapshot, MemPool.SendersFeeMonitor.GetSenderFee(transaction.Sender));
            if (reason != VerifyResult.Succeed) return reason;
            if (!MemPool.TryAdd(transaction.Hash, transaction)) return VerifyResult.OutOfMemory;
            return VerifyResult.Succeed;
        }

        private void OnPersistCompleted(Block block)
        {
<<<<<<< HEAD
=======
            block_cache.Remove(block.PrevHash);
>>>>>>> 1af93692
            MemPool.UpdatePoolForBlockPersisted(block, currentSnapshot);
            Context.System.EventStream.Publish(new PersistCompleted { Block = block });
        }

        protected override void OnReceive(object message)
        {
            switch (message)
            {
                case Import import:
                    OnImport(import.Blocks, import.Verify);
                    break;
                case FillMemoryPool fill:
                    OnFillMemoryPool(fill.Transactions);
                    break;
                case Block block:
                    OnInventory(block, false);
                    break;
                case Transaction[] transactions:
                    {
                        // This message comes from a mempool's revalidation, already relayed
                        foreach (var tx in transactions) OnInventory(tx, false);
                        break;
                    }
                case Transaction transaction:
                    OnInventory(transaction);
                    break;
                case ConsensusPayload payload:
                    OnInventory(payload);
                    break;
                case Idle _:
                    if (MemPool.ReVerifyTopUnverifiedTransactionsIfNeeded(MaxTxToReverifyPerIdle, currentSnapshot))
                        Self.Tell(Idle.Instance, ActorRefs.NoSender);
                    break;
            }
        }

        private void Persist(Block block)
        {
            using (SnapshotView snapshot = GetSnapshot())
            {
                List<ApplicationExecuted> all_application_executed = new List<ApplicationExecuted>();
                snapshot.PersistingBlock = block;
                if (block.Index > 0)
                {
                    using (ApplicationEngine engine = new ApplicationEngine(TriggerType.System, null, snapshot, 0, true))
                    {
                        engine.LoadScript(onPersistNativeContractScript);
                        if (engine.Execute() != VMState.HALT) throw new InvalidOperationException();
                        ApplicationExecuted application_executed = new ApplicationExecuted(engine);
                        Context.System.EventStream.Publish(application_executed);
                        all_application_executed.Add(application_executed);
                    }
                }
                snapshot.Blocks.Add(block.Hash, block.Trim());
                foreach (Transaction tx in block.Transactions)
                {
                    var state = new TransactionState
                    {
                        BlockIndex = block.Index,
                        Transaction = tx
                    };

                    snapshot.Transactions.Add(tx.Hash, state);

                    using (ApplicationEngine engine = new ApplicationEngine(TriggerType.Application, tx, snapshot.Clone(), tx.SystemFee))
                    {
                        engine.LoadScript(tx.Script);
                        state.VMState = engine.Execute();
                        if (state.VMState == VMState.HALT)
                        {
                            engine.Snapshot.Commit();
                        }
                        ApplicationExecuted application_executed = new ApplicationExecuted(engine);
                        Context.System.EventStream.Publish(application_executed);
                        all_application_executed.Add(application_executed);
                    }
                }
                snapshot.BlockHashIndex.GetAndChange().Set(block);
                if (block.Index == header_index.Count)
                {
                    header_index.Add(block.Hash);
                    snapshot.HeaderHashIndex.GetAndChange().Set(block);
                }
                foreach (IPersistencePlugin plugin in Plugin.PersistencePlugins)
                    plugin.OnPersist(snapshot, all_application_executed);
                snapshot.Commit();
                List<Exception> commitExceptions = null;
                foreach (IPersistencePlugin plugin in Plugin.PersistencePlugins)
                {
                    try
                    {
                        plugin.OnCommit(snapshot);
                    }
                    catch (Exception ex)
                    {
                        if (plugin.ShouldThrowExceptionFromCommit(ex))
                        {
                            if (commitExceptions == null)
                                commitExceptions = new List<Exception>();

                            commitExceptions.Add(ex);
                        }
                    }
                }
                if (commitExceptions != null) throw new AggregateException(commitExceptions);
            }
            UpdateCurrentSnapshot();
            OnPersistCompleted(block);
        }

        protected override void PostStop()
        {
            base.PostStop();
            currentSnapshot?.Dispose();
        }

        public static Props Props(NeoSystem system, IStore store)
        {
            return Akka.Actor.Props.Create(() => new Blockchain(system, store)).WithMailbox("blockchain-mailbox");
        }

        private void SaveHeaderHashList(SnapshotView snapshot = null)
        {
            if ((header_index.Count - stored_header_count < 2000))
                return;
            bool snapshot_created = snapshot == null;
            if (snapshot_created) snapshot = GetSnapshot();
            try
            {
                while (header_index.Count - stored_header_count >= 2000)
                {
                    snapshot.HeaderHashList.Add(stored_header_count, new HeaderHashList
                    {
                        Hashes = header_index.Skip((int)stored_header_count).Take(2000).ToArray()
                    });
                    stored_header_count += 2000;
                }
                if (snapshot_created) snapshot.Commit();
            }
            finally
            {
                if (snapshot_created) snapshot.Dispose();
            }
        }

        private void UpdateCurrentSnapshot()
        {
            Interlocked.Exchange(ref currentSnapshot, GetSnapshot())?.Dispose();
        }
    }

    internal class BlockchainMailbox : PriorityMailbox
    {
        public BlockchainMailbox(Akka.Actor.Settings settings, Config config)
            : base(settings, config)
        {
        }

        internal protected override bool IsHighPriority(object message)
        {
            switch (message)
            {
                case Block _:
                case ConsensusPayload _:
                case Terminated _:
                    return true;
                default:
                    return false;
            }
        }
    }
}<|MERGE_RESOLUTION|>--- conflicted
+++ resolved
@@ -62,6 +62,7 @@
         private readonly NeoSystem system;
         private readonly List<UInt256> header_index = new List<UInt256>();
         private uint stored_header_count = 0;
+        private readonly Dictionary<uint, Block> block_cache = new Dictionary<uint, Block>();
         private readonly Dictionary<uint, LinkedList<Block>> block_cache_unverified = new Dictionary<uint, LinkedList<Block>>();
         internal readonly RelayCache ConsensusRelayCache = new RelayCache(100);
         private SnapshotView currentSnapshot;
@@ -181,6 +182,8 @@
         public Block GetBlock(uint index)
         {
             if (index == 0) return GenesisBlock;
+            if (block_cache.TryGetValue(index, out Block block))
+                return block;
             UInt256 hash = GetBlockHash(index);
             if (hash == null) return null;
             return GetBlock(hash);
@@ -324,48 +327,11 @@
             {
                 if (!block.Verify(currentSnapshot))
                     return VerifyResult.Invalid;
-<<<<<<< HEAD
+                block_cache.TryAdd(block.Index, block);
                 block_cache_unverified.Remove(block.Index);
+                system.LocalNode.Tell(Message.Create(MessageCommand.Ping, PingPayload.Create(Singleton.Height + 1)));
                 Persist(block);
-=======
-            }
-            else
-            {
-                if (!block.Hash.Equals(header_index[(int)block.Index]))
-                    return VerifyResult.Invalid;
-            }
-            block_cache.TryAdd(block.Hash, block);
-            if (block.Index == Height + 1)
-            {
-                Block block_persist = block;
-                List<Block> blocksToPersistList = new List<Block>();
-                while (true)
-                {
-                    blocksToPersistList.Add(block_persist);
-                    if (block_persist.Index + 1 >= header_index.Count) break;
-                    UInt256 hash = header_index[(int)block_persist.Index + 1];
-                    if (!block_cache.TryGetValue(hash, out block_persist)) break;
-                }
-
-                int blocksPersisted = 0;
-                foreach (Block blockToPersist in blocksToPersistList)
-                {
-                    block_cache_unverified.Remove(blockToPersist.Index);
-                    Persist(blockToPersist);
-
-                    // 15000 is the default among of seconds per block, while MilliSecondsPerBlock is the current
-                    uint extraBlocks = (15000 - MillisecondsPerBlock) / 1000;
-
-                    if (blocksPersisted++ < blocksToPersistList.Count - (2 + Math.Max(0, extraBlocks))) continue;
-                    // Empirically calibrated for relaying the most recent 2 blocks persisted with 15s network
-                    // Increase in the rate of 1 block per second in configurations with faster blocks
-
-                    if (blockToPersist.Index + 100 >= header_index.Count)
-                        system.LocalNode.Tell(new LocalNode.RelayDirectly { Inventory = blockToPersist });
-                }
->>>>>>> 1af93692
                 SaveHeaderHashList();
-                system.LocalNode.Tell(Message.Create(MessageCommand.Ping, PingPayload.Create(Singleton.Height)));
                 if (block_cache_unverified.TryGetValue(Height + 1, out LinkedList<Block> unverifiedBlocks))
                 {
                     foreach (var unverifiedBlock in unverifiedBlocks)
@@ -373,26 +339,6 @@
                     block_cache_unverified.Remove(Height + 1);
                 }
             }
-<<<<<<< HEAD
-=======
-            else
-            {
-                if (block.Index + 100 >= header_index.Count)
-                    system.LocalNode.Tell(new LocalNode.RelayDirectly { Inventory = block });
-                if (block.Index == header_index.Count)
-                {
-                    header_index.Add(block.Hash);
-                    using (SnapshotView snapshot = GetSnapshot())
-                    {
-                        snapshot.Blocks.Add(block.Hash, block.Header.Trim());
-                        snapshot.HeaderHashIndex.GetAndChange().Set(block);
-                        SaveHeaderHashList(snapshot);
-                        snapshot.Commit();
-                    }
-                    UpdateCurrentSnapshot();
-                }
-            }
->>>>>>> 1af93692
             return VerifyResult.Succeed;
         }
 
@@ -416,10 +362,7 @@
 
         private void OnPersistCompleted(Block block)
         {
-<<<<<<< HEAD
-=======
-            block_cache.Remove(block.PrevHash);
->>>>>>> 1af93692
+            block_cache.Remove(block.Index - 1);
             MemPool.UpdatePoolForBlockPersisted(block, currentSnapshot);
             Context.System.EventStream.Publish(new PersistCompleted { Block = block });
         }
