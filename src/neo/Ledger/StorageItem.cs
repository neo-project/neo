--- conflicted
+++ resolved
@@ -87,11 +87,7 @@
             if (cache is null)
             {
                 var interoperable = new T();
-<<<<<<< HEAD
-                interoperable.FromStackItem(BinarySerializer.Deserialize(value, 32, 34));
-=======
                 interoperable.FromStackItem(BinarySerializer.Deserialize(value, ExecutionEngineLimits.Default.MaxStackSize, ExecutionEngineLimits.Default.MaxItemSize));
->>>>>>> 22f80a7c
                 cache = interoperable;
             }
             value = null;
