using Neo.Persistence;
using Neo.SmartContract;
using Neo.SmartContract.Native;
using Neo.VM;
using System;

namespace Neo.Wallets
{
    public class AssetDescriptor
    {
        public UInt160 AssetId { get; }
        public string AssetName { get; }
        public string Symbol { get; }
        public byte Decimals { get; }

        public AssetDescriptor(DataCache snapshot, ProtocolSettings settings, UInt160 asset_id)
        {
            var contract = NativeContract.ContractManagement.GetContract(snapshot, asset_id);
            if (contract is null) throw new ArgumentException(null, nameof(asset_id));

            byte[] script;
            using (ScriptBuilder sb = new ScriptBuilder())
            {
                sb.EmitDynamicCall(asset_id, "decimals", CallFlags.ReadOnly);
                sb.EmitDynamicCall(asset_id, "symbol", CallFlags.ReadOnly);
                script = sb.ToArray();
            }
<<<<<<< HEAD
            using ApplicationEngine engine = ApplicationEngine.Run(script, snapshot, gas: 0_10000000);
            if (engine.State != VMState.HALT) throw new ArgumentException();
=======
            using ApplicationEngine engine = ApplicationEngine.Run(script, snapshot, settings: settings, gas: 0_10000000);
            if (engine.State == VMState.FAULT) throw new ArgumentException(null, nameof(asset_id));
>>>>>>> c3c94f0c
            this.AssetId = asset_id;
            this.AssetName = contract.Manifest.Name;
            this.Symbol = engine.ResultStack.Pop().GetString();
            this.Decimals = (byte)engine.ResultStack.Pop().GetInteger();
        }

        public override string ToString()
        {
            return AssetName;
        }
    }
}<|MERGE_RESOLUTION|>--- conflicted
+++ resolved
@@ -25,13 +25,8 @@
                 sb.EmitDynamicCall(asset_id, "symbol", CallFlags.ReadOnly);
                 script = sb.ToArray();
             }
-<<<<<<< HEAD
-            using ApplicationEngine engine = ApplicationEngine.Run(script, snapshot, gas: 0_10000000);
+            using ApplicationEngine engine = ApplicationEngine.Run(script, snapshot, settings: settings, gas: 0_10000000);
             if (engine.State != VMState.HALT) throw new ArgumentException();
-=======
-            using ApplicationEngine engine = ApplicationEngine.Run(script, snapshot, settings: settings, gas: 0_10000000);
-            if (engine.State == VMState.FAULT) throw new ArgumentException(null, nameof(asset_id));
->>>>>>> c3c94f0c
             this.AssetId = asset_id;
             this.AssetName = contract.Manifest.Name;
             this.Symbol = engine.ResultStack.Pop().GetString();
