--- conflicted
+++ resolved
@@ -355,16 +355,11 @@
 
                     if (oracleRequests?.Count > 0)
                     {
-<<<<<<< HEAD
                         // We should pay for the response extra cost
 
                         tx.SystemFee += NativeContract.Oracle.GetPerRequestFee(snapshot) +
-                            (oracleCache.Size * NativeContract.Policy.GetFeePerByte(snapshot));
-                        tx.Version = TransactionVersion.OracleRequest;
-=======
-                        // Increase filter cost
-
-                        tx.SystemFee += oracleCache.FilterCost;
+                            (oracleCache.Size * NativeContract.Policy.GetFeePerByte(snapshot)) +
+                            oracleCache.FilterCost;
 
                         // Append attribute
 
@@ -376,7 +371,6 @@
                         }
 
                         // Check asserts
->>>>>>> 85a161b7
 
                         if (oracle == OracleWalletBehaviour.OracleWithAssert)
                         {
