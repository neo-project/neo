--- conflicted
+++ resolved
@@ -321,20 +321,12 @@
             {
                 accounts = new[] { sender };
             }
-<<<<<<< HEAD
-            using (SnapshotView snapshot = Blockchain.Singleton.GetSnapshot())
-            {
-                var balances_gas = accounts.Select(p => (
-                    Account: p,
-                    Value: NativeContract.GAS.BalanceOf(snapshot, p) + NativeContract.NEO.UnclaimedGas(snapshot, p, snapshot.Height)
-                    )).Where(p => p.Value.Sign > 0).ToList();
-                return MakeTransaction(snapshot, script, cosigners ?? Array.Empty<Signer>(), attributes ?? Array.Empty<TransactionAttribute>(), balances_gas);
-            }
-=======
             DataCache snapshot = Blockchain.Singleton.View;
-            var balances_gas = accounts.Select(p => (Account: p, Value: NativeContract.GAS.BalanceOf(snapshot, p))).Where(p => p.Value.Sign > 0).ToList();
+            var balances_gas = accounts.Select(p => (
+                Account: p,
+                Value: NativeContract.GAS.BalanceOf(snapshot, p) + NativeContract.NEO.UnclaimedGas(snapshot, p, snapshot.Height)
+                )).Where(p => p.Value.Sign > 0).ToList();
             return MakeTransaction(snapshot, script, cosigners ?? Array.Empty<Signer>(), attributes ?? Array.Empty<TransactionAttribute>(), balances_gas);
->>>>>>> f5030273
         }
 
         private Transaction MakeTransaction(DataCache snapshot, byte[] script, Signer[] cosigners, TransactionAttribute[] attributes, List<(UInt160 Account, BigInteger Value)> balances_gas)
