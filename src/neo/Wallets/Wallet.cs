using Neo.Cryptography;
using Neo.IO;
using Neo.Ledger;
using Neo.Network.P2P.Payloads;
using Neo.Persistence;
using Neo.SmartContract;
using Neo.SmartContract.Manifest;
using Neo.SmartContract.Native;
using Neo.VM;
using System;
using System.Collections.Generic;
using System.Linq;
using System.Numerics;
using System.Security.Cryptography;
using System.Security.Cryptography.X509Certificates;
using System.Text;
using static Neo.Wallets.Helper;
using ECPoint = Neo.Cryptography.ECC.ECPoint;

namespace Neo.Wallets
{
    public abstract class Wallet
    {
        public abstract string Name { get; }
        public string Path { get; }
        public abstract Version Version { get; }

        public abstract bool ChangePassword(string oldPassword, string newPassword);
        public abstract bool Contains(UInt160 scriptHash);
        public abstract WalletAccount CreateAccount(byte[] privateKey);
        public abstract WalletAccount CreateAccount(Contract contract, KeyPair key = null);
        public abstract WalletAccount CreateAccount(UInt160 scriptHash);
        public abstract bool DeleteAccount(UInt160 scriptHash);
        public abstract WalletAccount GetAccount(UInt160 scriptHash);
        public abstract IEnumerable<WalletAccount> GetAccounts();

        internal Wallet()
        {
        }

        protected Wallet(string path)
        {
            this.Path = path;
        }

        public WalletAccount CreateAccount()
        {
            byte[] privateKey = new byte[32];
            using (RandomNumberGenerator rng = RandomNumberGenerator.Create())
            {
                rng.GetBytes(privateKey);
            }
            WalletAccount account = CreateAccount(privateKey);
            Array.Clear(privateKey, 0, privateKey.Length);
            return account;
        }

        public WalletAccount CreateAccount(Contract contract, byte[] privateKey)
        {
            if (privateKey == null) return CreateAccount(contract);
            return CreateAccount(contract, new KeyPair(privateKey));
        }

        private List<(UInt160 Account, BigInteger Value)> FindPayingAccounts(List<(UInt160 Account, BigInteger Value)> orderedAccounts, BigInteger amount)
        {
            var result = new List<(UInt160 Account, BigInteger Value)>();
            BigInteger sum_balance = orderedAccounts.Select(p => p.Value).Sum();
            if (sum_balance == amount)
            {
                result.AddRange(orderedAccounts);
                orderedAccounts.Clear();
            }
            else
            {
                for (int i = 0; i < orderedAccounts.Count; i++)
                {
                    if (orderedAccounts[i].Value < amount)
                        continue;
                    if (orderedAccounts[i].Value == amount)
                    {
                        result.Add(orderedAccounts[i]);
                        orderedAccounts.RemoveAt(i);
                    }
                    else
                    {
                        result.Add((orderedAccounts[i].Account, amount));
                        orderedAccounts[i] = (orderedAccounts[i].Account, orderedAccounts[i].Value - amount);
                    }
                    break;
                }
                if (result.Count == 0)
                {
                    int i = orderedAccounts.Count - 1;
                    while (orderedAccounts[i].Value <= amount)
                    {
                        result.Add(orderedAccounts[i]);
                        amount -= orderedAccounts[i].Value;
                        orderedAccounts.RemoveAt(i);
                        i--;
                    }
                    for (i = 0; i < orderedAccounts.Count; i++)
                    {
                        if (orderedAccounts[i].Value < amount)
                            continue;
                        if (orderedAccounts[i].Value == amount)
                        {
                            result.Add(orderedAccounts[i]);
                            orderedAccounts.RemoveAt(i);
                        }
                        else
                        {
                            result.Add((orderedAccounts[i].Account, amount));
                            orderedAccounts[i] = (orderedAccounts[i].Account, orderedAccounts[i].Value - amount);
                        }
                        break;
                    }
                }
            }
            return result;
        }

        public WalletAccount GetAccount(ECPoint pubkey)
        {
            return GetAccount(Contract.CreateSignatureRedeemScript(pubkey).ToScriptHash());
        }

        public BigDecimal GetAvailable(UInt160 asset_id)
        {
            UInt160[] accounts = GetAccounts().Where(p => !p.WatchOnly).Select(p => p.ScriptHash).ToArray();
            return GetBalance(asset_id, accounts);
        }

        public BigDecimal GetBalance(UInt160 asset_id, params UInt160[] accounts)
        {
            byte[] script;
            using (ScriptBuilder sb = new ScriptBuilder())
            {
                sb.EmitPush(0);
                foreach (UInt160 account in accounts)
                {
                    sb.EmitAppCall(asset_id, "balanceOf", account);
                    sb.Emit(OpCode.ADD);
                }
                sb.EmitAppCall(asset_id, "decimals");
                script = sb.ToArray();
            }
            using ApplicationEngine engine = ApplicationEngine.Run(script, gas: 20000000L * accounts.Length);
            if (engine.State.HasFlag(VMState.FAULT))
                return new BigDecimal(0, 0);
            byte decimals = (byte)engine.ResultStack.Pop().GetInteger();
            BigInteger amount = engine.ResultStack.Pop().GetInteger();
            return new BigDecimal(amount, decimals);
        }

        public static byte[] GetPrivateKeyFromNEP2(string nep2, string passphrase, int N = 16384, int r = 8, int p = 8)
        {
            if (nep2 == null) throw new ArgumentNullException(nameof(nep2));
            if (passphrase == null) throw new ArgumentNullException(nameof(passphrase));
            byte[] data = nep2.Base58CheckDecode();
            if (data.Length != 39 || data[0] != 0x01 || data[1] != 0x42 || data[2] != 0xe0)
                throw new FormatException();
            byte[] addresshash = new byte[4];
            Buffer.BlockCopy(data, 3, addresshash, 0, 4);
            byte[] datapassphrase = Encoding.UTF8.GetBytes(passphrase);
            byte[] derivedkey = SCrypt.DeriveKey(datapassphrase, addresshash, N, r, p, 64);
            Array.Clear(datapassphrase, 0, datapassphrase.Length);
            byte[] derivedhalf1 = derivedkey[..32];
            byte[] derivedhalf2 = derivedkey[32..];
            Array.Clear(derivedkey, 0, derivedkey.Length);
            byte[] encryptedkey = new byte[32];
            Buffer.BlockCopy(data, 7, encryptedkey, 0, 32);
            Array.Clear(data, 0, data.Length);
            byte[] prikey = XOR(encryptedkey.AES256Decrypt(derivedhalf2), derivedhalf1);
            Array.Clear(derivedhalf1, 0, derivedhalf1.Length);
            Array.Clear(derivedhalf2, 0, derivedhalf2.Length);
            ECPoint pubkey = Cryptography.ECC.ECCurve.Secp256r1.G * prikey;
            UInt160 script_hash = Contract.CreateSignatureRedeemScript(pubkey).ToScriptHash();
            string address = script_hash.ToAddress();
            if (!Encoding.ASCII.GetBytes(address).Sha256().Sha256().AsSpan(0, 4).SequenceEqual(addresshash))
                throw new FormatException();
            return prikey;
        }

        public static byte[] GetPrivateKeyFromWIF(string wif)
        {
            if (wif == null) throw new ArgumentNullException();
            byte[] data = wif.Base58CheckDecode();
            if (data.Length != 34 || data[0] != 0x80 || data[33] != 0x01)
                throw new FormatException();
            byte[] privateKey = new byte[32];
            Buffer.BlockCopy(data, 1, privateKey, 0, privateKey.Length);
            Array.Clear(data, 0, data.Length);
            return privateKey;
        }

        private static Signer[] GetSigners(UInt160 sender, Signer[] cosigners)
        {
            for (int i = 0; i < cosigners.Length; i++)
            {
                if (cosigners[i].Account.Equals(sender))
                {
                    if (i == 0) return cosigners;
                    List<Signer> list = new List<Signer>(cosigners);
                    list.RemoveAt(i);
                    list.Insert(0, cosigners[i]);
                    return list.ToArray();
                }
            }
            return cosigners.Prepend(new Signer
            {
                Account = sender,
                Scopes = WitnessScope.None
            }).ToArray();
        }

        public virtual WalletAccount Import(X509Certificate2 cert)
        {
            byte[] privateKey;
            using (ECDsa ecdsa = cert.GetECDsaPrivateKey())
            {
                privateKey = ecdsa.ExportParameters(true).D;
            }
            WalletAccount account = CreateAccount(privateKey);
            Array.Clear(privateKey, 0, privateKey.Length);
            return account;
        }

        public virtual WalletAccount Import(string wif)
        {
            byte[] privateKey = GetPrivateKeyFromWIF(wif);
            WalletAccount account = CreateAccount(privateKey);
            Array.Clear(privateKey, 0, privateKey.Length);
            return account;
        }

        public virtual WalletAccount Import(string nep2, string passphrase, int N = 16384, int r = 8, int p = 8)
        {
            byte[] privateKey = GetPrivateKeyFromNEP2(nep2, passphrase, N, r, p);
            WalletAccount account = CreateAccount(privateKey);
            Array.Clear(privateKey, 0, privateKey.Length);
            return account;
        }

        public Transaction MakeTransaction(TransferOutput[] outputs, UInt160 from = null, Signer[] cosigners = null)
        {
            UInt160[] accounts;
            if (from is null)
            {
                accounts = GetAccounts().Where(p => !p.Lock && !p.WatchOnly).Select(p => p.ScriptHash).ToArray();
            }
            else
            {
                accounts = new[] { from };
            }
            using (SnapshotView snapshot = Blockchain.Singleton.GetSnapshot())
            {
                Dictionary<UInt160, Signer> cosignerList = cosigners?.ToDictionary(p => p.Account) ?? new Dictionary<UInt160, Signer>();
                byte[] script;
                List<(UInt160 Account, BigInteger Value)> balances_gas = null;
                using (ScriptBuilder sb = new ScriptBuilder())
                {
                    foreach (var (assetId, group, sum) in outputs.GroupBy(p => p.AssetId, (k, g) => (k, g, g.Select(p => p.Value.Value).Sum())))
                    {
                        var balances = new List<(UInt160 Account, BigInteger Value)>();
                        foreach (UInt160 account in accounts)
                            using (ScriptBuilder sb2 = new ScriptBuilder())
                            {
                                sb2.EmitAppCall(assetId, "balanceOf", account);
                                using (ApplicationEngine engine = ApplicationEngine.Run(sb2.ToArray(), snapshot))
                                {
                                    if (engine.State.HasFlag(VMState.FAULT))
                                        throw new InvalidOperationException($"Execution for {assetId.ToString()}.balanceOf('{account.ToString()}' fault");
                                    BigInteger value = engine.ResultStack.Pop().GetInteger();
                                    if (value.Sign > 0) balances.Add((account, value));
                                }
                            }
                        BigInteger sum_balance = balances.Select(p => p.Value).Sum();
                        if (sum_balance < sum)
                            throw new InvalidOperationException($"It does not have enough balance, expected: {sum.ToString()} found: {sum_balance.ToString()}");
                        foreach (TransferOutput output in group)
                        {
                            balances = balances.OrderBy(p => p.Value).ToList();
                            var balances_used = FindPayingAccounts(balances, output.Value.Value);
                            foreach (var (account, value) in balances_used)
                            {
                                if (cosignerList.TryGetValue(account, out Signer signer))
                                {
                                    if (signer.Scopes != WitnessScope.Global)
                                        signer.Scopes |= WitnessScope.CalledByEntry;
                                }
                                else
                                {
                                    cosignerList.Add(account, new Signer
                                    {
                                        Account = account,
                                        Scopes = WitnessScope.CalledByEntry
                                    });
                                }
                                sb.EmitAppCall(output.AssetId, "transfer", account, output.ScriptHash, value);
                                sb.Emit(OpCode.ASSERT);
                            }
                        }
                        if (assetId.Equals(NativeContract.GAS.Hash))
                            balances_gas = balances;
                    }
                    script = sb.ToArray();
                }
                if (balances_gas is null)
                    balances_gas = accounts.Select(p => (Account: p, Value: NativeContract.GAS.BalanceOf(snapshot, p))).Where(p => p.Value.Sign > 0).ToList();

                return MakeTransaction(snapshot, script, cosignerList.Values.ToArray(), Array.Empty<TransactionAttribute>(), balances_gas);
            }
        }

        public Transaction MakeTransaction(byte[] script, UInt160 sender = null, Signer[] cosigners = null, TransactionAttribute[] attributes = null)
        {
            UInt160[] accounts;
            if (sender is null)
            {
                accounts = GetAccounts().Where(p => !p.Lock && !p.WatchOnly).Select(p => p.ScriptHash).ToArray();
            }
            else
            {
                accounts = new[] { sender };
            }
            using (SnapshotView snapshot = Blockchain.Singleton.GetSnapshot())
            {
                var balances_gas = accounts.Select(p => (Account: p, Value: NativeContract.GAS.BalanceOf(snapshot, p))).Where(p => p.Value.Sign > 0).ToList();
                return MakeTransaction(snapshot, script, cosigners ?? Array.Empty<Signer>(), attributes ?? Array.Empty<TransactionAttribute>(), balances_gas);
            }
        }

        private Transaction MakeTransaction(StoreView snapshot, byte[] script, Signer[] cosigners, TransactionAttribute[] attributes, List<(UInt160 Account, BigInteger Value)> balances_gas)
        {
            Random rand = new Random();
            foreach (var (account, value) in balances_gas)
            {
                Transaction tx = new Transaction
                {
                    Version = 0,
                    Nonce = (uint)rand.Next(),
                    Script = script,
                    ValidUntilBlock = snapshot.Height + Transaction.MaxValidUntilBlockIncrement,
                    Signers = GetSigners(account, cosigners),
                    Attributes = attributes,
                };

                // will try to execute 'transfer' script to check if it works
                using (ApplicationEngine engine = ApplicationEngine.Run(script, snapshot.Clone(), tx))
                {
                    if (engine.State == VMState.FAULT)
                    {
                        throw new InvalidOperationException($"Failed execution for '{script.ToHexString()}'", engine.FaultException);
                    }
                    tx.SystemFee = engine.GasConsumed;
                }

                tx.NetworkFee = CalculateNetworkFee(snapshot, tx);
                if (value >= tx.SystemFee + tx.NetworkFee) return tx;
            }
            throw new InvalidOperationException("Insufficient GAS");
        }

        public long CalculateNetworkFee(StoreView snapshot, Transaction tx)
        {
            UInt160[] hashes = tx.GetScriptHashesForVerifying(snapshot);

            // base size for transaction: includes const_header + signers + attributes + script + hashes
            int size = Transaction.HeaderSize + tx.Signers.GetVarSize() + tx.Attributes.GetVarSize() + tx.Script.GetVarSize() + IO.Helper.GetVarSize(hashes.Length);
            long networkFee = 0;
            foreach (UInt160 hash in hashes)
            {
                byte[] witness_script = GetAccount(hash)?.Contract?.Script;
                if (witness_script is null)
                {
                    var contract = snapshot.Contracts.TryGet(hash);
                    if (contract is null) continue;

                    // Empty invocation and verification scripts
                    size += Array.Empty<byte>().GetVarSize() * 2;

                    // Check verify cost
                    ContractMethodDescriptor verify = contract.Manifest.Abi.GetMethod("verify");
                    if (verify is null) throw new ArgumentException($"The smart contract {contract.ScriptHash} haven't got verify method");
                    ContractMethodDescriptor init = contract.Manifest.Abi.GetMethod("_initialize");
<<<<<<< HEAD
                    using ApplicationEngine engine = ApplicationEngine.Create(TriggerType.Verification, tx, snapshot.Clone(), 0, testMode: true);
                    ExecutionContext context = engine.LoadScript(contract.Script, CallFlags.None, verify.Offset);
                    if (init != null) engine.LoadContext(context.Clone(init.Offset), false);
=======
                    using ApplicationEngine engine = ApplicationEngine.Create(TriggerType.Verification, tx, snapshot.Clone());
                    engine.LoadScript(contract.Script, CallFlags.None).InstructionPointer = verify.Offset;
                    if (init != null) engine.LoadClonedContext(init.Offset);
>>>>>>> 31cdf601
                    engine.LoadScript(Array.Empty<byte>(), CallFlags.None);
                    if (engine.Execute() == VMState.FAULT) throw new ArgumentException($"Smart contract {contract.ScriptHash} verification fault.");
                    if (engine.ResultStack.Count != 1 || !engine.ResultStack.Pop().GetBoolean()) throw new ArgumentException($"Smart contract {contract.ScriptHash} returns false.");

                    networkFee += engine.GasConsumed;
                }
                else if (witness_script.IsSignatureContract())
                {
                    size += 67 + witness_script.GetVarSize();
                    networkFee += ApplicationEngine.OpCodePrices[OpCode.PUSHDATA1] + ApplicationEngine.OpCodePrices[OpCode.PUSHDATA1] + ApplicationEngine.OpCodePrices[OpCode.PUSHNULL] + ApplicationEngine.ECDsaVerifyPrice;
                }
                else if (witness_script.IsMultiSigContract(out int m, out int n))
                {
                    int size_inv = 66 * m;
                    size += IO.Helper.GetVarSize(size_inv) + size_inv + witness_script.GetVarSize();
                    networkFee += ApplicationEngine.OpCodePrices[OpCode.PUSHDATA1] * m;
                    using (ScriptBuilder sb = new ScriptBuilder())
                        networkFee += ApplicationEngine.OpCodePrices[(OpCode)sb.EmitPush(m).ToArray()[0]];
                    networkFee += ApplicationEngine.OpCodePrices[OpCode.PUSHDATA1] * n;
                    using (ScriptBuilder sb = new ScriptBuilder())
                        networkFee += ApplicationEngine.OpCodePrices[(OpCode)sb.EmitPush(n).ToArray()[0]];
                    networkFee += ApplicationEngine.OpCodePrices[OpCode.PUSHNULL] + ApplicationEngine.ECDsaVerifyPrice * n;
                }
                else
                {
                    //We can support more contract types in the future.
                }
            }
            networkFee += size * NativeContract.Policy.GetFeePerByte(snapshot);
            return networkFee;
        }

        public bool Sign(ContractParametersContext context)
        {
            bool fSuccess = false;
            foreach (UInt160 scriptHash in context.ScriptHashes)
            {
                WalletAccount account = GetAccount(scriptHash);

                if (account != null)
                {
                    // Try to sign self-contained multiSig

                    Contract multiSigContract = account.Contract;

                    if (multiSigContract != null &&
                        multiSigContract.Script.IsMultiSigContract(out int m, out ECPoint[] points))
                    {
                        foreach (var point in points)
                        {
                            account = GetAccount(point);
                            if (account?.HasKey != true) continue;
                            KeyPair key = account.GetKey();
                            byte[] signature = context.Verifiable.Sign(key);
                            fSuccess |= context.AddSignature(multiSigContract, key.PublicKey, signature);
                            if (fSuccess) m--;
                            if (context.Completed || m <= 0) break;
                        }
                        continue;
                    }
                    else if (account.HasKey)
                    {
                        // Try to sign with regular accounts
                        KeyPair key = account.GetKey();
                        byte[] signature = context.Verifiable.Sign(key);
                        fSuccess |= context.AddSignature(account.Contract, key.PublicKey, signature);
                        continue;
                    }
                }

                // Try Smart contract verification

                using var snapshot = Blockchain.Singleton.GetSnapshot();
                var contract = snapshot.Contracts.TryGet(scriptHash);

                if (contract != null)
                {
                    var deployed = new DeployedContract(contract);

                    // Only works with verify without parameters

                    if (deployed.ParameterList.Length == 0)
                    {
                        fSuccess |= context.Add(deployed);
                    }
                }
            }

            return fSuccess;
        }

        public abstract bool VerifyPassword(string password);
    }
}<|MERGE_RESOLUTION|>--- conflicted
+++ resolved
@@ -383,15 +383,9 @@
                     ContractMethodDescriptor verify = contract.Manifest.Abi.GetMethod("verify");
                     if (verify is null) throw new ArgumentException($"The smart contract {contract.ScriptHash} haven't got verify method");
                     ContractMethodDescriptor init = contract.Manifest.Abi.GetMethod("_initialize");
-<<<<<<< HEAD
-                    using ApplicationEngine engine = ApplicationEngine.Create(TriggerType.Verification, tx, snapshot.Clone(), 0, testMode: true);
+                    using ApplicationEngine engine = ApplicationEngine.Create(TriggerType.Verification, tx, snapshot.Clone());
                     ExecutionContext context = engine.LoadScript(contract.Script, CallFlags.None, verify.Offset);
                     if (init != null) engine.LoadContext(context.Clone(init.Offset), false);
-=======
-                    using ApplicationEngine engine = ApplicationEngine.Create(TriggerType.Verification, tx, snapshot.Clone());
-                    engine.LoadScript(contract.Script, CallFlags.None).InstructionPointer = verify.Offset;
-                    if (init != null) engine.LoadClonedContext(init.Offset);
->>>>>>> 31cdf601
                     engine.LoadScript(Array.Empty<byte>(), CallFlags.None);
                     if (engine.Execute() == VMState.FAULT) throw new ArgumentException($"Smart contract {contract.ScriptHash} verification fault.");
                     if (engine.ResultStack.Count != 1 || !engine.ResultStack.Pop().GetBoolean()) throw new ArgumentException($"Smart contract {contract.ScriptHash} returns false.");
