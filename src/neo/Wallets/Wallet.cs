using Neo.Cryptography;
using Neo.IO;
using Neo.Ledger;
using Neo.Network.P2P.Payloads;
using Neo.Persistence;
using Neo.SmartContract;
using Neo.SmartContract.Native;
using Neo.VM;
using Org.BouncyCastle.Crypto.Generators;
using System;
using System.Collections.Generic;
using System.Linq;
using System.Numerics;
using System.Security.Cryptography;
using System.Security.Cryptography.X509Certificates;
using System.Text;
using static Neo.Wallets.Helper;
using ECPoint = Neo.Cryptography.ECC.ECPoint;

namespace Neo.Wallets
{
    public abstract class Wallet
    {
        public abstract string Name { get; }
        public string Path { get; }
        public abstract Version Version { get; }

        public abstract bool ChangePassword(string oldPassword, string newPassword);
        public abstract bool Contains(UInt160 scriptHash);
        public abstract WalletAccount CreateAccount(byte[] privateKey);
        public abstract WalletAccount CreateAccount(Contract contract, KeyPair key = null);
        public abstract WalletAccount CreateAccount(UInt160 scriptHash);
        public abstract bool DeleteAccount(UInt160 scriptHash);
        public abstract WalletAccount GetAccount(UInt160 scriptHash);
        public abstract IEnumerable<WalletAccount> GetAccounts();

        internal Wallet()
        {
        }

        protected Wallet(string path)
        {
            this.Path = path;
        }

        public WalletAccount CreateAccount()
        {
            byte[] privateKey = new byte[32];
            using (RandomNumberGenerator rng = RandomNumberGenerator.Create())
            {
                rng.GetBytes(privateKey);
            }
            WalletAccount account = CreateAccount(privateKey);
            Array.Clear(privateKey, 0, privateKey.Length);
            return account;
        }

        public WalletAccount CreateAccount(Contract contract, byte[] privateKey)
        {
            if (privateKey == null) return CreateAccount(contract);
            return CreateAccount(contract, new KeyPair(privateKey));
        }

        private List<(UInt160 Account, BigInteger Value)> FindPayingAccounts(List<(UInt160 Account, BigInteger Value)> orderedAccounts, BigInteger amount)
        {
            var result = new List<(UInt160 Account, BigInteger Value)>();
            BigInteger sum_balance = orderedAccounts.Select(p => p.Value).Sum();
            if (sum_balance == amount)
            {
                result.AddRange(orderedAccounts);
                orderedAccounts.Clear();
            }
            else
            {
                for (int i = 0; i < orderedAccounts.Count; i++)
                {
                    if (orderedAccounts[i].Value < amount)
                        continue;
                    if (orderedAccounts[i].Value == amount)
                    {
                        result.Add(orderedAccounts[i]);
                        orderedAccounts.RemoveAt(i);
                    }
                    else
                    {
                        result.Add((orderedAccounts[i].Account, amount));
                        orderedAccounts[i] = (orderedAccounts[i].Account, orderedAccounts[i].Value - amount);
                    }
                    break;
                }
                if (result.Count == 0)
                {
                    int i = orderedAccounts.Count - 1;
                    while (orderedAccounts[i].Value <= amount)
                    {
                        result.Add(orderedAccounts[i]);
                        amount -= orderedAccounts[i].Value;
                        orderedAccounts.RemoveAt(i);
                        i--;
                    }
                    for (i = 0; i < orderedAccounts.Count; i++)
                    {
                        if (orderedAccounts[i].Value < amount)
                            continue;
                        if (orderedAccounts[i].Value == amount)
                        {
                            result.Add(orderedAccounts[i]);
                            orderedAccounts.RemoveAt(i);
                        }
                        else
                        {
                            result.Add((orderedAccounts[i].Account, amount));
                            orderedAccounts[i] = (orderedAccounts[i].Account, orderedAccounts[i].Value - amount);
                        }
                        break;
                    }
                }
            }
            return result;
        }

        public WalletAccount GetAccount(ECPoint pubkey)
        {
            return GetAccount(Contract.CreateSignatureRedeemScript(pubkey).ToScriptHash());
        }

        public BigDecimal GetAvailable(UInt160 asset_id)
        {
            UInt160[] accounts = GetAccounts().Where(p => !p.WatchOnly).Select(p => p.ScriptHash).ToArray();
            return GetBalance(asset_id, accounts);
        }

        public BigDecimal GetBalance(UInt160 asset_id, params UInt160[] accounts)
        {
            byte[] script;
            using (ScriptBuilder sb = new ScriptBuilder())
            {
                sb.EmitPush(0);
                foreach (UInt160 account in accounts)
                {
                    sb.EmitDynamicCall(asset_id, "balanceOf", account);
                    sb.Emit(OpCode.ADD);
                }
                sb.EmitDynamicCall(asset_id, "decimals");
                script = sb.ToArray();
            }
            using ApplicationEngine engine = ApplicationEngine.Run(script, gas: 20000000L * accounts.Length);
            if (engine.State.HasFlag(VMState.FAULT))
                return new BigDecimal(0, 0);
            byte decimals = (byte)engine.ResultStack.Pop().GetInteger();
            BigInteger amount = engine.ResultStack.Pop().GetInteger();
            return new BigDecimal(amount, decimals);
        }

        public static byte[] GetPrivateKeyFromNEP2(string nep2, string passphrase, int N = 16384, int r = 8, int p = 8)
        {
            if (nep2 == null) throw new ArgumentNullException(nameof(nep2));
            if (passphrase == null) throw new ArgumentNullException(nameof(passphrase));
            byte[] data = nep2.Base58CheckDecode();
            if (data.Length != 39 || data[0] != 0x01 || data[1] != 0x42 || data[2] != 0xe0)
                throw new FormatException();
            byte[] addresshash = new byte[4];
            Buffer.BlockCopy(data, 3, addresshash, 0, 4);
            byte[] datapassphrase = Encoding.UTF8.GetBytes(passphrase);
            byte[] derivedkey = SCrypt.Generate(datapassphrase, addresshash, N, r, p, 64);
            Array.Clear(datapassphrase, 0, datapassphrase.Length);
            byte[] derivedhalf1 = derivedkey[..32];
            byte[] derivedhalf2 = derivedkey[32..];
            Array.Clear(derivedkey, 0, derivedkey.Length);
            byte[] encryptedkey = new byte[32];
            Buffer.BlockCopy(data, 7, encryptedkey, 0, 32);
            Array.Clear(data, 0, data.Length);
            byte[] prikey = XOR(encryptedkey.AES256Decrypt(derivedhalf2), derivedhalf1);
            Array.Clear(derivedhalf1, 0, derivedhalf1.Length);
            Array.Clear(derivedhalf2, 0, derivedhalf2.Length);
            ECPoint pubkey = Cryptography.ECC.ECCurve.Secp256r1.G * prikey;
            UInt160 script_hash = Contract.CreateSignatureRedeemScript(pubkey).ToScriptHash();
            string address = script_hash.ToAddress();
            if (!Encoding.ASCII.GetBytes(address).Sha256().Sha256().AsSpan(0, 4).SequenceEqual(addresshash))
                throw new FormatException();
            return prikey;
        }

        public static byte[] GetPrivateKeyFromWIF(string wif)
        {
            if (wif == null) throw new ArgumentNullException();
            byte[] data = wif.Base58CheckDecode();
            if (data.Length != 34 || data[0] != 0x80 || data[33] != 0x01)
                throw new FormatException();
            byte[] privateKey = new byte[32];
            Buffer.BlockCopy(data, 1, privateKey, 0, privateKey.Length);
            Array.Clear(data, 0, data.Length);
            return privateKey;
        }

        private static Signer[] GetSigners(UInt160 sender, Signer[] cosigners)
        {
            for (int i = 0; i < cosigners.Length; i++)
            {
                if (cosigners[i].Account.Equals(sender))
                {
                    if (i == 0) return cosigners;
                    List<Signer> list = new List<Signer>(cosigners);
                    list.RemoveAt(i);
                    list.Insert(0, cosigners[i]);
                    return list.ToArray();
                }
            }
            return cosigners.Prepend(new Signer
            {
                Account = sender,
                Scopes = WitnessScope.None
            }).ToArray();
        }

        public virtual WalletAccount Import(X509Certificate2 cert)
        {
            byte[] privateKey;
            using (ECDsa ecdsa = cert.GetECDsaPrivateKey())
            {
                privateKey = ecdsa.ExportParameters(true).D;
            }
            WalletAccount account = CreateAccount(privateKey);
            Array.Clear(privateKey, 0, privateKey.Length);
            return account;
        }

        public virtual WalletAccount Import(string wif)
        {
            byte[] privateKey = GetPrivateKeyFromWIF(wif);
            WalletAccount account = CreateAccount(privateKey);
            Array.Clear(privateKey, 0, privateKey.Length);
            return account;
        }

        public virtual WalletAccount Import(string nep2, string passphrase, int N = 16384, int r = 8, int p = 8)
        {
            byte[] privateKey = GetPrivateKeyFromNEP2(nep2, passphrase, N, r, p);
            WalletAccount account = CreateAccount(privateKey);
            Array.Clear(privateKey, 0, privateKey.Length);
            return account;
        }

        public Transaction MakeTransaction(TransferOutput[] outputs, UInt160 from = null, Signer[] cosigners = null)
        {
            UInt160[] accounts;
            if (from is null)
            {
                accounts = GetAccounts().Where(p => !p.Lock && !p.WatchOnly).Select(p => p.ScriptHash).ToArray();
            }
            else
            {
                accounts = new[] { from };
            }
            using (SnapshotCache snapshot = Blockchain.Singleton.GetSnapshot())
            {
                Dictionary<UInt160, Signer> cosignerList = cosigners?.ToDictionary(p => p.Account) ?? new Dictionary<UInt160, Signer>();
                byte[] script;
                List<(UInt160 Account, BigInteger Value)> balances_gas = null;
                using (ScriptBuilder sb = new ScriptBuilder())
                {
                    foreach (var (assetId, group, sum) in outputs.GroupBy(p => p.AssetId, (k, g) => (k, g, g.Select(p => p.Value.Value).Sum())))
                    {
                        var balances = new List<(UInt160 Account, BigInteger Value)>();
                        foreach (UInt160 account in accounts)
                            using (ScriptBuilder sb2 = new ScriptBuilder())
                            {
                                sb2.EmitDynamicCall(assetId, "balanceOf", account);
                                using (ApplicationEngine engine = ApplicationEngine.Run(sb2.ToArray(), snapshot))
                                {
                                    if (engine.State.HasFlag(VMState.FAULT))
                                        throw new InvalidOperationException($"Execution for {assetId.ToString()}.balanceOf('{account.ToString()}' fault");
                                    BigInteger value = engine.ResultStack.Pop().GetInteger();
                                    if (value.Sign > 0) balances.Add((account, value));
                                }
                            }
                        BigInteger sum_balance = balances.Select(p => p.Value).Sum();
                        if (sum_balance < sum)
                            throw new InvalidOperationException($"It does not have enough balance, expected: {sum.ToString()} found: {sum_balance.ToString()}");
                        foreach (TransferOutput output in group)
                        {
                            balances = balances.OrderBy(p => p.Value).ToList();
                            var balances_used = FindPayingAccounts(balances, output.Value.Value);
                            foreach (var (account, value) in balances_used)
                            {
                                if (cosignerList.TryGetValue(account, out Signer signer))
                                {
                                    if (signer.Scopes != WitnessScope.Global)
                                        signer.Scopes |= WitnessScope.CalledByEntry;
                                }
                                else
                                {
                                    cosignerList.Add(account, new Signer
                                    {
                                        Account = account,
                                        Scopes = WitnessScope.CalledByEntry
                                    });
                                }
                                sb.EmitDynamicCall(output.AssetId, "transfer", account, output.ScriptHash, value, output.Data);
                                sb.Emit(OpCode.ASSERT);
                            }
                        }
                        if (assetId.Equals(NativeContract.GAS.Hash))
                            balances_gas = balances;
                    }
                    script = sb.ToArray();
                }
                if (balances_gas is null)
                    balances_gas = accounts.Select(p => (Account: p, Value: NativeContract.GAS.BalanceOf(snapshot, p))).Where(p => p.Value.Sign > 0).ToList();

                return MakeTransaction(snapshot, script, cosignerList.Values.ToArray(), Array.Empty<TransactionAttribute>(), balances_gas);
            }
        }

        public Transaction MakeTransaction(byte[] script, UInt160 sender = null, Signer[] cosigners = null, TransactionAttribute[] attributes = null)
        {
            UInt160[] accounts;
            if (sender is null)
            {
                accounts = GetAccounts().Where(p => !p.Lock && !p.WatchOnly).Select(p => p.ScriptHash).ToArray();
            }
            else
            {
                accounts = new[] { sender };
            }
            using (SnapshotCache snapshot = Blockchain.Singleton.GetSnapshot())
            {
                var balances_gas = accounts.Select(p => (Account: p, Value: NativeContract.GAS.BalanceOf(snapshot, p))).Where(p => p.Value.Sign > 0).ToList();
                return MakeTransaction(snapshot, script, cosigners ?? Array.Empty<Signer>(), attributes ?? Array.Empty<TransactionAttribute>(), balances_gas);
            }
        }

        private Transaction MakeTransaction(DataCache snapshot, byte[] script, Signer[] cosigners, TransactionAttribute[] attributes, List<(UInt160 Account, BigInteger Value)> balances_gas)
        {
            Random rand = new Random();
            foreach (var (account, value) in balances_gas)
            {
                Transaction tx = new Transaction
                {
                    Version = 0,
                    Nonce = (uint)rand.Next(),
                    Script = script,
                    ValidUntilBlock = NativeContract.Ledger.CurrentIndex(snapshot) + Transaction.MaxValidUntilBlockIncrement,
                    Signers = GetSigners(account, cosigners),
                    Attributes = attributes,
                };

                // will try to execute 'transfer' script to check if it works
                using (ApplicationEngine engine = ApplicationEngine.Run(script, snapshot.CreateSnapshot(), tx))
                {
                    if (engine.State == VMState.FAULT)
                    {
                        throw new InvalidOperationException($"Failed execution for '{Convert.ToBase64String(script)}'", engine.FaultException);
                    }
                    tx.SystemFee = engine.GasConsumed;
                }

                tx.NetworkFee = CalculateNetworkFee(snapshot, tx);
                if (value >= tx.SystemFee + tx.NetworkFee) return tx;
            }
            throw new InvalidOperationException("Insufficient GAS");
        }

        public long CalculateNetworkFee(DataCache snapshot, Transaction tx)
        {
            UInt160[] hashes = tx.GetScriptHashesForVerifying(snapshot);

            // base size for transaction: includes const_header + signers + attributes + script + hashes
            int size = Transaction.HeaderSize + tx.Signers.GetVarSize() + tx.Attributes.GetVarSize() + tx.Script.GetVarSize() + IO.Helper.GetVarSize(hashes.Length);
            uint exec_fee_factor = NativeContract.Policy.GetExecFeeFactor(snapshot);
            long networkFee = 0;
            foreach (UInt160 hash in hashes)
            {
                byte[] witness_script = GetAccount(hash)?.Contract?.Script;

                if (witness_script is null && tx.Witnesses != null)
                {
                    // Try to find the script in the witnesses

                    foreach (var witness in tx.Witnesses)
                    {
                        if (witness.ScriptHash == hash)
                        {
                            witness_script = witness.VerificationScript;
                            break;
                        }
                    }
                }

                if (witness_script is null)
                {
                    var contract = NativeContract.ContractManagement.GetContract(snapshot, hash);
                    if (contract is null) continue;

                    // Empty invocation and verification scripts
                    size += Array.Empty<byte>().GetVarSize() * 2;

                    // Check verify cost
<<<<<<< HEAD
                    using ApplicationEngine engine = ApplicationEngine.Create(TriggerType.Verification, tx, snapshot.CreateSnapshot());
                    if (engine.LoadContract(contract, "verify", CallFlags.None, true, 0) is null)
=======
                    using ApplicationEngine engine = ApplicationEngine.Create(TriggerType.Verification, tx, snapshot.Clone());
                    if (engine.LoadContract(contract, "verify", CallFlags.None, true) is null)
>>>>>>> 56bc2b1d
                        throw new ArgumentException($"The smart contract {contract.Hash} haven't got verify method");
                    if (NativeContract.IsNative(hash)) engine.Push("verify");
                    if (engine.Execute() == VMState.FAULT) throw new ArgumentException($"Smart contract {contract.Hash} verification fault.");
                    if (!engine.ResultStack.Pop().GetBoolean()) throw new ArgumentException($"Smart contract {contract.Hash} returns false.");

                    networkFee += engine.GasConsumed;
                }
                else if (witness_script.IsSignatureContract())
                {
                    size += 67 + witness_script.GetVarSize();
                    networkFee += exec_fee_factor * (ApplicationEngine.OpCodePrices[OpCode.PUSHDATA1] + ApplicationEngine.OpCodePrices[OpCode.PUSHDATA1] + ApplicationEngine.OpCodePrices[OpCode.PUSHNULL] + ApplicationEngine.ECDsaVerifyPrice);
                }
                else if (witness_script.IsMultiSigContract(out int m, out int n))
                {
                    int size_inv = 66 * m;
                    size += IO.Helper.GetVarSize(size_inv) + size_inv + witness_script.GetVarSize();
                    networkFee += exec_fee_factor * ApplicationEngine.OpCodePrices[OpCode.PUSHDATA1] * m;
                    using (ScriptBuilder sb = new ScriptBuilder())
                        networkFee += exec_fee_factor * ApplicationEngine.OpCodePrices[(OpCode)sb.EmitPush(m).ToArray()[0]];
                    networkFee += exec_fee_factor * ApplicationEngine.OpCodePrices[OpCode.PUSHDATA1] * n;
                    using (ScriptBuilder sb = new ScriptBuilder())
                        networkFee += exec_fee_factor * ApplicationEngine.OpCodePrices[(OpCode)sb.EmitPush(n).ToArray()[0]];
                    networkFee += exec_fee_factor * (ApplicationEngine.OpCodePrices[OpCode.PUSHNULL] + ApplicationEngine.ECDsaVerifyPrice * n);
                }
                else
                {
                    //We can support more contract types in the future.
                }
            }
            networkFee += size * NativeContract.Policy.GetFeePerByte(snapshot);
            return networkFee;
        }

        public bool Sign(ContractParametersContext context)
        {
            bool fSuccess = false;
            foreach (UInt160 scriptHash in context.ScriptHashes)
            {
                WalletAccount account = GetAccount(scriptHash);

                if (account != null)
                {
                    // Try to sign self-contained multiSig

                    Contract multiSigContract = account.Contract;

                    if (multiSigContract != null &&
                        multiSigContract.Script.IsMultiSigContract(out int m, out ECPoint[] points))
                    {
                        foreach (var point in points)
                        {
                            account = GetAccount(point);
                            if (account?.HasKey != true) continue;
                            KeyPair key = account.GetKey();
                            byte[] signature = context.Verifiable.Sign(key);
                            fSuccess |= context.AddSignature(multiSigContract, key.PublicKey, signature);
                            if (fSuccess) m--;
                            if (context.Completed || m <= 0) break;
                        }
                        continue;
                    }
                    else if (account.HasKey)
                    {
                        // Try to sign with regular accounts
                        KeyPair key = account.GetKey();
                        byte[] signature = context.Verifiable.Sign(key);
                        fSuccess |= context.AddSignature(account.Contract, key.PublicKey, signature);
                        continue;
                    }
                }

                // Try Smart contract verification

                using var snapshot = Blockchain.Singleton.GetSnapshot();
                var contract = NativeContract.ContractManagement.GetContract(snapshot, scriptHash);

                if (contract != null)
                {
                    var deployed = new DeployedContract(contract);

                    // Only works with verify without parameters

                    if (deployed.ParameterList.Length == 0)
                    {
                        fSuccess |= context.Add(deployed);
                    }
                }
            }

            return fSuccess;
        }

        public abstract bool VerifyPassword(string password);
    }
}<|MERGE_RESOLUTION|>--- conflicted
+++ resolved
@@ -396,13 +396,8 @@
                     size += Array.Empty<byte>().GetVarSize() * 2;
 
                     // Check verify cost
-<<<<<<< HEAD
                     using ApplicationEngine engine = ApplicationEngine.Create(TriggerType.Verification, tx, snapshot.CreateSnapshot());
-                    if (engine.LoadContract(contract, "verify", CallFlags.None, true, 0) is null)
-=======
-                    using ApplicationEngine engine = ApplicationEngine.Create(TriggerType.Verification, tx, snapshot.Clone());
                     if (engine.LoadContract(contract, "verify", CallFlags.None, true) is null)
->>>>>>> 56bc2b1d
                         throw new ArgumentException($"The smart contract {contract.Hash} haven't got verify method");
                     if (NativeContract.IsNative(hash)) engine.Push("verify");
                     if (engine.Execute() == VMState.FAULT) throw new ArgumentException($"Smart contract {contract.Hash} verification fault.");
