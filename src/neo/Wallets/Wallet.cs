--- conflicted
+++ resolved
@@ -401,14 +401,8 @@
                     size += Array.Empty<byte>().GetVarSize() * 2;
 
                     // Check verify cost
-<<<<<<< HEAD
                     using ApplicationEngine engine = ApplicationEngine.Create(TriggerType.Verification, tx, snapshot.CreateSnapshot());
-                    if (engine.LoadContract(contract, "verify", CallFlags.None, true) is null)
-                        throw new ArgumentException($"The smart contract {contract.Hash} haven't got verify method");
-=======
-                    using ApplicationEngine engine = ApplicationEngine.Create(TriggerType.Verification, tx, snapshot.Clone());
                     engine.LoadContract(contract, md, CallFlags.None);
->>>>>>> 39c18908
                     if (NativeContract.IsNative(hash)) engine.Push("verify");
                     if (engine.Execute() == VMState.FAULT) throw new ArgumentException($"Smart contract {contract.Hash} verification fault.");
                     if (!engine.ResultStack.Pop().GetBoolean()) throw new ArgumentException($"Smart contract {contract.Hash} returns false.");
