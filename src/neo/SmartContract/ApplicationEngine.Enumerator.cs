using Neo.SmartContract.Enumerators;
using Neo.SmartContract.Iterators;
using Neo.VM.Types;
using System;
using Array = Neo.VM.Types.Array;

namespace Neo.SmartContract
{
    partial class ApplicationEngine
    {
<<<<<<< HEAD
        public static readonly InteropDescriptor System_Enumerator_Create = Register("System.Enumerator.Create", nameof(CreateEnumerator), 1 << 4, CallFlags.None);
        public static readonly InteropDescriptor System_Enumerator_Next = Register("System.Enumerator.Next", nameof(EnumeratorNext), 1 << 15, CallFlags.None);
        public static readonly InteropDescriptor System_Enumerator_Value = Register("System.Enumerator.Value", nameof(EnumeratorValue), 1 << 4, CallFlags.None);
        public static readonly InteropDescriptor System_Enumerator_Concat = Register("System.Enumerator.Concat", nameof(ConcatEnumerators), 1 << 4, CallFlags.None);
=======
        public static readonly InteropDescriptor System_Enumerator_Create = Register("System.Enumerator.Create", nameof(CreateEnumerator), 1 << 4, CallFlags.None, false);
        public static readonly InteropDescriptor System_Enumerator_Next = Register("System.Enumerator.Next", nameof(EnumeratorNext), 1 << 15, CallFlags.None, false);
        public static readonly InteropDescriptor System_Enumerator_Value = Register("System.Enumerator.Value", nameof(EnumeratorValue), 1 << 4, CallFlags.None, false);
>>>>>>> 095d7f7f

        protected internal IEnumerator CreateEnumerator(StackItem item)
        {
            return item switch
            {
                Array array => new ArrayWrapper(array),
                VM.Types.Buffer buffer => new ByteArrayWrapper(buffer),
                PrimitiveType primitive => new ByteArrayWrapper(primitive),
                _ => throw new ArgumentException()
            };
        }

        protected internal bool EnumeratorNext(IEnumerator enumerator)
        {
            return enumerator.Next();
        }

        protected internal StackItem EnumeratorValue(IEnumerator enumerator)
        {
            return enumerator.Value();
        }
    }
}<|MERGE_RESOLUTION|>--- conflicted
+++ resolved
@@ -8,16 +8,9 @@
 {
     partial class ApplicationEngine
     {
-<<<<<<< HEAD
         public static readonly InteropDescriptor System_Enumerator_Create = Register("System.Enumerator.Create", nameof(CreateEnumerator), 1 << 4, CallFlags.None);
         public static readonly InteropDescriptor System_Enumerator_Next = Register("System.Enumerator.Next", nameof(EnumeratorNext), 1 << 15, CallFlags.None);
         public static readonly InteropDescriptor System_Enumerator_Value = Register("System.Enumerator.Value", nameof(EnumeratorValue), 1 << 4, CallFlags.None);
-        public static readonly InteropDescriptor System_Enumerator_Concat = Register("System.Enumerator.Concat", nameof(ConcatEnumerators), 1 << 4, CallFlags.None);
-=======
-        public static readonly InteropDescriptor System_Enumerator_Create = Register("System.Enumerator.Create", nameof(CreateEnumerator), 1 << 4, CallFlags.None, false);
-        public static readonly InteropDescriptor System_Enumerator_Next = Register("System.Enumerator.Next", nameof(EnumeratorNext), 1 << 15, CallFlags.None, false);
-        public static readonly InteropDescriptor System_Enumerator_Value = Register("System.Enumerator.Value", nameof(EnumeratorValue), 1 << 4, CallFlags.None, false);
->>>>>>> 095d7f7f
 
         protected internal IEnumerator CreateEnumerator(StackItem item)
         {
