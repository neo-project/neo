--- conflicted
+++ resolved
@@ -29,11 +29,6 @@
         private const long OracleRequestPrice = 0_50000000;
 
         public override int Id => -4;
-<<<<<<< HEAD
-        public override string Name => "Oracle";
-=======
-        public override uint ActiveBlockIndex => 0;
->>>>>>> eb63d30f
 
         internal OracleContract()
         {
