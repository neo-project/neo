--- conflicted
+++ resolved
@@ -1,9 +1,4 @@
 using Neo.IO;
-<<<<<<< HEAD
-using Neo.IO.Json;
-=======
-using Neo.Ledger;
->>>>>>> df79b42b
 using Neo.Persistence;
 using Neo.SmartContract.Iterators;
 using Neo.SmartContract.Manifest;
@@ -109,15 +104,9 @@
         }
 
         [ContractMethod(0_01000000, CallFlags.ReadStates)]
-<<<<<<< HEAD
-        public JObject Properties(DataCache snapshot, byte[] tokenId)
-        {
-            return snapshot[CreateStorageKey(Prefix_Token).Add(GetKey(tokenId))].GetInteroperable<TokenState>().ToJson();
-=======
         public Map Properties(ApplicationEngine engine, byte[] tokenId)
         {
-            return engine.Snapshot.Storages[CreateStorageKey(Prefix_Token).Add(GetKey(tokenId))].GetInteroperable<TokenState>().ToMap(engine.ReferenceCounter);
->>>>>>> df79b42b
+            return engine.Snapshot[CreateStorageKey(Prefix_Token).Add(GetKey(tokenId))].GetInteroperable<TokenState>().ToMap(engine.ReferenceCounter);
         }
 
         [ContractMethod(0_01000000, CallFlags.ReadStates)]
