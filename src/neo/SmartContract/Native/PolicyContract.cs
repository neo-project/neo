--- conflicted
+++ resolved
@@ -29,29 +29,7 @@
             engine.Snapshot.Add(CreateStorageKey(Prefix_StoragePrice), new StorageItem(DefaultStoragePrice));
         }
 
-<<<<<<< HEAD
         [ContractMethod(CpuFee = 1 << 15, RequiredCallFlags = CallFlags.ReadStates)]
-        public uint GetMaxTransactionsPerBlock(DataCache snapshot)
-        {
-            return (uint)(BigInteger)snapshot[CreateStorageKey(Prefix_MaxTransactionsPerBlock)];
-        }
-
-        [ContractMethod(CpuFee = 1 << 15, RequiredCallFlags = CallFlags.ReadStates)]
-        public uint GetMaxBlockSize(DataCache snapshot)
-        {
-            return (uint)(BigInteger)snapshot[CreateStorageKey(Prefix_MaxBlockSize)];
-        }
-
-        [ContractMethod(CpuFee = 1 << 15, RequiredCallFlags = CallFlags.ReadStates)]
-        public long GetMaxBlockSystemFee(DataCache snapshot)
-        {
-            return (long)(BigInteger)snapshot[CreateStorageKey(Prefix_MaxBlockSystemFee)];
-        }
-
-        [ContractMethod(CpuFee = 1 << 15, RequiredCallFlags = CallFlags.ReadStates)]
-=======
-        [ContractMethod(0_01000000, CallFlags.ReadStates)]
->>>>>>> 1dcda663
         public long GetFeePerByte(DataCache snapshot)
         {
             return (long)(BigInteger)snapshot[CreateStorageKey(Prefix_FeePerByte)];
@@ -75,35 +53,7 @@
             return snapshot.Contains(CreateStorageKey(Prefix_BlockedAccount).Add(account));
         }
 
-<<<<<<< HEAD
         [ContractMethod(RequiredCallFlags = CallFlags.WriteStates)]
-        private void SetMaxBlockSize(ApplicationEngine engine, uint value)
-        {
-            if (value > Message.PayloadMaxSize) throw new ArgumentOutOfRangeException(nameof(value));
-            if (!CheckCommittee(engine)) throw new InvalidOperationException();
-            engine.Snapshot.GetAndChange(CreateStorageKey(Prefix_MaxBlockSize)).Set(value);
-        }
-
-        [ContractMethod(RequiredCallFlags = CallFlags.WriteStates)]
-        private void SetMaxTransactionsPerBlock(ApplicationEngine engine, uint value)
-        {
-            if (value > Block.MaxTransactionsPerBlock) throw new ArgumentOutOfRangeException(nameof(value));
-            if (!CheckCommittee(engine)) throw new InvalidOperationException();
-            engine.Snapshot.GetAndChange(CreateStorageKey(Prefix_MaxTransactionsPerBlock)).Set(value);
-        }
-
-        [ContractMethod(RequiredCallFlags = CallFlags.WriteStates)]
-        private void SetMaxBlockSystemFee(ApplicationEngine engine, long value)
-        {
-            if (value <= 4007600) throw new ArgumentOutOfRangeException(nameof(value));
-            if (!CheckCommittee(engine)) throw new InvalidOperationException();
-            engine.Snapshot.GetAndChange(CreateStorageKey(Prefix_MaxBlockSystemFee)).Set(value);
-        }
-
-        [ContractMethod(RequiredCallFlags = CallFlags.WriteStates)]
-=======
-        [ContractMethod(0_03000000, CallFlags.WriteStates)]
->>>>>>> 1dcda663
         private void SetFeePerByte(ApplicationEngine engine, long value)
         {
             if (value < 0 || value > 1_00000000) throw new ArgumentOutOfRangeException(nameof(value));
