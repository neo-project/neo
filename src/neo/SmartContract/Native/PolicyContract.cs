#pragma warning disable IDE0051

using Neo.IO;
using Neo.Ledger;
using Neo.Network.P2P.Payloads;
using Neo.Persistence;
using Neo.SmartContract.Manifest;
using System;
using System.Collections.Generic;
using System.Linq;

namespace Neo.SmartContract.Native
{
    public sealed class PolicyContract : NativeContract
    {
        public override string Name => "Policy";
        public override int Id => -3;

        private const byte Prefix_MaxTransactionsPerBlock = 23;
        private const byte Prefix_FeePerByte = 10;
        private const byte Prefix_BlockedAccounts = 15;
        private const byte Prefix_MaxBlockSize = 16;
        private const byte Prefix_MaxBlockSystemFee = 17;

        public PolicyContract()
        {
            Manifest.Features = ContractFeatures.HasStorage;
        }

        internal bool CheckPolicy(Transaction tx, StoreView snapshot)
        {
            UInt160[] blockedAccounts = GetBlockedAccounts(snapshot);
            if (blockedAccounts.Intersect(tx.GetScriptHashesForVerifying(snapshot)).Any())
                return false;
            return true;
        }

        private bool CheckCommittees(ApplicationEngine engine)
        {
            UInt160 committeeMultiSigAddr = NEO.GetCommitteeAddress(engine.Snapshot);
            return engine.CheckWitnessInternal(committeeMultiSigAddr);
        }

        internal override void Initialize(ApplicationEngine engine)
        {
            engine.Snapshot.Storages.Add(CreateStorageKey(Prefix_MaxBlockSize), new StorageItem
            {
                Value = BitConverter.GetBytes(1024u * 256u)
            });
            engine.Snapshot.Storages.Add(CreateStorageKey(Prefix_MaxTransactionsPerBlock), new StorageItem
            {
                Value = BitConverter.GetBytes(512u)
            });
            engine.Snapshot.Storages.Add(CreateStorageKey(Prefix_MaxBlockSystemFee), new StorageItem
            {
                Value = BitConverter.GetBytes(9000 * (long)GAS.Factor) // For the transfer method of NEP5, the maximum persisting time is about three seconds.
            });
            engine.Snapshot.Storages.Add(CreateStorageKey(Prefix_FeePerByte), new StorageItem
            {
                Value = BitConverter.GetBytes(1000L)
            });
            engine.Snapshot.Storages.Add(CreateStorageKey(Prefix_BlockedAccounts), new StorageItem
            {
                Value = new UInt160[0].ToByteArray()
            });
        }

        [ContractMethod(0_01000000, CallFlags.AllowStates)]
        public uint GetMaxTransactionsPerBlock(StoreView snapshot)
        {
            return BitConverter.ToUInt32(snapshot.Storages[CreateStorageKey(Prefix_MaxTransactionsPerBlock)].Value, 0);
        }

        [ContractMethod(0_01000000, CallFlags.AllowStates)]
        public uint GetMaxBlockSize(StoreView snapshot)
        {
            return BitConverter.ToUInt32(snapshot.Storages[CreateStorageKey(Prefix_MaxBlockSize)].Value, 0);
        }

<<<<<<< HEAD
        [ContractMethod(0_01000000, ContractParameterType.Integer, CallFlags.AllowStates)]
        private StackItem GetMaxBlockSystemFee(ApplicationEngine engine, Array args)
        {
            return GetMaxBlockSystemFee(engine.Snapshot);
        }

        public long GetMaxBlockSystemFee(StoreView snapshot)
        {
            return BitConverter.ToInt64(snapshot.Storages[CreateStorageKey(Prefix_MaxBlockSystemFee)].Value, 0);
        }

        [ContractMethod(0_01000000, ContractParameterType.Integer, CallFlags.AllowStates)]
        private StackItem GetFeePerByte(ApplicationEngine engine, Array args)
        {
            return GetFeePerByte(engine.Snapshot);
        }

=======
        [ContractMethod(0_01000000, CallFlags.AllowStates)]
>>>>>>> be28d770
        public long GetFeePerByte(StoreView snapshot)
        {
            return BitConverter.ToInt64(snapshot.Storages[CreateStorageKey(Prefix_FeePerByte)].Value, 0);
        }

        [ContractMethod(0_01000000, CallFlags.AllowStates)]
        public UInt160[] GetBlockedAccounts(StoreView snapshot)
        {
            return snapshot.Storages[CreateStorageKey(Prefix_BlockedAccounts)].Value.AsSerializableArray<UInt160>();
        }

        [ContractMethod(0_03000000, CallFlags.AllowModifyStates)]
        private bool SetMaxBlockSize(ApplicationEngine engine, uint value)
        {
            if (!CheckCommittees(engine)) return false;
            if (Network.P2P.Message.PayloadMaxSize <= value) return false;
            StorageItem storage = engine.Snapshot.Storages.GetAndChange(CreateStorageKey(Prefix_MaxBlockSize));
            storage.Value = BitConverter.GetBytes(value);
            return true;
        }

        [ContractMethod(0_03000000, CallFlags.AllowModifyStates)]
        private bool SetMaxTransactionsPerBlock(ApplicationEngine engine, uint value)
        {
            if (!CheckCommittees(engine)) return false;
            StorageItem storage = engine.Snapshot.Storages.GetAndChange(CreateStorageKey(Prefix_MaxTransactionsPerBlock));
            storage.Value = BitConverter.GetBytes(value);
            return true;
        }

<<<<<<< HEAD
        [ContractMethod(0_03000000, ContractParameterType.Boolean, CallFlags.AllowModifyStates, ParameterTypes = new[] { ContractParameterType.Integer }, ParameterNames = new[] { "value" })]
        private StackItem SetMaxBlockSystemFee(ApplicationEngine engine, Array args)
        {
            if (!CheckCommittees(engine)) return false;
            long value = (long)args[0].GetBigInteger();
            if (value <= 0) return false;
            StorageItem storage = engine.Snapshot.Storages.GetAndChange(CreateStorageKey(Prefix_MaxBlockSystemFee));
            storage.Value = BitConverter.GetBytes(value);
            return true;
        }

        [ContractMethod(0_03000000, ContractParameterType.Boolean, CallFlags.AllowModifyStates, ParameterTypes = new[] { ContractParameterType.Integer }, ParameterNames = new[] { "value" })]
        private StackItem SetFeePerByte(ApplicationEngine engine, Array args)
=======
        [ContractMethod(0_03000000, CallFlags.AllowModifyStates)]
        private bool SetFeePerByte(ApplicationEngine engine, long value)
>>>>>>> be28d770
        {
            if (!CheckCommittees(engine)) return false;
            StorageItem storage = engine.Snapshot.Storages.GetAndChange(CreateStorageKey(Prefix_FeePerByte));
            storage.Value = BitConverter.GetBytes(value);
            return true;
        }

        [ContractMethod(0_03000000, CallFlags.AllowModifyStates)]
        private bool BlockAccount(ApplicationEngine engine, UInt160 account)
        {
            if (!CheckCommittees(engine)) return false;
            StorageKey key = CreateStorageKey(Prefix_BlockedAccounts);
            StorageItem storage = engine.Snapshot.Storages[key];
            SortedSet<UInt160> accounts = new SortedSet<UInt160>(storage.Value.AsSerializableArray<UInt160>());
            if (!accounts.Add(account)) return false;
            storage = engine.Snapshot.Storages.GetAndChange(key);
            storage.Value = accounts.ToByteArray();
            return true;
        }

        [ContractMethod(0_03000000, CallFlags.AllowModifyStates)]
        private bool UnblockAccount(ApplicationEngine engine, UInt160 account)
        {
            if (!CheckCommittees(engine)) return false;
            StorageKey key = CreateStorageKey(Prefix_BlockedAccounts);
            StorageItem storage = engine.Snapshot.Storages[key];
            SortedSet<UInt160> accounts = new SortedSet<UInt160>(storage.Value.AsSerializableArray<UInt160>());
            if (!accounts.Remove(account)) return false;
            storage = engine.Snapshot.Storages.GetAndChange(key);
            storage.Value = accounts.ToByteArray();
            return true;
        }
    }
}<|MERGE_RESOLUTION|>--- conflicted
+++ resolved
@@ -77,27 +77,13 @@
             return BitConverter.ToUInt32(snapshot.Storages[CreateStorageKey(Prefix_MaxBlockSize)].Value, 0);
         }
 
-<<<<<<< HEAD
-        [ContractMethod(0_01000000, ContractParameterType.Integer, CallFlags.AllowStates)]
-        private StackItem GetMaxBlockSystemFee(ApplicationEngine engine, Array args)
-        {
-            return GetMaxBlockSystemFee(engine.Snapshot);
-        }
-
+        [ContractMethod(0_01000000, CallFlags.AllowStates)]
         public long GetMaxBlockSystemFee(StoreView snapshot)
         {
             return BitConverter.ToInt64(snapshot.Storages[CreateStorageKey(Prefix_MaxBlockSystemFee)].Value, 0);
         }
 
-        [ContractMethod(0_01000000, ContractParameterType.Integer, CallFlags.AllowStates)]
-        private StackItem GetFeePerByte(ApplicationEngine engine, Array args)
-        {
-            return GetFeePerByte(engine.Snapshot);
-        }
-
-=======
         [ContractMethod(0_01000000, CallFlags.AllowStates)]
->>>>>>> be28d770
         public long GetFeePerByte(StoreView snapshot)
         {
             return BitConverter.ToInt64(snapshot.Storages[CreateStorageKey(Prefix_FeePerByte)].Value, 0);
@@ -128,24 +114,18 @@
             return true;
         }
 
-<<<<<<< HEAD
-        [ContractMethod(0_03000000, ContractParameterType.Boolean, CallFlags.AllowModifyStates, ParameterTypes = new[] { ContractParameterType.Integer }, ParameterNames = new[] { "value" })]
-        private StackItem SetMaxBlockSystemFee(ApplicationEngine engine, Array args)
+        [ContractMethod(0_03000000, CallFlags.AllowModifyStates)]
+        private bool SetMaxBlockSystemFee(ApplicationEngine engine, long value)
         {
             if (!CheckCommittees(engine)) return false;
-            long value = (long)args[0].GetBigInteger();
-            if (value <= 0) return false;
+            if (value <= 4007600) return false;
             StorageItem storage = engine.Snapshot.Storages.GetAndChange(CreateStorageKey(Prefix_MaxBlockSystemFee));
             storage.Value = BitConverter.GetBytes(value);
             return true;
         }
 
-        [ContractMethod(0_03000000, ContractParameterType.Boolean, CallFlags.AllowModifyStates, ParameterTypes = new[] { ContractParameterType.Integer }, ParameterNames = new[] { "value" })]
-        private StackItem SetFeePerByte(ApplicationEngine engine, Array args)
-=======
         [ContractMethod(0_03000000, CallFlags.AllowModifyStates)]
         private bool SetFeePerByte(ApplicationEngine engine, long value)
->>>>>>> be28d770
         {
             if (!CheckCommittees(engine)) return false;
             StorageItem storage = engine.Snapshot.Storages.GetAndChange(CreateStorageKey(Prefix_FeePerByte));
