--- conflicted
+++ resolved
@@ -137,11 +137,7 @@
 
             List<UInt160> accounts = storage.GetSerializableList<UInt160>(MaxBlockedAccounts);
             if (accounts.Contains(account)) return false;
-<<<<<<< HEAD
             if ((accounts.Count + 1) > StorageItem.MaxInteropEntries) throw new ArgumentException("Maximum number of blocked accounts exceeded");
-=======
-            if ((accounts.Count + 1) > MaxBlockedAccounts) throw new ArgumentException("Maximum number of blocked accounts exceeded");
->>>>>>> f0f11439
             engine.Snapshot.Storages.GetAndChange(key);
             accounts.Add(account);
             accounts.Sort();
