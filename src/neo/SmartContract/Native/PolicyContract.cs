#pragma warning disable IDE0051

using Neo.Ledger;
using Neo.Network.P2P;
using Neo.Network.P2P.Payloads;
using Neo.Persistence;
using System;
using System.Numerics;

namespace Neo.SmartContract.Native
{
    public sealed class PolicyContract : NativeContract
    {
        public override string Name => "Policy";
        public override int Id => -3;
        public const uint DefaultBaseExecFee = 30;

        private const uint MaxBaseExecFee = 1000;
        private const byte Prefix_MaxTransactionsPerBlock = 23;
        private const byte Prefix_FeePerByte = 10;
        private const byte Prefix_BlockedAccount = 15;
        private const byte Prefix_MaxBlockSize = 12;
        private const byte Prefix_MaxBlockSystemFee = 17;
        private const byte Prefix_BaseExecFee = 18;

        internal PolicyContract()
        {
        }

        [ContractMethod(0_01000000, CallFlags.ReadStates)]
        public uint GetMaxTransactionsPerBlock(StoreView snapshot)
        {
            StorageItem item = snapshot.Storages.TryGet(CreateStorageKey(Prefix_MaxTransactionsPerBlock));
            if (item is null) return 512;
            return (uint)(BigInteger)item;
        }

        [ContractMethod(0_01000000, CallFlags.ReadStates)]
        public uint GetMaxBlockSize(StoreView snapshot)
        {
            StorageItem item = snapshot.Storages.TryGet(CreateStorageKey(Prefix_MaxBlockSize));
            if (item is null) return 1024 * 256;
            return (uint)(BigInteger)item;
        }

        [ContractMethod(0_01000000, CallFlags.ReadStates)]
        public long GetMaxBlockSystemFee(StoreView snapshot)
        {
            StorageItem item = snapshot.Storages.TryGet(CreateStorageKey(Prefix_MaxBlockSystemFee));
            if (item is null) return 9000 * (long)GAS.Factor; // For the transfer method of NEP5, the maximum persisting time is about three seconds.
            return (long)(BigInteger)item;
        }

        [ContractMethod(0_01000000, CallFlags.ReadStates)]
        public long GetFeePerByte(StoreView snapshot)
        {
            StorageItem item = snapshot.Storages.TryGet(CreateStorageKey(Prefix_FeePerByte));
            if (item is null) return 1000;
            return (long)(BigInteger)item;
        }

<<<<<<< HEAD
        [ContractMethod(0_01000000, CallFlags.AllowStates)]
        public uint GetBaseExecFee(StoreView snapshot)
        {
            StorageItem item = snapshot.Storages.TryGet(CreateStorageKey(Prefix_BaseExecFee));
            if (item is null) return DefaultBaseExecFee;
            return (uint)(BigInteger)item;
        }

        [ContractMethod(0_01000000, CallFlags.AllowStates)]
=======
        [ContractMethod(0_01000000, CallFlags.ReadStates)]
>>>>>>> 2e635013
        public bool IsBlocked(StoreView snapshot, UInt160 account)
        {
            return snapshot.Storages.Contains(CreateStorageKey(Prefix_BlockedAccount).Add(account));
        }

        [ContractMethod(0_03000000, CallFlags.WriteStates)]
        private bool SetMaxBlockSize(ApplicationEngine engine, uint value)
        {
            if (value > Message.PayloadMaxSize) throw new ArgumentOutOfRangeException(nameof(value));
            if (!CheckCommittee(engine)) return false;
            StorageItem storage = engine.Snapshot.Storages.GetAndChange(CreateStorageKey(Prefix_MaxBlockSize), () => new StorageItem());
            storage.Set(value);
            return true;
        }

        [ContractMethod(0_03000000, CallFlags.WriteStates)]
        private bool SetMaxTransactionsPerBlock(ApplicationEngine engine, uint value)
        {
            if (value > Block.MaxTransactionsPerBlock) throw new ArgumentOutOfRangeException(nameof(value));
            if (!CheckCommittee(engine)) return false;
            StorageItem storage = engine.Snapshot.Storages.GetAndChange(CreateStorageKey(Prefix_MaxTransactionsPerBlock), () => new StorageItem());
            storage.Set(value);
            return true;
        }

        [ContractMethod(0_03000000, CallFlags.WriteStates)]
        private bool SetMaxBlockSystemFee(ApplicationEngine engine, long value)
        {
            if (value <= 4007600) throw new ArgumentOutOfRangeException(nameof(value));
            if (!CheckCommittee(engine)) return false;
            StorageItem storage = engine.Snapshot.Storages.GetAndChange(CreateStorageKey(Prefix_MaxBlockSystemFee), () => new StorageItem());
            storage.Set(value);
            return true;
        }

        [ContractMethod(0_03000000, CallFlags.WriteStates)]
        private bool SetFeePerByte(ApplicationEngine engine, long value)
        {
            if (value < 0 || value > 1_00000000) throw new ArgumentOutOfRangeException(nameof(value));
            if (!CheckCommittee(engine)) return false;
            StorageItem storage = engine.Snapshot.Storages.GetAndChange(CreateStorageKey(Prefix_FeePerByte), () => new StorageItem());
            storage.Set(value);
            return true;
        }

<<<<<<< HEAD
        [ContractMethod(0_03000000, CallFlags.AllowModifyStates)]
        private bool SetBaseExecFee(ApplicationEngine engine, uint value)
        {
            if (value == 0 || value > MaxBaseExecFee) throw new ArgumentOutOfRangeException(nameof(value));
            if (!CheckCommittee(engine)) return false;
            StorageItem storage = engine.Snapshot.Storages.GetAndChange(CreateStorageKey(Prefix_BaseExecFee), () => new StorageItem());
            storage.Set(value);
            return true;
        }

        [ContractMethod(0_03000000, CallFlags.AllowModifyStates)]
=======
        [ContractMethod(0_03000000, CallFlags.WriteStates)]
>>>>>>> 2e635013
        private bool BlockAccount(ApplicationEngine engine, UInt160 account)
        {
            if (!CheckCommittee(engine)) return false;

            var key = CreateStorageKey(Prefix_BlockedAccount).Add(account);
            if (engine.Snapshot.Storages.Contains(key)) return false;

            engine.Snapshot.Storages.Add(key, new StorageItem(new byte[] { 0x01 }));
            return true;
        }

        [ContractMethod(0_03000000, CallFlags.WriteStates)]
        private bool UnblockAccount(ApplicationEngine engine, UInt160 account)
        {
            if (!CheckCommittee(engine)) return false;

            var key = CreateStorageKey(Prefix_BlockedAccount).Add(account);
            if (!engine.Snapshot.Storages.Contains(key)) return false;

            engine.Snapshot.Storages.Delete(key);
            return true;
        }
    }
}<|MERGE_RESOLUTION|>--- conflicted
+++ resolved
@@ -59,8 +59,7 @@
             return (long)(BigInteger)item;
         }
 
-<<<<<<< HEAD
-        [ContractMethod(0_01000000, CallFlags.AllowStates)]
+        [ContractMethod(0_01000000, CallFlags.ReadStates)]
         public uint GetBaseExecFee(StoreView snapshot)
         {
             StorageItem item = snapshot.Storages.TryGet(CreateStorageKey(Prefix_BaseExecFee));
@@ -68,10 +67,7 @@
             return (uint)(BigInteger)item;
         }
 
-        [ContractMethod(0_01000000, CallFlags.AllowStates)]
-=======
         [ContractMethod(0_01000000, CallFlags.ReadStates)]
->>>>>>> 2e635013
         public bool IsBlocked(StoreView snapshot, UInt160 account)
         {
             return snapshot.Storages.Contains(CreateStorageKey(Prefix_BlockedAccount).Add(account));
@@ -117,8 +113,7 @@
             return true;
         }
 
-<<<<<<< HEAD
-        [ContractMethod(0_03000000, CallFlags.AllowModifyStates)]
+        [ContractMethod(0_03000000, CallFlags.WriteStates)]
         private bool SetBaseExecFee(ApplicationEngine engine, uint value)
         {
             if (value == 0 || value > MaxBaseExecFee) throw new ArgumentOutOfRangeException(nameof(value));
@@ -128,10 +123,7 @@
             return true;
         }
 
-        [ContractMethod(0_03000000, CallFlags.AllowModifyStates)]
-=======
         [ContractMethod(0_03000000, CallFlags.WriteStates)]
->>>>>>> 2e635013
         private bool BlockAccount(ApplicationEngine engine, UInt160 account)
         {
             if (!CheckCommittee(engine)) return false;
