--- conflicted
+++ resolved
@@ -40,14 +40,8 @@
 
         private bool CheckCommittees(ApplicationEngine engine)
         {
-<<<<<<< HEAD
-            UInt256 prev_hash = engine.Snapshot.PersistingBlock.PrevHash;
-            TrimmedBlock prev_block = engine.Snapshot.Blocks[prev_hash];
-            return engine.CheckWitnessInternal(prev_block.NextConsensus);
-=======
             UInt160 committeeMultiSigAddr = NEO.GetCommitteeAddress(engine.Snapshot);
-            return InteropService.Runtime.CheckWitnessInternal(engine, committeeMultiSigAddr);
->>>>>>> ce0234d7
+            return engine.CheckWitnessInternal(committeeMultiSigAddr);
         }
 
         internal override void Initialize(ApplicationEngine engine)
