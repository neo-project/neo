#pragma warning disable IDE0051

using Neo.IO;
using Neo.Ledger;
using Neo.Persistence;
using Neo.SmartContract.Manifest;
using System;
using System.Collections.Generic;

namespace Neo.SmartContract.Native
{
    public sealed class PolicyContract : NativeContract
    {
        public override string Name => "Policy";
        public override int Id => -3;

        private const byte Prefix_MaxTransactionsPerBlock = 23;
        private const byte Prefix_FeePerByte = 10;
        private const byte Prefix_BlockedAccounts = 15;
        private const byte Prefix_MaxBlockSize = 12;
        private const byte Prefix_MaxBlockSystemFee = 17;

        public PolicyContract()
        {
            Manifest.Features = ContractFeatures.HasStorage;
        }

<<<<<<< HEAD
        internal bool CheckPolicy(Transaction tx, StoreView snapshot)
        {
            UInt160[] blockedAccounts = GetBlockedAccounts(snapshot);
            if (blockedAccounts.Intersect(tx.GetScriptHashesForVerifying(snapshot)).Any())
                return false;
            return true;
=======
        private bool CheckCommittees(ApplicationEngine engine)
        {
            UInt160 committeeMultiSigAddr = NEO.GetCommitteeAddress(engine.Snapshot);
            return engine.CheckWitnessInternal(committeeMultiSigAddr);
>>>>>>> 54784e03
        }

        internal override void Initialize(ApplicationEngine engine)
        {
            engine.Snapshot.Storages.Add(CreateStorageKey(Prefix_MaxBlockSize), new StorageItem
            {
                Value = BitConverter.GetBytes(1024u * 256u)
            });
            engine.Snapshot.Storages.Add(CreateStorageKey(Prefix_MaxTransactionsPerBlock), new StorageItem
            {
                Value = BitConverter.GetBytes(512u)
            });
            engine.Snapshot.Storages.Add(CreateStorageKey(Prefix_MaxBlockSystemFee), new StorageItem
            {
                Value = BitConverter.GetBytes(9000 * (long)GAS.Factor) // For the transfer method of NEP5, the maximum persisting time is about three seconds.
            });
            engine.Snapshot.Storages.Add(CreateStorageKey(Prefix_FeePerByte), new StorageItem
            {
                Value = BitConverter.GetBytes(1000L)
            });
            engine.Snapshot.Storages.Add(CreateStorageKey(Prefix_BlockedAccounts), new StorageItem
            {
                Value = new UInt160[0].ToByteArray()
            });
        }

        [ContractMethod(0_01000000, CallFlags.AllowStates)]
        public uint GetMaxTransactionsPerBlock(StoreView snapshot)
        {
            return BitConverter.ToUInt32(snapshot.Storages[CreateStorageKey(Prefix_MaxTransactionsPerBlock)].Value, 0);
        }

        [ContractMethod(0_01000000, CallFlags.AllowStates)]
        public uint GetMaxBlockSize(StoreView snapshot)
        {
            return BitConverter.ToUInt32(snapshot.Storages[CreateStorageKey(Prefix_MaxBlockSize)].Value, 0);
        }

        [ContractMethod(0_01000000, CallFlags.AllowStates)]
        public long GetMaxBlockSystemFee(StoreView snapshot)
        {
            return BitConverter.ToInt64(snapshot.Storages[CreateStorageKey(Prefix_MaxBlockSystemFee)].Value, 0);
        }

        [ContractMethod(0_01000000, CallFlags.AllowStates)]
        public long GetFeePerByte(StoreView snapshot)
        {
            return BitConverter.ToInt64(snapshot.Storages[CreateStorageKey(Prefix_FeePerByte)].Value, 0);
        }

        [ContractMethod(0_01000000, CallFlags.AllowStates)]
        public UInt160[] GetBlockedAccounts(StoreView snapshot)
        {
            return snapshot.Storages[CreateStorageKey(Prefix_BlockedAccounts)].Value.AsSerializableArray<UInt160>();
        }

        [ContractMethod(0_03000000, CallFlags.AllowModifyStates)]
        private bool SetMaxBlockSize(ApplicationEngine engine, uint value)
        {
            if (!CheckCommittee(engine)) return false;
            if (Network.P2P.Message.PayloadMaxSize <= value) return false;
            StorageItem storage = engine.Snapshot.Storages.GetAndChange(CreateStorageKey(Prefix_MaxBlockSize));
            storage.Value = BitConverter.GetBytes(value);
            return true;
        }

        [ContractMethod(0_03000000, CallFlags.AllowModifyStates)]
        private bool SetMaxTransactionsPerBlock(ApplicationEngine engine, uint value)
        {
            if (!CheckCommittee(engine)) return false;
            StorageItem storage = engine.Snapshot.Storages.GetAndChange(CreateStorageKey(Prefix_MaxTransactionsPerBlock));
            storage.Value = BitConverter.GetBytes(value);
            return true;
        }

        [ContractMethod(0_03000000, CallFlags.AllowModifyStates)]
        private bool SetMaxBlockSystemFee(ApplicationEngine engine, long value)
        {
            if (!CheckCommittee(engine)) return false;
            if (value <= 4007600) return false;
            StorageItem storage = engine.Snapshot.Storages.GetAndChange(CreateStorageKey(Prefix_MaxBlockSystemFee));
            storage.Value = BitConverter.GetBytes(value);
            return true;
        }

        [ContractMethod(0_03000000, CallFlags.AllowModifyStates)]
        private bool SetFeePerByte(ApplicationEngine engine, long value)
        {
            if (!CheckCommittee(engine)) return false;
            StorageItem storage = engine.Snapshot.Storages.GetAndChange(CreateStorageKey(Prefix_FeePerByte));
            storage.Value = BitConverter.GetBytes(value);
            return true;
        }

        [ContractMethod(0_03000000, CallFlags.AllowModifyStates)]
        private bool BlockAccount(ApplicationEngine engine, UInt160 account)
        {
            if (!CheckCommittee(engine)) return false;
            StorageKey key = CreateStorageKey(Prefix_BlockedAccounts);
            StorageItem storage = engine.Snapshot.Storages[key];
            SortedSet<UInt160> accounts = new SortedSet<UInt160>(storage.Value.AsSerializableArray<UInt160>());
            if (!accounts.Add(account)) return false;
            storage = engine.Snapshot.Storages.GetAndChange(key);
            storage.Value = accounts.ToByteArray();
            return true;
        }

        [ContractMethod(0_03000000, CallFlags.AllowModifyStates)]
        private bool UnblockAccount(ApplicationEngine engine, UInt160 account)
        {
            if (!CheckCommittee(engine)) return false;
            StorageKey key = CreateStorageKey(Prefix_BlockedAccounts);
            StorageItem storage = engine.Snapshot.Storages[key];
            SortedSet<UInt160> accounts = new SortedSet<UInt160>(storage.Value.AsSerializableArray<UInt160>());
            if (!accounts.Remove(account)) return false;
            storage = engine.Snapshot.Storages.GetAndChange(key);
            storage.Value = accounts.ToByteArray();
            return true;
        }
    }
}<|MERGE_RESOLUTION|>--- conflicted
+++ resolved
@@ -23,21 +23,6 @@
         public PolicyContract()
         {
             Manifest.Features = ContractFeatures.HasStorage;
-        }
-
-<<<<<<< HEAD
-        internal bool CheckPolicy(Transaction tx, StoreView snapshot)
-        {
-            UInt160[] blockedAccounts = GetBlockedAccounts(snapshot);
-            if (blockedAccounts.Intersect(tx.GetScriptHashesForVerifying(snapshot)).Any())
-                return false;
-            return true;
-=======
-        private bool CheckCommittees(ApplicationEngine engine)
-        {
-            UInt160 committeeMultiSigAddr = NEO.GetCommitteeAddress(engine.Snapshot);
-            return engine.CheckWitnessInternal(committeeMultiSigAddr);
->>>>>>> 54784e03
         }
 
         internal override void Initialize(ApplicationEngine engine)
