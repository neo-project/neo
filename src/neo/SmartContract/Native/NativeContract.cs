--- conflicted
+++ resolved
@@ -26,11 +26,8 @@
         public static PolicyContract Policy { get; } = new PolicyContract();
         public static RoleManagement RoleManagement { get; } = new RoleManagement();
         public static OracleContract Oracle { get; } = new OracleContract();
-<<<<<<< HEAD
+        public static NameService NameService { get; } = new NameService();
         #endregion
-=======
-        public static NameService NameService { get; } = new NameService();
->>>>>>> b87df5d2
 
         public static IReadOnlyCollection<NativeContract> Contracts { get; } = contractsList;
         public string Name => GetType().Name;
