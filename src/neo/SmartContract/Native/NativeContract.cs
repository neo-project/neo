#pragma warning disable IDE0060

using Neo.IO;
using Neo.Ledger;
using Neo.SmartContract.Manifest;
using Neo.SmartContract.Native.Tokens;
using Neo.VM;
using Neo.VM.Types;
using System;
using System.Collections.Generic;
using System.Linq;
using System.Reflection;
using Array = Neo.VM.Types.Array;

namespace Neo.SmartContract.Native
{
    public abstract class NativeContract
    {
        private static readonly List<NativeContract> contractsList = new List<NativeContract>();
        private static readonly Dictionary<string, NativeContract> contractsNameDictionary = new Dictionary<string, NativeContract>();
        private static readonly Dictionary<UInt160, NativeContract> contractsHashDictionary = new Dictionary<UInt160, NativeContract>();
        private readonly Dictionary<string, ContractMethodMetadata> methods = new Dictionary<string, ContractMethodMetadata>();

        public static IReadOnlyCollection<NativeContract> Contracts { get; } = contractsList;
        public static NeoToken NEO { get; } = new NeoToken();
        public static GasToken GAS { get; } = new GasToken();
        public static PolicyContract Policy { get; } = new PolicyContract();

        public abstract string Name { get; }
        public byte[] Script { get; }
        public UInt160 Hash { get; }
        public abstract int Id { get; }
        public ContractManifest Manifest { get; }
        public virtual string[] SupportedStandards { get; } = { "NEP-10" };

        protected NativeContract()
        {
            using (ScriptBuilder sb = new ScriptBuilder())
            {
                sb.EmitPush(Name);
                sb.EmitSysCall(InteropService.Native.Call);
                this.Script = sb.ToArray();
            }
            this.Hash = Script.ToScriptHash();
            List<ContractMethodDescriptor> descriptors = new List<ContractMethodDescriptor>();
            List<string> safeMethods = new List<string>();
            foreach (MethodInfo method in GetType().GetMethods(BindingFlags.Instance | BindingFlags.NonPublic | BindingFlags.Public))
            {
                ContractMethodAttribute attribute = method.GetCustomAttribute<ContractMethodAttribute>();
                if (attribute is null) continue;
                string name = attribute.Name ?? (method.Name.ToLower()[0] + method.Name.Substring(1));
                descriptors.Add(new ContractMethodDescriptor
                {
                    Name = name,
                    ReturnType = attribute.ReturnType,
                    Parameters = attribute.ParameterTypes.Zip(attribute.ParameterNames, (t, n) => new ContractParameterDefinition { Type = t, Name = n }).ToArray()
                });
                if (!attribute.RequiredCallFlags.HasFlag(CallFlags.AllowModifyStates)) safeMethods.Add(name);
                methods.Add(name, new ContractMethodMetadata
                {
                    Delegate = (Func<ApplicationEngine, Array, StackItem>)method.CreateDelegate(typeof(Func<ApplicationEngine, Array, StackItem>), this),
                    Price = attribute.Price,
                    RequiredCallFlags = attribute.RequiredCallFlags
                });
            }
            this.Manifest = new ContractManifest
            {
                Permissions = new[] { ContractPermission.DefaultPermission },
                Abi = new ContractAbi()
                {
                    Hash = Hash,
                    Events = new ContractEventDescriptor[0],
                    Methods = descriptors.ToArray()
                },
                Features = ContractFeatures.NoProperty,
                Groups = new ContractGroup[0],
                SafeMethods = WildcardContainer<string>.Create(safeMethods.ToArray()),
                Trusts = WildcardContainer<UInt160>.Create(),
                Extra = null,
            };
            contractsList.Add(this);
            contractsNameDictionary.Add(Name, this);
            contractsHashDictionary.Add(Hash, this);
        }

        protected StorageKey CreateStorageKey(byte prefix, byte[] key = null)
        {
            StorageKey storageKey = new StorageKey
            {
                Id = Id,
                Key = new byte[sizeof(byte) + (key?.Length ?? 0)]
            };
            storageKey.Key[0] = prefix;
            key?.CopyTo(storageKey.Key.AsSpan(1));
            return storageKey;
        }

        internal protected StorageKey CreateStorageKey(byte prefix, ISerializable key)
        {
            return CreateStorageKey(prefix, key.ToArray());
        }

<<<<<<< HEAD
        internal protected StorageKey CreateStorageKey(byte prefix, uint value)
        {
            return CreateStorageKey(prefix, BitConverter.GetBytes(value));
=======
        public static NativeContract GetContract(UInt160 hash)
        {
            contractsHashDictionary.TryGetValue(hash, out var contract);
            return contract;
        }

        public static NativeContract GetContract(string name)
        {
            contractsNameDictionary.TryGetValue(name, out var contract);
            return contract;
>>>>>>> 2853b097
        }

        internal bool Invoke(ApplicationEngine engine)
        {
            if (!engine.CurrentScriptHash.Equals(Hash))
                return false;
            string operation = engine.CurrentContext.EvaluationStack.Pop().GetString();
            Array args = (Array)engine.CurrentContext.EvaluationStack.Pop();
            if (!methods.TryGetValue(operation, out ContractMethodMetadata method))
                return false;
            ExecutionContextState state = engine.CurrentContext.GetState<ExecutionContextState>();
            if (!state.CallFlags.HasFlag(method.RequiredCallFlags))
                return false;
            if (!engine.AddGas(method.Price))
                return false;
            StackItem result = method.Delegate(engine, args);
            engine.CurrentContext.EvaluationStack.Push(result);
            return true;
        }

        public static bool IsNative(UInt160 hash)
        {
            return contractsHashDictionary.ContainsKey(hash);
        }

        internal virtual bool Initialize(ApplicationEngine engine)
        {
            if (engine.Trigger != TriggerType.Application)
                throw new InvalidOperationException();
            return true;
        }

        [ContractMethod(0, ContractParameterType.Boolean, CallFlags.AllowModifyStates)]
        protected StackItem OnPersist(ApplicationEngine engine, Array args)
        {
            if (engine.Trigger != TriggerType.System) return false;
            return OnPersist(engine);
        }

        protected virtual bool OnPersist(ApplicationEngine engine)
        {
            return true;
        }

        [ContractMethod(0, ContractParameterType.Array, CallFlags.None, Name = "supportedStandards")]
        protected StackItem SupportedStandardsMethod(ApplicationEngine engine, Array args)
        {
            return new Array(engine.ReferenceCounter, SupportedStandards.Select(p => (StackItem)p));
        }

        public ApplicationEngine TestCall(string operation, params object[] args)
        {
            using (ScriptBuilder sb = new ScriptBuilder())
            {
                sb.EmitAppCall(Hash, operation, args);
                return ApplicationEngine.Run(sb.ToArray(), testMode: true);
            }
        }
    }
}<|MERGE_RESOLUTION|>--- conflicted
+++ resolved
@@ -100,11 +100,11 @@
             return CreateStorageKey(prefix, key.ToArray());
         }
 
-<<<<<<< HEAD
         internal protected StorageKey CreateStorageKey(byte prefix, uint value)
         {
             return CreateStorageKey(prefix, BitConverter.GetBytes(value));
-=======
+        }
+
         public static NativeContract GetContract(UInt160 hash)
         {
             contractsHashDictionary.TryGetValue(hash, out var contract);
@@ -115,7 +115,6 @@
         {
             contractsNameDictionary.TryGetValue(name, out var contract);
             return contract;
->>>>>>> 2853b097
         }
 
         internal bool Invoke(ApplicationEngine engine)
