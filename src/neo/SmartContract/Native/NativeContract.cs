--- conflicted
+++ resolved
@@ -65,18 +65,11 @@
         /// </summary>
         public static OracleContract Oracle { get; } = new();
 
-<<<<<<< HEAD
-        /// <summary>
-        /// Gets the instance of the <see cref="Native.NameService"/> class.
-        /// </summary>
-        public static NameService NameService { get; } = new();
         /// <summary>
         /// Gets the instance of the <see cref="NotaryContract"/> class.
         /// </summary>
         public static NotaryContract Notary { get; } = new();
 
-=======
->>>>>>> 7e2d435a
         #endregion
 
         /// <summary>
