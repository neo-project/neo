--- conflicted
+++ resolved
@@ -54,12 +54,8 @@
                     Name = metadata.Name,
                     ReturnType = ToParameterType(metadata.Handler.ReturnType),
                     Parameters = metadata.Parameters.Select(p => new ContractParameterDefinition { Type = ToParameterType(p.Type), Name = p.Name }).ToArray(),
-                    Safe = !attribute.RequiredCallFlags.HasFlag(CallFlags.AllowModifyStates)
+                    Safe = (attribute.RequiredCallFlags & ~CallFlags.ReadOnly) == 0
                 });
-<<<<<<< HEAD
-=======
-                if ((attribute.RequiredCallFlags & ~CallFlags.ReadOnly) == 0) safeMethods.Add(metadata.Name);
->>>>>>> 2e635013
                 methods.Add(metadata.Name, metadata);
             }
             this.Manifest = new ContractManifest
