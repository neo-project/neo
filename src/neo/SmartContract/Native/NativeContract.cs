using Neo.IO;
using Neo.SmartContract.Manifest;
using Neo.VM;
using System;
using System.Collections.Generic;
using System.Linq;
using System.Reflection;

namespace Neo.SmartContract.Native
{
    public abstract class NativeContract
    {
        private static readonly List<NativeContract> contractsList = new List<NativeContract>();
        private static readonly Dictionary<UInt160, NativeContract> contractsDictionary = new Dictionary<UInt160, NativeContract>();
        private readonly Dictionary<int, ContractMethodMetadata> methods = new Dictionary<int, ContractMethodMetadata>();
        private static int id_counter = 0;

        #region Named Native Contracts
        public static ContractManagement ContractManagement { get; } = new ContractManagement();
        public static StdLib StdLib { get; } = new StdLib();
        public static CryptoLib CryptoLib { get; } = new CryptoLib();
        public static LedgerContract Ledger { get; } = new LedgerContract();
        public static NeoToken NEO { get; } = new NeoToken();
        public static GasToken GAS { get; } = new GasToken();
        public static PolicyContract Policy { get; } = new PolicyContract();
        public static RoleManagement RoleManagement { get; } = new RoleManagement();
        public static OracleContract Oracle { get; } = new OracleContract();
        public static NameService NameService { get; } = new NameService();
        #endregion

        public static IReadOnlyCollection<NativeContract> Contracts { get; } = contractsList;
        public string Name => GetType().Name;
        public NefFile Nef { get; }
        public UInt160 Hash { get; }
        public int Id { get; } = --id_counter;
        public ContractManifest Manifest { get; }
        public uint ActiveBlockIndex { get; }

        protected NativeContract()
        {
            List<ContractMethodMetadata> descriptors = new List<ContractMethodMetadata>();
            foreach (MemberInfo member in GetType().GetMembers(BindingFlags.Instance | BindingFlags.NonPublic | BindingFlags.Public))
            {
                ContractMethodAttribute attribute = member.GetCustomAttribute<ContractMethodAttribute>();
                if (attribute is null) continue;
                descriptors.Add(new ContractMethodMetadata(member, attribute));
            }
            descriptors = descriptors.OrderBy(p => p.Name).ThenBy(p => p.Parameters.Length).ToList();
            byte[] script;
            using (ScriptBuilder sb = new ScriptBuilder())
            {
                foreach (ContractMethodMetadata method in descriptors)
                {
                    method.Descriptor.Offset = sb.Offset;
                    sb.EmitPush(0); //version
                    methods.Add(sb.Offset, method);
                    sb.EmitSysCall(ApplicationEngine.System_Contract_CallNative);
                    sb.Emit(OpCode.RET);
                }
                script = sb.ToArray();
            }
            this.Nef = new NefFile
            {
                Compiler = "neo-core-v3.0",
                Tokens = Array.Empty<MethodToken>(),
                Script = script
            };
            this.Nef.CheckSum = NefFile.ComputeChecksum(Nef);
<<<<<<< HEAD
            this.Hash = Helper.GetContractHash(UInt160.Zero, this.Nef.CheckSum, Name);
            List<ContractMethodDescriptor> descriptors = new List<ContractMethodDescriptor>();
            foreach (MemberInfo member in GetType().GetMembers(BindingFlags.Instance | BindingFlags.Static | BindingFlags.NonPublic | BindingFlags.Public))
            {
                ContractMethodAttribute attribute = member.GetCustomAttribute<ContractMethodAttribute>();
                if (attribute is null) continue;
                ContractMethodMetadata metadata = new ContractMethodMetadata(member, attribute);
                descriptors.Add(new ContractMethodDescriptor
                {
                    Name = metadata.Name,
                    ReturnType = ToParameterType(metadata.Handler.ReturnType),
                    Parameters = metadata.Parameters.Select(p => new ContractParameterDefinition { Type = ToParameterType(p.Type), Name = p.Name }).ToArray(),
                    Safe = (attribute.RequiredCallFlags & ~CallFlags.ReadOnly) == 0
                });
                methods.Add((metadata.Name, metadata.Parameters.Length), metadata);
            }
=======
            this.Hash = Helper.GetContractHash(UInt160.Zero, 0, Name);
>>>>>>> 11afccb5
            this.Manifest = new ContractManifest
            {
                Name = Name,
                Groups = Array.Empty<ContractGroup>(),
                SupportedStandards = Array.Empty<string>(),
                Abi = new ContractAbi()
                {
                    Events = Array.Empty<ContractEventDescriptor>(),
                    Methods = descriptors.Select(p => p.Descriptor).ToArray()
                },
                Permissions = new[] { ContractPermission.DefaultPermission },
                Trusts = WildcardContainer<UInt160>.Create(),
                Extra = null
            };
            if (ProtocolSettings.Default.NativeActivations.TryGetValue(Name, out uint activationIndex))
                this.ActiveBlockIndex = activationIndex;
            contractsList.Add(this);
            contractsDictionary.Add(Hash, this);
        }

        protected bool CheckCommittee(ApplicationEngine engine)
        {
            UInt160 committeeMultiSigAddr = NEO.GetCommitteeAddress(engine.Snapshot);
            return engine.CheckWitnessInternal(committeeMultiSigAddr);
        }

        private protected KeyBuilder CreateStorageKey(byte prefix)
        {
            return new KeyBuilder(Id, prefix);
        }

        public static NativeContract GetContract(UInt160 hash)
        {
            contractsDictionary.TryGetValue(hash, out var contract);
            return contract;
        }

        internal void Invoke(ApplicationEngine engine, byte version)
        {
            if (ActiveBlockIndex > Ledger.CurrentIndex(engine.Snapshot))
                throw new InvalidOperationException($"The native contract {Name} is not active.");
            if (version != 0)
                throw new InvalidOperationException($"The native contract of version {version} is not active.");
            ExecutionContext context = engine.CurrentContext;
            ContractMethodMetadata method = methods[context.InstructionPointer];
            ExecutionContextState state = context.GetState<ExecutionContextState>();
            if (!state.CallFlags.HasFlag(method.RequiredCallFlags))
                throw new InvalidOperationException($"Cannot call this method with the flag {state.CallFlags}.");
            engine.AddGas(method.Price);
            List<object> parameters = new List<object>();
            if (method.NeedApplicationEngine) parameters.Add(engine);
            if (method.NeedSnapshot) parameters.Add(engine.Snapshot);
            for (int i = 0; i < method.Parameters.Length; i++)
                parameters.Add(engine.Convert(context.EvaluationStack.Pop(), method.Parameters[i]));
            object returnValue = method.Handler.Invoke(this, parameters.ToArray());
            if (method.Handler.ReturnType != typeof(void))
                context.EvaluationStack.Push(engine.Convert(returnValue));
        }

        public static bool IsNative(UInt160 hash)
        {
            return contractsDictionary.ContainsKey(hash);
        }

        internal virtual void Initialize(ApplicationEngine engine)
        {
        }

        internal virtual void OnPersist(ApplicationEngine engine)
        {
        }

        internal virtual void PostPersist(ApplicationEngine engine)
        {
        }

        public ApplicationEngine TestCall(string operation, params object[] args)
        {
            using ScriptBuilder sb = new ScriptBuilder();
            sb.EmitDynamicCall(Hash, operation, args);
            return ApplicationEngine.Run(sb.ToArray());
        }
    }
}<|MERGE_RESOLUTION|>--- conflicted
+++ resolved
@@ -39,7 +39,7 @@
         protected NativeContract()
         {
             List<ContractMethodMetadata> descriptors = new List<ContractMethodMetadata>();
-            foreach (MemberInfo member in GetType().GetMembers(BindingFlags.Instance | BindingFlags.NonPublic | BindingFlags.Public))
+            foreach (MemberInfo member in GetType().GetMembers(BindingFlags.Instance | BindingFlags.Static | BindingFlags.NonPublic | BindingFlags.Public))
             {
                 ContractMethodAttribute attribute = member.GetCustomAttribute<ContractMethodAttribute>();
                 if (attribute is null) continue;
@@ -66,26 +66,7 @@
                 Script = script
             };
             this.Nef.CheckSum = NefFile.ComputeChecksum(Nef);
-<<<<<<< HEAD
-            this.Hash = Helper.GetContractHash(UInt160.Zero, this.Nef.CheckSum, Name);
-            List<ContractMethodDescriptor> descriptors = new List<ContractMethodDescriptor>();
-            foreach (MemberInfo member in GetType().GetMembers(BindingFlags.Instance | BindingFlags.Static | BindingFlags.NonPublic | BindingFlags.Public))
-            {
-                ContractMethodAttribute attribute = member.GetCustomAttribute<ContractMethodAttribute>();
-                if (attribute is null) continue;
-                ContractMethodMetadata metadata = new ContractMethodMetadata(member, attribute);
-                descriptors.Add(new ContractMethodDescriptor
-                {
-                    Name = metadata.Name,
-                    ReturnType = ToParameterType(metadata.Handler.ReturnType),
-                    Parameters = metadata.Parameters.Select(p => new ContractParameterDefinition { Type = ToParameterType(p.Type), Name = p.Name }).ToArray(),
-                    Safe = (attribute.RequiredCallFlags & ~CallFlags.ReadOnly) == 0
-                });
-                methods.Add((metadata.Name, metadata.Parameters.Length), metadata);
-            }
-=======
             this.Hash = Helper.GetContractHash(UInt160.Zero, 0, Name);
->>>>>>> 11afccb5
             this.Manifest = new ContractManifest
             {
                 Name = Name,
