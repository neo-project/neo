#pragma warning disable IDE0051

using Neo.Cryptography.ECC;
using Neo.Ledger;
using Neo.Persistence;
using Neo.VM;
using Neo.VM.Types;
using System;
using System.Numerics;
using Array = Neo.VM.Types.Array;

namespace Neo.SmartContract.Native.Tokens
{
    public partial class NeoToken
    {
        private const byte Prefix_GasPerBlock = 17;
<<<<<<< HEAD
        private const byte Prefix_RewardRatio = 73;
=======
        private const byte Prefix_NeoHoldersRewardRatio = 73;
        private const byte Prefix_CommitteeRewardRatio = 19;
        private const byte Prefix_VotersRewardRatio = 67;
>>>>>>> 70a62915
        private const byte Prefix_VoterRewardPerCommittee = 23;
        private const byte Prefix_HolderRewardPerBlock = 57;

        [ContractMethod(0_05000000, CallFlags.AllowModifyStates)]
        private bool SetGasPerBlock(ApplicationEngine engine, BigInteger gasPerBlock)
        {
            if (gasPerBlock < 0 || gasPerBlock > 8 * GAS.Factor) return false;
            if (!CheckCommitteeWitness(engine)) return false;
            StorageItem item = engine.Snapshot.Storages.GetAndChange(CreateStorageKey(Prefix_GasPerBlock));
            item.Value = gasPerBlock.ToByteArray();
            return true;
        }

        [ContractMethod(0_05000000, CallFlags.AllowModifyStates)]
        private bool SetRewardRatio(ApplicationEngine engine, byte neoHoldersRewardRatio, byte committeesRewardRatio, byte votersRewardRatio)
        {
            if (checked(neoHoldersRewardRatio + committeesRewardRatio + votersRewardRatio) != 100) return false;
            if (!CheckCommitteeWitness(engine)) return false;
            RewardRatio rewardRatio = engine.Snapshot.Storages.GetAndChange(CreateStorageKey(Prefix_RewardRatio), () => new StorageItem(new RewardRatio())).GetInteroperable<RewardRatio>();
            rewardRatio.NeoHolder = neoHoldersRewardRatio;
            rewardRatio.Committee = committeesRewardRatio;
            rewardRatio.Voter = votersRewardRatio;
            return true;
        }

        [ContractMethod(1_00000000, CallFlags.AllowStates)]
        public BigInteger GetGasPerBlock(StoreView snapshot)
        {
            return new BigInteger(snapshot.Storages.TryGet(CreateStorageKey(Prefix_GasPerBlock)).Value);
        }

        [ContractMethod(1_00000000, CallFlags.AllowStates)]
        internal RewardRatio GetRewardRatio(StoreView snapshot)
        {
            return snapshot.Storages.TryGet(CreateStorageKey(Prefix_RewardRatio)).GetInteroperable<RewardRatio>();
        }
        
        private void DistributeGas(ApplicationEngine engine, UInt160 account, NeoAccountState state)
        {
            BigInteger gas = CalculateBonus(engine.Snapshot, state.VoteTo, state.Balance, state.BalanceHeight, engine.Snapshot.PersistingBlock.Index);
            state.BalanceHeight = engine.Snapshot.PersistingBlock.Index;
            GAS.Mint(engine, account, gas);
        }

        private BigInteger CalculateBonus(StoreView snapshot, ECPoint vote, BigInteger value, uint start, uint end)
        {
            if (value.IsZero || start >= end) return BigInteger.Zero;
            if (value.Sign < 0) throw new ArgumentOutOfRangeException(nameof(value));

            BigInteger neoHolderReward = CalculateNeoHolderReward(snapshot, value, start, end);
            if (vote is null) return neoHolderReward;

            var voteScriptHash = Contract.CreateSignatureContract(vote).ScriptHash;
            var endKey = CreateStorageKey(Prefix_VoterRewardPerCommittee).Add(voteScriptHash).Add(uint.MaxValue - start - 1);
            var startKey = CreateStorageKey(Prefix_VoterRewardPerCommittee).Add(voteScriptHash).Add(uint.MaxValue - end - 1);
            var enumerator = snapshot.Storages.FindRange(startKey, endKey).GetEnumerator();
            if (!enumerator.MoveNext()) return neoHolderReward;

            var endRewardPerNeo = new BigInteger(enumerator.Current.Value.Value);
            var startRewardPerNeo = BigInteger.Zero;
            var borderKey = CreateStorageKey(Prefix_VoterRewardPerCommittee).Add(voteScriptHash).Add(uint.MaxValue);
            enumerator = snapshot.Storages.FindRange(endKey, borderKey).GetEnumerator();
            if (enumerator.MoveNext())
                startRewardPerNeo = new BigInteger(enumerator.Current.Value.Value);

            return neoHolderReward + value * (endRewardPerNeo - startRewardPerNeo) / 10000L;
        }

        private BigInteger CalculateNeoHolderReward(StoreView snapshot, BigInteger value, uint start, uint end)
        {
            var endRewardItem = snapshot.Storages.TryGet(CreateStorageKey(Prefix_HolderRewardPerBlock).Add(uint.MaxValue - end - 1));
            var startRewardItem = snapshot.Storages.TryGet(CreateStorageKey(Prefix_HolderRewardPerBlock).Add(uint.MaxValue - start - 1));
            BigInteger startReward = startRewardItem is null ? 0 : new BigInteger(startRewardItem.Value);
            return value * (new BigInteger(endRewardItem.Value) - startReward) / TotalAmount;
        }

        [ContractMethod(0_03000000, CallFlags.AllowStates)]
        public BigInteger UnclaimedGas(StoreView snapshot, UInt160 account, uint end)
        {
            StorageItem storage = snapshot.Storages.TryGet(CreateStorageKey(Prefix_Account).Add(account));
            if (storage is null) return BigInteger.Zero;
            NeoAccountState state = storage.GetInteroperable<NeoAccountState>();
            return CalculateBonus(snapshot, state.VoteTo, state.Balance, state.BalanceHeight, end);
        }

        private void DistributeGasForCommittee(ApplicationEngine engine)
        {
            var gasPerBlock = GetGasPerBlock(engine.Snapshot);
            (ECPoint, BigInteger)[] committeeVotes = GetCommitteeVotes(engine.Snapshot);
            int validatorNumber = GetValidators(engine.Snapshot).Length;
            RewardRatio rewardRatio = GetRewardRatio(engine.Snapshot);
            BigInteger holderRewardPerBlock = gasPerBlock * rewardRatio.NeoHolder / 100; // The final calculation should be divided by the total number of NEO
            BigInteger committeeRewardPerBlock = gasPerBlock * rewardRatio.Committee / 100 / committeeVotes.Length;
            BigInteger voterRewardPerBlock = gasPerBlock * rewardRatio.Voter / 100 / (committeeVotes.Length + validatorNumber);

            // Keep track of incremental gains of neo holders

            var index = engine.Snapshot.PersistingBlock.Index;
            var holderRewards = holderRewardPerBlock;
            var holderRewardKey = CreateStorageKey(Prefix_HolderRewardPerBlock).Add(uint.MaxValue - index - 1);
            var holderBorderKey = CreateStorageKey(Prefix_HolderRewardPerBlock).Add(uint.MaxValue);
            var enumerator = engine.Snapshot.Storages.FindRange(holderRewardKey, holderBorderKey).GetEnumerator();
            if (enumerator.MoveNext())
                holderRewards += new BigInteger(enumerator.Current.Value.Value);
            engine.Snapshot.Storages.Add(holderRewardKey, new StorageItem() { Value = holderRewards.ToByteArray() });

            for (var i = 0; i < committeeVotes.Length; i++)
            {
                // Keep track of incremental gains for each committee's voters

                UInt160 committeeAddr = Contract.CreateSignatureContract(committeeVotes[i].Item1).ScriptHash;
                BigInteger voterRewardPerCommittee = (i < validatorNumber ? 2 : 1) * voterRewardPerBlock * 10000L / committeeVotes[i].Item2; // Zoom in 10000 times, and the final calculation should be divided 10000L
                enumerator = engine.Snapshot.Storages.Find(CreateStorageKey(Prefix_VoterRewardPerCommittee).Add(committeeAddr).ToArray()).GetEnumerator();
                if (enumerator.MoveNext())
                    voterRewardPerCommittee += new BigInteger(enumerator.Current.Value.Value);
                var storageKey = CreateStorageKey(Prefix_VoterRewardPerCommittee).Add(committeeAddr).Add(uint.MaxValue - index - 1);
                engine.Snapshot.Storages.Add(storageKey, new StorageItem() { Value = voterRewardPerCommittee.ToByteArray() });

                // Mint the reward for committee by each block

                GAS.Mint(engine, committeeAddr, committeeRewardPerBlock);
            }
        }
    }

    internal class RewardRatio : IInteroperable
    {
        public int NeoHolder;
        public int Committee;
        public int Voter;

        public void FromStackItem(StackItem stackItem)
        {
            Array array = (Array) stackItem;
            NeoHolder = (int)array[0].GetInteger();
            Committee = (int)array[1].GetInteger();
            Voter = (int)array[2].GetInteger();
        }

        public StackItem ToStackItem(ReferenceCounter referenceCounter)
        {
            return new Array() { new Integer(NeoHolder), new Integer(Committee), new Integer(Voter) };
        }
    }
}<|MERGE_RESOLUTION|>--- conflicted
+++ resolved
@@ -14,13 +14,7 @@
     public partial class NeoToken
     {
         private const byte Prefix_GasPerBlock = 17;
-<<<<<<< HEAD
         private const byte Prefix_RewardRatio = 73;
-=======
-        private const byte Prefix_NeoHoldersRewardRatio = 73;
-        private const byte Prefix_CommitteeRewardRatio = 19;
-        private const byte Prefix_VotersRewardRatio = 67;
->>>>>>> 70a62915
         private const byte Prefix_VoterRewardPerCommittee = 23;
         private const byte Prefix_HolderRewardPerBlock = 57;
 
