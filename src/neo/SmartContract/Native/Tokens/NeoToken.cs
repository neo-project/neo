#pragma warning disable IDE0051

using Neo.Cryptography.ECC;
using Neo.IO;
using Neo.Ledger;
using Neo.Persistence;
using System;
using System.Linq;
using System.Numerics;

namespace Neo.SmartContract.Native.Tokens
{
    public sealed partial class NeoToken : Nep5Token<NeoToken.NeoAccountState>
    {
        public override int Id => -1;
        public override string Name => "NEO";
        public override string Symbol => "neo";
        public override byte Decimals => 0;
        public BigInteger TotalAmount { get; }

        internal NeoToken()
        {
            this.TotalAmount = 100000000 * Factor;
        }

        public override BigInteger TotalSupply(StoreView snapshot)
        {
            return TotalAmount;
        }

        protected override void OnBalanceChanging(ApplicationEngine engine, UInt160 account, NeoAccountState state, BigInteger amount)
        {
            DistributeGas(engine, account, state);
            if (amount.IsZero) return;
            if (state.VoteTo != null)
            {
                StorageItem storage_validator = engine.Snapshot.Storages.GetAndChange(CreateStorageKey(Prefix_Candidate).Add(state.VoteTo));
                CandidateState state_validator = storage_validator.GetInteroperable<CandidateState>();
                state_validator.Votes += amount;

                if (state_validator.Votes == 0)
                {
                    UInt160 voteeAddr = Contract.CreateSignatureContract(state.VoteTo).ScriptHash;
                    foreach (var (key, _) in engine.Snapshot.Storages.Find(CreateStorageKey(Prefix_VoterRewardPerCommittee, voteeAddr.ToArray()).ToArray()))
                        engine.Snapshot.Storages.Delete(key);
                }
            }
        }

        internal override void Initialize(ApplicationEngine engine)
        {
            // Initialize economic parameters

            engine.Snapshot.Storages.Add(CreateStorageKey(Prefix_GasPerBlock), new StorageItem
            {
                Value = (5 * GAS.Factor).ToByteArray()
            });
            engine.Snapshot.Storages.Add(CreateStorageKey(Prefix_NeoHoldersRewardRatio), new StorageItem
            {
                Value = new byte[] { 10 }
            }); ;
            engine.Snapshot.Storages.Add(CreateStorageKey(Prefix_CommitteeRewardRatio), new StorageItem
            {
                Value = new byte[] { 5 }
            });
            engine.Snapshot.Storages.Add(CreateStorageKey(Prefix_VotersRewardRatio), new StorageItem
            {
                Value = new byte[] { 85 }
            });

            // Predistribution

            BigInteger amount = TotalAmount;
            for (int i = 0; i < Blockchain.StandbyCommittee.Length; i++)
            {
                ECPoint pubkey = Blockchain.StandbyCommittee[i];
                RegisterCandidateInternal(engine.Snapshot, pubkey);
                BigInteger balance = TotalAmount / 2 / (Blockchain.StandbyValidators.Length * 2 + (Blockchain.StandbyCommittee.Length - Blockchain.StandbyValidators.Length));
                if (i < Blockchain.StandbyValidators.Length) balance *= 2;
                UInt160 account = Contract.CreateSignatureRedeemScript(pubkey).ToScriptHash();
                Mint(engine, account, balance);
                VoteInternal(engine.Snapshot, account, pubkey);
                amount -= balance;
            }
            Mint(engine, Blockchain.GetConsensusAddress(Blockchain.StandbyValidators), amount);
        }

        protected override void OnPersist(ApplicationEngine engine)
        {
            base.OnPersist(engine);
<<<<<<< HEAD
=======
            StorageItem storage = engine.Snapshot.Storages.GetAndChange(CreateStorageKey(Prefix_NextValidators), () => new StorageItem());
            storage.Value = GetValidators(engine.Snapshot).ToByteArray();
        }

        [ContractMethod(0_03000000, CallFlags.AllowStates)]
        public BigInteger UnclaimedGas(StoreView snapshot, UInt160 account, uint end)
        {
            StorageItem storage = snapshot.Storages.TryGet(CreateStorageKey(Prefix_Account).Add(account));
            if (storage is null) return BigInteger.Zero;
            NeoAccountState state = storage.GetInteroperable<NeoAccountState>();
            return CalculateBonus(state.Balance, state.BalanceHeight, end);
        }

        [ContractMethod(0_05000000, CallFlags.AllowModifyStates)]
        private bool RegisterCandidate(ApplicationEngine engine, ECPoint pubkey)
        {
            if (!engine.CheckWitnessInternal(Contract.CreateSignatureRedeemScript(pubkey).ToScriptHash()))
                return false;
            RegisterCandidateInternal(engine.Snapshot, pubkey);
            return true;
        }

        private void RegisterCandidateInternal(StoreView snapshot, ECPoint pubkey)
        {
            StorageKey key = CreateStorageKey(Prefix_Candidate).Add(pubkey);
            StorageItem item = snapshot.Storages.GetAndChange(key, () => new StorageItem(new CandidateState()));
            CandidateState state = item.GetInteroperable<CandidateState>();
            state.Registered = true;
        }

        [ContractMethod(0_05000000, CallFlags.AllowModifyStates)]
        private bool UnregisterCandidate(ApplicationEngine engine, ECPoint pubkey)
        {
            if (!engine.CheckWitnessInternal(Contract.CreateSignatureRedeemScript(pubkey).ToScriptHash()))
                return false;
            StorageKey key = CreateStorageKey(Prefix_Candidate).Add(pubkey);
            if (engine.Snapshot.Storages.TryGet(key) is null) return true;
            StorageItem item = engine.Snapshot.Storages.GetAndChange(key);
            CandidateState state = item.GetInteroperable<CandidateState>();
            if (state.Votes.IsZero)
                engine.Snapshot.Storages.Delete(key);
            else
                state.Registered = false;
            return true;
        }

        [ContractMethod(5_00000000, CallFlags.AllowModifyStates)]
        private bool Vote(ApplicationEngine engine, UInt160 account, ECPoint voteTo)
        {
            if (!engine.CheckWitnessInternal(account)) return false;
            return VoteInternal(engine.Snapshot, account, voteTo);
        }

        private bool VoteInternal(StoreView snapshot, UInt160 account, ECPoint voteTo)
        {
            StorageKey key_account = CreateStorageKey(Prefix_Account).Add(account);
            if (snapshot.Storages.TryGet(key_account) is null) return false;
            StorageItem storage_account = snapshot.Storages.GetAndChange(key_account);
            NeoAccountState state_account = storage_account.GetInteroperable<NeoAccountState>();
            if (state_account.VoteTo != null)
            {
                StorageKey key = CreateStorageKey(Prefix_Candidate).Add(state_account.VoteTo);
                StorageItem storage_validator = snapshot.Storages.GetAndChange(key);
                CandidateState state_validator = storage_validator.GetInteroperable<CandidateState>();
                state_validator.Votes -= state_account.Balance;
                if (!state_validator.Registered && state_validator.Votes.IsZero)
                    snapshot.Storages.Delete(key);
            }
            state_account.VoteTo = voteTo;
            if (voteTo != null)
            {
                StorageKey key = CreateStorageKey(Prefix_Candidate).Add(voteTo);
                if (snapshot.Storages.TryGet(key) is null) return false;
                StorageItem storage_validator = snapshot.Storages.GetAndChange(key);
                CandidateState state_validator = storage_validator.GetInteroperable<CandidateState>();
                if (!state_validator.Registered) return false;
                state_validator.Votes += state_account.Balance;
            }
            return true;
        }

        [ContractMethod(1_00000000, CallFlags.AllowStates)]
        public (ECPoint PublicKey, BigInteger Votes)[] GetCandidates(StoreView snapshot)
        {
            return GetCandidatesInternal(snapshot).ToArray();
        }

        private IEnumerable<(ECPoint PublicKey, BigInteger Votes)> GetCandidatesInternal(StoreView snapshot)
        {
            byte[] prefix_key = StorageKey.CreateSearchPrefix(Id, new[] { Prefix_Candidate });
            return snapshot.Storages.Find(prefix_key).Select(p =>
            (
                p.Key.Key.AsSerializable<ECPoint>(1),
                p.Value.GetInteroperable<CandidateState>()
            )).Where(p => p.Item2.Registered).Select(p => (p.Item1, p.Item2.Votes));
        }

        [ContractMethod(1_00000000, CallFlags.AllowStates)]
        public ECPoint[] GetValidators(StoreView snapshot)
        {
            return GetCommitteeMembers(snapshot, ProtocolSettings.Default.MaxValidatorsCount).OrderBy(p => p).ToArray();
        }

        [ContractMethod(1_00000000, CallFlags.AllowStates)]
        public ECPoint[] GetCommittee(StoreView snapshot)
        {
            return GetCommitteeMembers(snapshot, ProtocolSettings.Default.MaxCommitteeMembersCount).OrderBy(p => p).ToArray();
        }

        public UInt160 GetCommitteeAddress(StoreView snapshot)
        {
            ECPoint[] committees = GetCommittee(snapshot);
            return Contract.CreateMultiSigRedeemScript(committees.Length - (committees.Length - 1) / 2, committees).ToScriptHash();
        }

        private IEnumerable<ECPoint> GetCommitteeMembers(StoreView snapshot, int count)
        {
            return GetCandidatesInternal(snapshot).OrderByDescending(p => p.Votes).ThenBy(p => p.PublicKey).Select(p => p.PublicKey).Take(count);
        }

        [ContractMethod(1_00000000, CallFlags.AllowStates)]
        public ECPoint[] GetNextBlockValidators(StoreView snapshot)
        {
            StorageItem storage = snapshot.Storages.TryGet(CreateStorageKey(Prefix_NextValidators));
            if (storage is null) return Blockchain.StandbyValidators;
            return storage.Value.AsSerializableArray<ECPoint>();
        }

        public class NeoAccountState : AccountState
        {
            public uint BalanceHeight;
            public ECPoint VoteTo;

            public override void FromStackItem(StackItem stackItem)
            {
                base.FromStackItem(stackItem);
                Struct @struct = (Struct)stackItem;
                BalanceHeight = (uint)@struct[1].GetInteger();
                VoteTo = @struct[2].IsNull ? null : @struct[2].GetSpan().AsSerializable<ECPoint>();
            }
>>>>>>> 54095fc9

            var storages = engine.Snapshot.Storages;
            StorageItem nextValidatorItem = storages.GetAndChange(CreateStorageKey(Prefix_NextValidators), () => new StorageItem());
            nextValidatorItem.Value = GetValidators(engine.Snapshot).ToByteArray();

            DistributeGasForCommittee(engine);
        }
    }
}<|MERGE_RESOLUTION|>--- conflicted
+++ resolved
@@ -4,7 +4,6 @@
 using Neo.IO;
 using Neo.Ledger;
 using Neo.Persistence;
-using System;
 using System.Linq;
 using System.Numerics;
 
@@ -41,7 +40,7 @@
                 if (state_validator.Votes == 0)
                 {
                     UInt160 voteeAddr = Contract.CreateSignatureContract(state.VoteTo).ScriptHash;
-                    foreach (var (key, _) in engine.Snapshot.Storages.Find(CreateStorageKey(Prefix_VoterRewardPerCommittee, voteeAddr.ToArray()).ToArray()))
+                    foreach (var (key, _) in engine.Snapshot.Storages.Find(CreateStorageKey(Prefix_VoterRewardPerCommittee).Add(voteeAddr)))
                         engine.Snapshot.Storages.Delete(key);
                 }
             }
@@ -88,149 +87,6 @@
         protected override void OnPersist(ApplicationEngine engine)
         {
             base.OnPersist(engine);
-<<<<<<< HEAD
-=======
-            StorageItem storage = engine.Snapshot.Storages.GetAndChange(CreateStorageKey(Prefix_NextValidators), () => new StorageItem());
-            storage.Value = GetValidators(engine.Snapshot).ToByteArray();
-        }
-
-        [ContractMethod(0_03000000, CallFlags.AllowStates)]
-        public BigInteger UnclaimedGas(StoreView snapshot, UInt160 account, uint end)
-        {
-            StorageItem storage = snapshot.Storages.TryGet(CreateStorageKey(Prefix_Account).Add(account));
-            if (storage is null) return BigInteger.Zero;
-            NeoAccountState state = storage.GetInteroperable<NeoAccountState>();
-            return CalculateBonus(state.Balance, state.BalanceHeight, end);
-        }
-
-        [ContractMethod(0_05000000, CallFlags.AllowModifyStates)]
-        private bool RegisterCandidate(ApplicationEngine engine, ECPoint pubkey)
-        {
-            if (!engine.CheckWitnessInternal(Contract.CreateSignatureRedeemScript(pubkey).ToScriptHash()))
-                return false;
-            RegisterCandidateInternal(engine.Snapshot, pubkey);
-            return true;
-        }
-
-        private void RegisterCandidateInternal(StoreView snapshot, ECPoint pubkey)
-        {
-            StorageKey key = CreateStorageKey(Prefix_Candidate).Add(pubkey);
-            StorageItem item = snapshot.Storages.GetAndChange(key, () => new StorageItem(new CandidateState()));
-            CandidateState state = item.GetInteroperable<CandidateState>();
-            state.Registered = true;
-        }
-
-        [ContractMethod(0_05000000, CallFlags.AllowModifyStates)]
-        private bool UnregisterCandidate(ApplicationEngine engine, ECPoint pubkey)
-        {
-            if (!engine.CheckWitnessInternal(Contract.CreateSignatureRedeemScript(pubkey).ToScriptHash()))
-                return false;
-            StorageKey key = CreateStorageKey(Prefix_Candidate).Add(pubkey);
-            if (engine.Snapshot.Storages.TryGet(key) is null) return true;
-            StorageItem item = engine.Snapshot.Storages.GetAndChange(key);
-            CandidateState state = item.GetInteroperable<CandidateState>();
-            if (state.Votes.IsZero)
-                engine.Snapshot.Storages.Delete(key);
-            else
-                state.Registered = false;
-            return true;
-        }
-
-        [ContractMethod(5_00000000, CallFlags.AllowModifyStates)]
-        private bool Vote(ApplicationEngine engine, UInt160 account, ECPoint voteTo)
-        {
-            if (!engine.CheckWitnessInternal(account)) return false;
-            return VoteInternal(engine.Snapshot, account, voteTo);
-        }
-
-        private bool VoteInternal(StoreView snapshot, UInt160 account, ECPoint voteTo)
-        {
-            StorageKey key_account = CreateStorageKey(Prefix_Account).Add(account);
-            if (snapshot.Storages.TryGet(key_account) is null) return false;
-            StorageItem storage_account = snapshot.Storages.GetAndChange(key_account);
-            NeoAccountState state_account = storage_account.GetInteroperable<NeoAccountState>();
-            if (state_account.VoteTo != null)
-            {
-                StorageKey key = CreateStorageKey(Prefix_Candidate).Add(state_account.VoteTo);
-                StorageItem storage_validator = snapshot.Storages.GetAndChange(key);
-                CandidateState state_validator = storage_validator.GetInteroperable<CandidateState>();
-                state_validator.Votes -= state_account.Balance;
-                if (!state_validator.Registered && state_validator.Votes.IsZero)
-                    snapshot.Storages.Delete(key);
-            }
-            state_account.VoteTo = voteTo;
-            if (voteTo != null)
-            {
-                StorageKey key = CreateStorageKey(Prefix_Candidate).Add(voteTo);
-                if (snapshot.Storages.TryGet(key) is null) return false;
-                StorageItem storage_validator = snapshot.Storages.GetAndChange(key);
-                CandidateState state_validator = storage_validator.GetInteroperable<CandidateState>();
-                if (!state_validator.Registered) return false;
-                state_validator.Votes += state_account.Balance;
-            }
-            return true;
-        }
-
-        [ContractMethod(1_00000000, CallFlags.AllowStates)]
-        public (ECPoint PublicKey, BigInteger Votes)[] GetCandidates(StoreView snapshot)
-        {
-            return GetCandidatesInternal(snapshot).ToArray();
-        }
-
-        private IEnumerable<(ECPoint PublicKey, BigInteger Votes)> GetCandidatesInternal(StoreView snapshot)
-        {
-            byte[] prefix_key = StorageKey.CreateSearchPrefix(Id, new[] { Prefix_Candidate });
-            return snapshot.Storages.Find(prefix_key).Select(p =>
-            (
-                p.Key.Key.AsSerializable<ECPoint>(1),
-                p.Value.GetInteroperable<CandidateState>()
-            )).Where(p => p.Item2.Registered).Select(p => (p.Item1, p.Item2.Votes));
-        }
-
-        [ContractMethod(1_00000000, CallFlags.AllowStates)]
-        public ECPoint[] GetValidators(StoreView snapshot)
-        {
-            return GetCommitteeMembers(snapshot, ProtocolSettings.Default.MaxValidatorsCount).OrderBy(p => p).ToArray();
-        }
-
-        [ContractMethod(1_00000000, CallFlags.AllowStates)]
-        public ECPoint[] GetCommittee(StoreView snapshot)
-        {
-            return GetCommitteeMembers(snapshot, ProtocolSettings.Default.MaxCommitteeMembersCount).OrderBy(p => p).ToArray();
-        }
-
-        public UInt160 GetCommitteeAddress(StoreView snapshot)
-        {
-            ECPoint[] committees = GetCommittee(snapshot);
-            return Contract.CreateMultiSigRedeemScript(committees.Length - (committees.Length - 1) / 2, committees).ToScriptHash();
-        }
-
-        private IEnumerable<ECPoint> GetCommitteeMembers(StoreView snapshot, int count)
-        {
-            return GetCandidatesInternal(snapshot).OrderByDescending(p => p.Votes).ThenBy(p => p.PublicKey).Select(p => p.PublicKey).Take(count);
-        }
-
-        [ContractMethod(1_00000000, CallFlags.AllowStates)]
-        public ECPoint[] GetNextBlockValidators(StoreView snapshot)
-        {
-            StorageItem storage = snapshot.Storages.TryGet(CreateStorageKey(Prefix_NextValidators));
-            if (storage is null) return Blockchain.StandbyValidators;
-            return storage.Value.AsSerializableArray<ECPoint>();
-        }
-
-        public class NeoAccountState : AccountState
-        {
-            public uint BalanceHeight;
-            public ECPoint VoteTo;
-
-            public override void FromStackItem(StackItem stackItem)
-            {
-                base.FromStackItem(stackItem);
-                Struct @struct = (Struct)stackItem;
-                BalanceHeight = (uint)@struct[1].GetInteger();
-                VoteTo = @struct[2].IsNull ? null : @struct[2].GetSpan().AsSerializable<ECPoint>();
-            }
->>>>>>> 54095fc9
 
             var storages = engine.Snapshot.Storages;
             StorageItem nextValidatorItem = storages.GetAndChange(CreateStorageKey(Prefix_NextValidators), () => new StorageItem());
