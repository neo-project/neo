--- conflicted
+++ resolved
@@ -66,109 +66,8 @@
             {
                 StorageItem storage_validator = engine.Snapshot.Storages.GetAndChange(CreateStorageKey(Prefix_Candidate, state.VoteTo.ToArray()));
                 CandidateState state_validator = storage_validator.GetInteroperable<CandidateState>();
-<<<<<<< HEAD
+                if (!state_validator.Registered) return;
                 state_validator.Votes += amount;
-=======
-                if (!state_validator.Registered) return false;
-                state_validator.Votes += state_account.Balance;
-            }
-            return true;
-        }
-
-        [ContractMethod(1_00000000, ContractParameterType.Array, CallFlags.AllowStates)]
-        private StackItem GetCandidates(ApplicationEngine engine, Array args)
-        {
-            return new Array(engine.ReferenceCounter, GetCandidates(engine.Snapshot).Select(p => new Struct(engine.ReferenceCounter, new StackItem[] { p.PublicKey.ToArray(), p.Votes })));
-        }
-
-        public IEnumerable<(ECPoint PublicKey, BigInteger Votes)> GetCandidates(StoreView snapshot)
-        {
-            byte[] prefix_key = StorageKey.CreateSearchPrefix(Id, new[] { Prefix_Candidate });
-            return snapshot.Storages.Find(prefix_key).Select(p =>
-            (
-                p.Key.Key.AsSerializable<ECPoint>(1),
-                p.Value.GetInteroperable<CandidateState>()
-            )).Where(p => p.Item2.Registered).Select(p => (p.Item1, p.Item2.Votes));
-        }
-
-        [ContractMethod(1_00000000, ContractParameterType.Array, CallFlags.AllowStates)]
-        private StackItem GetValidators(ApplicationEngine engine, Array args)
-        {
-            return new Array(engine.ReferenceCounter, GetValidators(engine.Snapshot).Select(p => (StackItem)p.ToArray()));
-        }
-
-        public ECPoint[] GetValidators(StoreView snapshot)
-        {
-            return GetCommitteeMembers(snapshot, ProtocolSettings.Default.MaxValidatorsCount).OrderBy(p => p).ToArray();
-        }
-
-        [ContractMethod(1_00000000, ContractParameterType.Array, CallFlags.AllowStates)]
-        private StackItem GetCommittee(ApplicationEngine engine, Array args)
-        {
-            return new Array(engine.ReferenceCounter, GetCommittee(engine.Snapshot).Select(p => (StackItem)p.ToArray()));
-        }
-
-        public ECPoint[] GetCommittee(StoreView snapshot)
-        {
-            return GetCommitteeMembers(snapshot, ProtocolSettings.Default.MaxCommitteeMembersCount).OrderBy(p => p).ToArray();
-        }
-
-        private IEnumerable<ECPoint> GetCommitteeMembers(StoreView snapshot, int count)
-        {
-            return GetCandidates(snapshot).OrderByDescending(p => p.Votes).ThenBy(p => p.PublicKey).Select(p => p.PublicKey).Take(count);
-        }
-
-        [ContractMethod(1_00000000, ContractParameterType.Array, CallFlags.AllowStates)]
-        private StackItem GetNextBlockValidators(ApplicationEngine engine, Array args)
-        {
-            return new Array(engine.ReferenceCounter, GetNextBlockValidators(engine.Snapshot).Select(p => (StackItem)p.ToArray()));
-        }
-
-        public ECPoint[] GetNextBlockValidators(StoreView snapshot)
-        {
-            StorageItem storage = snapshot.Storages.TryGet(CreateStorageKey(Prefix_NextValidators));
-            if (storage is null) return Blockchain.StandbyValidators;
-            return storage.Value.AsSerializableArray<ECPoint>();
-        }
-
-        public class AccountState : Nep5AccountState
-        {
-            public uint BalanceHeight;
-            public ECPoint VoteTo;
-
-            public override void FromStackItem(StackItem stackItem)
-            {
-                base.FromStackItem(stackItem);
-                Struct @struct = (Struct)stackItem;
-                BalanceHeight = (uint)@struct[1].GetBigInteger();
-                VoteTo = @struct[2].IsNull ? null : @struct[2].GetSpan().AsSerializable<ECPoint>();
-            }
-
-            public override StackItem ToStackItem(ReferenceCounter referenceCounter)
-            {
-                Struct @struct = (Struct)base.ToStackItem(referenceCounter);
-                @struct.Add(BalanceHeight);
-                @struct.Add(VoteTo?.ToArray() ?? StackItem.Null);
-                return @struct;
-            }
-        }
-
-        internal class CandidateState : IInteroperable
-        {
-            public bool Registered = true;
-            public BigInteger Votes;
-
-            public void FromStackItem(StackItem stackItem)
-            {
-                Struct @struct = (Struct)stackItem;
-                Registered = @struct[0].ToBoolean();
-                Votes = @struct[1].GetBigInteger();
-            }
-
-            public StackItem ToStackItem(ReferenceCounter referenceCounter)
-            {
-                return new Struct(referenceCounter) { Registered, Votes };
->>>>>>> 9cbc0254
             }
         }
     }
