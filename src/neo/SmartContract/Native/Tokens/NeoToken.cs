--- conflicted
+++ resolved
@@ -44,13 +44,7 @@
             if (state.VoteTo != null)
             {
                 engine.Snapshot.Storages.GetAndChange(CreateStorageKey(Prefix_Candidate).Add(state.VoteTo)).GetInteroperable<CandidateState>().Votes += amount;
-<<<<<<< HEAD
-                StorageItem item = engine.Snapshot.Storages.GetAndChange(CreateStorageKey(Prefix_VotersCount));
-                BigInteger votersCount = new BigInteger(item.Value) + amount;
-                item.Value = votersCount.ToByteArray();
-=======
                 engine.Snapshot.Storages.GetAndChange(CreateStorageKey(Prefix_VotersCount)).Add(amount);
->>>>>>> 5406085a
             }
         }
 
@@ -154,19 +148,10 @@
             if (state_account.VoteTo is null ^ voteTo is null)
             {
                 StorageItem item = engine.Snapshot.Storages.GetAndChange(CreateStorageKey(Prefix_VotersCount));
-<<<<<<< HEAD
-                BigInteger votersCount = new BigInteger(item.Value);
-                if (state_account.VoteTo is null)
-                    votersCount += state_account.Balance;
-                else
-                    votersCount -= state_account.Balance;
-                item.Value = votersCount.ToByteArray();
-=======
                 if (state_account.VoteTo is null)
                     item.Add(state_account.Balance);
                 else
                     item.Add(-state_account.Balance);
->>>>>>> 5406085a
             }
             if (state_account.VoteTo != null)
             {
@@ -221,11 +206,7 @@
 
         private IEnumerable<ECPoint> GetCommitteeMembers(StoreView snapshot)
         {
-<<<<<<< HEAD
-            decimal votersCount = (decimal)new BigInteger(snapshot.Storages[CreateStorageKey(Prefix_VotersCount)].Value);
-=======
             decimal votersCount = (decimal)(BigInteger)snapshot.Storages[CreateStorageKey(Prefix_VotersCount)];
->>>>>>> 5406085a
             decimal VoterTurnout = votersCount / (decimal)TotalAmount;
             if (VoterTurnout < EffectiveVoterTurnout)
                 return Blockchain.StandbyCommittee;
