#pragma warning disable IDE0051

using Neo.Cryptography.ECC;
using Neo.IO;
using Neo.Ledger;
using Neo.Persistence;
using Neo.VM;
using Neo.VM.Types;
using System;
using System.Collections.Generic;
using System.Linq;
using System.Numerics;
using Array = Neo.VM.Types.Array;

namespace Neo.SmartContract.Native.Tokens
{
    public sealed class NeoToken : Nep5Token<NeoToken.NeoAccountState>
    {
        public override int Id => -1;
        public override string Name => "NEO";
        public override string Symbol => "neo";
        public override byte Decimals => 0;
        public BigInteger TotalAmount { get; }

        public const decimal EffectiveVoterTurnout = 0.2M;

        private const byte Prefix_VotersCount = 1;
        private const byte Prefix_Candidate = 33;
        private const byte Prefix_NextCommittee = 14;
        private const byte Prefix_GasPerBlock = 29;

        private const byte NeoHolderRewardRatio = 10;
        private const byte CommitteeRewardRatio = 5;
        private const byte VoterRewardRatio = 85;

        internal NeoToken()
        {
            this.TotalAmount = 100000000 * Factor;
        }

        public override BigInteger TotalSupply(StoreView snapshot)
        {
            return TotalAmount;
        }

        protected override void OnBalanceChanging(ApplicationEngine engine, UInt160 account, NeoAccountState state, BigInteger amount)
        {
            DistributeGas(engine, account, state);
            if (amount.IsZero) return;
            if (state.VoteTo != null)
            {
                engine.Snapshot.Storages.GetAndChange(CreateStorageKey(Prefix_Candidate).Add(state.VoteTo)).GetInteroperable<CandidateState>().Votes += amount;
                engine.Snapshot.Storages.GetAndChange(CreateStorageKey(Prefix_VotersCount)).Add(amount);
            }
        }

        private void DistributeGas(ApplicationEngine engine, UInt160 account, NeoAccountState state)
        {
            // PersistingBlock is null when running under the debugger
            if (engine.Snapshot.PersistingBlock == null) return;

            BigInteger gas = CalculateBonus(engine.Snapshot, state.Balance, state.BalanceHeight, engine.Snapshot.PersistingBlock.Index);
            state.BalanceHeight = engine.Snapshot.PersistingBlock.Index;
            GAS.Mint(engine, account, gas);
        }

        private BigInteger CalculateBonus(StoreView snapshot, BigInteger value, uint start, uint end)
        {
            if (value.IsZero || start >= end) return BigInteger.Zero;
            if (value.Sign < 0) throw new ArgumentOutOfRangeException(nameof(value));

            GasRecord gasRecord = snapshot.Storages[CreateStorageKey(Prefix_GasPerBlock)].GetInteroperable<GasRecord>();
            BigInteger sum = 0;
            for (var i = gasRecord.Count - 1; i >= 0; i--)
            {
                var currentIndex = gasRecord[i].Index;
                if (currentIndex >= end) continue;
                if (currentIndex > start)
                {
                    sum += gasRecord[i].GasPerBlock * (end - currentIndex);
                    end = currentIndex;
                }
                else
                {
                    sum += gasRecord[i].GasPerBlock * (end - start);
                    break;
                }
            }
            return value * sum * NeoHolderRewardRatio / 100 / TotalAmount;
        }

        private bool shouldRefreshCommittee(uint height) => height % (ProtocolSettings.Default.CommitteeMembersCount + ProtocolSettings.Default.ValidatorsCount) == 0;

        internal override void Initialize(ApplicationEngine engine)
        {
            // Initialize economic parameters

            engine.Snapshot.Storages.Add(CreateStorageKey(Prefix_GasPerBlock), new StorageItem(new GasRecord
            {
                (0, 5 * GAS.Factor)
            }));

            engine.Snapshot.Storages.Add(CreateStorageKey(Prefix_VotersCount), new StorageItem(new byte[0]));
            Mint(engine, Blockchain.GetConsensusAddress(Blockchain.StandbyValidators), TotalAmount);
        }

        protected override void OnPersist(ApplicationEngine engine)
        {
            base.OnPersist(engine);

            // Set next validators

            StorageItem storage = engine.Snapshot.Storages.GetAndChange(CreateStorageKey(Prefix_NextValidators), () => new StorageItem());
            storage.Value = GetValidators(engine.Snapshot).ToByteArray();
        }

        protected override void PostPersist(ApplicationEngine engine)
        {
            base.PostPersist(engine);

            // Distribute GAS for committee

            int index = (int)(engine.Snapshot.PersistingBlock.Index % (uint)ProtocolSettings.Default.CommitteeMembersCount);
            var gasPerBlock = GetGasPerBlock(engine.Snapshot);
            var pubkey = GetCommittee(engine.Snapshot)[index];
            var account = Contract.CreateSignatureRedeemScript(pubkey).ToScriptHash();
            GAS.Mint(engine, account, gasPerBlock * CommitteeRewardRatio / 100);
<<<<<<< HEAD

            // Set next committee
            if (shouldRefreshCommittee(engine.Snapshot.Height))
            {
                StorageItem storage = engine.Snapshot.Storages.GetAndChange(CreateStorageKey(Prefix_NextCommittee), () => new StorageItem());
                storage.Value = committee.ToArray().ToByteArray();
            }
=======
>>>>>>> 4066a4f3
        }

        [ContractMethod(0_05000000, CallFlags.AllowModifyStates)]
        private bool SetGasPerBlock(ApplicationEngine engine, BigInteger gasPerBlock)
        {
            if (gasPerBlock < 0 || gasPerBlock > 10 * GAS.Factor)
                throw new ArgumentOutOfRangeException(nameof(gasPerBlock));
            if (!CheckCommittee(engine)) return false;
            uint index = engine.Snapshot.PersistingBlock.Index + 1;
            GasRecord gasRecord = engine.Snapshot.Storages.GetAndChange(CreateStorageKey(Prefix_GasPerBlock)).GetInteroperable<GasRecord>();
            if (gasRecord[^1].Index == index)
                gasRecord[^1] = (index, gasPerBlock);
            else
                gasRecord.Add((index, gasPerBlock));
            return true;
        }

        [ContractMethod(0_01000000, CallFlags.AllowStates)]
        public BigInteger GetGasPerBlock(StoreView snapshot)
        {
            var index = snapshot.PersistingBlock.Index;
            GasRecord gasRecord = snapshot.Storages[CreateStorageKey(Prefix_GasPerBlock)].GetInteroperable<GasRecord>();
            for (var i = gasRecord.Count - 1; i >= 0; i--)
            {
                if (gasRecord[i].Index <= index)
                    return gasRecord[i].GasPerBlock;
            }
            throw new InvalidOperationException();
        }

        [ContractMethod(0_03000000, CallFlags.AllowStates)]
        public BigInteger UnclaimedGas(StoreView snapshot, UInt160 account, uint end)
        {
            StorageItem storage = snapshot.Storages.TryGet(CreateStorageKey(Prefix_Account).Add(account));
            if (storage is null) return BigInteger.Zero;
            NeoAccountState state = storage.GetInteroperable<NeoAccountState>();
            return CalculateBonus(snapshot, state.Balance, state.BalanceHeight, end);
        }

        [ContractMethod(0_05000000, CallFlags.AllowModifyStates)]
        private bool RegisterCandidate(ApplicationEngine engine, ECPoint pubkey)
        {
            if (!engine.CheckWitnessInternal(Contract.CreateSignatureRedeemScript(pubkey).ToScriptHash()))
                return false;
            StorageKey key = CreateStorageKey(Prefix_Candidate).Add(pubkey);
            StorageItem item = engine.Snapshot.Storages.GetAndChange(key, () => new StorageItem(new CandidateState()));
            CandidateState state = item.GetInteroperable<CandidateState>();
            state.Registered = true;
            return true;
        }

        [ContractMethod(0_05000000, CallFlags.AllowModifyStates)]
        private bool UnregisterCandidate(ApplicationEngine engine, ECPoint pubkey)
        {
            if (!engine.CheckWitnessInternal(Contract.CreateSignatureRedeemScript(pubkey).ToScriptHash()))
                return false;
            StorageKey key = CreateStorageKey(Prefix_Candidate).Add(pubkey);
            if (engine.Snapshot.Storages.TryGet(key) is null) return true;
            StorageItem item = engine.Snapshot.Storages.GetAndChange(key);
            CandidateState state = item.GetInteroperable<CandidateState>();
            if (state.Votes.IsZero)
                engine.Snapshot.Storages.Delete(key);
            else
                state.Registered = false;
            return true;
        }

        [ContractMethod(5_00000000, CallFlags.AllowModifyStates)]
        private bool Vote(ApplicationEngine engine, UInt160 account, ECPoint voteTo)
        {
            if (!engine.CheckWitnessInternal(account)) return false;
            NeoAccountState state_account = engine.Snapshot.Storages.GetAndChange(CreateStorageKey(Prefix_Account).Add(account))?.GetInteroperable<NeoAccountState>();
            if (state_account is null) return false;
            CandidateState validator_new = null;
            if (voteTo != null)
            {
                validator_new = engine.Snapshot.Storages.GetAndChange(CreateStorageKey(Prefix_Candidate).Add(voteTo))?.GetInteroperable<CandidateState>();
                if (validator_new is null) return false;
                if (!validator_new.Registered) return false;
            }
            if (state_account.VoteTo is null ^ voteTo is null)
            {
                StorageItem item = engine.Snapshot.Storages.GetAndChange(CreateStorageKey(Prefix_VotersCount));
                if (state_account.VoteTo is null)
                    item.Add(state_account.Balance);
                else
                    item.Add(-state_account.Balance);
            }
            if (state_account.VoteTo != null)
            {
                StorageKey key = CreateStorageKey(Prefix_Candidate).Add(state_account.VoteTo);
                StorageItem storage_validator = engine.Snapshot.Storages.GetAndChange(key);
                CandidateState state_validator = storage_validator.GetInteroperable<CandidateState>();
                state_validator.Votes -= state_account.Balance;
                if (!state_validator.Registered && state_validator.Votes.IsZero)
                    engine.Snapshot.Storages.Delete(key);
            }
            state_account.VoteTo = voteTo;
            if (validator_new != null)
            {
                validator_new.Votes += state_account.Balance;
            }
            return true;
        }

        [ContractMethod(1_00000000, CallFlags.AllowStates)]
        public (ECPoint PublicKey, BigInteger Votes)[] GetCandidates(StoreView snapshot)
        {
            byte[] prefix_key = CreateStorageKey(Prefix_Candidate).ToArray();
            return snapshot.Storages.Find(prefix_key).Select(p =>
            (
                p.Key.Key.AsSerializable<ECPoint>(1),
                p.Value.GetInteroperable<CandidateState>()
            )).Where(p => p.Item2.Registered).Select(p => (p.Item1, p.Item2.Votes)).ToArray();
        }

        [ContractMethod(1_00000000, CallFlags.AllowStates)]
        public ECPoint[] GetValidators(StoreView snapshot)
        {
            return GetCommitteeMembers(snapshot).Take(ProtocolSettings.Default.ValidatorsCount).OrderBy(p => p).ToArray();
        }

        [ContractMethod(1_00000000, CallFlags.AllowStates)]
        public ECPoint[] GetCommittee(StoreView snapshot)
        {
            return GetCommitteeMembers(snapshot).OrderBy(p => p).ToArray();
        }

        public UInt160 GetCommitteeAddress(StoreView snapshot)
        {
            ECPoint[] committees = GetCommittee(snapshot);
            return Contract.CreateMultiSigRedeemScript(committees.Length - (committees.Length - 1) / 2, committees).ToScriptHash();
        }

        private IEnumerable<ECPoint> GetCommitteeMembers(StoreView snapshot)
        {
            if (!shouldRefreshCommittee(snapshot.Height))
            {
                StorageItem storage = snapshot.Storages.TryGet(CreateStorageKey(Prefix_NextCommittee));
                if (storage != null) return storage.GetSerializableList<ECPoint>().ToArray();
            }
            decimal votersCount = (decimal)(BigInteger)snapshot.Storages[CreateStorageKey(Prefix_VotersCount)];
            decimal VoterTurnout = votersCount / (decimal)TotalAmount;
            if (VoterTurnout < EffectiveVoterTurnout)
                return Blockchain.StandbyCommittee;
            var candidates = GetCandidates(snapshot);
            if (candidates.Length < ProtocolSettings.Default.CommitteeMembersCount)
                return Blockchain.StandbyCommittee;
            return candidates.OrderByDescending(p => p.Votes).ThenBy(p => p.PublicKey).Select(p => p.PublicKey).Take(ProtocolSettings.Default.CommitteeMembersCount);
        }

        [ContractMethod(1_00000000, CallFlags.AllowStates)]
        public ECPoint[] GetNextBlockValidators(StoreView snapshot)
        {
            StorageItem storage = snapshot.Storages.TryGet(CreateStorageKey(Prefix_NextCommittee));
            if (storage is null) return Blockchain.StandbyValidators;
            return storage.GetSerializableList<ECPoint>().Take(ProtocolSettings.Default.ValidatorsCount).OrderBy(p => p).ToArray();
        }

        public class NeoAccountState : AccountState
        {
            public uint BalanceHeight;
            public ECPoint VoteTo;

            public override void FromStackItem(StackItem stackItem)
            {
                base.FromStackItem(stackItem);
                Struct @struct = (Struct)stackItem;
                BalanceHeight = (uint)@struct[1].GetInteger();
                VoteTo = @struct[2].IsNull ? null : @struct[2].GetSpan().AsSerializable<ECPoint>();
            }

            public override StackItem ToStackItem(ReferenceCounter referenceCounter)
            {
                Struct @struct = (Struct)base.ToStackItem(referenceCounter);
                @struct.Add(BalanceHeight);
                @struct.Add(VoteTo?.ToArray() ?? StackItem.Null);
                return @struct;
            }
        }

        internal class CandidateState : IInteroperable
        {
            public bool Registered = true;
            public BigInteger Votes;

            public void FromStackItem(StackItem stackItem)
            {
                Struct @struct = (Struct)stackItem;
                Registered = @struct[0].GetBoolean();
                Votes = @struct[1].GetInteger();
            }

            public StackItem ToStackItem(ReferenceCounter referenceCounter)
            {
                return new Struct(referenceCounter) { Registered, Votes };
            }
        }

        private sealed class GasRecord : List<(uint Index, BigInteger GasPerBlock)>, IInteroperable
        {
            public void FromStackItem(StackItem stackItem)
            {
                foreach (StackItem item in (Array)stackItem)
                {
                    Struct @struct = (Struct)item;
                    Add(((uint)@struct[0].GetInteger(), @struct[1].GetInteger()));
                }
            }

            public StackItem ToStackItem(ReferenceCounter referenceCounter)
            {
                return new Array(referenceCounter, this.Select(p => new Struct(referenceCounter, new StackItem[] { p.Index, p.GasPerBlock })));
            }
        }
    }
}<|MERGE_RESOLUTION|>--- conflicted
+++ resolved
@@ -118,23 +118,12 @@
         {
             base.PostPersist(engine);
 
-            // Distribute GAS for committee
-
-            int index = (int)(engine.Snapshot.PersistingBlock.Index % (uint)ProtocolSettings.Default.CommitteeMembersCount);
-            var gasPerBlock = GetGasPerBlock(engine.Snapshot);
-            var pubkey = GetCommittee(engine.Snapshot)[index];
-            var account = Contract.CreateSignatureRedeemScript(pubkey).ToScriptHash();
-            GAS.Mint(engine, account, gasPerBlock * CommitteeRewardRatio / 100);
-<<<<<<< HEAD
-
             // Set next committee
             if (shouldRefreshCommittee(engine.Snapshot.Height))
             {
                 StorageItem storage = engine.Snapshot.Storages.GetAndChange(CreateStorageKey(Prefix_NextCommittee), () => new StorageItem());
-                storage.Value = committee.ToArray().ToByteArray();
-            }
-=======
->>>>>>> 4066a4f3
+                storage.Value = GetCommitteeMembers(engine.Snapshot).ToArray().ToByteArray();
+            }
         }
 
         [ContractMethod(0_05000000, CallFlags.AllowModifyStates)]
