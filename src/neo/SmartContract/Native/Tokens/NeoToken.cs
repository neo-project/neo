--- conflicted
+++ resolved
@@ -124,13 +124,8 @@
         {
             StorageItem storage = snapshot.Storages.TryGet(CreateAccountKey(account));
             if (storage is null) return BigInteger.Zero;
-<<<<<<< HEAD
-            AccountState state = storage.GetInteroperable<AccountState>();
-            return CalculateBonus(state.Balance, state.BalanceHeight, end);
-=======
             NeoAccountState state = storage.GetInteroperable<NeoAccountState>();
             return CalculateBonus(snapshot, state.Balance, state.BalanceHeight, end);
->>>>>>> 44ccf0b2
         }
 
         [ContractMethod(0_05000000, ContractParameterType.Boolean, CallFlags.AllowModifyStates, ParameterTypes = new[] { ContractParameterType.PublicKey }, ParameterNames = new[] { "pubkey" })]
