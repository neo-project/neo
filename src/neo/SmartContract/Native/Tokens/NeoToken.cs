#pragma warning disable IDE0051

using Neo.IO;
using Neo.Ledger;
using Neo.Persistence;
using System.Numerics;

namespace Neo.SmartContract.Native.Tokens
{
    public sealed partial class NeoToken : Nep5Token<NeoToken.NeoAccountState>
    {
        public override int Id => -1;
        public override string Name => "NEO";
        public override string Symbol => "neo";
        public override byte Decimals => 0;
        public BigInteger TotalAmount { get; }

        internal NeoToken()
        {
            this.TotalAmount = 100000000 * Factor;
        }

        public override BigInteger TotalSupply(StoreView snapshot)
        {
            return TotalAmount;
        }

        protected override void OnBalanceChanging(ApplicationEngine engine, UInt160 account, NeoAccountState state, BigInteger amount)
        {
            DistributeGas(engine, account, state);
            if (amount.IsZero) return;
            if (state.VoteTo != null)
            {
<<<<<<< HEAD
                StorageItem storage_validator = engine.Snapshot.Storages.GetAndChange(CreateStorageKey(Prefix_Candidate).Add(state.VoteTo));
                CandidateState state_validator = storage_validator.GetInteroperable<CandidateState>();
                state_validator.Votes += amount;

                if (state_validator.Votes == 0)
                {
                    UInt160 voteeAddr = Contract.CreateSignatureContract(state.VoteTo).ScriptHash;
                    foreach (var (key, _) in engine.Snapshot.Storages.Find(CreateStorageKey(Prefix_VoterRewardPerCommittee).Add(voteeAddr).ToArray()))
                        engine.Snapshot.Storages.Delete(key);
                }

                StorageItem item = engine.Snapshot.Storages.GetAndChange(CreateStorageKey(Prefix_VotersCount));
                BigInteger votersCount = new BigInteger(item.Value) + amount;
                item.Value = votersCount.ToByteArray();
=======
                engine.Snapshot.Storages.GetAndChange(CreateStorageKey(Prefix_Candidate).Add(state.VoteTo)).GetInteroperable<CandidateState>().Votes += amount;
                engine.Snapshot.Storages.GetAndChange(CreateStorageKey(Prefix_VotersCount)).Add(amount);
>>>>>>> daa6e7a3
            }
        }

        internal override void Initialize(ApplicationEngine engine)
        {
            // Initialize economic parameters

            engine.Snapshot.Storages.Add(CreateStorageKey(Prefix_GasPerBlock), new StorageItem
            {
                Value = (5 * GAS.Factor).ToByteArray()
            });
            engine.Snapshot.Storages.Add(CreateStorageKey(Prefix_RewardRatio), new StorageItem(new RewardRatio
            {
                NeoHolder = 10,
                Committee = 5,
                Voter = 85
            }));

            // Predistribution

            engine.Snapshot.Storages.Add(CreateStorageKey(Prefix_VotersCount), new StorageItem(new byte[0]));
            Mint(engine, Blockchain.GetConsensusAddress(Blockchain.StandbyValidators), TotalAmount);
        }

        protected override void OnPersist(ApplicationEngine engine)
        {
            base.OnPersist(engine);
<<<<<<< HEAD

            StorageItem nextValidatorItem = engine.Snapshot.Storages.GetAndChange(CreateStorageKey(Prefix_NextValidators), () => new StorageItem());
            nextValidatorItem.Value = GetValidators(engine.Snapshot).ToByteArray();

            DistributeGasForCommittee(engine);
=======
            StorageItem storage = engine.Snapshot.Storages.GetAndChange(CreateStorageKey(Prefix_NextValidators), () => new StorageItem());
            storage.Value = GetValidators(engine.Snapshot).ToByteArray();
        }

        [ContractMethod(0_03000000, CallFlags.AllowStates)]
        public BigInteger UnclaimedGas(StoreView snapshot, UInt160 account, uint end)
        {
            StorageItem storage = snapshot.Storages.TryGet(CreateStorageKey(Prefix_Account).Add(account));
            if (storage is null) return BigInteger.Zero;
            NeoAccountState state = storage.GetInteroperable<NeoAccountState>();
            return CalculateBonus(state.Balance, state.BalanceHeight, end);
        }

        [ContractMethod(0_05000000, CallFlags.AllowModifyStates)]
        private bool RegisterCandidate(ApplicationEngine engine, ECPoint pubkey)
        {
            if (!engine.CheckWitnessInternal(Contract.CreateSignatureRedeemScript(pubkey).ToScriptHash()))
                return false;
            StorageKey key = CreateStorageKey(Prefix_Candidate).Add(pubkey);
            StorageItem item = engine.Snapshot.Storages.GetAndChange(key, () => new StorageItem(new CandidateState()));
            CandidateState state = item.GetInteroperable<CandidateState>();
            state.Registered = true;
            return true;
        }

        [ContractMethod(0_05000000, CallFlags.AllowModifyStates)]
        private bool UnregisterCandidate(ApplicationEngine engine, ECPoint pubkey)
        {
            if (!engine.CheckWitnessInternal(Contract.CreateSignatureRedeemScript(pubkey).ToScriptHash()))
                return false;
            StorageKey key = CreateStorageKey(Prefix_Candidate).Add(pubkey);
            if (engine.Snapshot.Storages.TryGet(key) is null) return true;
            StorageItem item = engine.Snapshot.Storages.GetAndChange(key);
            CandidateState state = item.GetInteroperable<CandidateState>();
            if (state.Votes.IsZero)
                engine.Snapshot.Storages.Delete(key);
            else
                state.Registered = false;
            return true;
        }

        [ContractMethod(5_00000000, CallFlags.AllowModifyStates)]
        private bool Vote(ApplicationEngine engine, UInt160 account, ECPoint voteTo)
        {
            if (!engine.CheckWitnessInternal(account)) return false;
            StorageKey key_account = CreateStorageKey(Prefix_Account).Add(account);
            if (engine.Snapshot.Storages.TryGet(key_account) is null) return false;
            StorageItem storage_account = engine.Snapshot.Storages.GetAndChange(key_account);
            NeoAccountState state_account = storage_account.GetInteroperable<NeoAccountState>();
            if (state_account.VoteTo is null ^ voteTo is null)
            {
                StorageItem item = engine.Snapshot.Storages.GetAndChange(CreateStorageKey(Prefix_VotersCount));
                if (state_account.VoteTo is null)
                    item.Add(state_account.Balance);
                else
                    item.Add(-state_account.Balance);
            }
            if (state_account.VoteTo != null)
            {
                StorageKey key = CreateStorageKey(Prefix_Candidate).Add(state_account.VoteTo);
                StorageItem storage_validator = engine.Snapshot.Storages.GetAndChange(key);
                CandidateState state_validator = storage_validator.GetInteroperable<CandidateState>();
                state_validator.Votes -= state_account.Balance;
                if (!state_validator.Registered && state_validator.Votes.IsZero)
                    engine.Snapshot.Storages.Delete(key);
            }
            state_account.VoteTo = voteTo;
            if (voteTo != null)
            {
                StorageKey key = CreateStorageKey(Prefix_Candidate).Add(voteTo);
                if (engine.Snapshot.Storages.TryGet(key) is null) return false;
                StorageItem storage_validator = engine.Snapshot.Storages.GetAndChange(key);
                CandidateState state_validator = storage_validator.GetInteroperable<CandidateState>();
                if (!state_validator.Registered) return false;
                state_validator.Votes += state_account.Balance;
            }
            return true;
        }

        [ContractMethod(1_00000000, CallFlags.AllowStates)]
        public (ECPoint PublicKey, BigInteger Votes)[] GetCandidates(StoreView snapshot)
        {
            byte[] prefix_key = CreateStorageKey(Prefix_Candidate).ToArray();
            return snapshot.Storages.Find(prefix_key).Select(p =>
            (
                p.Key.Key.AsSerializable<ECPoint>(1),
                p.Value.GetInteroperable<CandidateState>()
            )).Where(p => p.Item2.Registered).Select(p => (p.Item1, p.Item2.Votes)).ToArray();
        }

        [ContractMethod(1_00000000, CallFlags.AllowStates)]
        public ECPoint[] GetValidators(StoreView snapshot)
        {
            return GetCommitteeMembers(snapshot).Take(ProtocolSettings.Default.ValidatorsCount).OrderBy(p => p).ToArray();
        }

        [ContractMethod(1_00000000, CallFlags.AllowStates)]
        public ECPoint[] GetCommittee(StoreView snapshot)
        {
            return GetCommitteeMembers(snapshot).OrderBy(p => p).ToArray();
        }

        public UInt160 GetCommitteeAddress(StoreView snapshot)
        {
            ECPoint[] committees = GetCommittee(snapshot);
            return Contract.CreateMultiSigRedeemScript(committees.Length - (committees.Length - 1) / 2, committees).ToScriptHash();
        }

        private IEnumerable<ECPoint> GetCommitteeMembers(StoreView snapshot)
        {
            decimal votersCount = (decimal)(BigInteger)snapshot.Storages[CreateStorageKey(Prefix_VotersCount)];
            decimal VoterTurnout = votersCount / (decimal)TotalAmount;
            if (VoterTurnout < EffectiveVoterTurnout)
                return Blockchain.StandbyCommittee;
            var candidates = GetCandidates(snapshot);
            if (candidates.Length < ProtocolSettings.Default.CommitteeMembersCount)
                return Blockchain.StandbyCommittee;
            return candidates.OrderByDescending(p => p.Votes).ThenBy(p => p.PublicKey).Select(p => p.PublicKey).Take(ProtocolSettings.Default.CommitteeMembersCount);
        }

        [ContractMethod(1_00000000, CallFlags.AllowStates)]
        public ECPoint[] GetNextBlockValidators(StoreView snapshot)
        {
            StorageItem storage = snapshot.Storages.TryGet(CreateStorageKey(Prefix_NextValidators));
            if (storage is null) return Blockchain.StandbyValidators;
            return storage.GetSerializableList<ECPoint>().ToArray();
        }

        public class NeoAccountState : AccountState
        {
            public uint BalanceHeight;
            public ECPoint VoteTo;

            public override void FromStackItem(StackItem stackItem)
            {
                base.FromStackItem(stackItem);
                Struct @struct = (Struct)stackItem;
                BalanceHeight = (uint)@struct[1].GetInteger();
                VoteTo = @struct[2].IsNull ? null : @struct[2].GetSpan().AsSerializable<ECPoint>();
            }

            public override StackItem ToStackItem(ReferenceCounter referenceCounter)
            {
                Struct @struct = (Struct)base.ToStackItem(referenceCounter);
                @struct.Add(BalanceHeight);
                @struct.Add(VoteTo?.ToArray() ?? StackItem.Null);
                return @struct;
            }
        }

        internal class CandidateState : IInteroperable
        {
            public bool Registered = true;
            public BigInteger Votes;

            public void FromStackItem(StackItem stackItem)
            {
                Struct @struct = (Struct)stackItem;
                Registered = @struct[0].GetBoolean();
                Votes = @struct[1].GetInteger();
            }

            public StackItem ToStackItem(ReferenceCounter referenceCounter)
            {
                return new Struct(referenceCounter) { Registered, Votes };
            }
>>>>>>> daa6e7a3
        }
    }
}<|MERGE_RESOLUTION|>--- conflicted
+++ resolved
@@ -31,25 +31,16 @@
             if (amount.IsZero) return;
             if (state.VoteTo != null)
             {
-<<<<<<< HEAD
-                StorageItem storage_validator = engine.Snapshot.Storages.GetAndChange(CreateStorageKey(Prefix_Candidate).Add(state.VoteTo));
-                CandidateState state_validator = storage_validator.GetInteroperable<CandidateState>();
-                state_validator.Votes += amount;
+                var candidate_state = engine.Snapshot.Storages.GetAndChange(CreateStorageKey(Prefix_Candidate).Add(state.VoteTo)).GetInteroperable<CandidateState>();
+                candidate_state.Votes += amount;
+                engine.Snapshot.Storages.GetAndChange(CreateStorageKey(Prefix_VotersCount)).Add(amount);
 
-                if (state_validator.Votes == 0)
+                if (candidate_state.Votes == 0)
                 {
                     UInt160 voteeAddr = Contract.CreateSignatureContract(state.VoteTo).ScriptHash;
                     foreach (var (key, _) in engine.Snapshot.Storages.Find(CreateStorageKey(Prefix_VoterRewardPerCommittee).Add(voteeAddr).ToArray()))
                         engine.Snapshot.Storages.Delete(key);
                 }
-
-                StorageItem item = engine.Snapshot.Storages.GetAndChange(CreateStorageKey(Prefix_VotersCount));
-                BigInteger votersCount = new BigInteger(item.Value) + amount;
-                item.Value = votersCount.ToByteArray();
-=======
-                engine.Snapshot.Storages.GetAndChange(CreateStorageKey(Prefix_Candidate).Add(state.VoteTo)).GetInteroperable<CandidateState>().Votes += amount;
-                engine.Snapshot.Storages.GetAndChange(CreateStorageKey(Prefix_VotersCount)).Add(amount);
->>>>>>> daa6e7a3
             }
         }
 
@@ -77,180 +68,11 @@
         protected override void OnPersist(ApplicationEngine engine)
         {
             base.OnPersist(engine);
-<<<<<<< HEAD
 
             StorageItem nextValidatorItem = engine.Snapshot.Storages.GetAndChange(CreateStorageKey(Prefix_NextValidators), () => new StorageItem());
             nextValidatorItem.Value = GetValidators(engine.Snapshot).ToByteArray();
 
             DistributeGasForCommittee(engine);
-=======
-            StorageItem storage = engine.Snapshot.Storages.GetAndChange(CreateStorageKey(Prefix_NextValidators), () => new StorageItem());
-            storage.Value = GetValidators(engine.Snapshot).ToByteArray();
-        }
-
-        [ContractMethod(0_03000000, CallFlags.AllowStates)]
-        public BigInteger UnclaimedGas(StoreView snapshot, UInt160 account, uint end)
-        {
-            StorageItem storage = snapshot.Storages.TryGet(CreateStorageKey(Prefix_Account).Add(account));
-            if (storage is null) return BigInteger.Zero;
-            NeoAccountState state = storage.GetInteroperable<NeoAccountState>();
-            return CalculateBonus(state.Balance, state.BalanceHeight, end);
-        }
-
-        [ContractMethod(0_05000000, CallFlags.AllowModifyStates)]
-        private bool RegisterCandidate(ApplicationEngine engine, ECPoint pubkey)
-        {
-            if (!engine.CheckWitnessInternal(Contract.CreateSignatureRedeemScript(pubkey).ToScriptHash()))
-                return false;
-            StorageKey key = CreateStorageKey(Prefix_Candidate).Add(pubkey);
-            StorageItem item = engine.Snapshot.Storages.GetAndChange(key, () => new StorageItem(new CandidateState()));
-            CandidateState state = item.GetInteroperable<CandidateState>();
-            state.Registered = true;
-            return true;
-        }
-
-        [ContractMethod(0_05000000, CallFlags.AllowModifyStates)]
-        private bool UnregisterCandidate(ApplicationEngine engine, ECPoint pubkey)
-        {
-            if (!engine.CheckWitnessInternal(Contract.CreateSignatureRedeemScript(pubkey).ToScriptHash()))
-                return false;
-            StorageKey key = CreateStorageKey(Prefix_Candidate).Add(pubkey);
-            if (engine.Snapshot.Storages.TryGet(key) is null) return true;
-            StorageItem item = engine.Snapshot.Storages.GetAndChange(key);
-            CandidateState state = item.GetInteroperable<CandidateState>();
-            if (state.Votes.IsZero)
-                engine.Snapshot.Storages.Delete(key);
-            else
-                state.Registered = false;
-            return true;
-        }
-
-        [ContractMethod(5_00000000, CallFlags.AllowModifyStates)]
-        private bool Vote(ApplicationEngine engine, UInt160 account, ECPoint voteTo)
-        {
-            if (!engine.CheckWitnessInternal(account)) return false;
-            StorageKey key_account = CreateStorageKey(Prefix_Account).Add(account);
-            if (engine.Snapshot.Storages.TryGet(key_account) is null) return false;
-            StorageItem storage_account = engine.Snapshot.Storages.GetAndChange(key_account);
-            NeoAccountState state_account = storage_account.GetInteroperable<NeoAccountState>();
-            if (state_account.VoteTo is null ^ voteTo is null)
-            {
-                StorageItem item = engine.Snapshot.Storages.GetAndChange(CreateStorageKey(Prefix_VotersCount));
-                if (state_account.VoteTo is null)
-                    item.Add(state_account.Balance);
-                else
-                    item.Add(-state_account.Balance);
-            }
-            if (state_account.VoteTo != null)
-            {
-                StorageKey key = CreateStorageKey(Prefix_Candidate).Add(state_account.VoteTo);
-                StorageItem storage_validator = engine.Snapshot.Storages.GetAndChange(key);
-                CandidateState state_validator = storage_validator.GetInteroperable<CandidateState>();
-                state_validator.Votes -= state_account.Balance;
-                if (!state_validator.Registered && state_validator.Votes.IsZero)
-                    engine.Snapshot.Storages.Delete(key);
-            }
-            state_account.VoteTo = voteTo;
-            if (voteTo != null)
-            {
-                StorageKey key = CreateStorageKey(Prefix_Candidate).Add(voteTo);
-                if (engine.Snapshot.Storages.TryGet(key) is null) return false;
-                StorageItem storage_validator = engine.Snapshot.Storages.GetAndChange(key);
-                CandidateState state_validator = storage_validator.GetInteroperable<CandidateState>();
-                if (!state_validator.Registered) return false;
-                state_validator.Votes += state_account.Balance;
-            }
-            return true;
-        }
-
-        [ContractMethod(1_00000000, CallFlags.AllowStates)]
-        public (ECPoint PublicKey, BigInteger Votes)[] GetCandidates(StoreView snapshot)
-        {
-            byte[] prefix_key = CreateStorageKey(Prefix_Candidate).ToArray();
-            return snapshot.Storages.Find(prefix_key).Select(p =>
-            (
-                p.Key.Key.AsSerializable<ECPoint>(1),
-                p.Value.GetInteroperable<CandidateState>()
-            )).Where(p => p.Item2.Registered).Select(p => (p.Item1, p.Item2.Votes)).ToArray();
-        }
-
-        [ContractMethod(1_00000000, CallFlags.AllowStates)]
-        public ECPoint[] GetValidators(StoreView snapshot)
-        {
-            return GetCommitteeMembers(snapshot).Take(ProtocolSettings.Default.ValidatorsCount).OrderBy(p => p).ToArray();
-        }
-
-        [ContractMethod(1_00000000, CallFlags.AllowStates)]
-        public ECPoint[] GetCommittee(StoreView snapshot)
-        {
-            return GetCommitteeMembers(snapshot).OrderBy(p => p).ToArray();
-        }
-
-        public UInt160 GetCommitteeAddress(StoreView snapshot)
-        {
-            ECPoint[] committees = GetCommittee(snapshot);
-            return Contract.CreateMultiSigRedeemScript(committees.Length - (committees.Length - 1) / 2, committees).ToScriptHash();
-        }
-
-        private IEnumerable<ECPoint> GetCommitteeMembers(StoreView snapshot)
-        {
-            decimal votersCount = (decimal)(BigInteger)snapshot.Storages[CreateStorageKey(Prefix_VotersCount)];
-            decimal VoterTurnout = votersCount / (decimal)TotalAmount;
-            if (VoterTurnout < EffectiveVoterTurnout)
-                return Blockchain.StandbyCommittee;
-            var candidates = GetCandidates(snapshot);
-            if (candidates.Length < ProtocolSettings.Default.CommitteeMembersCount)
-                return Blockchain.StandbyCommittee;
-            return candidates.OrderByDescending(p => p.Votes).ThenBy(p => p.PublicKey).Select(p => p.PublicKey).Take(ProtocolSettings.Default.CommitteeMembersCount);
-        }
-
-        [ContractMethod(1_00000000, CallFlags.AllowStates)]
-        public ECPoint[] GetNextBlockValidators(StoreView snapshot)
-        {
-            StorageItem storage = snapshot.Storages.TryGet(CreateStorageKey(Prefix_NextValidators));
-            if (storage is null) return Blockchain.StandbyValidators;
-            return storage.GetSerializableList<ECPoint>().ToArray();
-        }
-
-        public class NeoAccountState : AccountState
-        {
-            public uint BalanceHeight;
-            public ECPoint VoteTo;
-
-            public override void FromStackItem(StackItem stackItem)
-            {
-                base.FromStackItem(stackItem);
-                Struct @struct = (Struct)stackItem;
-                BalanceHeight = (uint)@struct[1].GetInteger();
-                VoteTo = @struct[2].IsNull ? null : @struct[2].GetSpan().AsSerializable<ECPoint>();
-            }
-
-            public override StackItem ToStackItem(ReferenceCounter referenceCounter)
-            {
-                Struct @struct = (Struct)base.ToStackItem(referenceCounter);
-                @struct.Add(BalanceHeight);
-                @struct.Add(VoteTo?.ToArray() ?? StackItem.Null);
-                return @struct;
-            }
-        }
-
-        internal class CandidateState : IInteroperable
-        {
-            public bool Registered = true;
-            public BigInteger Votes;
-
-            public void FromStackItem(StackItem stackItem)
-            {
-                Struct @struct = (Struct)stackItem;
-                Registered = @struct[0].GetBoolean();
-                Votes = @struct[1].GetInteger();
-            }
-
-            public StackItem ToStackItem(ReferenceCounter referenceCounter)
-            {
-                return new Struct(referenceCounter) { Registered, Votes };
-            }
->>>>>>> daa6e7a3
         }
     }
 }