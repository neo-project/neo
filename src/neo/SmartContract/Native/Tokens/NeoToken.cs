--- conflicted
+++ resolved
@@ -72,7 +72,6 @@
             if (value.IsZero || start >= end) return BigInteger.Zero;
             if (value.Sign < 0) throw new ArgumentOutOfRangeException(nameof(value));
 
-<<<<<<< HEAD
             BigInteger neoHolderReward = CalculateNeoHolderReward(snapshot, value, start, end);
             if (vote is null) return neoHolderReward;
 
@@ -90,9 +89,6 @@
 
         private BigInteger CalculateNeoHolderReward(StoreView snapshot, BigInteger value, uint start, uint end)
         {
-            GasRecord gasRecord = snapshot.Storages[CreateStorageKey(Prefix_GasPerBlock)].GetInteroperable<GasRecord>();
-=======
->>>>>>> 22f80a7c
             BigInteger sum = 0;
             foreach (var (index, gasPerBlock) in GetSortedGasRecords(snapshot, end - 1))
             {
@@ -378,38 +374,20 @@
                 return new Struct(referenceCounter) { Registered, Votes };
             }
         }
-<<<<<<< HEAD
-
-        private sealed class GasRecord : List<(uint Index, BigInteger GasPerBlock)>, IInteroperable
-        {
+
+        public class CachedCommittee : List<(ECPoint PublicKey, BigInteger Votes)>, IInteroperable
+        {
+            public CachedCommittee()
+            {
+            }
+
+            public CachedCommittee(IEnumerable<(ECPoint PublicKey, BigInteger Votes)> collection) : base(collection)
+            {
+            }
+
             public void FromStackItem(StackItem stackItem)
             {
-                foreach (StackItem item in (Array)stackItem)
-                {
-                    Struct @struct = (Struct)item;
-                    Add(((uint)@struct[0].GetInteger(), @struct[1].GetInteger()));
-                }
-            }
-
-            public StackItem ToStackItem(ReferenceCounter referenceCounter)
-            {
-                return new Array(referenceCounter, this.Select(p => new Struct(referenceCounter, new StackItem[] { p.Index, p.GasPerBlock })));
-            }
-        }
-
-        public class CachedCommittee : List<(ECPoint PublicKey, BigInteger Votes)>, IInteroperable
-        {
-            public CachedCommittee()
-            {
-            }
-
-            public CachedCommittee(IEnumerable<(ECPoint PublicKey, BigInteger Votes)> collection) : base(collection)
-            {
-            }
-
-            public void FromStackItem(StackItem stackItem)
-            {
-                foreach (StackItem item in (Array)stackItem)
+                foreach (StackItem item in (VM.Types.Array)stackItem)
                 {
                     Struct @struct = (Struct)item;
                     Add((@struct[0].GetSpan().AsSerializable<ECPoint>(), @struct[1].GetInteger()));
@@ -418,10 +396,8 @@
 
             public StackItem ToStackItem(ReferenceCounter referenceCounter)
             {
-                return new Array(referenceCounter, this.Select(p => new Struct(referenceCounter, new StackItem[] { p.PublicKey.ToArray(), p.Votes })));
-            }
-        }
-=======
->>>>>>> 22f80a7c
+                return new VM.Types.Array(referenceCounter, this.Select(p => new Struct(referenceCounter, new StackItem[] { p.PublicKey.ToArray(), p.Votes })));
+            }
+        }
     }
 }