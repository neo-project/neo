#pragma warning disable IDE0051

using Neo.Cryptography.ECC;
using Neo.IO;
using Neo.Ledger;
using Neo.Persistence;
using Neo.VM;
using Neo.VM.Types;
using System;
using System.Collections.Generic;
using System.Linq;
using System.Numerics;
using Array = Neo.VM.Types.Array;

namespace Neo.SmartContract.Native.Tokens
{
    public sealed class NeoToken : Nep5Token<NeoToken.NeoAccountState>
    {
        public override int Id => -1;
        public override string Name => "NEO";
        public override string Symbol => "neo";
        public override byte Decimals => 0;
        public BigInteger TotalAmount { get; }

        public const decimal EffectiveVoterTurnout = 0.2M;

        private const byte Prefix_VotersCount = 1;
        private const byte Prefix_Candidate = 33;
        private const byte Prefix_NextValidators = 14;
        private const byte Prefix_GasPerBlock = 29;
        private const byte Prefix_VoterRewardPerCommittee = 23;

        private const byte NeoHolderRewardRatio = 10;
        private const byte CommitteeRewardRatio = 5;
        private const byte VoterRewardRatio = 85;

        internal NeoToken()
        {
            this.TotalAmount = 100000000 * Factor;
        }

        public override BigInteger TotalSupply(StoreView snapshot)
        {
            return TotalAmount;
        }

        protected override void OnBalanceChanging(ApplicationEngine engine, UInt160 account, NeoAccountState state, BigInteger amount)
        {
            DistributeGas(engine, account, state);
            if (amount.IsZero) return;
            if (state.VoteTo != null)
            {
                CandidateState state_validator = engine.Snapshot.Storages.GetAndChange(CreateStorageKey(Prefix_Candidate).Add(state.VoteTo)).GetInteroperable<CandidateState>();
                state_validator.Votes += amount;
                engine.Snapshot.Storages.GetAndChange(CreateStorageKey(Prefix_VotersCount)).Add(amount);

                if (state_validator.Votes == 0)
                {
                    foreach (var (key, _) in engine.Snapshot.Storages.Find(CreateStorageKey(Prefix_VoterRewardPerCommittee).Add(state.VoteTo).ToArray()))
                        engine.Snapshot.Storages.Delete(key);
                }
            }
        }

        private void DistributeGas(ApplicationEngine engine, UInt160 account, NeoAccountState state)
        {
<<<<<<< HEAD
            BigInteger gas = CalculateBonus(engine.Snapshot, state.VoteTo, state.Balance, state.BalanceHeight, engine.Snapshot.PersistingBlock.Index);
=======
            // PersistingBlock is null when running under the debugger
            if (engine.Snapshot.PersistingBlock == null) return;

            BigInteger gas = CalculateBonus(engine.Snapshot, state.Balance, state.BalanceHeight, engine.Snapshot.PersistingBlock.Index);
>>>>>>> 4066a4f3
            state.BalanceHeight = engine.Snapshot.PersistingBlock.Index;
            GAS.Mint(engine, account, gas);
        }

        private BigInteger CalculateBonus(StoreView snapshot, ECPoint vote, BigInteger value, uint start, uint end)
        {
            if (value.IsZero || start >= end) return BigInteger.Zero;
            if (value.Sign < 0) throw new ArgumentOutOfRangeException(nameof(value));

            BigInteger neoHolderReward = CalculateNeoHolderReward(snapshot, value, start, end);
            if (vote is null) return neoHolderReward;

            StorageKey keyStart = CreateStorageKey(Prefix_VoterRewardPerCommittee).Add(vote).AddBigEndian(uint.MaxValue - end);
            StorageKey keyEnd = CreateStorageKey(Prefix_VoterRewardPerCommittee).Add(vote).AddBigEndian(uint.MaxValue - start);
            IEnumerator<(StorageKey Key, StorageItem Value)> enumerator = snapshot.Storages.FindRange(keyStart, keyEnd).GetEnumerator();
            if (!enumerator.MoveNext()) return neoHolderReward;
            var endRewardPerNeo = new BigInteger(enumerator.Current.Value.Value);
            var startRewardPerNeo = BigInteger.Zero;
            StorageKey keyMax = CreateStorageKey(Prefix_VoterRewardPerCommittee).Add(vote).AddBigEndian(uint.MaxValue);
            enumerator = snapshot.Storages.FindRange(keyEnd, keyMax).GetEnumerator();
            if (enumerator.MoveNext())
                startRewardPerNeo = new BigInteger(enumerator.Current.Value.Value);

            return neoHolderReward + value * (endRewardPerNeo - startRewardPerNeo) / 10000L;
        }

        private BigInteger CalculateNeoHolderReward(StoreView snapshot, BigInteger value, uint start, uint end)
        {
            GasRecord gasRecord = snapshot.Storages[CreateStorageKey(Prefix_GasPerBlock)].GetInteroperable<GasRecord>();
            BigInteger sum = 0;
            for (var i = gasRecord.Count - 1; i >= 0; i--)
            {
                var currentIndex = gasRecord[i].Index;
                if (currentIndex >= end) continue;
                if (currentIndex > start)
                {
                    sum += gasRecord[i].GasPerBlock * (end - currentIndex);
                    end = currentIndex;
                }
                else
                {
                    sum += gasRecord[i].GasPerBlock * (end - start);
                    break;
                }
            }
            return value * sum * NeoHolderRewardRatio / 100 / TotalAmount;
        }

        internal override void Initialize(ApplicationEngine engine)
        {
            // Initialize economic parameters

            engine.Snapshot.Storages.Add(CreateStorageKey(Prefix_GasPerBlock), new StorageItem(new GasRecord
            {
                (0, 5 * GAS.Factor)
            }));

            engine.Snapshot.Storages.Add(CreateStorageKey(Prefix_VotersCount), new StorageItem(new byte[0]));
            Mint(engine, Blockchain.GetConsensusAddress(Blockchain.StandbyValidators), TotalAmount);
        }

        protected override void OnPersist(ApplicationEngine engine)
        {
            base.OnPersist(engine);

            // Set next validators

            StorageItem storage = engine.Snapshot.Storages.GetAndChange(CreateStorageKey(Prefix_NextValidators), () => new StorageItem());
            storage.Value = GetValidators(engine.Snapshot).ToByteArray();
        }

        protected override void PostPersist(ApplicationEngine engine)
        {
            base.PostPersist(engine);

            // Distribute GAS for committee

            int index = (int)(engine.Snapshot.PersistingBlock.Index % (uint)ProtocolSettings.Default.CommitteeMembersCount);
            var gasPerBlock = GetGasPerBlock(engine.Snapshot);
            var pubkey = GetCommittee(engine.Snapshot)[index];
            var account = Contract.CreateSignatureRedeemScript(pubkey).ToScriptHash();
            GAS.Mint(engine, account, gasPerBlock * CommitteeRewardRatio / 100);
<<<<<<< HEAD

            // Record the cumulative reward of the voters of each committee

            var voterRewardPerCommittee = gasPerBlock * VoterRewardRatio / 100 / (ProtocolSettings.Default.CommitteeMembersCount + ProtocolSettings.Default.ValidatorsCount);
            var committeeVotes = GetCommitteeVotes(engine.Snapshot).ToArray();
            for (var i = 0; i < committeeVotes.Length; i++)
            {
                if (committeeVotes[i].Votes > 0)
                {
                    BigInteger voterSumRewardPerNEO = (i < ProtocolSettings.Default.ValidatorsCount ? 2 : 1) * voterRewardPerCommittee * 10000L / committeeVotes[i].Votes; // Zoom in 10000 times, and the final calculation should be divided 10000L
                    var voterRewardKeyPrefix = CreateStorageKey(Prefix_VoterRewardPerCommittee).Add(committeeVotes[i].PublicKey);
                    var enumerator = engine.Snapshot.Storages.Find(voterRewardKeyPrefix.ToArray()).GetEnumerator();
                    if (enumerator.MoveNext())
                        voterSumRewardPerNEO += new BigInteger(enumerator.Current.Value.Value);
                    var voterRewardKey = CreateStorageKey(Prefix_VoterRewardPerCommittee).Add(committeeVotes[i].PublicKey).AddBigEndian(uint.MaxValue - engine.Snapshot.PersistingBlock.Index - 1);
                    engine.Snapshot.Storages.Add(voterRewardKey, new StorageItem() { Value = voterSumRewardPerNEO.ToByteArray() });
                }
            }

            // Set next validators

            StorageItem storage = engine.Snapshot.Storages.GetAndChange(CreateStorageKey(Prefix_NextValidators), () => new StorageItem());
            storage.Value = committee.Take(ProtocolSettings.Default.ValidatorsCount).OrderBy(p => p).ToArray().ToByteArray();
=======
>>>>>>> 4066a4f3
        }

        [ContractMethod(0_05000000, CallFlags.AllowModifyStates)]
        private bool SetGasPerBlock(ApplicationEngine engine, BigInteger gasPerBlock)
        {
            if (gasPerBlock < 0 || gasPerBlock > 10 * GAS.Factor)
                throw new ArgumentOutOfRangeException(nameof(gasPerBlock));
            if (!CheckCommittee(engine)) return false;
            uint index = engine.Snapshot.PersistingBlock.Index + 1;
            GasRecord gasRecord = engine.Snapshot.Storages.GetAndChange(CreateStorageKey(Prefix_GasPerBlock)).GetInteroperable<GasRecord>();
            if (gasRecord[^1].Index == index)
                gasRecord[^1] = (index, gasPerBlock);
            else
                gasRecord.Add((index, gasPerBlock));
            return true;
        }

        [ContractMethod(0_01000000, CallFlags.AllowStates)]
        public BigInteger GetGasPerBlock(StoreView snapshot)
        {
            var index = snapshot.PersistingBlock.Index;
            GasRecord gasRecord = snapshot.Storages[CreateStorageKey(Prefix_GasPerBlock)].GetInteroperable<GasRecord>();
            for (var i = gasRecord.Count - 1; i >= 0; i--)
            {
                if (gasRecord[i].Index <= index)
                    return gasRecord[i].GasPerBlock;
            }
            throw new InvalidOperationException();
        }

        [ContractMethod(0_03000000, CallFlags.AllowStates)]
        public BigInteger UnclaimedGas(StoreView snapshot, UInt160 account, uint end)
        {
            StorageItem storage = snapshot.Storages.TryGet(CreateStorageKey(Prefix_Account).Add(account));
            if (storage is null) return BigInteger.Zero;
            NeoAccountState state = storage.GetInteroperable<NeoAccountState>();
            return CalculateBonus(snapshot, state.VoteTo, state.Balance, state.BalanceHeight, end);
        }

        [ContractMethod(0_05000000, CallFlags.AllowModifyStates)]
        private bool RegisterCandidate(ApplicationEngine engine, ECPoint pubkey)
        {
            if (!engine.CheckWitnessInternal(Contract.CreateSignatureRedeemScript(pubkey).ToScriptHash()))
                return false;
            StorageKey key = CreateStorageKey(Prefix_Candidate).Add(pubkey);
            StorageItem item = engine.Snapshot.Storages.GetAndChange(key, () => new StorageItem(new CandidateState()));
            CandidateState state = item.GetInteroperable<CandidateState>();
            state.Registered = true;
            return true;
        }

        [ContractMethod(0_05000000, CallFlags.AllowModifyStates)]
        private bool UnregisterCandidate(ApplicationEngine engine, ECPoint pubkey)
        {
            if (!engine.CheckWitnessInternal(Contract.CreateSignatureRedeemScript(pubkey).ToScriptHash()))
                return false;
            StorageKey key = CreateStorageKey(Prefix_Candidate).Add(pubkey);
            if (engine.Snapshot.Storages.TryGet(key) is null) return true;
            StorageItem item = engine.Snapshot.Storages.GetAndChange(key);
            CandidateState state = item.GetInteroperable<CandidateState>();
            if (state.Votes.IsZero)
                engine.Snapshot.Storages.Delete(key);
            else
                state.Registered = false;
            return true;
        }

        [ContractMethod(5_00000000, CallFlags.AllowModifyStates)]
        private bool Vote(ApplicationEngine engine, UInt160 account, ECPoint voteTo)
        {
            if (!engine.CheckWitnessInternal(account)) return false;
            NeoAccountState state_account = engine.Snapshot.Storages.GetAndChange(CreateStorageKey(Prefix_Account).Add(account))?.GetInteroperable<NeoAccountState>();
            if (state_account is null) return false;
            CandidateState validator_new = null;
            if (voteTo != null)
            {
                validator_new = engine.Snapshot.Storages.GetAndChange(CreateStorageKey(Prefix_Candidate).Add(voteTo))?.GetInteroperable<CandidateState>();
                if (validator_new is null) return false;
                if (!validator_new.Registered) return false;
            }
            if (state_account.VoteTo is null ^ voteTo is null)
            {
                StorageItem item = engine.Snapshot.Storages.GetAndChange(CreateStorageKey(Prefix_VotersCount));
                if (state_account.VoteTo is null)
                    item.Add(state_account.Balance);
                else
                    item.Add(-state_account.Balance);
            }
            if (state_account.VoteTo != null)
            {
                StorageKey key = CreateStorageKey(Prefix_Candidate).Add(state_account.VoteTo);
                StorageItem storage_validator = engine.Snapshot.Storages.GetAndChange(key);
                CandidateState state_validator = storage_validator.GetInteroperable<CandidateState>();
                state_validator.Votes -= state_account.Balance;
                if (!state_validator.Registered && state_validator.Votes.IsZero)
                {
                    DistributeGas(engine, account, state_account);
                    UInt160 voteeAddr = Contract.CreateSignatureContract(state_account.VoteTo).ScriptHash;
                    foreach (var (rewardKey, _) in engine.Snapshot.Storages.Find(CreateStorageKey(Prefix_VoterRewardPerCommittee).Add(voteeAddr).ToArray()))
                        engine.Snapshot.Storages.Delete(rewardKey);

                    engine.Snapshot.Storages.Delete(key);
                }
            }
            state_account.VoteTo = voteTo;
            if (validator_new != null)
            {
                validator_new.Votes += state_account.Balance;
            }
            return true;
        }

        private CandidateState GetCandidate(StoreView snapshot, ECPoint pubkey)
        {
            StorageKey key = CreateStorageKey(Prefix_Candidate).Add(pubkey);
            return snapshot.Storages.TryGet(key)?.GetInteroperable<CandidateState>();
        }

        [ContractMethod(1_00000000, CallFlags.AllowStates)]
        public (ECPoint PublicKey, BigInteger Votes)[] GetCandidates(StoreView snapshot)
        {
            return GetCandidatesInternal(snapshot)
                .Where(p => p.State.Registered)
                .Select(p => (p.PublicKey, p.State.Votes))
                .ToArray();
        }

        private IEnumerable<(ECPoint PublicKey, CandidateState State)> GetCandidatesInternal(StoreView snapshot)
        {
            byte[] prefix_key = CreateStorageKey(Prefix_Candidate).ToArray();
            return snapshot.Storages.Find(prefix_key).Select(p =>
            (
                p.Key.Key.AsSerializable<ECPoint>(1),
                p.Value.GetInteroperable<CandidateState>()
            ));
        }

        [ContractMethod(1_00000000, CallFlags.AllowStates)]
        public ECPoint[] GetValidators(StoreView snapshot)
        {
            return GetCommitteeMembers(snapshot).Take(ProtocolSettings.Default.ValidatorsCount).OrderBy(p => p).ToArray();
        }

        [ContractMethod(1_00000000, CallFlags.AllowStates)]
        public ECPoint[] GetCommittee(StoreView snapshot)
        {
            return GetCommitteeMembers(snapshot).OrderBy(p => p).ToArray();
        }

        public UInt160 GetCommitteeAddress(StoreView snapshot)
        {
            ECPoint[] committees = GetCommittee(snapshot);
            return Contract.CreateMultiSigRedeemScript(committees.Length - (committees.Length - 1) / 2, committees).ToScriptHash();
        }

        private IEnumerable<ECPoint> GetCommitteeMembers(StoreView snapshot)
        {
            decimal votersCount = (decimal)(BigInteger)snapshot.Storages[CreateStorageKey(Prefix_VotersCount)];
            decimal VoterTurnout = votersCount / (decimal)TotalAmount;
            if (VoterTurnout < EffectiveVoterTurnout)
                return Blockchain.StandbyCommittee;
            var candidates = GetCandidates(snapshot);
            if (candidates.Length < ProtocolSettings.Default.CommitteeMembersCount)
                return Blockchain.StandbyCommittee;
            return candidates.OrderByDescending(p => p.Votes).ThenBy(p => p.PublicKey).Select(p => p.PublicKey).Take(ProtocolSettings.Default.CommitteeMembersCount);
        }

        private IEnumerable<(ECPoint PublicKey, BigInteger Votes)> GetCommitteeVotes(StoreView snapshot)
        {
            decimal votersCount = (decimal)(BigInteger)snapshot.Storages[CreateStorageKey(Prefix_VotersCount)];
            decimal VoterTurnout = votersCount / (decimal)TotalAmount;
            if (VoterTurnout < EffectiveVoterTurnout)
                return Blockchain.StandbyCommittee.Select(p => (p, GetCandidate(snapshot, p)?.Votes ?? BigInteger.Zero));
            var candidates = GetCandidatesInternal(snapshot).ToDictionary(p => p.PublicKey, p => p.State);
            if (candidates.Count(p => p.Value.Registered) < ProtocolSettings.Default.CommitteeMembersCount)
                return Blockchain.StandbyCommittee.Select(p =>
                {
                    if (candidates.TryGetValue(p, out CandidateState candidate))
                        return (p, candidate.Votes);
                    else
                        return (p, BigInteger.Zero);
                });
            return candidates.OrderByDescending(p => p.Value.Votes).ThenBy(p => p.Key).Select(p => (p.Key, p.Value.Votes)).Take(ProtocolSettings.Default.CommitteeMembersCount);
        }

        [ContractMethod(1_00000000, CallFlags.AllowStates)]
        public ECPoint[] GetNextBlockValidators(StoreView snapshot)
        {
            StorageItem storage = snapshot.Storages.TryGet(CreateStorageKey(Prefix_NextValidators));
            if (storage is null) return Blockchain.StandbyValidators;
            return storage.GetSerializableList<ECPoint>().ToArray();
        }

        public class NeoAccountState : AccountState
        {
            public uint BalanceHeight;
            public ECPoint VoteTo;

            public override void FromStackItem(StackItem stackItem)
            {
                base.FromStackItem(stackItem);
                Struct @struct = (Struct)stackItem;
                BalanceHeight = (uint)@struct[1].GetInteger();
                VoteTo = @struct[2].IsNull ? null : @struct[2].GetSpan().AsSerializable<ECPoint>();
            }

            public override StackItem ToStackItem(ReferenceCounter referenceCounter)
            {
                Struct @struct = (Struct)base.ToStackItem(referenceCounter);
                @struct.Add(BalanceHeight);
                @struct.Add(VoteTo?.ToArray() ?? StackItem.Null);
                return @struct;
            }
        }

        internal class CandidateState : IInteroperable
        {
            public bool Registered = true;
            public BigInteger Votes;

            public void FromStackItem(StackItem stackItem)
            {
                Struct @struct = (Struct)stackItem;
                Registered = @struct[0].GetBoolean();
                Votes = @struct[1].GetInteger();
            }

            public StackItem ToStackItem(ReferenceCounter referenceCounter)
            {
                return new Struct(referenceCounter) { Registered, Votes };
            }
        }

        private sealed class GasRecord : List<(uint Index, BigInteger GasPerBlock)>, IInteroperable
        {
            public void FromStackItem(StackItem stackItem)
            {
                foreach (StackItem item in (Array)stackItem)
                {
                    Struct @struct = (Struct)item;
                    Add(((uint)@struct[0].GetInteger(), @struct[1].GetInteger()));
                }
            }

            public StackItem ToStackItem(ReferenceCounter referenceCounter)
            {
                return new Array(referenceCounter, this.Select(p => new Struct(referenceCounter, new StackItem[] { p.Index, p.GasPerBlock })));
            }
        }
    }
}<|MERGE_RESOLUTION|>--- conflicted
+++ resolved
@@ -64,14 +64,10 @@
 
         private void DistributeGas(ApplicationEngine engine, UInt160 account, NeoAccountState state)
         {
-<<<<<<< HEAD
-            BigInteger gas = CalculateBonus(engine.Snapshot, state.VoteTo, state.Balance, state.BalanceHeight, engine.Snapshot.PersistingBlock.Index);
-=======
             // PersistingBlock is null when running under the debugger
             if (engine.Snapshot.PersistingBlock == null) return;
 
-            BigInteger gas = CalculateBonus(engine.Snapshot, state.Balance, state.BalanceHeight, engine.Snapshot.PersistingBlock.Index);
->>>>>>> 4066a4f3
+            BigInteger gas = CalculateBonus(engine.Snapshot, state.VoteTo, state.Balance, state.BalanceHeight, engine.Snapshot.PersistingBlock.Index);
             state.BalanceHeight = engine.Snapshot.PersistingBlock.Index;
             GAS.Mint(engine, account, gas);
         }
@@ -95,7 +91,7 @@
             if (enumerator.MoveNext())
                 startRewardPerNeo = new BigInteger(enumerator.Current.Value.Value);
 
-            return neoHolderReward + value * (endRewardPerNeo - startRewardPerNeo) / 10000L;
+            return neoHolderReward + value * (endRewardPerNeo - startRewardPerNeo) / 100000000L;
         }
 
         private BigInteger CalculateNeoHolderReward(StoreView snapshot, BigInteger value, uint start, uint end)
@@ -151,35 +147,31 @@
 
             int index = (int)(engine.Snapshot.PersistingBlock.Index % (uint)ProtocolSettings.Default.CommitteeMembersCount);
             var gasPerBlock = GetGasPerBlock(engine.Snapshot);
-            var pubkey = GetCommittee(engine.Snapshot)[index];
+            var committee = GetCommittee(engine.Snapshot);
+            var pubkey = committee[index];
             var account = Contract.CreateSignatureRedeemScript(pubkey).ToScriptHash();
             GAS.Mint(engine, account, gasPerBlock * CommitteeRewardRatio / 100);
-<<<<<<< HEAD
-
-            // Record the cumulative reward of the voters of each committee
-
-            var voterRewardPerCommittee = gasPerBlock * VoterRewardRatio / 100 / (ProtocolSettings.Default.CommitteeMembersCount + ProtocolSettings.Default.ValidatorsCount);
+
+            // Record the cumulative reward of the voters of committee
+
+            var m = ProtocolSettings.Default.CommitteeMembersCount + ProtocolSettings.Default.ValidatorsCount;
+            var cindex = engine.Snapshot.PersistingBlock.Index % m % ProtocolSettings.Default.CommitteeMembersCount;
             var committeeVotes = GetCommitteeVotes(engine.Snapshot).ToArray();
-            for (var i = 0; i < committeeVotes.Length; i++)
-            {
-                if (committeeVotes[i].Votes > 0)
-                {
-                    BigInteger voterSumRewardPerNEO = (i < ProtocolSettings.Default.ValidatorsCount ? 2 : 1) * voterRewardPerCommittee * 10000L / committeeVotes[i].Votes; // Zoom in 10000 times, and the final calculation should be divided 10000L
-                    var voterRewardKeyPrefix = CreateStorageKey(Prefix_VoterRewardPerCommittee).Add(committeeVotes[i].PublicKey);
-                    var enumerator = engine.Snapshot.Storages.Find(voterRewardKeyPrefix.ToArray()).GetEnumerator();
-                    if (enumerator.MoveNext())
-                        voterSumRewardPerNEO += new BigInteger(enumerator.Current.Value.Value);
-                    var voterRewardKey = CreateStorageKey(Prefix_VoterRewardPerCommittee).Add(committeeVotes[i].PublicKey).AddBigEndian(uint.MaxValue - engine.Snapshot.PersistingBlock.Index - 1);
-                    engine.Snapshot.Storages.Add(voterRewardKey, new StorageItem() { Value = voterSumRewardPerNEO.ToByteArray() });
-                }
+            if (committeeVotes[cindex].Votes > 0)
+            {
+                BigInteger voterSumRewardPerNEO = gasPerBlock * 100000000L / committeeVotes[cindex].Votes; // Zoom in 100000000 times, and the final calculation should be divided 100000000L
+                var voterRewardKeyPrefix = CreateStorageKey(Prefix_VoterRewardPerCommittee).Add(committeeVotes[cindex].PublicKey);
+                var enumerator = engine.Snapshot.Storages.Find(voterRewardKeyPrefix.ToArray()).GetEnumerator();
+                if (enumerator.MoveNext())
+                    voterSumRewardPerNEO += new BigInteger(enumerator.Current.Value.Value);
+                var voterRewardKey = CreateStorageKey(Prefix_VoterRewardPerCommittee).Add(committeeVotes[cindex].PublicKey).AddBigEndian(uint.MaxValue - engine.Snapshot.PersistingBlock.Index - 1);
+                engine.Snapshot.Storages.Add(voterRewardKey, new StorageItem() { Value = voterSumRewardPerNEO.ToByteArray() });
             }
 
             // Set next validators
 
             StorageItem storage = engine.Snapshot.Storages.GetAndChange(CreateStorageKey(Prefix_NextValidators), () => new StorageItem());
             storage.Value = committee.Take(ProtocolSettings.Default.ValidatorsCount).OrderBy(p => p).ToArray().ToByteArray();
-=======
->>>>>>> 4066a4f3
         }
 
         [ContractMethod(0_05000000, CallFlags.AllowModifyStates)]
