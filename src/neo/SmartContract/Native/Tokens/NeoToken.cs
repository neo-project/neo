--- conflicted
+++ resolved
@@ -116,11 +116,7 @@
             }
         }
 
-<<<<<<< HEAD
-        private bool ShouldRefreshCommittee(uint height) => height % ProtocolSettings.Default.CommitteeMembersCount == 0;
-=======
-        public bool ShouldRefreshCommittee(uint height) => height % (ProtocolSettings.Default.CommitteeMembersCount + ProtocolSettings.Default.ValidatorsCount) == 0;
->>>>>>> 7a584269
+        public bool ShouldRefreshCommittee(uint height) => height % ProtocolSettings.Default.CommitteeMembersCount == 0;
 
         internal override void Initialize(ApplicationEngine engine)
         {
