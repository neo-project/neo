--- conflicted
+++ resolved
@@ -67,11 +67,7 @@
             state.Balance += amount;
             storage = engine.Snapshot.Storages.GetAndChange(CreateStorageKey(Prefix_TotalSupply), () => new StorageItem(BigInteger.Zero));
             storage.Add(amount);
-<<<<<<< HEAD
-            PostTransfer(engine, null, account, amount, callOnPayment);
-=======
-            PostTransfer(engine, null, account, amount, StackItem.Null);
->>>>>>> 87a9b355
+            PostTransfer(engine, null, account, amount, StackItem.Null, callOnPayment);
         }
 
         internal protected virtual void Burn(ApplicationEngine engine, UInt160 account, BigInteger amount)
@@ -89,11 +85,7 @@
                 state.Balance -= amount;
             storage = engine.Snapshot.Storages.GetAndChange(CreateStorageKey(Prefix_TotalSupply));
             storage.Add(-amount);
-<<<<<<< HEAD
-            PostTransfer(engine, account, null, amount, false);
-=======
-            PostTransfer(engine, account, null, amount, StackItem.Null);
->>>>>>> 87a9b355
+            PostTransfer(engine, account, null, amount, StackItem.Null, false);
         }
 
         [ContractMethod(0_01000000, CallFlags.AllowStates)]
@@ -151,11 +143,7 @@
                     state_to.Balance += amount;
                 }
             }
-<<<<<<< HEAD
-            PostTransfer(engine, from, to, amount, true);
-=======
-            PostTransfer(engine, from, to, amount, data);
->>>>>>> 87a9b355
+            PostTransfer(engine, from, to, amount, data, true);
             return true;
         }
 
@@ -163,11 +151,7 @@
         {
         }
 
-<<<<<<< HEAD
-        private void PostTransfer(ApplicationEngine engine, UInt160 from, UInt160 to, BigInteger amount, bool callOnPayment)
-=======
-        private void PostTransfer(ApplicationEngine engine, UInt160 from, UInt160 to, BigInteger amount, StackItem data)
->>>>>>> 87a9b355
+        private void PostTransfer(ApplicationEngine engine, UInt160 from, UInt160 to, BigInteger amount, StackItem data, bool callOnPayment)
         {
             // Send notification
 
