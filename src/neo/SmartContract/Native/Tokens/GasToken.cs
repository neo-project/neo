--- conflicted
+++ resolved
@@ -27,13 +27,9 @@
             long totalNetworkFee = 0;
             foreach (Transaction tx in engine.Snapshot.PersistingBlock.Transactions)
             {
-<<<<<<< HEAD
                 NEO.DistributeGas(engine, tx.Sender);
                 Burn(engine, tx.Sender, tx.SystemFee + tx.NetworkFee);
-=======
-                Burn(engine, tx.Sender, tx.SystemFee + tx.NetworkFee);
                 totalNetworkFee += tx.NetworkFee;
->>>>>>> 6f8e03a6
             }
             ECPoint[] validators = NEO.GetNextBlockValidators(engine.Snapshot);
             UInt160 primary = Contract.CreateSignatureRedeemScript(validators[engine.Snapshot.PersistingBlock.ConsensusData.PrimaryIndex]).ToScriptHash();
