--- conflicted
+++ resolved
@@ -242,17 +242,13 @@
             return state.Transaction;
         }
 
-<<<<<<< HEAD
         [ContractMethod(CpuFee = 1 << 15, RequiredCallFlags = CallFlags.ReadStates, AvailableFromVersion = 1)]
-=======
-        [ContractMethod(CpuFee = 1 << 15, RequiredCallFlags = CallFlags.ReadStates)]
         private Signer[] GetTransactionSigners(DataCache snapshot, UInt256 hash)
         {
             return GetTransactionState(snapshot, hash)?.Transaction.Signers;
         }
 
         [ContractMethod(CpuFee = 1 << 15, RequiredCallFlags = CallFlags.ReadStates)]
->>>>>>> ed68274e
         private VMState GetTransactionVMState(ApplicationEngine engine, UInt256 hash)
         {
             TransactionState state = GetTransactionState(engine.Snapshot, hash);
