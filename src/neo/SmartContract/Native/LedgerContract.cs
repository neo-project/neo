--- conflicted
+++ resolved
@@ -47,7 +47,6 @@
             engine.Snapshot.Add(CreateStorageKey(Prefix_Block).Add(engine.PersistingBlock.Hash), new StorageItem(Trim(engine.PersistingBlock).ToArray()));
             foreach (TransactionState tx in transactions)
             {
-<<<<<<< HEAD
                 engine.Snapshot.Add(CreateStorageKey(Prefix_Transaction).Add(tx.Hash), new StorageItem(new TransactionState
                 {
                     BlockIndex = engine.PersistingBlock.Index,
@@ -58,9 +57,6 @@
                     var hash = ((ConflictAttribute)attr).Hash;
                     engine.Snapshot.Add(CreateStorageKey(Prefix_TrimmedTransaction).Add(hash), new StorageItem(engine.PersistingBlock.Index));
                 }
-=======
-                engine.Snapshot.Add(CreateStorageKey(Prefix_Transaction).Add(tx.Transaction.Hash), new StorageItem(tx));
->>>>>>> 6b0b7e8e
             }
             engine.SetState(transactions);
             return ContractTask.CompletedTask;
