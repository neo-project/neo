#pragma warning disable IDE0051

using Neo.IO;
using Neo.Ledger;
using Neo.Network.P2P.Payloads;
using Neo.Persistence;
using Neo.SmartContract.Manifest;
using System;
using System.Collections.Generic;
using System.Linq;
using System.Numerics;

namespace Neo.SmartContract.Native
{
    public sealed class ManagementContract : NativeContract
    {
        public static readonly Dictionary<uint, List<NativeContract>> ActiveBlockIndexes = new Dictionary<uint, List<NativeContract>>();

        public override int Id => 0;

        private const byte Prefix_MinimumDeploymentFee = 20;
        private const byte Prefix_NextAvailableId = 15;
        private const byte Prefix_Contract = 8;

<<<<<<< HEAD
        static ManagementContract()
        {
            foreach (var contract in new NativeContract[] { Management, NEO, GAS, Policy, Oracle, Designation })
            {
                if (ProtocolSettings.Default.NativeActivations.TryGetValue(contract.Name, out uint activationIndex))
                {
                    contract.ActiveBlockIndex = activationIndex;
                }

                if (ActiveBlockIndexes.TryGetValue(contract.ActiveBlockIndex, out var list))
                {
                    list.Add(contract);
                }
                else
                {
                    ActiveBlockIndexes.Add(contract.ActiveBlockIndex, new List<NativeContract>() { contract });
                }
            }
=======
        internal ManagementContract()
        {
            var events = new List<ContractEventDescriptor>(Manifest.Abi.Events)
            {
                new ContractEventDescriptor
                {
                    Name = "Deploy",
                    Parameters = new ContractParameterDefinition[]
                    {
                        new ContractParameterDefinition()
                        {
                            Name = "Hash",
                            Type = ContractParameterType.Hash160
                        }
                    }
                },
                new ContractEventDescriptor
                {
                    Name = "Update",
                    Parameters = new ContractParameterDefinition[]
                    {
                        new ContractParameterDefinition()
                        {
                            Name = "Hash",
                            Type = ContractParameterType.Hash160
                        }
                    }
                },
                new ContractEventDescriptor
                {
                    Name = "Destory",
                    Parameters = new ContractParameterDefinition[]
                    {
                        new ContractParameterDefinition()
                        {
                            Name = "Hash",
                            Type = ContractParameterType.Hash160
                        }
                    }
                }
            };

            Manifest.Abi.Events = events.ToArray();
>>>>>>> 9138c3d7
        }

        private int GetNextAvailableId(StoreView snapshot)
        {
            StorageItem item = snapshot.Storages.GetAndChange(CreateStorageKey(Prefix_NextAvailableId), () => new StorageItem(1));
            int value = (int)(BigInteger)item;
            item.Add(1);
            return value;
        }

        internal override void Initialize(ApplicationEngine engine)
        {
            engine.Snapshot.Storages.Add(CreateStorageKey(Prefix_MinimumDeploymentFee), new StorageItem(100_00000000));
        }

        internal override void OnPersist(ApplicationEngine engine)
        {
            if (!ActiveBlockIndexes.TryGetValue(engine.Snapshot.PersistingBlock.Index, out var activations)) return;
            foreach (NativeContract contract in activations)
            {
                engine.Snapshot.Storages.Add(CreateStorageKey(Prefix_Contract).Add(contract.Hash), new StorageItem(new ContractState
                {
                    Id = contract.Id,
                    Script = contract.Script,
                    Hash = contract.Hash,
                    Manifest = contract.Manifest
                }));
                contract.Initialize(engine);
            }
        }

        [ContractMethod(0_01000000, CallFlags.ReadStates)]
        private long GetMinimumDeploymentFee(StoreView snapshot)
        {
            return (long)(BigInteger)snapshot.Storages[CreateStorageKey(Prefix_MinimumDeploymentFee)];
        }

        [ContractMethod(0_03000000, CallFlags.WriteStates)]
        private void SetMinimumDeploymentFee(ApplicationEngine engine, BigInteger value)
        {
            if (value < 0) throw new ArgumentOutOfRangeException(nameof(value));
            if (!CheckCommittee(engine)) throw new InvalidOperationException();
            engine.Snapshot.Storages.GetAndChange(CreateStorageKey(Prefix_MinimumDeploymentFee)).Set(value);
        }

        [ContractMethod(0_01000000, CallFlags.ReadStates)]
        public ContractState GetContract(StoreView snapshot, UInt160 hash)
        {
            return snapshot.Storages.TryGet(CreateStorageKey(Prefix_Contract).Add(hash))?.GetInteroperable<ContractState>();
        }

        public IEnumerable<ContractState> ListContracts(StoreView snapshot)
        {
            byte[] listContractsPrefix = CreateStorageKey(Prefix_Contract).ToArray();
            return snapshot.Storages.Find(listContractsPrefix).Select(kvp => kvp.Value.GetInteroperable<ContractState>());
        }

        [ContractMethod(0, CallFlags.WriteStates | CallFlags.AllowNotify)]
        private ContractState Deploy(ApplicationEngine engine, byte[] nefFile, byte[] manifest)
        {
            if (!(engine.ScriptContainer is Transaction tx))
                throw new InvalidOperationException();
            if (nefFile.Length == 0)
                throw new ArgumentException($"Invalid NefFile Length: {nefFile.Length}");
            if (manifest.Length == 0 || manifest.Length > ContractManifest.MaxLength)
                throw new ArgumentException($"Invalid Manifest Length: {manifest.Length}");

            engine.AddGas(Math.Max(
                engine.StoragePrice * (nefFile.Length + manifest.Length),
                GetMinimumDeploymentFee(engine.Snapshot)
                ));

            NefFile nef = nefFile.AsSerializable<NefFile>();
            UInt160 hash = Helper.GetContractHash(tx.Sender, nef.Script);
            StorageKey key = CreateStorageKey(Prefix_Contract).Add(hash);
            if (engine.Snapshot.Storages.Contains(key))
                throw new InvalidOperationException($"Contract Already Exists: {hash}");
            ContractState contract = new ContractState
            {
                Id = GetNextAvailableId(engine.Snapshot),
                UpdateCounter = 0,
                Script = nef.Script,
                Hash = hash,
                Manifest = ContractManifest.Parse(manifest)
            };

            if (!contract.Manifest.IsValid(hash)) throw new InvalidOperationException($"Invalid Manifest Hash: {hash}");

            engine.Snapshot.Storages.Add(key, new StorageItem(contract));

            // Execute _deploy

            ContractMethodDescriptor md = contract.Manifest.Abi.GetMethod("_deploy");
            if (md != null)
                engine.CallFromNativeContract(Hash, hash, md.Name, false);

            engine.SendNotification(Hash, "Deploy", new VM.Types.Array { contract.Hash.ToArray() });

            return contract;
        }

        [ContractMethod(0, CallFlags.WriteStates | CallFlags.AllowNotify)]
        private void Update(ApplicationEngine engine, byte[] nefFile, byte[] manifest)
        {
            if (nefFile is null && manifest is null) throw new ArgumentException();

            engine.AddGas(engine.StoragePrice * ((nefFile?.Length ?? 0) + (manifest?.Length ?? 0)));

            var contract = engine.Snapshot.Storages.GetAndChange(CreateStorageKey(Prefix_Contract).Add(engine.CallingScriptHash))?.GetInteroperable<ContractState>();
            if (contract is null) throw new InvalidOperationException($"Updating Contract Does Not Exist: {engine.CallingScriptHash}");

            if (nefFile != null)
            {
                if (nefFile.Length == 0)
                    throw new ArgumentException($"Invalid NefFile Length: {nefFile.Length}");

                NefFile nef = nefFile.AsSerializable<NefFile>();

                // Update script
                contract.Script = nef.Script;
            }
            if (manifest != null)
            {
                if (manifest.Length == 0 || manifest.Length > ContractManifest.MaxLength)
                    throw new ArgumentException($"Invalid Manifest Length: {manifest.Length}");
                contract.Manifest = ContractManifest.Parse(manifest);
                if (!contract.Manifest.IsValid(contract.Hash))
                    throw new InvalidOperationException($"Invalid Manifest Hash: {contract.Hash}");
            }
            contract.UpdateCounter++; // Increase update counter
            if (nefFile != null)
            {
                ContractMethodDescriptor md = contract.Manifest.Abi.GetMethod("_deploy");
                if (md != null)
                    engine.CallFromNativeContract(Hash, contract.Hash, md.Name, true);
            }
            engine.SendNotification(Hash, "Update", new VM.Types.Array { contract.Hash.ToArray() });
        }

        [ContractMethod(0_01000000, CallFlags.WriteStates | CallFlags.AllowNotify)]
        private void Destroy(ApplicationEngine engine)
        {
            UInt160 hash = engine.CallingScriptHash;
            StorageKey ckey = CreateStorageKey(Prefix_Contract).Add(hash);
            ContractState contract = engine.Snapshot.Storages.TryGet(ckey)?.GetInteroperable<ContractState>();
            if (contract is null) return;
            engine.Snapshot.Storages.Delete(ckey);
            foreach (var (key, _) in engine.Snapshot.Storages.Find(BitConverter.GetBytes(contract.Id)))
                engine.Snapshot.Storages.Delete(key);
            engine.SendNotification(Hash, "Destory", new VM.Types.Array { hash.ToArray() });
        }
    }
}<|MERGE_RESOLUTION|>--- conflicted
+++ resolved
@@ -22,7 +22,6 @@
         private const byte Prefix_NextAvailableId = 15;
         private const byte Prefix_Contract = 8;
 
-<<<<<<< HEAD
         static ManagementContract()
         {
             foreach (var contract in new NativeContract[] { Management, NEO, GAS, Policy, Oracle, Designation })
@@ -41,7 +40,8 @@
                     ActiveBlockIndexes.Add(contract.ActiveBlockIndex, new List<NativeContract>() { contract });
                 }
             }
-=======
+        }
+
         internal ManagementContract()
         {
             var events = new List<ContractEventDescriptor>(Manifest.Abi.Events)
@@ -85,7 +85,6 @@
             };
 
             Manifest.Abi.Events = events.ToArray();
->>>>>>> 9138c3d7
         }
 
         private int GetNextAvailableId(StoreView snapshot)
