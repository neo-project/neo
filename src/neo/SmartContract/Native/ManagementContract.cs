--- conflicted
+++ resolved
@@ -210,11 +210,8 @@
                 if (md != null)
                     engine.CallFromNativeContract(Hash, contract.Hash, md.Name, true);
             }
-<<<<<<< HEAD
             engine.Snapshot.ContractSet[contract.Hash] = contract;
-=======
             engine.SendNotification(Hash, "Update", new VM.Types.Array { contract.Hash.ToArray() });
->>>>>>> 2f261344
         }
 
         [ContractMethod(0_01000000, CallFlags.WriteStates | CallFlags.AllowNotify)]
