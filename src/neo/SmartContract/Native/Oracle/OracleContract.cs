--- conflicted
+++ resolved
@@ -157,18 +157,10 @@
             }));
 
             //Add the id to the IdList
-<<<<<<< HEAD
             var list = engine.Snapshot.Storages.GetAndChange(CreateStorageKey(Prefix_IdList).Add(GetUrlHash(url)), () => new StorageItem(new IdList())).GetInteroperable<IdList>();
             if (list.Count + 1 > StorageItem.MaxInteropEntries)
                 throw new InvalidOperationException("There are a lot of pending responses for this url");
             list.Add(id);
-=======
-            var list = engine.Snapshot.Storages.GetAndChange(CreateStorageKey(Prefix_IdList).Add(GetUrlHash(url)), () => new StorageItem(new byte[1]))
-                .GetSerializableList<SerializableWrapper<ulong>>();
-            list.Add(id);
-            if (list.Count > 10_000)
-                throw new InvalidOperationException("There are a lot of pending responses for this url");
->>>>>>> f0f11439
         }
 
         [ContractMethod(0_01000000, CallFlags.None)]
