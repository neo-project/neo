--- conflicted
+++ resolved
@@ -33,58 +33,7 @@
             CallContractInternal(contractHash, method, callFlags, hasReturnValue, args);
         }
 
-<<<<<<< HEAD
-        private void CallContractInternal(UInt160 contractHash, string method, CallFlags flags, bool hasReturnValue, StackItem[] args)
-        {
-            ContractState contract = NativeContract.ContractManagement.GetContract(Snapshot, contractHash);
-            if (contract is null) throw new InvalidOperationException($"Called Contract Does Not Exist: {contractHash}");
-            ContractMethodDescriptor md = contract.Manifest.Abi.GetMethod(method);
-            if (md is null) throw new InvalidOperationException($"Method {method} Does Not Exist In Contract {contractHash}");
-
-            if (md.Safe)
-            {
-                flags &= ~CallFlags.WriteStates;
-            }
-            else
-            {
-                ContractState currentContract = NativeContract.ContractManagement.GetContract(Snapshot, CurrentScriptHash);
-                if (currentContract?.CanCall(contract, method) == false)
-                    throw new InvalidOperationException($"Cannot Call Method {method} Of Contract {contractHash} From Contract {CurrentScriptHash}");
-            }
-
-            CallContractInternal(contract, md, flags, hasReturnValue, args);
-        }
-
-        private void CallContractInternal(ContractState contract, ContractMethodDescriptor method, CallFlags flags, bool hasReturnValue, StackItem[] args)
-        {
-            if (invocationCounter.TryGetValue(contract.Hash, out var counter))
-            {
-                invocationCounter[contract.Hash] = counter + 1;
-            }
-            else
-            {
-                invocationCounter[contract.Hash] = 1;
-            }
-
-            ExecutionContextState state = CurrentContext.GetState<ExecutionContextState>();
-            UInt160 callingScriptHash = state.ScriptHash;
-            CallFlags callingFlags = state.CallFlags;
-
-            if (args.Length != method.Parameters.Length) throw new InvalidOperationException($"Method {method.Name} Expects {method.Parameters.Length} Arguments But Receives {args.Length} Arguments");
-            ExecutionContext context_new = LoadContract(contract, method.Name, flags & callingFlags, hasReturnValue, (ushort)args.Length);
-            state = context_new.GetState<ExecutionContextState>();
-            state.CallingScriptHash = callingScriptHash;
-
-            for (int i = args.Length - 1; i >= 0; i--)
-                context_new.EvaluationStack.Push(args[i]);
-            if (NativeContract.IsNative(contract.Hash))
-                context_new.EvaluationStack.Push(method.Name);
-        }
-
         protected internal void CallNativeContract(int id)
-=======
-        protected internal void CallNativeContract(string name)
->>>>>>> 3ee76ba9
         {
             NativeContract contract = NativeContract.GetContract(id);
             if (contract is null || contract.ActiveBlockIndex > Snapshot.Height)
