--- conflicted
+++ resolved
@@ -10,27 +10,18 @@
 {
     partial class ApplicationEngine
     {
-<<<<<<< HEAD
         public static readonly InteropDescriptor System_Contract_Call = Register("System.Contract.Call", nameof(CallContract), 0_01000000, CallFlags.AllowCall, false);
         public static readonly InteropDescriptor System_Contract_CallEx = Register("System.Contract.CallEx", nameof(CallContractEx), 0_01000000, CallFlags.AllowCall, false);
-        public static readonly InteropDescriptor System_Contract_CallNative = Register("System.Contract.CallNative", nameof(CallNativeContract), 0, CallFlags.None, false);
-        public static readonly InteropDescriptor System_Contract_IsStandard = Register("System.Contract.IsStandard", nameof(IsStandardContract), 0_00030000, CallFlags.AllowStates, true);
-=======
-        public static readonly InteropDescriptor System_Contract_Create = Register("System.Contract.Create", nameof(CreateContract), 0, CallFlags.WriteStates, false);
-        public static readonly InteropDescriptor System_Contract_Update = Register("System.Contract.Update", nameof(UpdateContract), 0, CallFlags.WriteStates, false);
-        public static readonly InteropDescriptor System_Contract_Destroy = Register("System.Contract.Destroy", nameof(DestroyContract), 0_01000000, CallFlags.WriteStates, false);
-        public static readonly InteropDescriptor System_Contract_Call = Register("System.Contract.Call", nameof(CallContract), 0_01000000, CallFlags.AllowCall, false);
-        public static readonly InteropDescriptor System_Contract_CallEx = Register("System.Contract.CallEx", nameof(CallContractEx), 0_01000000, CallFlags.AllowCall, false);
+        public static readonly InteropDescriptor System_Contract_CallNative = Register("System.Contract.CallNative", nameof(CallNativeContract), 0, CallFlags.AllowCall, false);
         public static readonly InteropDescriptor System_Contract_IsStandard = Register("System.Contract.IsStandard", nameof(IsStandardContract), 0_00030000, CallFlags.ReadStates, true);
->>>>>>> 77a33d22
         public static readonly InteropDescriptor System_Contract_GetCallFlags = Register("System.Contract.GetCallFlags", nameof(GetCallFlags), 0_00030000, CallFlags.None, false);
         /// <summary>
         /// Calculate corresponding account scripthash for given public key
         /// Warning: check first that input public key is valid, before creating the script.
         /// </summary>
         public static readonly InteropDescriptor System_Contract_CreateStandardAccount = Register("System.Contract.CreateStandardAccount", nameof(CreateStandardAccount), 0_00010000, CallFlags.None, true);
-        public static readonly InteropDescriptor System_Contract_NativeOnPersist = Register("System.Contract.NativeOnPersist", nameof(NativeOnPersist), 0, CallFlags.None, false);
-        public static readonly InteropDescriptor System_Contract_NativePostPersist = Register("System.Contract.NativePostPersist", nameof(NativePostPersist), 0, CallFlags.None, false);
+        public static readonly InteropDescriptor System_Contract_NativeOnPersist = Register("System.Contract.NativeOnPersist", nameof(NativeOnPersist), 0, CallFlags.WriteStates, false);
+        public static readonly InteropDescriptor System_Contract_NativePostPersist = Register("System.Contract.NativePostPersist", nameof(NativePostPersist), 0, CallFlags.WriteStates, false);
 
         protected internal void CallContract(UInt160 contractHash, string method, Array args)
         {
