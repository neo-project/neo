using Neo.Cryptography.ECC;
using Neo.SmartContract.Manifest;
using Neo.SmartContract.Native;
using Neo.VM.Types;
using System;
using Array = Neo.VM.Types.Array;

namespace Neo.SmartContract
{
    partial class ApplicationEngine
    {
        /// <summary>
        /// The <see cref="InteropDescriptor"/> of System.Contract.Call.
        /// Use it to call another contract dynamically.
        /// </summary>
        public static readonly InteropDescriptor System_Contract_Call = Register("System.Contract.Call", nameof(CallContract), 1 << 15, CallFlags.ReadStates | CallFlags.AllowCall);

        /// <summary>
        /// The <see cref="InteropDescriptor"/> of System.Contract.CallNative.
        /// </summary>
        /// <remarks>Note: It is for internal use only. Do not use it directly in smart contracts.</remarks>
        public static readonly InteropDescriptor System_Contract_CallNative = Register("System.Contract.CallNative", nameof(CallNativeContract), 0, CallFlags.None);
<<<<<<< HEAD

        /// <summary>
        /// The <see cref="InteropDescriptor"/> of System.Contract.IsStandard.
        /// Checks whether the specified contract is a standard contract.
        /// </summary>
        public static readonly InteropDescriptor System_Contract_IsStandard = Register("System.Contract.IsStandard", nameof(IsStandardContract), 1 << 10, CallFlags.ReadStates);

        /// <summary>
        /// The <see cref="InteropDescriptor"/> of System.Contract.GetCallFlags.
        /// Gets the <see cref="CallFlags"/> of the current context.
        /// </summary>
=======
>>>>>>> d7634377
        public static readonly InteropDescriptor System_Contract_GetCallFlags = Register("System.Contract.GetCallFlags", nameof(GetCallFlags), 1 << 10, CallFlags.None);

        /// <summary>
        /// The <see cref="InteropDescriptor"/> of System.Contract.CreateStandardAccount.
        /// Calculates corresponding account scripthash for the given public key.
        /// </summary>
        public static readonly InteropDescriptor System_Contract_CreateStandardAccount = Register("System.Contract.CreateStandardAccount", nameof(CreateStandardAccount), 1 << 8, CallFlags.None);

        /// <summary>
        /// The <see cref="InteropDescriptor"/> of System.Contract.CreateMultisigAccount.
        /// Calculates corresponding multisig account scripthash for the given public keys.
        /// </summary>
        public static readonly InteropDescriptor System_Contract_CreateMultisigAccount = Register("System.Contract.CreateMultisigAccount", nameof(CreateMultisigAccount), 1 << 8, CallFlags.None);

        /// <summary>
        /// The <see cref="InteropDescriptor"/> of System.Contract.NativeOnPersist.
        /// </summary>
        /// <remarks>Note: It is for internal use only. Do not use it directly in smart contracts.</remarks>
        public static readonly InteropDescriptor System_Contract_NativeOnPersist = Register("System.Contract.NativeOnPersist", nameof(NativeOnPersist), 0, CallFlags.States);

        /// <summary>
        /// The <see cref="InteropDescriptor"/> of System.Contract.NativePostPersist.
        /// </summary>
        /// <remarks>Note: It is for internal use only. Do not use it directly in smart contracts.</remarks>
        public static readonly InteropDescriptor System_Contract_NativePostPersist = Register("System.Contract.NativePostPersist", nameof(NativePostPersist), 0, CallFlags.States);

        /// <summary>
        /// The implementation of System.Contract.Call.
        /// Use it to call another contract dynamically.
        /// </summary>
        /// <param name="contractHash">The hash of the contract to be called.</param>
        /// <param name="method">The method of the contract to be called.</param>
        /// <param name="callFlags">The <see cref="CallFlags"/> to be used to call the contract.</param>
        /// <param name="args">The arguments to be used.</param>
        protected internal void CallContract(UInt160 contractHash, string method, CallFlags callFlags, Array args)
        {
            if (method.StartsWith('_')) throw new ArgumentException($"Invalid Method Name: {method}");
            if ((callFlags & ~CallFlags.All) != 0)
                throw new ArgumentOutOfRangeException(nameof(callFlags));

            ContractState contract = NativeContract.ContractManagement.GetContract(Snapshot, contractHash);
            if (contract is null) throw new InvalidOperationException($"Called Contract Does Not Exist: {contractHash}");
            ContractMethodDescriptor md = contract.Manifest.Abi.GetMethod(method, args.Count);
            if (md is null) throw new InvalidOperationException($"Method \"{method}\" with {args.Count} parameter(s) doesn't exist in the contract {contractHash}.");
            bool hasReturnValue = md.ReturnType != ContractParameterType.Void;

            if (!hasReturnValue) CurrentContext.EvaluationStack.Push(StackItem.Null);
            CallContractInternal(contract, md, callFlags, hasReturnValue, args);
        }

        /// <summary>
        /// The implementation of System.Contract.CallNative.
        /// Calls to a native contract.
        /// </summary>
        /// <param name="version">The version of the native contract to be called.</param>
        protected internal void CallNativeContract(byte version)
        {
            NativeContract contract = NativeContract.GetContract(CurrentScriptHash);
            if (contract is null)
                throw new InvalidOperationException("It is not allowed to use \"System.Contract.CallNative\" directly.");
            uint[] updates = ProtocolSettings.NativeUpdateHistory[contract.Name];
            if (updates.Length == 0)
                throw new InvalidOperationException($"The native contract {contract.Name} is not active.");
            if (updates[0] > NativeContract.Ledger.CurrentIndex(Snapshot))
                throw new InvalidOperationException($"The native contract {contract.Name} is not active.");
            contract.Invoke(this, version);
        }

<<<<<<< HEAD
        /// <summary>
        /// The implementation of System.Contract.IsStandard.
        /// Checks whether the specified contract is a standard contract.
        /// </summary>
        /// <param name="hash">The hash of the contract.</param>
        /// <returns><see langword="true"/> if the contract is standard; otherwise, <see langword="false"/>.</returns>
        protected internal bool IsStandardContract(UInt160 hash)
        {
            ContractState contract = NativeContract.ContractManagement.GetContract(Snapshot, hash);

            // It's a stored contract

            if (contract != null) return contract.Script.IsStandardContract();

            // Try to find it in the transaction

            if (ScriptContainer is Transaction tx)
            {
                foreach (var witness in tx.Witnesses)
                {
                    if (witness.ScriptHash == hash)
                    {
                        return witness.VerificationScript.IsStandardContract();
                    }
                }
            }

            // It's not possible to determine if it's standard

            return false;
        }

        /// <summary>
        /// The implementation of System.Contract.GetCallFlags.
        /// Gets the <see cref="CallFlags"/> of the current context.
        /// </summary>
        /// <returns>The <see cref="CallFlags"/> of the current context.</returns>
=======
>>>>>>> d7634377
        protected internal CallFlags GetCallFlags()
        {
            var state = CurrentContext.GetState<ExecutionContextState>();
            return state.CallFlags;
        }

        /// <summary>
        /// The implementation of System.Contract.CreateStandardAccount.
        /// Calculates corresponding account scripthash for the given public key.
        /// </summary>
        /// <param name="pubKey">The public key of the account.</param>
        /// <returns>The hash of the account.</returns>
        internal protected static UInt160 CreateStandardAccount(ECPoint pubKey)
        {
            return Contract.CreateSignatureRedeemScript(pubKey).ToScriptHash();
        }

        /// <summary>
        /// The implementation of System.Contract.CreateMultisigAccount.
        /// Calculates corresponding multisig account scripthash for the given public keys.
        /// </summary>
        /// <param name="m">The minimum number of correct signatures that need to be provided in order for the verification to pass.</param>
        /// <param name="pubKeys">The public keys of the account.</param>
        /// <returns>The hash of the account.</returns>
        internal protected static UInt160 CreateMultisigAccount(int m, ECPoint[] pubKeys)
        {
            return Contract.CreateMultiSigRedeemScript(m, pubKeys).ToScriptHash();
        }

        /// <summary>
        /// The implementation of System.Contract.NativeOnPersist.
        /// Calls to the <see cref="NativeContract.OnPersist"/> of all native contracts.
        /// </summary>
        protected internal async void NativeOnPersist()
        {
            try
            {
                if (Trigger != TriggerType.OnPersist)
                    throw new InvalidOperationException();
                foreach (NativeContract contract in NativeContract.Contracts)
                {
                    uint[] updates = ProtocolSettings.NativeUpdateHistory[contract.Name];
                    if (updates.Length == 0) continue;
                    if (updates[0] <= PersistingBlock.Index)
                        await contract.OnPersist(this);
                }
            }
            catch (Exception ex)
            {
                Throw(ex);
            }
        }

        /// <summary>
        /// The implementation of System.Contract.NativePostPersist.
        /// Calls to the <see cref="NativeContract.PostPersist"/> of all native contracts.
        /// </summary>
        protected internal async void NativePostPersist()
        {
            try
            {
                if (Trigger != TriggerType.PostPersist)
                    throw new InvalidOperationException();
                foreach (NativeContract contract in NativeContract.Contracts)
                {
                    uint[] updates = ProtocolSettings.NativeUpdateHistory[contract.Name];
                    if (updates.Length == 0) continue;
                    if (updates[0] <= PersistingBlock.Index)
                        await contract.PostPersist(this);
                }
            }
            catch (Exception ex)
            {
                Throw(ex);
            }
        }
    }
}<|MERGE_RESOLUTION|>--- conflicted
+++ resolved
@@ -20,20 +20,11 @@
         /// </summary>
         /// <remarks>Note: It is for internal use only. Do not use it directly in smart contracts.</remarks>
         public static readonly InteropDescriptor System_Contract_CallNative = Register("System.Contract.CallNative", nameof(CallNativeContract), 0, CallFlags.None);
-<<<<<<< HEAD
-
-        /// <summary>
-        /// The <see cref="InteropDescriptor"/> of System.Contract.IsStandard.
-        /// Checks whether the specified contract is a standard contract.
-        /// </summary>
-        public static readonly InteropDescriptor System_Contract_IsStandard = Register("System.Contract.IsStandard", nameof(IsStandardContract), 1 << 10, CallFlags.ReadStates);
 
         /// <summary>
         /// The <see cref="InteropDescriptor"/> of System.Contract.GetCallFlags.
         /// Gets the <see cref="CallFlags"/> of the current context.
         /// </summary>
-=======
->>>>>>> d7634377
         public static readonly InteropDescriptor System_Contract_GetCallFlags = Register("System.Contract.GetCallFlags", nameof(GetCallFlags), 1 << 10, CallFlags.None);
 
         /// <summary>
@@ -102,46 +93,11 @@
             contract.Invoke(this, version);
         }
 
-<<<<<<< HEAD
-        /// <summary>
-        /// The implementation of System.Contract.IsStandard.
-        /// Checks whether the specified contract is a standard contract.
-        /// </summary>
-        /// <param name="hash">The hash of the contract.</param>
-        /// <returns><see langword="true"/> if the contract is standard; otherwise, <see langword="false"/>.</returns>
-        protected internal bool IsStandardContract(UInt160 hash)
-        {
-            ContractState contract = NativeContract.ContractManagement.GetContract(Snapshot, hash);
-
-            // It's a stored contract
-
-            if (contract != null) return contract.Script.IsStandardContract();
-
-            // Try to find it in the transaction
-
-            if (ScriptContainer is Transaction tx)
-            {
-                foreach (var witness in tx.Witnesses)
-                {
-                    if (witness.ScriptHash == hash)
-                    {
-                        return witness.VerificationScript.IsStandardContract();
-                    }
-                }
-            }
-
-            // It's not possible to determine if it's standard
-
-            return false;
-        }
-
         /// <summary>
         /// The implementation of System.Contract.GetCallFlags.
         /// Gets the <see cref="CallFlags"/> of the current context.
         /// </summary>
         /// <returns>The <see cref="CallFlags"/> of the current context.</returns>
-=======
->>>>>>> d7634377
         protected internal CallFlags GetCallFlags()
         {
             var state = CurrentContext.GetState<ExecutionContextState>();
