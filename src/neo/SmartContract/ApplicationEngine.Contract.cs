using Neo.Cryptography.ECC;
using Neo.IO;
using Neo.Ledger;
using Neo.SmartContract.Manifest;
using Neo.SmartContract.Native;
using Neo.VM;
using System;
using System.Linq;
using Array = Neo.VM.Types.Array;

namespace Neo.SmartContract
{
    partial class ApplicationEngine
    {
        public const int MaxContractLength = 1024 * 1024;

        public static readonly InteropDescriptor System_Contract_Create = Register("System.Contract.Create", nameof(CreateContract), 0, TriggerType.Application, CallFlags.AllowModifyStates);
        public static readonly InteropDescriptor System_Contract_Update = Register("System.Contract.Update", nameof(UpdateContract), 0, TriggerType.Application, CallFlags.AllowModifyStates);
        public static readonly InteropDescriptor System_Contract_Destroy = Register("System.Contract.Destroy", nameof(DestroyContract), 0_01000000, TriggerType.Application, CallFlags.AllowModifyStates);
        public static readonly InteropDescriptor System_Contract_Call = Register("System.Contract.Call", nameof(CallContract), 0_01000000, TriggerType.System | TriggerType.Application, CallFlags.AllowCall);
        public static readonly InteropDescriptor System_Contract_CallEx = Register("System.Contract.CallEx", nameof(CallContractEx), 0_01000000, TriggerType.System | TriggerType.Application, CallFlags.AllowCall);
        public static readonly InteropDescriptor System_Contract_IsStandard = Register("System.Contract.IsStandard", nameof(IsStandardContract), 0_00030000, TriggerType.All, CallFlags.None);
        public static readonly InteropDescriptor System_Contract_GetCallFlags = Register("System.Contract.GetCallFlags", nameof(GetCallFlags), 0_00030000, TriggerType.All, CallFlags.None);
        /// <summary>
        /// Calculate corresponding account scripthash for given public key
        /// Warning: check first that input public key is valid, before creating the script.
        /// </summary>
        public static readonly InteropDescriptor System_Contract_CreateStandardAccount = Register("System.Contract.CreateStandardAccount", nameof(CreateStandardAccount), 0_00010000, TriggerType.All, CallFlags.None);

        internal ContractState CreateContract(byte[] script, byte[] manifest)
        {
            if (script.Length == 0 || script.Length > MaxContractLength || manifest.Length == 0 || manifest.Length > ContractManifest.MaxLength)
                throw new ArgumentException();

            if (!AddGas(StoragePrice * (script.Length + manifest.Length)))
                throw new InvalidOperationException();

            UInt160 hash = script.ToScriptHash();
            ContractState contract = Snapshot.Contracts.TryGet(hash);
            if (contract != null) throw new InvalidOperationException();
            contract = new ContractState
            {
                Id = Snapshot.ContractId.GetAndChange().NextId++,
                Script = script.ToArray(),
                Manifest = ContractManifest.Parse(manifest)
            };

            if (!contract.Manifest.IsValid(hash)) throw new InvalidOperationException();

            Snapshot.Contracts.Add(hash, contract);
            return contract;
        }

        internal void UpdateContract(byte[] script, byte[] manifest)
        {
            if (!AddGas(StoragePrice * (script?.Length ?? 0 + manifest?.Length ?? 0)))
                throw new InvalidOperationException();

            var contract = Snapshot.Contracts.TryGet(CurrentScriptHash);
            if (contract is null) throw new InvalidOperationException();

            if (script != null)
            {
                if (script.Length == 0 || script.Length > MaxContractLength)
                    throw new ArgumentException();
                UInt160 hash_new = script.ToScriptHash();
                if (hash_new.Equals(CurrentScriptHash) || Snapshot.Contracts.TryGet(hash_new) != null)
                    throw new InvalidOperationException();
                contract = new ContractState
                {
                    Id = contract.Id,
                    Script = script.ToArray(),
                    Manifest = contract.Manifest
                };
                contract.Manifest.Abi.Hash = hash_new;
                Snapshot.Contracts.Add(hash_new, contract);
                Snapshot.Contracts.Delete(CurrentScriptHash);
            }
            if (manifest != null)
            {
                if (manifest.Length == 0 || manifest.Length > ContractManifest.MaxLength)
                    throw new ArgumentException();
                contract = Snapshot.Contracts.GetAndChange(contract.ScriptHash);
                contract.Manifest = ContractManifest.Parse(manifest);
                if (!contract.Manifest.IsValid(contract.ScriptHash))
                    throw new InvalidOperationException();
                if (!contract.HasStorage && Snapshot.Storages.Find(BitConverter.GetBytes(contract.Id)).Any())
                    throw new InvalidOperationException();
            }
        }

        internal void DestroyContract()
        {
            UInt160 hash = CurrentScriptHash;
            ContractState contract = Snapshot.Contracts.TryGet(hash);
            if (contract == null) return;
            Snapshot.Contracts.Delete(hash);
            if (contract.HasStorage)
                foreach (var (key, _) in Snapshot.Storages.Find(BitConverter.GetBytes(contract.Id)))
                    Snapshot.Storages.Delete(key);
        }

        internal void CallContract(UInt160 contractHash, ContractParameterType returnType, string method, Array args)
        {
            CallContractInternal(contractHash, returnType, method, args, CallFlags.All);
        }

        internal void CallContractEx(UInt160 contractHash, ContractParameterType returnType, string method, Array args, CallFlags callFlags)
        {
            if ((callFlags & ~CallFlags.All) != 0)
                throw new ArgumentOutOfRangeException(nameof(callFlags));
            CallContractInternal(contractHash, returnType, method, args, callFlags);
        }

        private void CallContractInternal(UInt160 contractHash, ContractParameterType returnType, string method, Array args, CallFlags flags)
        {
            if (method.StartsWith('_')) throw new ArgumentException();

            ContractState contract = Snapshot.Contracts.TryGet(contractHash);
            if (contract is null) throw new InvalidOperationException();

            ContractManifest currentManifest = Snapshot.Contracts.TryGet(CurrentScriptHash)?.Manifest;

            if (currentManifest != null && !currentManifest.CanCall(contract.Manifest, method))
                throw new InvalidOperationException();

            if (invocationCounter.TryGetValue(contract.ScriptHash, out var counter))
            {
                invocationCounter[contract.ScriptHash] = counter + 1;
            }
            else
            {
                invocationCounter[contract.ScriptHash] = 1;
            }

            ExecutionContextState state = CurrentContext.GetState<ExecutionContextState>();
            UInt160 callingScriptHash = state.ScriptHash;
            CallFlags callingFlags = state.CallFlags;

            ContractMethodDescriptor md = contract.Manifest.Abi.GetMethod(method);
            if (md is null) throw new InvalidOperationException();
<<<<<<< HEAD
            if (returnType == ContractParameterType.Void && md.ReturnType != ContractParameterType.Void)
                throw new InvalidOperationException();
            if (returnType != ContractParameterType.Any && md.ReturnType != returnType)
                throw new InvalidOperationException();
            ExecutionContext context_new = LoadScript(contract.Script);
=======
            if (args.Count != md.Parameters.Length) throw new InvalidOperationException();
            int rvcount = md.ReturnType == ContractParameterType.Void ? 0 : 1;
            ExecutionContext context_new = LoadScript(contract.Script, rvcount);
>>>>>>> 7cb29393
            state = context_new.GetState<ExecutionContextState>();
            state.CallingScriptHash = callingScriptHash;
            state.CallFlags = flags & callingFlags;
            state.RVCount = returnType == ContractParameterType.Void ? 0 : 1;

            if (NativeContract.IsNative(contractHash))
            {
                context_new.EvaluationStack.Push(args);
                context_new.EvaluationStack.Push(method);
            }
            else
            {
                for (int i = args.Count - 1; i >= 0; i--)
                    context_new.EvaluationStack.Push(args[i]);
                context_new.InstructionPointer = md.Offset;
            }

            md = contract.Manifest.Abi.GetMethod("_initialize");
            if (md != null) LoadClonedContext(md.Offset);
        }

        internal bool IsStandardContract(UInt160 hash)
        {
            ContractState contract = Snapshot.Contracts.TryGet(hash);
            return contract is null || contract.Script.IsStandardContract();
        }

        internal CallFlags GetCallFlags()
        {
            var state = CurrentContext.GetState<ExecutionContextState>();
            return state.CallFlags;
        }

        internal UInt160 CreateStandardAccount(ECPoint pubKey)
        {
            return Contract.CreateSignatureRedeemScript(pubKey).ToScriptHash();
        }
    }
}<|MERGE_RESOLUTION|>--- conflicted
+++ resolved
@@ -139,17 +139,12 @@
 
             ContractMethodDescriptor md = contract.Manifest.Abi.GetMethod(method);
             if (md is null) throw new InvalidOperationException();
-<<<<<<< HEAD
+            if (args.Count != md.Parameters.Length) throw new InvalidOperationException();
             if (returnType == ContractParameterType.Void && md.ReturnType != ContractParameterType.Void)
                 throw new InvalidOperationException();
             if (returnType != ContractParameterType.Any && md.ReturnType != returnType)
                 throw new InvalidOperationException();
             ExecutionContext context_new = LoadScript(contract.Script);
-=======
-            if (args.Count != md.Parameters.Length) throw new InvalidOperationException();
-            int rvcount = md.ReturnType == ContractParameterType.Void ? 0 : 1;
-            ExecutionContext context_new = LoadScript(contract.Script, rvcount);
->>>>>>> 7cb29393
             state = context_new.GetState<ExecutionContextState>();
             state.CallingScriptHash = callingScriptHash;
             state.CallFlags = flags & callingFlags;
