--- conflicted
+++ resolved
@@ -10,17 +10,10 @@
 {
     partial class ApplicationEngine
     {
-<<<<<<< HEAD
-        public static readonly InteropDescriptor System_Contract_Call = Register("System.Contract.Call", nameof(CallContract), 1 << 15, CallFlags.AllowCall, false);
-        public static readonly InteropDescriptor System_Contract_CallNative = Register("System.Contract.CallNative", nameof(CallNativeContract), 0, CallFlags.None, false);
-        public static readonly InteropDescriptor System_Contract_IsStandard = Register("System.Contract.IsStandard", nameof(IsStandardContract), 1 << 10, CallFlags.ReadStates, true);
-        public static readonly InteropDescriptor System_Contract_GetCallFlags = Register("System.Contract.GetCallFlags", nameof(GetCallFlags), 1 << 10, CallFlags.None, false);
-=======
-        public static readonly InteropDescriptor System_Contract_CallEx = Register("System.Contract.CallEx", nameof(CallContractEx), 1 << 15, CallFlags.AllowCall);
+        public static readonly InteropDescriptor System_Contract_Call = Register("System.Contract.Call", nameof(CallContract), 1 << 15, CallFlags.AllowCall);
         public static readonly InteropDescriptor System_Contract_CallNative = Register("System.Contract.CallNative", nameof(CallNativeContract), 0, CallFlags.None);
         public static readonly InteropDescriptor System_Contract_IsStandard = Register("System.Contract.IsStandard", nameof(IsStandardContract), 1 << 10, CallFlags.ReadStates);
         public static readonly InteropDescriptor System_Contract_GetCallFlags = Register("System.Contract.GetCallFlags", nameof(GetCallFlags), 1 << 10, CallFlags.None);
->>>>>>> d970bb99
         /// <summary>
         /// Calculate corresponding account scripthash for given public key
         /// Warning: check first that input public key is valid, before creating the script.
