--- conflicted
+++ resolved
@@ -10,117 +10,18 @@
 {
     partial class ApplicationEngine
     {
-<<<<<<< HEAD
-        public static readonly InteropDescriptor System_Contract_Create = Register("System.Contract.Create", nameof(CreateContract), 0, 0, CallFlags.WriteStates, false);
-        public static readonly InteropDescriptor System_Contract_Update = Register("System.Contract.Update", nameof(UpdateContract), 0, 0, CallFlags.WriteStates, false);
-        public static readonly InteropDescriptor System_Contract_Destroy = Register("System.Contract.Destroy", nameof(DestroyContract), 0_00033333, 0, CallFlags.WriteStates, false);
         public static readonly InteropDescriptor System_Contract_Call = Register("System.Contract.Call", nameof(CallContract), 0_00033333, 0, CallFlags.AllowCall, false);
         public static readonly InteropDescriptor System_Contract_CallEx = Register("System.Contract.CallEx", nameof(CallContractEx), 0_00033333, 0, CallFlags.AllowCall, false);
+        public static readonly InteropDescriptor System_Contract_CallNative = Register("System.Contract.CallNative", nameof(CallNativeContract), 0, 0, CallFlags.AllowCall, false);
         public static readonly InteropDescriptor System_Contract_IsStandard = Register("System.Contract.IsStandard", nameof(IsStandardContract), 0_00001000, 0, CallFlags.ReadStates, true);
         public static readonly InteropDescriptor System_Contract_GetCallFlags = Register("System.Contract.GetCallFlags", nameof(GetCallFlags), 0_00001000, 0, CallFlags.None, false);
-=======
-        public static readonly InteropDescriptor System_Contract_Call = Register("System.Contract.Call", nameof(CallContract), 0_01000000, CallFlags.AllowCall, false);
-        public static readonly InteropDescriptor System_Contract_CallEx = Register("System.Contract.CallEx", nameof(CallContractEx), 0_01000000, CallFlags.AllowCall, false);
-        public static readonly InteropDescriptor System_Contract_CallNative = Register("System.Contract.CallNative", nameof(CallNativeContract), 0, CallFlags.AllowCall, false);
-        public static readonly InteropDescriptor System_Contract_IsStandard = Register("System.Contract.IsStandard", nameof(IsStandardContract), 0_00030000, CallFlags.ReadStates, true);
-        public static readonly InteropDescriptor System_Contract_GetCallFlags = Register("System.Contract.GetCallFlags", nameof(GetCallFlags), 0_00030000, CallFlags.None, false);
->>>>>>> beac9a94
         /// <summary>
         /// Calculate corresponding account scripthash for given public key
         /// Warning: check first that input public key is valid, before creating the script.
         /// </summary>
-<<<<<<< HEAD
         public static readonly InteropDescriptor System_Contract_CreateStandardAccount = Register("System.Contract.CreateStandardAccount", nameof(CreateStandardAccount), 0_00000333, 0, CallFlags.None, true);
-
-        protected internal void CreateContract(byte[] nefFile, byte[] manifest)
-        {
-            if (!(ScriptContainer is Transaction tx))
-                throw new InvalidOperationException();
-            if (nefFile.Length == 0)
-                throw new ArgumentException($"Invalid NefFile Length: {nefFile.Length}");
-            if (manifest.Length == 0 || manifest.Length > ContractManifest.MaxLength)
-                throw new ArgumentException($"Invalid Manifest Length: {manifest.Length}");
-
-            AddGas(StoragePerByteRatio * NativeContract.Policy.GetFeePerByte(Snapshot) * (nefFile.Length + manifest.Length));
-
-            NefFile nef = nefFile.AsSerializable<NefFile>();
-            UInt160 hash = Helper.GetContractHash(tx.Sender, nef.Script);
-            ContractState contract = Snapshot.Contracts.TryGet(hash);
-            if (contract != null) throw new InvalidOperationException($"Contract Already Exists: {hash}");
-            contract = new ContractState
-            {
-                Id = Snapshot.ContractId.GetAndChange().NextId++,
-                UpdateCounter = 0,
-                Script = nef.Script,
-                Hash = hash,
-                Manifest = ContractManifest.Parse(manifest)
-            };
-
-            if (!contract.Manifest.IsValid(hash)) throw new InvalidOperationException($"Invalid Manifest Hash: {hash}");
-
-            Snapshot.Contracts.Add(hash, contract);
-
-            // We should push it onto the caller's stack.
-
-            Push(Convert(contract));
-
-            // Execute _deploy
-
-            ContractMethodDescriptor md = contract.Manifest.Abi.GetMethod("_deploy");
-            if (md != null)
-                CallContractInternal(contract, md, new Array(ReferenceCounter) { false }, CallFlags.All, ReturnTypeConvention.EnsureIsEmpty);
-        }
-
-        protected internal void UpdateContract(byte[] nefFile, byte[] manifest)
-        {
-            if (nefFile is null && manifest is null) throw new ArgumentException();
-
-            AddGas(StoragePerByteRatio * NativeContract.Policy.GetFeePerByte(Snapshot) * ((nefFile?.Length ?? 0) + (manifest?.Length ?? 0)));
-
-            var contract = Snapshot.Contracts.GetAndChange(CurrentScriptHash);
-            if (contract is null) throw new InvalidOperationException($"Updating Contract Does Not Exist: {CurrentScriptHash}");
-
-            if (nefFile != null)
-            {
-                if (nefFile.Length == 0)
-                    throw new ArgumentException($"Invalid NefFile Length: {nefFile.Length}");
-
-                NefFile nef = nefFile.AsSerializable<NefFile>();
-
-                // Update script
-                contract.Script = nef.Script;
-            }
-            if (manifest != null)
-            {
-                if (manifest.Length == 0 || manifest.Length > ContractManifest.MaxLength)
-                    throw new ArgumentException($"Invalid Manifest Length: {manifest.Length}");
-                contract.Manifest = ContractManifest.Parse(manifest);
-                if (!contract.Manifest.IsValid(contract.Hash))
-                    throw new InvalidOperationException($"Invalid Manifest Hash: {contract.Hash}");
-            }
-            contract.UpdateCounter++; // Increase update counter
-            if (nefFile != null)
-            {
-                ContractMethodDescriptor md = contract.Manifest.Abi.GetMethod("_deploy");
-                if (md != null)
-                    CallContractInternal(contract, md, new Array(ReferenceCounter) { true }, CallFlags.All, ReturnTypeConvention.EnsureIsEmpty);
-            }
-        }
-
-        protected internal void DestroyContract()
-        {
-            UInt160 hash = CurrentScriptHash;
-            ContractState contract = Snapshot.Contracts.TryGet(hash);
-            if (contract == null) return;
-            Snapshot.Contracts.Delete(hash);
-            foreach (var (key, _) in Snapshot.Storages.Find(BitConverter.GetBytes(contract.Id)))
-                Snapshot.Storages.Delete(key);
-        }
-=======
-        public static readonly InteropDescriptor System_Contract_CreateStandardAccount = Register("System.Contract.CreateStandardAccount", nameof(CreateStandardAccount), 0_00010000, CallFlags.None, true);
-        public static readonly InteropDescriptor System_Contract_NativeOnPersist = Register("System.Contract.NativeOnPersist", nameof(NativeOnPersist), 0, CallFlags.WriteStates, false);
-        public static readonly InteropDescriptor System_Contract_NativePostPersist = Register("System.Contract.NativePostPersist", nameof(NativePostPersist), 0, CallFlags.WriteStates, false);
->>>>>>> beac9a94
+        public static readonly InteropDescriptor System_Contract_NativeOnPersist = Register("System.Contract.NativeOnPersist", nameof(NativeOnPersist), 0, 0, CallFlags.WriteStates, false);
+        public static readonly InteropDescriptor System_Contract_NativePostPersist = Register("System.Contract.NativePostPersist", nameof(NativePostPersist), 0, 0, CallFlags.WriteStates, false);
 
         protected internal void CallContract(UInt160 contractHash, string method, Array args)
         {
