using Neo.Cryptography.ECC;
using Neo.Network.P2P.Payloads;
using Neo.SmartContract.Manifest;
using Neo.SmartContract.Native;
using Neo.VM;
using System;
using Array = Neo.VM.Types.Array;

namespace Neo.SmartContract
{
    partial class ApplicationEngine
    {
        public static readonly InteropDescriptor System_Contract_Call = Register("System.Contract.Call", nameof(CallContract), 0_01000000, CallFlags.AllowCall, false);
        public static readonly InteropDescriptor System_Contract_CallEx = Register("System.Contract.CallEx", nameof(CallContractEx), 0_01000000, CallFlags.AllowCall, false);
        public static readonly InteropDescriptor System_Contract_CallNative = Register("System.Contract.CallNative", nameof(CallNativeContract), 0, CallFlags.AllowCall, false);
        public static readonly InteropDescriptor System_Contract_IsStandard = Register("System.Contract.IsStandard", nameof(IsStandardContract), 0_00030000, CallFlags.ReadStates, true);
        public static readonly InteropDescriptor System_Contract_GetCallFlags = Register("System.Contract.GetCallFlags", nameof(GetCallFlags), 0_00030000, CallFlags.None, false);
        /// <summary>
        /// Calculate corresponding account scripthash for given public key
        /// Warning: check first that input public key is valid, before creating the script.
        /// </summary>
        public static readonly InteropDescriptor System_Contract_CreateStandardAccount = Register("System.Contract.CreateStandardAccount", nameof(CreateStandardAccount), 0_00010000, CallFlags.None, true);
        public static readonly InteropDescriptor System_Contract_NativeOnPersist = Register("System.Contract.NativeOnPersist", nameof(NativeOnPersist), 0, CallFlags.WriteStates, false);
        public static readonly InteropDescriptor System_Contract_NativePostPersist = Register("System.Contract.NativePostPersist", nameof(NativePostPersist), 0, CallFlags.WriteStates, false);

        protected internal void CallContract(UInt160 contractHash, string method, Array args)
        {
            CallContractEx(contractHash, method, args, CallFlags.All);
        }

        protected internal void CallContractEx(UInt160 contractHash, string method, Array args, CallFlags callFlags)
        {
            if ((callFlags & ~CallFlags.All) != 0)
                throw new ArgumentOutOfRangeException(nameof(callFlags));
            CallContractInternal(contractHash, method, args, callFlags, ReturnTypeConvention.EnsureNotEmpty);
        }

        private void CallContractInternal(UInt160 contractHash, string method, Array args, CallFlags flags, ReturnTypeConvention convention)
        {
            if (method.StartsWith('_')) throw new ArgumentException($"Invalid Method Name: {method}");

            ContractState contract = NativeContract.Management.GetContract(Snapshot, contractHash);
            if (contract is null) throw new InvalidOperationException($"Called Contract Does Not Exist: {contractHash}");
            ContractMethodDescriptor md = contract.Manifest.Abi.GetMethod(method);
            if (md is null) throw new InvalidOperationException($"Method {method} Does Not Exist In Contract {contractHash}");

<<<<<<< HEAD
            if (md.Safe)
            {
                flags &= ~CallFlags.WriteStates;
            }
            else
            {
                ContractState currentContract = Snapshot.Contracts.TryGet(CurrentScriptHash);
                if (currentContract?.CanCall(contract, method) == false)
                    throw new InvalidOperationException($"Cannot Call Method {method} Of Contract {contractHash} From Contract {CurrentScriptHash}");
            }
=======
            ContractState currentContract = NativeContract.Management.GetContract(Snapshot, CurrentScriptHash);
            if (currentContract?.CanCall(contract, method) == false)
                throw new InvalidOperationException($"Cannot Call Method {method} Of Contract {contractHash} From Contract {CurrentScriptHash}");
>>>>>>> beac9a94

            CallContractInternal(contract, md, args, flags, convention);
        }

        private void CallContractInternal(ContractState contract, ContractMethodDescriptor method, Array args, CallFlags flags, ReturnTypeConvention convention)
        {
            if (invocationCounter.TryGetValue(contract.Hash, out var counter))
            {
                invocationCounter[contract.Hash] = counter + 1;
            }
            else
            {
                invocationCounter[contract.Hash] = 1;
            }

            GetInvocationState(CurrentContext).Convention = convention;

            ExecutionContextState state = CurrentContext.GetState<ExecutionContextState>();
            UInt160 callingScriptHash = state.ScriptHash;
            CallFlags callingFlags = state.CallFlags;

            if (args.Count != method.Parameters.Length) throw new InvalidOperationException($"Method {method.Name} Expects {method.Parameters.Length} Arguments But Receives {args.Count} Arguments");
            ExecutionContext context_new = LoadContract(contract, method.Name, flags & callingFlags, false);
            state = context_new.GetState<ExecutionContextState>();
            state.CallingScriptHash = callingScriptHash;

            if (NativeContract.IsNative(contract.Hash))
            {
                context_new.EvaluationStack.Push(args);
                context_new.EvaluationStack.Push(method.Name);
            }
            else
            {
                for (int i = args.Count - 1; i >= 0; i--)
                    context_new.EvaluationStack.Push(args[i]);
            }
        }

        protected internal void CallNativeContract(string name)
        {
            NativeContract contract = NativeContract.GetContract(name);
            if (contract is null || contract.ActiveBlockIndex > Snapshot.PersistingBlock.Index)
                throw new InvalidOperationException();
            contract.Invoke(this);
        }

        protected internal bool IsStandardContract(UInt160 hash)
        {
            ContractState contract = NativeContract.Management.GetContract(Snapshot, hash);

            // It's a stored contract

            if (contract != null) return contract.Script.IsStandardContract();

            // Try to find it in the transaction

            if (ScriptContainer is Transaction tx)
            {
                foreach (var witness in tx.Witnesses)
                {
                    if (witness.ScriptHash == hash)
                    {
                        return witness.VerificationScript.IsStandardContract();
                    }
                }
            }

            // It's not possible to determine if it's standard

            return false;
        }

        protected internal CallFlags GetCallFlags()
        {
            var state = CurrentContext.GetState<ExecutionContextState>();
            return state.CallFlags;
        }

        protected internal UInt160 CreateStandardAccount(ECPoint pubKey)
        {
            return Contract.CreateSignatureRedeemScript(pubKey).ToScriptHash();
        }

        protected internal void NativeOnPersist()
        {
            if (Trigger != TriggerType.OnPersist)
                throw new InvalidOperationException();
            foreach (NativeContract contract in NativeContract.Contracts)
                if (contract.ActiveBlockIndex <= Snapshot.PersistingBlock.Index)
                    contract.OnPersist(this);
        }

        protected internal void NativePostPersist()
        {
            if (Trigger != TriggerType.PostPersist)
                throw new InvalidOperationException();
            foreach (NativeContract contract in NativeContract.Contracts)
                if (contract.ActiveBlockIndex <= Snapshot.PersistingBlock.Index)
                    contract.PostPersist(this);
        }
    }
}<|MERGE_RESOLUTION|>--- conflicted
+++ resolved
@@ -44,22 +44,16 @@
             ContractMethodDescriptor md = contract.Manifest.Abi.GetMethod(method);
             if (md is null) throw new InvalidOperationException($"Method {method} Does Not Exist In Contract {contractHash}");
 
-<<<<<<< HEAD
             if (md.Safe)
             {
                 flags &= ~CallFlags.WriteStates;
             }
             else
             {
-                ContractState currentContract = Snapshot.Contracts.TryGet(CurrentScriptHash);
+                ContractState currentContract = NativeContract.Management.GetContract(Snapshot, CurrentScriptHash);
                 if (currentContract?.CanCall(contract, method) == false)
                     throw new InvalidOperationException($"Cannot Call Method {method} Of Contract {contractHash} From Contract {CurrentScriptHash}");
             }
-=======
-            ContractState currentContract = NativeContract.Management.GetContract(Snapshot, CurrentScriptHash);
-            if (currentContract?.CanCall(contract, method) == false)
-                throw new InvalidOperationException($"Cannot Call Method {method} Of Contract {contractHash} From Contract {CurrentScriptHash}");
->>>>>>> beac9a94
 
             CallContractInternal(contract, md, args, flags, convention);
         }
