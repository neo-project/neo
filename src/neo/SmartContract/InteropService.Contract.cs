using Neo.IO;
using Neo.Ledger;
using Neo.Persistence;
using Neo.SmartContract.Manifest;
using Neo.VM;
using Neo.VM.Types;
using System;
using System.Linq;

namespace Neo.SmartContract
{
    partial class InteropService
    {
        public static class Contract
        {
            public static readonly InteropDescriptor Create = Register("System.Contract.Create", Contract_Create, GetDeploymentPrice, TriggerType.Application, CallFlags.AllowModifyStates);
            public static readonly InteropDescriptor Update = Register("System.Contract.Update", Contract_Update, GetDeploymentPrice, TriggerType.Application, CallFlags.AllowModifyStates);
            public static readonly InteropDescriptor Destroy = Register("System.Contract.Destroy", Contract_Destroy, 0_01000000, TriggerType.Application, CallFlags.AllowModifyStates);
            public static readonly InteropDescriptor Call = Register("System.Contract.Call", Contract_Call, 0_01000000, TriggerType.System | TriggerType.Application, CallFlags.AllowCall);
            public static readonly InteropDescriptor CallEx = Register("System.Contract.CallEx", Contract_CallEx, 0_01000000, TriggerType.System | TriggerType.Application, CallFlags.AllowCall);
            public static readonly InteropDescriptor IsStandard = Register("System.Contract.IsStandard", Contract_IsStandard, 0_00030000, TriggerType.All, CallFlags.None);

<<<<<<< HEAD
            /// <summary>
            /// Calculate corresponding account scripthash for given public key
            /// </summary>
            public static readonly InteropDescriptor CreateStandardAccount = Register("System.Contract.CreateStandardAccount", Contract_CreateStandardAccount, 0_00010000, TriggerType.All, CallFlags.None);

=======
>>>>>>> be8ff991
            private static long GetDeploymentPrice(EvaluationStack stack, StoreView snapshot)
            {
                int size = stack.Peek(0).GetByteLength() + stack.Peek(1).GetByteLength();
                return Storage.GasPerByte * size;
            }

            private static bool Contract_Create(ApplicationEngine engine)
            {
                byte[] script = engine.CurrentContext.EvaluationStack.Pop().GetSpan().ToArray();
                if (script.Length > 1024 * 1024) return false;

                var manifest = engine.CurrentContext.EvaluationStack.Pop().GetString();
                if (manifest.Length > ContractManifest.MaxLength) return false;

                UInt160 hash = script.ToScriptHash();
                ContractState contract = engine.Snapshot.Contracts.TryGet(hash);
                if (contract != null) return false;
                contract = new ContractState
                {
                    Id = engine.Snapshot.ContractId.GetAndChange().NextId++,
                    Script = script,
                    Manifest = ContractManifest.Parse(manifest)
                };

                if (!contract.Manifest.IsValid(hash)) return false;

                engine.Snapshot.Contracts.Add(hash, contract);
                engine.CurrentContext.EvaluationStack.Push(StackItem.FromInterface(contract));
                return true;
            }

            private static bool Contract_Update(ApplicationEngine engine)
            {
                byte[] script = engine.CurrentContext.EvaluationStack.Pop().GetSpan().ToArray();
                if (script.Length > 1024 * 1024) return false;
                var manifest = engine.CurrentContext.EvaluationStack.Pop().GetString();
                if (manifest.Length > ContractManifest.MaxLength) return false;

                var contract = engine.Snapshot.Contracts.TryGet(engine.CurrentScriptHash);
                if (contract is null) return false;

                if (script.Length > 0)
                {
                    UInt160 hash_new = script.ToScriptHash();
                    if (hash_new.Equals(engine.CurrentScriptHash)) return false;
                    if (engine.Snapshot.Contracts.TryGet(hash_new) != null) return false;
                    contract = new ContractState
                    {
                        Id = contract.Id,
                        Script = script,
                        Manifest = contract.Manifest
                    };
                    contract.Manifest.Abi.Hash = hash_new;
                    engine.Snapshot.Contracts.Add(hash_new, contract);
                    engine.Snapshot.Contracts.Delete(engine.CurrentScriptHash);
                }
                if (manifest.Length > 0)
                {
                    contract = engine.Snapshot.Contracts.GetAndChange(contract.ScriptHash);
                    contract.Manifest = ContractManifest.Parse(manifest);
                    if (!contract.Manifest.IsValid(contract.ScriptHash)) return false;
                    if (!contract.HasStorage && engine.Snapshot.Storages.Find(engine.CurrentScriptHash.ToArray()).Any()) return false;
                }

                return true;
            }

            private static bool Contract_Destroy(ApplicationEngine engine)
            {
                UInt160 hash = engine.CurrentScriptHash;
                ContractState contract = engine.Snapshot.Contracts.TryGet(hash);
                if (contract == null) return true;
                engine.Snapshot.Contracts.Delete(hash);
                if (contract.HasStorage)
                    foreach (var (key, _) in engine.Snapshot.Storages.Find(hash.ToArray()))
                        engine.Snapshot.Storages.Delete(key);
                return true;
            }

            private static bool Contract_Call(ApplicationEngine engine)
            {
                StackItem contractHash = engine.CurrentContext.EvaluationStack.Pop();
                StackItem method = engine.CurrentContext.EvaluationStack.Pop();
                StackItem args = engine.CurrentContext.EvaluationStack.Pop();

                return Contract_CallEx(engine, new UInt160(contractHash.GetSpan()), method, args, CallFlags.All);
            }

            private static bool Contract_CallEx(ApplicationEngine engine)
            {
                StackItem contractHash = engine.CurrentContext.EvaluationStack.Pop();
                StackItem method = engine.CurrentContext.EvaluationStack.Pop();
                StackItem args = engine.CurrentContext.EvaluationStack.Pop();

                if (!engine.CurrentContext.EvaluationStack.TryPop<PrimitiveType>(out var flagItem))
                {
                    return false;
                }

                CallFlags flags = (CallFlags)(int)flagItem.ToBigInteger();
                if (!Enum.IsDefined(typeof(CallFlags), flags)) return false;

                return Contract_CallEx(engine, new UInt160(contractHash.GetSpan()), method, args, flags);
            }

            private static bool Contract_CallEx(ApplicationEngine engine, UInt160 contractHash, StackItem method, StackItem args, CallFlags flags)
            {
                ContractState contract = engine.Snapshot.Contracts.TryGet(contractHash);
                if (contract is null) return false;

                ContractManifest currentManifest = engine.Snapshot.Contracts.TryGet(engine.CurrentScriptHash)?.Manifest;

                if (currentManifest != null && !currentManifest.CanCall(contract.Manifest, method.GetString()))
                    return false;

                if (engine.InvocationCounter.TryGetValue(contract.ScriptHash, out var counter))
                {
                    engine.InvocationCounter[contract.ScriptHash] = counter + 1;
                }
                else
                {
                    engine.InvocationCounter[contract.ScriptHash] = 1;
                }

                ExecutionContextState state = engine.CurrentContext.GetState<ExecutionContextState>();
                UInt160 callingScriptHash = state.ScriptHash;
                CallFlags callingFlags = state.CallFlags;

                ExecutionContext context_new = engine.LoadScript(contract.Script, 1);
                state = context_new.GetState<ExecutionContextState>();
                state.CallingScriptHash = callingScriptHash;
                state.CallFlags = flags & callingFlags;

                context_new.EvaluationStack.Push(args);
                context_new.EvaluationStack.Push(method);
                return true;
            }

            private static bool Contract_IsStandard(ApplicationEngine engine)
            {
                UInt160 hash = new UInt160(engine.CurrentContext.EvaluationStack.Pop().GetSpan());
                ContractState contract = engine.Snapshot.Contracts.TryGet(hash);
                bool isStandard = contract is null || contract.Script.IsStandardContract();
                engine.CurrentContext.EvaluationStack.Push(isStandard);
                return true;
            }

            private static bool Contract_CreateStandardAccount(ApplicationEngine engine)
            {
                ReadOnlySpan<byte> pubKey = engine.CurrentContext.EvaluationStack.Pop().GetSpan();
                byte[] scriptHash = SmartContract.Contract.CreateSignatureRedeemScript(Cryptography.ECC.ECPoint.FromBytes(pubKey.ToArray(), Cryptography.ECC.ECCurve.Secp256r1)).ToScriptHash().ToArray();
                engine.CurrentContext.EvaluationStack.Push(scriptHash);
                return true;
            }
        }
    }
}<|MERGE_RESOLUTION|>--- conflicted
+++ resolved
@@ -19,15 +19,12 @@
             public static readonly InteropDescriptor Call = Register("System.Contract.Call", Contract_Call, 0_01000000, TriggerType.System | TriggerType.Application, CallFlags.AllowCall);
             public static readonly InteropDescriptor CallEx = Register("System.Contract.CallEx", Contract_CallEx, 0_01000000, TriggerType.System | TriggerType.Application, CallFlags.AllowCall);
             public static readonly InteropDescriptor IsStandard = Register("System.Contract.IsStandard", Contract_IsStandard, 0_00030000, TriggerType.All, CallFlags.None);
-
-<<<<<<< HEAD
+            
             /// <summary>
             /// Calculate corresponding account scripthash for given public key
             /// </summary>
             public static readonly InteropDescriptor CreateStandardAccount = Register("System.Contract.CreateStandardAccount", Contract_CreateStandardAccount, 0_00010000, TriggerType.All, CallFlags.None);
-
-=======
->>>>>>> be8ff991
+            
             private static long GetDeploymentPrice(EvaluationStack stack, StoreView snapshot)
             {
                 int size = stack.Peek(0).GetByteLength() + stack.Peek(1).GetByteLength();
