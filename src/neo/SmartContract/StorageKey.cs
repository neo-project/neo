// Copyright (C) 2015-2022 The Neo Project.
// 
// The neo is free software distributed under the MIT software license, 
// see the accompanying file LICENSE in the main directory of the
// project or http://www.opensource.org/licenses/mit-license.php 
// for more details.
// 
// Redistribution and use in source and binary forms with or without
// modifications are permitted.

using Neo.Cryptography;
using System;
using System.Buffers.Binary;

namespace Neo.SmartContract
{
    /// <summary>
    /// Represents the keys in contract storage.
    /// </summary>
    public class StorageKey : IEquatable<StorageKey>
    {
        /// <summary>
        /// The id of the contract.
        /// </summary>
        public int Id { get; init; }

        /// <summary>
        /// The key of the storage entry.
        /// </summary>
        public ReadOnlyMemory<byte> Key { get; init; }

<<<<<<< HEAD
        private byte[] cache = null;
=======
        private byte[] cache;
>>>>>>> 043682f2

        public StorageKey() { }

        public StorageKey(int id, ReadOnlyMemory<byte> key)
        {
            Id = id;
            Key = key;
        }

        internal StorageKey(byte[] cache)
        {
            this.cache = cache;
            Id = BinaryPrimitives.ReadInt32LittleEndian(cache);
            Key = cache.AsMemory(sizeof(int));
        }

        /// <summary>
        /// Creates a search prefix for a contract.
        /// </summary>
        /// <param name="id">The id of the contract.</param>
        /// <param name="prefix">The prefix of the keys to search.</param>
        /// <returns>The created search prefix.</returns>
        public static byte[] CreateSearchPrefix(int id, ReadOnlySpan<byte> prefix)
        {
            byte[] buffer = new byte[sizeof(int) + prefix.Length];
            BinaryPrimitives.WriteInt32LittleEndian(buffer, id);
            prefix.CopyTo(buffer.AsSpan(sizeof(int)));
            return buffer;
        }

        public bool Equals(StorageKey other)
        {
            if (other is null)
                return false;
            if (ReferenceEquals(this, other))
                return true;
            return Id == other.Id && Key.Span.SequenceEqual(other.Key.Span);
        }

        public override bool Equals(object obj)
        {
            if (obj is not StorageKey other) return false;
            return Equals(other);
        }

        public override int GetHashCode()
        {
<<<<<<< HEAD
            return Id + (int)Key.Span.Murmur32(0);
=======
            return Id.GetHashCode() + (int)Key.Span.Murmur32(0);
>>>>>>> 043682f2
        }

        public byte[] ToArray()
        {
            if (cache is null)
            {
                cache = GC.AllocateUninitializedArray<byte>(sizeof(int) + Key.Length);
                BinaryPrimitives.WriteInt32LittleEndian(cache, Id);
                Key.CopyTo(cache.AsMemory(sizeof(int)));
            }
            return cache;
        }
    }
}<|MERGE_RESOLUTION|>--- conflicted
+++ resolved
@@ -29,11 +29,7 @@
         /// </summary>
         public ReadOnlyMemory<byte> Key { get; init; }
 
-<<<<<<< HEAD
         private byte[] cache = null;
-=======
-        private byte[] cache;
->>>>>>> 043682f2
 
         public StorageKey() { }
 
@@ -81,11 +77,7 @@
 
         public override int GetHashCode()
         {
-<<<<<<< HEAD
             return Id + (int)Key.Span.Murmur32(0);
-=======
-            return Id.GetHashCode() + (int)Key.Span.Murmur32(0);
->>>>>>> 043682f2
         }
 
         public byte[] ToArray()
