--- conflicted
+++ resolved
@@ -51,11 +51,7 @@
             return disposable;
         }
 
-<<<<<<< HEAD
-        public bool AddGas(long gas)
-=======
         internal bool AddGas(long gas)
->>>>>>> 1398277c
         {
             GasConsumed = checked(GasConsumed + gas);
             return testMode || GasConsumed <= gas_amount;
