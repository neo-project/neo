using Neo.IO;
using Neo.Ledger;
using Neo.Network.P2P.Payloads;
using Neo.Persistence;
using Neo.VM;
using Neo.VM.Types;
using System;
using System.Collections.Generic;
using System.Linq;
using System.Numerics;
using System.Reflection;
using System.Text;
using Array = System.Array;
using VMArray = Neo.VM.Types.Array;

namespace Neo.SmartContract
{
    public partial class ApplicationEngine : ExecutionEngine
    {
        private class InvocationState
        {
            public Type ReturnType;
            public Delegate Callback;
        }

        public static event EventHandler<NotifyEventArgs> Notify;
        public static event EventHandler<LogEventArgs> Log;

        public const long GasFree = 0;

        private static Dictionary<uint, InteropDescriptor> services;
        private readonly long gas_amount;
        private readonly bool testMode;
        private readonly List<NotifyEventArgs> notifications = new List<NotifyEventArgs>();
        private readonly List<IDisposable> disposables = new List<IDisposable>();
        private readonly Dictionary<UInt160, int> invocationCounter = new Dictionary<UInt160, int>();
        private readonly Dictionary<ExecutionContext, InvocationState> invocationStates = new Dictionary<ExecutionContext, InvocationState>();

        public static IEnumerable<InteropDescriptor> Services => services.Values;
        public TriggerType Trigger { get; }
        public IVerifiable ScriptContainer { get; }
        public StoreView Snapshot { get; }
        public long GasConsumed { get; private set; } = 0;
        public long GasLeft => testMode ? -1 : gas_amount - GasConsumed;
        public UInt160 CurrentScriptHash => CurrentContext?.GetState<ExecutionContextState>().ScriptHash;
        public UInt160 CallingScriptHash => CurrentContext?.GetState<ExecutionContextState>().CallingScriptHash;
        public UInt160 EntryScriptHash => EntryContext?.GetState<ExecutionContextState>().ScriptHash;
        public IReadOnlyList<NotifyEventArgs> Notifications => notifications;

        public ApplicationEngine(TriggerType trigger, IVerifiable container, StoreView snapshot, long gas, bool testMode = false)
        {
            this.gas_amount = GasFree + gas;
            this.testMode = testMode;
            this.Trigger = trigger;
            this.ScriptContainer = container;
            this.Snapshot = snapshot;
        }

        internal bool AddGas(long gas)
        {
            GasConsumed = checked(GasConsumed + gas);
            return testMode || GasConsumed <= gas_amount;
        }

        internal void CallFromNativeContract(Action onComplete, UInt160 hash, string method, params StackItem[] args)
        {
            invocationStates.Add(CurrentContext, new InvocationState
            {
                ReturnType = typeof(void),
                Callback = onComplete
            });
            CallContract(hash, ContractParameterType.Void, method, new VMArray(args));
        }

        internal void CallFromNativeContract<T>(Action<T> onComplete, UInt160 hash, string method, params StackItem[] args)
        {
            invocationStates.Add(CurrentContext, new InvocationState
            {
                ReturnType = typeof(T),
                Callback = onComplete
            });
            CallContract(hash, ContractParameterType.Any, method, new VMArray(args));
        }

        protected override void ContextUnloaded(ExecutionContext context)
        {
            base.ContextUnloaded(context);
<<<<<<< HEAD
            if (context.EvaluationStack != CurrentContext?.EvaluationStack)
            {
                int rvcount = context.GetState<ExecutionContextState>().RVCount;
                if (rvcount != -1 && rvcount != context.EvaluationStack.Count)
                    throw new InvalidOperationException();
            }
            if (!(UncaughtException is null)) return;
            if (invocationStates.Count == 0) return;
            if (!invocationStates.Remove(CurrentContext, out InvocationState state)) return;
            if (state.Callback is Action action)
                action();
            else
                state.Callback.DynamicInvoke(Convert(Pop(), new InteropParameterDescriptor(state.ReturnType)));
=======
            if (CurrentContext != null && context.EvaluationStack != CurrentContext.EvaluationStack)
                if (context.EvaluationStack.Count == 0)
                    Push(StackItem.Null);
>>>>>>> 9dfff354
        }

        protected override void LoadContext(ExecutionContext context)
        {
            // Set default execution context state

            context.GetState<ExecutionContextState>().ScriptHash ??= ((byte[])context.Script).ToScriptHash();

            base.LoadContext(context);
        }

        public ExecutionContext LoadScript(Script script, CallFlags callFlags)
        {
            ExecutionContext context = LoadScript(script);
            context.GetState<ExecutionContextState>().CallFlags = callFlags;
            return context;
        }

        internal StackItem Convert(object value)
        {
            return value switch
            {
                null => StackItem.Null,
                bool b => b,
                sbyte i => i,
                byte i => (BigInteger)i,
                short i => i,
                ushort i => (BigInteger)i,
                int i => i,
                uint i => i,
                long i => i,
                ulong i => i,
                Enum e => Convert(System.Convert.ChangeType(e, e.GetTypeCode())),
                byte[] data => data,
                string s => s,
                BigInteger i => i,
                IInteroperable interoperable => interoperable.ToStackItem(ReferenceCounter),
                ISerializable i => i.ToArray(),
                StackItem item => item,
                (object a, object b) => new Struct(ReferenceCounter) { Convert(a), Convert(b) },
                Array array => new VMArray(ReferenceCounter, array.OfType<object>().Select(p => Convert(p))),
                _ => StackItem.FromInterface(value)
            };
        }

        internal object Convert(StackItem item, InteropParameterDescriptor descriptor)
        {
            if (descriptor.IsArray)
            {
                Array av;
                if (item is VMArray array)
                {
                    av = Array.CreateInstance(descriptor.Type.GetElementType(), array.Count);
                    for (int i = 0; i < av.Length; i++)
                        av.SetValue(descriptor.Converter(array[i]), i);
                }
                else
                {
                    int count = (int)item.GetBigInteger();
                    if (count > MaxStackSize) throw new InvalidOperationException();
                    av = Array.CreateInstance(descriptor.Type.GetElementType(), count);
                    for (int i = 0; i < av.Length; i++)
                        av.SetValue(descriptor.Converter(Pop()), i);
                }
                return av;
            }
            else
            {
                object value = descriptor.Converter(item);
                if (descriptor.IsEnum)
                    value = Enum.ToObject(descriptor.Type, value);
                else if (descriptor.IsInterface)
                    value = ((InteropInterface)value).GetInterface<object>();
                return value;
            }
        }

        public override void Dispose()
        {
            foreach (IDisposable disposable in disposables)
                disposable.Dispose();
            disposables.Clear();
            base.Dispose();
        }

        protected override bool OnSysCall(uint method)
        {
            if (!services.TryGetValue(method, out InteropDescriptor descriptor))
                return false;
            if (!descriptor.AllowedTriggers.HasFlag(Trigger))
                return false;
            ExecutionContextState state = CurrentContext.GetState<ExecutionContextState>();
            if (!state.CallFlags.HasFlag(descriptor.RequiredCallFlags))
                return false;
            if (!AddGas(descriptor.FixedPrice))
                return false;
            List<object> parameters = descriptor.Parameters.Length > 0
                ? new List<object>()
                : null;
            foreach (var pd in descriptor.Parameters)
                parameters.Add(Convert(Pop(), pd));
            object returnValue = descriptor.Handler.Invoke(this, parameters?.ToArray());
            if (descriptor.Handler.ReturnType != typeof(void))
                Push(Convert(returnValue));
            return true;
        }

        protected override bool PreExecuteInstruction()
        {
            if (CurrentContext.InstructionPointer >= CurrentContext.Script.Length)
                return true;
            return AddGas(OpCodePrices[CurrentContext.CurrentInstruction.OpCode]);
        }

        private static Block CreateDummyBlock(StoreView snapshot)
        {
            var currentBlock = snapshot.Blocks[snapshot.CurrentBlockHash];
            return new Block
            {
                Version = 0,
                PrevHash = snapshot.CurrentBlockHash,
                MerkleRoot = new UInt256(),
                Timestamp = currentBlock.Timestamp + Blockchain.MillisecondsPerBlock,
                Index = snapshot.Height + 1,
                NextConsensus = currentBlock.NextConsensus,
                Witness = new Witness
                {
                    InvocationScript = Array.Empty<byte>(),
                    VerificationScript = Array.Empty<byte>()
                },
                ConsensusData = new ConsensusData(),
                Transactions = new Transaction[0]
            };
        }

        private static InteropDescriptor Register(string name, string handler, long fixedPrice, TriggerType allowedTriggers, CallFlags requiredCallFlags)
        {
            MethodInfo method = typeof(ApplicationEngine).GetMethod(handler, BindingFlags.Public | BindingFlags.NonPublic | BindingFlags.Instance)
                ?? typeof(ApplicationEngine).GetProperty(handler, BindingFlags.Public | BindingFlags.NonPublic | BindingFlags.Instance).GetMethod;
            InteropDescriptor descriptor = new InteropDescriptor(name, method, fixedPrice, allowedTriggers, requiredCallFlags);
            services ??= new Dictionary<uint, InteropDescriptor>();
            services.Add(descriptor.Hash, descriptor);
            return descriptor;
        }

        public static ApplicationEngine Run(byte[] script, StoreView snapshot,
            IVerifiable container = null, Block persistingBlock = null, int offset = 0, bool testMode = false, long extraGAS = default)
        {
            snapshot.PersistingBlock = persistingBlock ?? snapshot.PersistingBlock ?? CreateDummyBlock(snapshot);
            ApplicationEngine engine = new ApplicationEngine(TriggerType.Application, container, snapshot, extraGAS, testMode);
            engine.LoadScript(script).InstructionPointer = offset;
            engine.Execute();
            return engine;
        }

        public static ApplicationEngine Run(byte[] script, IVerifiable container = null, Block persistingBlock = null, int offset = 0, bool testMode = false, long extraGAS = default)
        {
            using (SnapshotView snapshot = Blockchain.Singleton.GetSnapshot())
            {
                return Run(script, snapshot, container, persistingBlock, offset, testMode, extraGAS);
            }
        }

        public bool TryPop(out string s)
        {
            if (TryPop(out ReadOnlySpan<byte> b))
            {
                s = Encoding.UTF8.GetString(b);
                return true;
            }
            else
            {
                s = default;
                return false;
            }
        }
    }
}<|MERGE_RESOLUTION|>--- conflicted
+++ resolved
@@ -85,13 +85,9 @@
         protected override void ContextUnloaded(ExecutionContext context)
         {
             base.ContextUnloaded(context);
-<<<<<<< HEAD
-            if (context.EvaluationStack != CurrentContext?.EvaluationStack)
-            {
-                int rvcount = context.GetState<ExecutionContextState>().RVCount;
-                if (rvcount != -1 && rvcount != context.EvaluationStack.Count)
-                    throw new InvalidOperationException();
-            }
+            if (CurrentContext != null && context.EvaluationStack != CurrentContext.EvaluationStack)
+                if (context.EvaluationStack.Count == 0)
+                    Push(StackItem.Null);
             if (!(UncaughtException is null)) return;
             if (invocationStates.Count == 0) return;
             if (!invocationStates.Remove(CurrentContext, out InvocationState state)) return;
@@ -99,11 +95,6 @@
                 action();
             else
                 state.Callback.DynamicInvoke(Convert(Pop(), new InteropParameterDescriptor(state.ReturnType)));
-=======
-            if (CurrentContext != null && context.EvaluationStack != CurrentContext.EvaluationStack)
-                if (context.EvaluationStack.Count == 0)
-                    Push(StackItem.Null);
->>>>>>> 9dfff354
         }
 
         protected override void LoadContext(ExecutionContext context)
