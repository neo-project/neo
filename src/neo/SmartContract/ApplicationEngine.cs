using Neo.IO;
using Neo.Ledger;
using Neo.Network.P2P.Payloads;
using Neo.Persistence;
using Neo.VM;
using Neo.VM.Types;
using System;
using System.Collections.Generic;
using System.Linq;
using System.Numerics;
using System.Reflection;
using System.Text;
using Array = System.Array;
using VMArray = Neo.VM.Types.Array;

namespace Neo.SmartContract
{
    public partial class ApplicationEngine : ExecutionEngine
    {
        private class InvocationState
        {
            public Type ReturnType;
            public Delegate Callback;
        }

        public static event EventHandler<NotifyEventArgs> Notify;
        public static event EventHandler<LogEventArgs> Log;

        public const long GasFree = 0;

        private static Dictionary<uint, InteropDescriptor> services;
        private readonly long gas_amount;
        private readonly bool testMode;
        private readonly List<NotifyEventArgs> notifications = new List<NotifyEventArgs>();
        private readonly List<IDisposable> disposables = new List<IDisposable>();
        private readonly Dictionary<UInt160, int> invocationCounter = new Dictionary<UInt160, int>();
        private readonly Dictionary<ExecutionContext, InvocationState> invocationStates = new Dictionary<ExecutionContext, InvocationState>();

        public static IEnumerable<InteropDescriptor> Services => services.Values;
        public TriggerType Trigger { get; }
        public IVerifiable ScriptContainer { get; }
        public StoreView Snapshot { get; }
        public long GasConsumed { get; private set; } = 0;
        public long GasLeft => testMode ? -1 : gas_amount - GasConsumed;
        public UInt160 CurrentScriptHash => CurrentContext?.GetState<ExecutionContextState>().ScriptHash;
        public UInt160 CallingScriptHash => CurrentContext?.GetState<ExecutionContextState>().CallingScriptHash;
        public UInt160 EntryScriptHash => EntryContext?.GetState<ExecutionContextState>().ScriptHash;
        public IReadOnlyList<NotifyEventArgs> Notifications => notifications;

        public ApplicationEngine(TriggerType trigger, IVerifiable container, StoreView snapshot, long gas, bool testMode = false)
        {
            this.gas_amount = GasFree + gas;
            this.testMode = testMode;
            this.Trigger = trigger;
            this.ScriptContainer = container;
            this.Snapshot = snapshot;
        }

        internal bool AddGas(long gas)
        {
            GasConsumed = checked(GasConsumed + gas);
            return testMode || GasConsumed <= gas_amount;
        }

<<<<<<< HEAD
        internal void CallFromNativeContract(Action onComplete, UInt160 hash, string method, params StackItem[] args)
        {
            invocationStates.Add(CurrentContext, new InvocationState
            {
                ReturnType = typeof(void),
                Callback = onComplete
            });
            CallContract(hash, method, new VMArray(args));
        }

        internal void CallFromNativeContract<T>(Action<T> onComplete, UInt160 hash, string method, params StackItem[] args)
        {
            invocationStates.Add(CurrentContext, new InvocationState
            {
                ReturnType = typeof(T),
                Callback = onComplete
            });
            CallContract(hash, method, new VMArray(args));
        }

        protected override void ContextUnloaded(ExecutionContext context)
        {
            base.ContextUnloaded(context);
            if (!(UncaughtException is null)) return;
            if (invocationStates.Count == 0) return;
            if (!invocationStates.TryGetValue(CurrentContext, out InvocationState state)) return;
            if (state.Callback is Action action)
                action();
            else
                state.Callback.DynamicInvoke(Convert(Pop(), new InteropParameterDescriptor(state.ReturnType)));
=======
        protected override void ContextUnloaded(ExecutionContext context)
        {
            base.ContextUnloaded(context);
            if (context.EvaluationStack == CurrentContext?.EvaluationStack) return;
            int rvcount = context.GetState<ExecutionContextState>().RVCount;
            if (rvcount != -1 && rvcount != context.EvaluationStack.Count)
                throw new InvalidOperationException();
>>>>>>> 835fdeec
        }

        protected override void LoadContext(ExecutionContext context)
        {
            // Set default execution context state

            context.GetState<ExecutionContextState>().ScriptHash ??= ((byte[])context.Script).ToScriptHash();

            base.LoadContext(context);
        }

        public ExecutionContext LoadScript(Script script, CallFlags callFlags)
        {
            ExecutionContext context = LoadScript(script);
            context.GetState<ExecutionContextState>().CallFlags = callFlags;
            return context;
        }

        internal StackItem Convert(object value)
        {
            return value switch
            {
                null => StackItem.Null,
                bool b => b,
                sbyte i => i,
                byte i => (BigInteger)i,
                short i => i,
                ushort i => (BigInteger)i,
                int i => i,
                uint i => i,
                long i => i,
                ulong i => i,
                Enum e => Convert(System.Convert.ChangeType(e, e.GetTypeCode())),
                byte[] data => data,
                string s => s,
                BigInteger i => i,
                IInteroperable interoperable => interoperable.ToStackItem(ReferenceCounter),
                ISerializable i => i.ToArray(),
                StackItem item => item,
                (object a, object b) => new Struct(ReferenceCounter) { Convert(a), Convert(b) },
                Array array => new VMArray(ReferenceCounter, array.OfType<object>().Select(p => Convert(p))),
                _ => StackItem.FromInterface(value)
            };
        }

        internal object Convert(StackItem item, InteropParameterDescriptor descriptor)
        {
            if (descriptor.IsArray)
            {
                Array av;
                if (item is VMArray array)
                {
                    av = Array.CreateInstance(descriptor.Type.GetElementType(), array.Count);
                    for (int i = 0; i < av.Length; i++)
                        av.SetValue(descriptor.Converter(array[i]), i);
                }
                else
                {
                    int count = (int)item.GetBigInteger();
                    if (count > MaxStackSize) throw new InvalidOperationException();
                    av = Array.CreateInstance(descriptor.Type.GetElementType(), count);
                    for (int i = 0; i < av.Length; i++)
                        av.SetValue(descriptor.Converter(Pop()), i);
                }
                return av;
            }
            else
            {
                object value = descriptor.Converter(item);
                if (descriptor.IsEnum)
                    value = Enum.ToObject(descriptor.Type, value);
                else if (descriptor.IsInterface)
                    value = ((InteropInterface)value).GetInterface<object>();
                return value;
            }
        }

        public override void Dispose()
        {
            foreach (IDisposable disposable in disposables)
                disposable.Dispose();
            disposables.Clear();
            base.Dispose();
        }

        protected override bool OnSysCall(uint method)
        {
            if (!services.TryGetValue(method, out InteropDescriptor descriptor))
                return false;
            if (!descriptor.AllowedTriggers.HasFlag(Trigger))
                return false;
            ExecutionContextState state = CurrentContext.GetState<ExecutionContextState>();
            if (!state.CallFlags.HasFlag(descriptor.RequiredCallFlags))
                return false;
            if (!AddGas(descriptor.FixedPrice))
                return false;
            List<object> parameters = descriptor.Parameters.Length > 0
                ? new List<object>()
                : null;
            foreach (var pd in descriptor.Parameters)
                parameters.Add(Convert(Pop(), pd));
            object returnValue = descriptor.Handler.Invoke(this, parameters?.ToArray());
            if (descriptor.Handler.ReturnType != typeof(void))
                Push(Convert(returnValue));
            return true;
        }

        protected override bool PreExecuteInstruction()
        {
            if (CurrentContext.InstructionPointer >= CurrentContext.Script.Length)
                return true;
            return AddGas(OpCodePrices[CurrentContext.CurrentInstruction.OpCode]);
        }

        private static Block CreateDummyBlock(StoreView snapshot)
        {
            var currentBlock = snapshot.Blocks[snapshot.CurrentBlockHash];
            return new Block
            {
                Version = 0,
                PrevHash = snapshot.CurrentBlockHash,
                MerkleRoot = new UInt256(),
                Timestamp = currentBlock.Timestamp + Blockchain.MillisecondsPerBlock,
                Index = snapshot.Height + 1,
                NextConsensus = currentBlock.NextConsensus,
                Witness = new Witness
                {
                    InvocationScript = Array.Empty<byte>(),
                    VerificationScript = Array.Empty<byte>()
                },
                ConsensusData = new ConsensusData(),
                Transactions = new Transaction[0]
            };
        }

        private static InteropDescriptor Register(string name, string handler, long fixedPrice, TriggerType allowedTriggers, CallFlags requiredCallFlags)
        {
            MethodInfo method = typeof(ApplicationEngine).GetMethod(handler, BindingFlags.Public | BindingFlags.NonPublic | BindingFlags.Instance)
                ?? typeof(ApplicationEngine).GetProperty(handler, BindingFlags.Public | BindingFlags.NonPublic | BindingFlags.Instance).GetMethod;
            InteropDescriptor descriptor = new InteropDescriptor(name, method, fixedPrice, allowedTriggers, requiredCallFlags);
            services ??= new Dictionary<uint, InteropDescriptor>();
            services.Add(descriptor.Hash, descriptor);
            return descriptor;
        }

        public static ApplicationEngine Run(byte[] script, StoreView snapshot,
            IVerifiable container = null, Block persistingBlock = null, int offset = 0, bool testMode = false, long extraGAS = default)
        {
            snapshot.PersistingBlock = persistingBlock ?? snapshot.PersistingBlock ?? CreateDummyBlock(snapshot);
            ApplicationEngine engine = new ApplicationEngine(TriggerType.Application, container, snapshot, extraGAS, testMode);
            engine.LoadScript(script).InstructionPointer = offset;
            engine.Execute();
            return engine;
        }

        public static ApplicationEngine Run(byte[] script, IVerifiable container = null, Block persistingBlock = null, int offset = 0, bool testMode = false, long extraGAS = default)
        {
            using (SnapshotView snapshot = Blockchain.Singleton.GetSnapshot())
            {
                return Run(script, snapshot, container, persistingBlock, offset, testMode, extraGAS);
            }
        }

        public bool TryPop(out string s)
        {
            if (TryPop(out ReadOnlySpan<byte> b))
            {
                s = Encoding.UTF8.GetString(b);
                return true;
            }
            else
            {
                s = default;
                return false;
            }
        }
    }
}<|MERGE_RESOLUTION|>--- conflicted
+++ resolved
@@ -62,7 +62,6 @@
             return testMode || GasConsumed <= gas_amount;
         }
 
-<<<<<<< HEAD
         internal void CallFromNativeContract(Action onComplete, UInt160 hash, string method, params StackItem[] args)
         {
             invocationStates.Add(CurrentContext, new InvocationState
@@ -86,6 +85,12 @@
         protected override void ContextUnloaded(ExecutionContext context)
         {
             base.ContextUnloaded(context);
+            if (context.EvaluationStack != CurrentContext?.EvaluationStack)
+            {
+                int rvcount = context.GetState<ExecutionContextState>().RVCount;
+                if (rvcount != -1 && rvcount != context.EvaluationStack.Count)
+                    throw new InvalidOperationException();
+            }
             if (!(UncaughtException is null)) return;
             if (invocationStates.Count == 0) return;
             if (!invocationStates.TryGetValue(CurrentContext, out InvocationState state)) return;
@@ -93,15 +98,6 @@
                 action();
             else
                 state.Callback.DynamicInvoke(Convert(Pop(), new InteropParameterDescriptor(state.ReturnType)));
-=======
-        protected override void ContextUnloaded(ExecutionContext context)
-        {
-            base.ContextUnloaded(context);
-            if (context.EvaluationStack == CurrentContext?.EvaluationStack) return;
-            int rvcount = context.GetState<ExecutionContextState>().RVCount;
-            if (rvcount != -1 && rvcount != context.EvaluationStack.Count)
-                throw new InvalidOperationException();
->>>>>>> 835fdeec
         }
 
         protected override void LoadContext(ExecutionContext context)
