using Neo.IO;
using Neo.Ledger;
using Neo.Network.P2P.Payloads;
using Neo.Persistence;
using Neo.Plugins;
using Neo.VM;
using Neo.VM.Types;
using System;
using System.Collections.Generic;
using System.Linq;
using System.Numerics;
using System.Reflection;
using static System.Threading.Interlocked;
using Array = System.Array;
using VMArray = Neo.VM.Types.Array;

namespace Neo.SmartContract
{
    public partial class ApplicationEngine : ExecutionEngine
    {
<<<<<<< HEAD
        protected internal enum CheckReturnType : byte
=======
        private enum ReturnTypeConvention : byte
>>>>>>> 5d5bd022
        {
            None = 0,
            EnsureIsEmpty = 1,
            EnsureNotEmpty = 2,
            DropResult = 3
        }

        private class InvocationState
        {
            public Type ReturnType;
            public Delegate Callback;
            public ReturnTypeConvention Convention;
        }

        /// <summary>
        /// This constant can be used for testing scripts.
        /// </summary>
        private const long TestModeGas = 20_00000000;

        public static event EventHandler<NotifyEventArgs> Notify;
        public static event EventHandler<LogEventArgs> Log;

        private static IApplicationEngineProvider applicationEngineProvider;
        private static Dictionary<uint, InteropDescriptor> services;
        private readonly long gas_amount;
        private List<NotifyEventArgs> notifications;
        private List<IDisposable> disposables;
        private readonly Dictionary<UInt160, int> invocationCounter = new Dictionary<UInt160, int>();
        private readonly Dictionary<ExecutionContext, InvocationState> invocationStates = new Dictionary<ExecutionContext, InvocationState>();

        public static IReadOnlyDictionary<uint, InteropDescriptor> Services => services;
        private List<IDisposable> Disposables => disposables ??= new List<IDisposable>();
        public TriggerType Trigger { get; }
        public IVerifiable ScriptContainer { get; }
        public StoreView Snapshot { get; }
        public long GasConsumed { get; private set; } = 0;
        public long GasLeft => gas_amount - GasConsumed;
        public Exception FaultException { get; private set; }
        public UInt160 CurrentScriptHash => CurrentContext?.GetScriptHash();
        public UInt160 CallingScriptHash => CurrentContext?.GetState<ExecutionContextState>().CallingScriptHash;
        public UInt160 EntryScriptHash => EntryContext?.GetScriptHash();
        public IReadOnlyList<NotifyEventArgs> Notifications => notifications ?? (IReadOnlyList<NotifyEventArgs>)Array.Empty<NotifyEventArgs>();

        protected ApplicationEngine(TriggerType trigger, IVerifiable container, StoreView snapshot, long gas)
        {
            this.Trigger = trigger;
            this.ScriptContainer = container;
            this.Snapshot = snapshot;
            this.gas_amount = gas;
        }

        protected internal void AddGas(long gas)
        {
            GasConsumed = checked(GasConsumed + gas);
            if (GasConsumed > gas_amount)
                throw new InvalidOperationException("Insufficient GAS.");
        }

        protected override void OnFault(Exception e)
        {
            FaultException = e;
            base.OnFault(e);
        }

        internal void CallFromNativeContract(Action onComplete, UInt160 hash, string method, params StackItem[] args)
        {
            InvocationState state = GetInvocationState(CurrentContext);
            state.ReturnType = typeof(void);
            state.Callback = onComplete;
            CallContractInternal(hash, method, new VMArray(ReferenceCounter, args), CallFlags.All, ReturnTypeConvention.EnsureIsEmpty);
        }

        internal void CallFromNativeContract<T>(Action<T> onComplete, UInt160 hash, string method, params StackItem[] args)
        {
            InvocationState state = GetInvocationState(CurrentContext);
            state.ReturnType = typeof(T);
            state.Callback = onComplete;
            CallContractInternal(hash, method, new VMArray(ReferenceCounter, args), CallFlags.All, ReturnTypeConvention.EnsureNotEmpty);
        }

        protected override void ContextUnloaded(ExecutionContext context)
        {
            base.ContextUnloaded(context);
            if (!(UncaughtException is null)) return;
            if (invocationStates.Count == 0) return;
            if (!invocationStates.Remove(CurrentContext, out InvocationState state)) return;
            switch (state.Convention)
            {
                case ReturnTypeConvention.EnsureIsEmpty:
                    {
                        if (context.EvaluationStack.Count != 0)
                            throw new InvalidOperationException();
                        break;
                    }
                case ReturnTypeConvention.EnsureNotEmpty:
                    {
                        if (context.EvaluationStack.Count == 0)
                            Push(StackItem.Null);
                        else if (context.EvaluationStack.Count > 1)
                            throw new InvalidOperationException();
                        break;
                    }
                case CheckReturnType.DropResult:
                    {
                        if (context.EvaluationStack.Count == 1)
                            context.EvaluationStack.Pop();
                        else throw new InvalidOperationException();
                        break;
                    }
            }
            switch (state.Callback)
            {
                case null:
                    break;
                case Action action:
                    action();
                    break;
                default:
                    state.Callback.DynamicInvoke(Convert(Pop(), new InteropParameterDescriptor(state.ReturnType)));
                    break;
            }
        }

        public static ApplicationEngine Create(TriggerType trigger, IVerifiable container, StoreView snapshot, long gas = TestModeGas)
        {
            return applicationEngineProvider?.Create(trigger, container, snapshot, gas)
                  ?? new ApplicationEngine(trigger, container, snapshot, gas);
        }

        private InvocationState GetInvocationState(ExecutionContext context)
        {
            if (!invocationStates.TryGetValue(context, out InvocationState state))
            {
                state = new InvocationState();
                invocationStates.Add(context, state);
            }
            return state;
        }

        protected override void LoadContext(ExecutionContext context)
        {
            // Set default execution context state

            var state = context.GetState<ExecutionContextState>();
            state.ScriptHash ??= ((byte[])context.Script).ToScriptHash();
            invocationCounter.TryAdd(state.ScriptHash, 1);

            base.LoadContext(context);
        }

        internal void LoadContext(ExecutionContext context, bool checkReturnValue)
        {
            if (checkReturnValue)
                GetInvocationState(CurrentContext).Convention = ReturnTypeConvention.EnsureNotEmpty;
            LoadContext(context);
        }

        public ExecutionContext LoadScript(Script script, CallFlags callFlags, int initialPosition = 0)
        {
            ExecutionContext context = LoadScript(script, initialPosition);
            context.GetState<ExecutionContextState>().CallFlags = callFlags;
            return context;
        }

        protected internal StackItem Convert(object value)
        {
            return value switch
            {
                null => StackItem.Null,
                bool b => b,
                sbyte i => i,
                byte i => (BigInteger)i,
                short i => i,
                ushort i => (BigInteger)i,
                int i => i,
                uint i => i,
                long i => i,
                ulong i => i,
                Enum e => Convert(System.Convert.ChangeType(e, e.GetTypeCode())),
                byte[] data => data,
                string s => s,
                BigInteger i => i,
                IInteroperable interoperable => interoperable.ToStackItem(ReferenceCounter),
                ISerializable i => i.ToArray(),
                StackItem item => item,
                (object a, object b) => new Struct(ReferenceCounter) { Convert(a), Convert(b) },
                Array array => new VMArray(ReferenceCounter, array.OfType<object>().Select(p => Convert(p))),
                _ => StackItem.FromInterface(value)
            };
        }

        protected internal object Convert(StackItem item, InteropParameterDescriptor descriptor)
        {
            if (descriptor.IsArray)
            {
                Array av;
                if (item is VMArray array)
                {
                    av = Array.CreateInstance(descriptor.Type.GetElementType(), array.Count);
                    for (int i = 0; i < av.Length; i++)
                        av.SetValue(descriptor.Converter(array[i]), i);
                }
                else
                {
                    int count = (int)item.GetInteger();
                    if (count > Limits.MaxStackSize) throw new InvalidOperationException();
                    av = Array.CreateInstance(descriptor.Type.GetElementType(), count);
                    for (int i = 0; i < av.Length; i++)
                        av.SetValue(descriptor.Converter(Pop()), i);
                }
                return av;
            }
            else
            {
                object value = descriptor.Converter(item);
                if (descriptor.IsEnum)
                    value = Enum.ToObject(descriptor.Type, value);
                else if (descriptor.IsInterface)
                    value = ((InteropInterface)value).GetInterface<object>();
                return value;
            }
        }

        public override void Dispose()
        {
            if (disposables != null)
            {
                foreach (IDisposable disposable in disposables)
                    disposable.Dispose();
                disposables = null;
            }
            base.Dispose();
        }

        protected void ValidateCallFlags(InteropDescriptor descriptor)
        {
            ExecutionContextState state = CurrentContext.GetState<ExecutionContextState>();
            if (!state.CallFlags.HasFlag(descriptor.RequiredCallFlags))
                throw new InvalidOperationException($"Cannot call this SYSCALL with the flag {state.CallFlags}.");
        }

        protected override void OnSysCall(uint method)
        {
            InteropDescriptor descriptor = services[method];
            ValidateCallFlags(descriptor);
            AddGas(descriptor.FixedPrice);
            List<object> parameters = descriptor.Parameters.Count > 0
                ? new List<object>()
                : null;
            foreach (var pd in descriptor.Parameters)
                parameters.Add(Convert(Pop(), pd));
            object returnValue = descriptor.Handler.Invoke(this, parameters?.ToArray());
            if (descriptor.Handler.ReturnType != typeof(void))
                Push(Convert(returnValue));
        }

        protected override void PreExecuteInstruction()
        {
            if (CurrentContext.InstructionPointer < CurrentContext.Script.Length)
                AddGas(OpCodePrices[CurrentContext.CurrentInstruction.OpCode]);
        }

        private static Block CreateDummyBlock(StoreView snapshot)
        {
            var currentBlock = snapshot.Blocks[snapshot.CurrentBlockHash];
            return new Block
            {
                Version = 0,
                PrevHash = snapshot.CurrentBlockHash,
                MerkleRoot = new UInt256(),
                Timestamp = currentBlock.Timestamp + Blockchain.MillisecondsPerBlock,
                Index = snapshot.Height + 1,
                NextConsensus = currentBlock.NextConsensus,
                Witness = new Witness
                {
                    InvocationScript = Array.Empty<byte>(),
                    VerificationScript = Array.Empty<byte>()
                },
                ConsensusData = new ConsensusData(),
                Transactions = new Transaction[0]
            };
        }

        private static InteropDescriptor Register(string name, string handler, long fixedPrice, CallFlags requiredCallFlags, bool allowCallback)
        {
            MethodInfo method = typeof(ApplicationEngine).GetMethod(handler, BindingFlags.Public | BindingFlags.NonPublic | BindingFlags.Instance)
                ?? typeof(ApplicationEngine).GetProperty(handler, BindingFlags.Public | BindingFlags.NonPublic | BindingFlags.Instance).GetMethod;
            InteropDescriptor descriptor = new InteropDescriptor(name, method, fixedPrice, requiredCallFlags, allowCallback);
            services ??= new Dictionary<uint, InteropDescriptor>();
            services.Add(descriptor.Hash, descriptor);
            return descriptor;
        }

        internal static void ResetApplicationEngineProvider()
        {
            Exchange(ref applicationEngineProvider, null);
        }

        public static ApplicationEngine Run(byte[] script, StoreView snapshot = null, IVerifiable container = null, Block persistingBlock = null, int offset = 0, long gas = TestModeGas)
        {
            SnapshotView disposable = null;
            if (snapshot is null)
            {
                disposable = Blockchain.Singleton.GetSnapshot();
                snapshot = disposable;
            }
            snapshot.PersistingBlock = persistingBlock ?? snapshot.PersistingBlock ?? CreateDummyBlock(snapshot);
            ApplicationEngine engine = Create(TriggerType.Application, container, snapshot, gas);
            if (disposable != null) engine.Disposables.Add(disposable);
            engine.LoadScript(script, offset);
            engine.Execute();
            return engine;
        }

        internal static bool SetApplicationEngineProvider(IApplicationEngineProvider provider)
        {
            return CompareExchange(ref applicationEngineProvider, provider, null) is null;
        }
    }
}<|MERGE_RESOLUTION|>--- conflicted
+++ resolved
@@ -18,16 +18,11 @@
 {
     public partial class ApplicationEngine : ExecutionEngine
     {
-<<<<<<< HEAD
-        protected internal enum CheckReturnType : byte
-=======
         private enum ReturnTypeConvention : byte
->>>>>>> 5d5bd022
         {
             None = 0,
             EnsureIsEmpty = 1,
-            EnsureNotEmpty = 2,
-            DropResult = 3
+            EnsureNotEmpty = 2
         }
 
         private class InvocationState
