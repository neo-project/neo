using Neo.IO;
using Neo.Ledger;
using Neo.Network.P2P.Payloads;
using Neo.Persistence;
using Neo.VM;
using Neo.VM.Types;
using System;
using System.Collections.Generic;
using System.Linq;
using System.Numerics;
using System.Reflection;
using System.Text;
using Array = System.Array;
using VMArray = Neo.VM.Types.Array;

namespace Neo.SmartContract
{
    public partial class ApplicationEngine : ExecutionEngine
    {
        public static event EventHandler<NotifyEventArgs> Notify;
        public static event EventHandler<LogEventArgs> Log;

        public const long GasFree = 0;

        private static Dictionary<uint, InteropDescriptor> services;
        private readonly long gas_amount;
        private readonly bool testMode;
        private readonly List<NotifyEventArgs> notifications = new List<NotifyEventArgs>();
        private readonly List<IDisposable> disposables = new List<IDisposable>();
        private readonly Dictionary<UInt160, int> invocationCounter = new Dictionary<UInt160, int>();

        public static IEnumerable<InteropDescriptor> Services => services.Values;
        public TriggerType Trigger { get; }
        public IVerifiable ScriptContainer { get; }
        public StoreView Snapshot { get; }
        public long GasConsumed { get; private set; } = 0;
        public long GasLeft => testMode ? -1 : gas_amount - GasConsumed;
        public UInt160 CurrentScriptHash => CurrentContext?.GetState<ExecutionContextState>().ScriptHash;
        public UInt160 CallingScriptHash => CurrentContext?.GetState<ExecutionContextState>().CallingScriptHash;
        public UInt160 EntryScriptHash => EntryContext?.GetState<ExecutionContextState>().ScriptHash;
        public IReadOnlyList<NotifyEventArgs> Notifications => notifications;

        public ApplicationEngine(TriggerType trigger, IVerifiable container, StoreView snapshot, long gas, bool testMode = false)
        {
            this.gas_amount = GasFree + gas;
            this.testMode = testMode;
            this.Trigger = trigger;
            this.ScriptContainer = container;
            this.Snapshot = snapshot;
        }

        internal bool AddGas(long gas)
        {
            GasConsumed = checked(GasConsumed + gas);
            return testMode || GasConsumed <= gas_amount;
        }

        protected override void ContextUnloaded(ExecutionContext context)
        {
            base.ContextUnloaded(context);
            if (context.EvaluationStack == CurrentContext?.EvaluationStack) return;
            int rvcount = context.GetState<ExecutionContextState>().RVCount;
            if (rvcount != -1 && rvcount != context.EvaluationStack.Count)
                throw new InvalidOperationException();
        }

        protected override void LoadContext(ExecutionContext context)
        {
            // Set default execution context state

            context.GetState<ExecutionContextState>().ScriptHash ??= ((byte[])context.Script).ToScriptHash();

            base.LoadContext(context);
        }

        public ExecutionContext LoadScript(Script script, CallFlags callFlags)
        {
            ExecutionContext context = LoadScript(script);
            context.GetState<ExecutionContextState>().CallFlags = callFlags;
            return context;
        }

        internal StackItem Convert(object value)
        {
            return value switch
            {
                null => StackItem.Null,
                bool b => b,
                sbyte i => i,
                byte i => (BigInteger)i,
                short i => i,
                ushort i => (BigInteger)i,
                int i => i,
                uint i => i,
                long i => i,
                ulong i => i,
                Enum e => Convert(System.Convert.ChangeType(e, e.GetTypeCode())),
                byte[] data => data,
                string s => s,
                BigInteger i => i,
                IInteroperable interoperable => interoperable.ToStackItem(ReferenceCounter),
                ISerializable i => i.ToArray(),
                StackItem item => item,
                (object a, object b) => new Struct(ReferenceCounter) { Convert(a), Convert(b) },
                Array array => new VMArray(ReferenceCounter, array.OfType<object>().Select(p => Convert(p))),
                _ => StackItem.FromInterface(value)
            };
        }

        internal object Convert(StackItem item, InteropParameterDescriptor descriptor)
        {
            if (descriptor.IsArray)
            {
                Array av;
                if (item is VMArray array)
                {
                    av = Array.CreateInstance(descriptor.Type.GetElementType(), array.Count);
                    for (int i = 0; i < av.Length; i++)
                        av.SetValue(descriptor.Converter(array[i]), i);
                }
                else
                {
                    int count = (int)item.GetBigInteger();
                    if (count > MaxStackSize) throw new InvalidOperationException();
                    av = Array.CreateInstance(descriptor.Type.GetElementType(), count);
                    for (int i = 0; i < av.Length; i++)
                        av.SetValue(descriptor.Converter(Pop()), i);
                }
                return av;
            }
            else
            {
                object value = descriptor.Converter(item);
                if (descriptor.IsEnum)
                    value = System.Convert.ChangeType(value, descriptor.Type);
                else if (descriptor.IsInterface)
                    value = ((InteropInterface)value).GetInterface<object>();
                return value;
            }
        }

        public override void Dispose()
        {
            foreach (IDisposable disposable in disposables)
                disposable.Dispose();
            disposables.Clear();
            base.Dispose();
        }

        protected override bool OnSysCall(uint method)
        {
            if (!services.TryGetValue(method, out InteropDescriptor descriptor))
                return false;
            if (!descriptor.AllowedTriggers.HasFlag(Trigger))
                return false;
            ExecutionContextState state = CurrentContext.GetState<ExecutionContextState>();
            if (!state.CallFlags.HasFlag(descriptor.RequiredCallFlags))
                return false;
            if (!AddGas(descriptor.FixedPrice))
                return false;
            List<object> parameters = descriptor.Parameters.Length > 0
                ? new List<object>()
                : null;
            foreach (var pd in descriptor.Parameters)
<<<<<<< HEAD
            {
                StackItem item = Pop();
                object value;
                if (pd.IsArray)
                {
                    Array av;
                    if (item is VMArray array)
                    {
                        av = Array.CreateInstance(pd.Type.GetElementType(), array.Count);
                        for (int i = 0; i < av.Length; i++)
                            av.SetValue(pd.Converter(array[i]), i);
                    }
                    else
                    {
                        av = Array.CreateInstance(pd.Type.GetElementType(), (int)item.GetBigInteger());
                        for (int i = 0; i < av.Length; i++)
                            av.SetValue(pd.Converter(Pop()), i);
                    }
                    value = av;
                }
                else
                {
                    value = pd.Converter(item);
                    if (pd.IsEnum)
                        value = Enum.ToObject(pd.Type, value);
                    else if (pd.IsInterface)
                        value = ((InteropInterface)value).GetInterface<object>();
                }
                parameters.Add(value);
            }
=======
                parameters.Add(Convert(Pop(), pd));
>>>>>>> 7cb29393
            object returnValue = descriptor.Handler.Invoke(this, parameters?.ToArray());
            if (descriptor.Handler.ReturnType != typeof(void))
                Push(Convert(returnValue));
            return true;
        }

        protected override bool PreExecuteInstruction()
        {
            if (CurrentContext.InstructionPointer >= CurrentContext.Script.Length)
                return true;
            return AddGas(OpCodePrices[CurrentContext.CurrentInstruction.OpCode]);
        }

        private static Block CreateDummyBlock(StoreView snapshot)
        {
            var currentBlock = snapshot.Blocks[snapshot.CurrentBlockHash];
            return new Block
            {
                Version = 0,
                PrevHash = snapshot.CurrentBlockHash,
                MerkleRoot = new UInt256(),
                Timestamp = currentBlock.Timestamp + Blockchain.MillisecondsPerBlock,
                Index = snapshot.Height + 1,
                NextConsensus = currentBlock.NextConsensus,
                Witness = new Witness
                {
                    InvocationScript = Array.Empty<byte>(),
                    VerificationScript = Array.Empty<byte>()
                },
                ConsensusData = new ConsensusData(),
                Transactions = new Transaction[0]
            };
        }

        private static InteropDescriptor Register(string name, string handler, long fixedPrice, TriggerType allowedTriggers, CallFlags requiredCallFlags)
        {
            MethodInfo method = typeof(ApplicationEngine).GetMethod(handler, BindingFlags.Public | BindingFlags.NonPublic | BindingFlags.Instance)
                ?? typeof(ApplicationEngine).GetProperty(handler, BindingFlags.Public | BindingFlags.NonPublic | BindingFlags.Instance).GetMethod;
            InteropDescriptor descriptor = new InteropDescriptor(name, method, fixedPrice, allowedTriggers, requiredCallFlags);
            services ??= new Dictionary<uint, InteropDescriptor>();
            services.Add(descriptor.Hash, descriptor);
            return descriptor;
        }

        public static ApplicationEngine Run(byte[] script, StoreView snapshot,
            IVerifiable container = null, Block persistingBlock = null, int offset = 0, bool testMode = false, long extraGAS = default)
        {
            snapshot.PersistingBlock = persistingBlock ?? snapshot.PersistingBlock ?? CreateDummyBlock(snapshot);
            ApplicationEngine engine = new ApplicationEngine(TriggerType.Application, container, snapshot, extraGAS, testMode);
            engine.LoadScript(script).InstructionPointer = offset;
            engine.Execute();
            return engine;
        }

        public static ApplicationEngine Run(byte[] script, IVerifiable container = null, Block persistingBlock = null, int offset = 0, bool testMode = false, long extraGAS = default)
        {
            using (SnapshotView snapshot = Blockchain.Singleton.GetSnapshot())
            {
                return Run(script, snapshot, container, persistingBlock, offset, testMode, extraGAS);
            }
        }

        public bool TryPop(out string s)
        {
            if (TryPop(out ReadOnlySpan<byte> b))
            {
                s = Encoding.UTF8.GetString(b);
                return true;
            }
            else
            {
                s = default;
                return false;
            }
        }
    }
}<|MERGE_RESOLUTION|>--- conflicted
+++ resolved
@@ -132,7 +132,7 @@
             {
                 object value = descriptor.Converter(item);
                 if (descriptor.IsEnum)
-                    value = System.Convert.ChangeType(value, descriptor.Type);
+                    value = Enum.ToObject(descriptor.Type, value);
                 else if (descriptor.IsInterface)
                     value = ((InteropInterface)value).GetInterface<object>();
                 return value;
@@ -162,40 +162,7 @@
                 ? new List<object>()
                 : null;
             foreach (var pd in descriptor.Parameters)
-<<<<<<< HEAD
-            {
-                StackItem item = Pop();
-                object value;
-                if (pd.IsArray)
-                {
-                    Array av;
-                    if (item is VMArray array)
-                    {
-                        av = Array.CreateInstance(pd.Type.GetElementType(), array.Count);
-                        for (int i = 0; i < av.Length; i++)
-                            av.SetValue(pd.Converter(array[i]), i);
-                    }
-                    else
-                    {
-                        av = Array.CreateInstance(pd.Type.GetElementType(), (int)item.GetBigInteger());
-                        for (int i = 0; i < av.Length; i++)
-                            av.SetValue(pd.Converter(Pop()), i);
-                    }
-                    value = av;
-                }
-                else
-                {
-                    value = pd.Converter(item);
-                    if (pd.IsEnum)
-                        value = Enum.ToObject(pd.Type, value);
-                    else if (pd.IsInterface)
-                        value = ((InteropInterface)value).GetInterface<object>();
-                }
-                parameters.Add(value);
-            }
-=======
                 parameters.Add(Convert(Pop(), pd));
->>>>>>> 7cb29393
             object returnValue = descriptor.Handler.Invoke(this, parameters?.ToArray());
             if (descriptor.Handler.ReturnType != typeof(void))
                 Push(Convert(returnValue));
