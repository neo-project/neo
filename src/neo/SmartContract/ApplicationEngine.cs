using Neo.IO;
using Neo.Ledger;
using Neo.Network.P2P.Payloads;
using Neo.Persistence;
using Neo.VM;
using Neo.VM.Types;
using System;
using System.Collections.Generic;
using System.Linq;
using System.Numerics;
using System.Reflection;
using Array = System.Array;
using VMArray = Neo.VM.Types.Array;

namespace Neo.SmartContract
{
    public partial class ApplicationEngine : ExecutionEngine
    {
        public static event EventHandler<NotifyEventArgs> Notify;
        public static event EventHandler<LogEventArgs> Log;

        public const long GasFree = 0;

        private static Dictionary<uint, InteropDescriptor> services;
        private readonly long gas_amount;
        private readonly bool testMode;
        private readonly List<NotifyEventArgs> notifications = new List<NotifyEventArgs>();
        private readonly List<IDisposable> disposables = new List<IDisposable>();
        private readonly Dictionary<UInt160, int> invocationCounter = new Dictionary<UInt160, int>();

        public static IEnumerable<InteropDescriptor> Services => services.Values;
        public TriggerType Trigger { get; }
        public IVerifiable ScriptContainer { get; }
        public StoreView Snapshot { get; }
        public long GasConsumed { get; private set; } = 0;
        public long GasLeft => testMode ? -1 : gas_amount - GasConsumed;
        public UInt160 CurrentScriptHash => CurrentContext?.GetState<ExecutionContextState>().ScriptHash;
        public UInt160 CallingScriptHash => CurrentContext?.GetState<ExecutionContextState>().CallingScriptHash;
        public UInt160 EntryScriptHash => EntryContext?.GetState<ExecutionContextState>().ScriptHash;
        public IReadOnlyList<NotifyEventArgs> Notifications => notifications;

        public ApplicationEngine(TriggerType trigger, IVerifiable container, StoreView snapshot, long gas, bool testMode = false)
        {
            this.gas_amount = GasFree + gas;
            this.testMode = testMode;
            this.Trigger = trigger;
            this.ScriptContainer = container;
            this.Snapshot = snapshot;
        }

        internal void AddGas(long gas)
        {
            GasConsumed = checked(GasConsumed + gas);
            if (!testMode && GasConsumed > gas_amount)
                throw new InvalidOperationException("Insufficient GAS.");
        }

        protected override void ContextUnloaded(ExecutionContext context)
        {
            base.ContextUnloaded(context);
            if (CurrentContext != null && context.EvaluationStack != CurrentContext.EvaluationStack)
                if (context.EvaluationStack.Count == 0)
                    Push(StackItem.Null);
        }

        protected override void LoadContext(ExecutionContext context)
        {
            // Set default execution context state

            context.GetState<ExecutionContextState>().ScriptHash ??= ((byte[])context.Script).ToScriptHash();

            base.LoadContext(context);
        }

        public ExecutionContext LoadScript(Script script, CallFlags callFlags)
        {
            ExecutionContext context = LoadScript(script);
            context.GetState<ExecutionContextState>().CallFlags = callFlags;
            return context;
        }

        internal StackItem Convert(object value)
        {
            return value switch
            {
                null => StackItem.Null,
                bool b => b,
                sbyte i => i,
                byte i => (BigInteger)i,
                short i => i,
                ushort i => (BigInteger)i,
                int i => i,
                uint i => i,
                long i => i,
                ulong i => i,
                Enum e => Convert(System.Convert.ChangeType(e, e.GetTypeCode())),
                byte[] data => data,
                string s => s,
                BigInteger i => i,
                IInteroperable interoperable => interoperable.ToStackItem(ReferenceCounter),
                ISerializable i => i.ToArray(),
                StackItem item => item,
                (object a, object b) => new Struct(ReferenceCounter) { Convert(a), Convert(b) },
                Array array => new VMArray(ReferenceCounter, array.OfType<object>().Select(p => Convert(p))),
                _ => StackItem.FromInterface(value)
            };
        }

        internal object Convert(StackItem item, InteropParameterDescriptor descriptor)
        {
            if (descriptor.IsArray)
            {
                Array av;
                if (item is VMArray array)
                {
                    av = Array.CreateInstance(descriptor.Type.GetElementType(), array.Count);
                    for (int i = 0; i < av.Length; i++)
                        av.SetValue(descriptor.Converter(array[i]), i);
                }
                else
                {
                    int count = (int)item.GetBigInteger();
                    if (count > MaxStackSize) throw new InvalidOperationException();
                    av = Array.CreateInstance(descriptor.Type.GetElementType(), count);
                    for (int i = 0; i < av.Length; i++)
                        av.SetValue(descriptor.Converter(Pop()), i);
                }
                return av;
            }
            else
            {
                object value = descriptor.Converter(item);
                if (descriptor.IsEnum)
                    value = Enum.ToObject(descriptor.Type, value);
                else if (descriptor.IsInterface)
                    value = ((InteropInterface)value).GetInterface<object>();
                return value;
            }
        }

        public override void Dispose()
        {
            foreach (IDisposable disposable in disposables)
                disposable.Dispose();
            disposables.Clear();
            base.Dispose();
        }

        protected override void OnSysCall(uint method)
        {
            InteropDescriptor descriptor = services[method];
            if (!descriptor.AllowedTriggers.HasFlag(Trigger))
                throw new InvalidOperationException($"Cannot call this SYSCALL with the trigger {Trigger}.");
            ExecutionContextState state = CurrentContext.GetState<ExecutionContextState>();
            if (!state.CallFlags.HasFlag(descriptor.RequiredCallFlags))
                throw new InvalidOperationException($"Cannot call this SYSCALL with the flag {state.CallFlags}.");
            AddGas(descriptor.FixedPrice);
            List<object> parameters = descriptor.Parameters.Length > 0
                ? new List<object>()
                : null;
            foreach (var pd in descriptor.Parameters)
                parameters.Add(Convert(Pop(), pd));
            object returnValue = descriptor.Handler.Invoke(this, parameters?.ToArray());
            if (descriptor.Handler.ReturnType != typeof(void))
                Push(Convert(returnValue));
        }

        protected override void PreExecuteInstruction()
        {
            if (CurrentContext.InstructionPointer < CurrentContext.Script.Length)
                AddGas(OpCodePrices[CurrentContext.CurrentInstruction.OpCode]);
        }

        private static Block CreateDummyBlock(StoreView snapshot)
        {
            var currentBlock = snapshot.Blocks[snapshot.CurrentBlockHash];
            return new Block
            {
                Version = 0,
                PrevHash = snapshot.CurrentBlockHash,
                MerkleRoot = new UInt256(),
                Timestamp = currentBlock.Timestamp + Blockchain.MillisecondsPerBlock,
                Index = snapshot.Height + 1,
                NextConsensus = currentBlock.NextConsensus,
                Witness = new Witness
                {
                    InvocationScript = Array.Empty<byte>(),
                    VerificationScript = Array.Empty<byte>()
                },
                ConsensusData = new ConsensusData(),
                Transactions = new Transaction[0]
            };
        }

        private static InteropDescriptor Register(string name, string handler, long fixedPrice, TriggerType allowedTriggers, CallFlags requiredCallFlags)
        {
            MethodInfo method = typeof(ApplicationEngine).GetMethod(handler, BindingFlags.Public | BindingFlags.NonPublic | BindingFlags.Instance)
                ?? typeof(ApplicationEngine).GetProperty(handler, BindingFlags.Public | BindingFlags.NonPublic | BindingFlags.Instance).GetMethod;
            InteropDescriptor descriptor = new InteropDescriptor(name, method, fixedPrice, allowedTriggers, requiredCallFlags);
            services ??= new Dictionary<uint, InteropDescriptor>();
            services.Add(descriptor.Hash, descriptor);
            return descriptor;
        }

        public static ApplicationEngine Run(byte[] script, StoreView snapshot,
            IVerifiable container = null, Block persistingBlock = null, int offset = 0, bool testMode = false, long extraGAS = default)
        {
            snapshot.PersistingBlock = persistingBlock ?? snapshot.PersistingBlock ?? CreateDummyBlock(snapshot);
            ApplicationEngine engine = new ApplicationEngine(TriggerType.Application, container, snapshot, extraGAS, testMode);
            engine.LoadScript(script).InstructionPointer = offset;
            engine.Execute();
            return engine;
        }

        public static ApplicationEngine Run(byte[] script, IVerifiable container = null, Block persistingBlock = null, int offset = 0, bool testMode = false, long extraGAS = default)
        {
            using (SnapshotView snapshot = Blockchain.Singleton.GetSnapshot())
            {
                return Run(script, snapshot, container, persistingBlock, offset, testMode, extraGAS);
            }
        }
<<<<<<< HEAD

        public bool TryPop(out string s)
        {
            if (TryPop(out ReadOnlySpan<byte> b))
            {
                s = Utility.StrictUTF8.GetString(b);
                return true;
            }
            else
            {
                s = default;
                return false;
            }
        }
=======
>>>>>>> f60b3c3b
    }
}<|MERGE_RESOLUTION|>--- conflicted
+++ resolved
@@ -219,22 +219,5 @@
                 return Run(script, snapshot, container, persistingBlock, offset, testMode, extraGAS);
             }
         }
-<<<<<<< HEAD
-
-        public bool TryPop(out string s)
-        {
-            if (TryPop(out ReadOnlySpan<byte> b))
-            {
-                s = Utility.StrictUTF8.GetString(b);
-                return true;
-            }
-            else
-            {
-                s = default;
-                return false;
-            }
-        }
-=======
->>>>>>> f60b3c3b
     }
 }