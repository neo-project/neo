using Neo.IO;
using Neo.Ledger;
using Neo.Network.P2P.Payloads;
using Neo.Persistence;
using Neo.Plugins;
using Neo.SmartContract.Manifest;
using Neo.SmartContract.Native;
using Neo.VM;
using Neo.VM.Types;
using System;
using System.Collections.Generic;
using System.Linq;
using System.Numerics;
using System.Reflection;
using static System.Threading.Interlocked;
using Array = System.Array;
using VMArray = Neo.VM.Types.Array;

namespace Neo.SmartContract
{
    public partial class ApplicationEngine : ExecutionEngine
    {
        private enum ReturnTypeConvention : byte
        {
            None = 0,
            EnsureIsEmpty = 1,
            EnsureNotEmpty = 2
        }

        private class InvocationState
        {
            public Type ReturnType;
            public Delegate Callback;
            public ReturnTypeConvention Convention;
        }

        /// <summary>
        /// This constant can be used for testing scripts.
        /// </summary>
        private const long TestModeGas = 20_00000000;

        public static event EventHandler<NotifyEventArgs> Notify;
        public static event EventHandler<LogEventArgs> Log;

        private static IApplicationEngineProvider applicationEngineProvider;
        private static Dictionary<uint, InteropDescriptor> services;
        private readonly long gas_amount;
        private List<NotifyEventArgs> notifications;
        private List<IDisposable> disposables;
        private readonly Dictionary<UInt160, int> invocationCounter = new Dictionary<UInt160, int>();
        private readonly Dictionary<ExecutionContext, InvocationState> invocationStates = new Dictionary<ExecutionContext, InvocationState>();

        public static IReadOnlyDictionary<uint, InteropDescriptor> Services => services;
        private List<IDisposable> Disposables => disposables ??= new List<IDisposable>();
        public TriggerType Trigger { get; }
        public IVerifiable ScriptContainer { get; }
        public StoreView Snapshot { get; }
        public long GasConsumed { get; private set; } = 0;
        public long GasLeft => gas_amount - GasConsumed;
        public Exception FaultException { get; private set; }
        public UInt160 CurrentScriptHash => CurrentContext?.GetScriptHash();
        public UInt160 CallingScriptHash => CurrentContext?.GetState<ExecutionContextState>().CallingScriptHash;
        public UInt160 EntryScriptHash => EntryContext?.GetScriptHash();
        public IReadOnlyList<NotifyEventArgs> Notifications => notifications ?? (IReadOnlyList<NotifyEventArgs>)Array.Empty<NotifyEventArgs>();

        protected ApplicationEngine(TriggerType trigger, IVerifiable container, StoreView snapshot, long gas)
        {
            this.Trigger = trigger;
            this.ScriptContainer = container;
            this.Snapshot = snapshot;
            this.gas_amount = gas;
        }

        protected internal void AddGas(long gas)
        {
            GasConsumed = checked(GasConsumed + gas);
            if (GasConsumed > gas_amount)
                throw new InvalidOperationException("Insufficient GAS.");
        }

        protected override void OnFault(Exception e)
        {
            FaultException = e;
            base.OnFault(e);
        }

        internal void CallFromNativeContract(Action onComplete, UInt160 hash, string method, params StackItem[] args)
        {
            InvocationState state = GetInvocationState(CurrentContext);
            state.ReturnType = typeof(void);
            state.Callback = onComplete;
            CallContractInternal(hash, method, new VMArray(ReferenceCounter, args), CallFlags.All, ReturnTypeConvention.EnsureIsEmpty);
        }

        internal void CallFromNativeContract<T>(Action<T> onComplete, UInt160 hash, string method, params StackItem[] args)
        {
            InvocationState state = GetInvocationState(CurrentContext);
            state.ReturnType = typeof(T);
            state.Callback = onComplete;
            CallContractInternal(hash, method, new VMArray(ReferenceCounter, args), CallFlags.All, ReturnTypeConvention.EnsureNotEmpty);
        }

        protected override void ContextUnloaded(ExecutionContext context)
        {
            base.ContextUnloaded(context);
            if (!(UncaughtException is null)) return;
            if (invocationStates.Count == 0) return;
            if (!invocationStates.Remove(CurrentContext, out InvocationState state)) return;
            switch (state.Convention)
            {
                case ReturnTypeConvention.EnsureIsEmpty:
                    {
                        if (context.EvaluationStack.Count != 0)
                            throw new InvalidOperationException();
                        break;
                    }
                case ReturnTypeConvention.EnsureNotEmpty:
                    {
                        if (context.EvaluationStack.Count == 0)
                            Push(StackItem.Null);
                        else if (context.EvaluationStack.Count > 1)
                            throw new InvalidOperationException();
                        break;
                    }
            }
            switch (state.Callback)
            {
                case null:
                    break;
                case Action action:
                    action();
                    break;
                default:
                    state.Callback.DynamicInvoke(Convert(Pop(), new InteropParameterDescriptor(state.ReturnType)));
                    break;
            }
        }

        public static ApplicationEngine Create(TriggerType trigger, IVerifiable container, StoreView snapshot, long gas = TestModeGas)
        {
            return applicationEngineProvider?.Create(trigger, container, snapshot, gas)
                  ?? new ApplicationEngine(trigger, container, snapshot, gas);
        }

        private InvocationState GetInvocationState(ExecutionContext context)
        {
            if (!invocationStates.TryGetValue(context, out InvocationState state))
            {
                state = new InvocationState();
                invocationStates.Add(context, state);
            }
            return state;
        }

        protected override void LoadContext(ExecutionContext context)
        {
            // Set default execution context state

            var state = context.GetState<ExecutionContextState>();
            state.ScriptHash ??= ((byte[])context.Script).ToScriptHash();
            invocationCounter.TryAdd(state.ScriptHash, 1);

            base.LoadContext(context);
        }

        internal protected void LoadClonedContext(ExecutionContext context, int initialPosition, bool checkReturnValue)
        {
            // Copy script hash
            var state = context.GetState<ExecutionContextState>();
            context = context.Clone(initialPosition);
            var newState = context.GetState<ExecutionContextState>();
            newState.CallFlags = state.CallFlags;
            newState.ScriptHash = state.ScriptHash;
            // Configure CurrentContext and load the cloned one
            if (checkReturnValue)
                GetInvocationState(CurrentContext).Convention = ReturnTypeConvention.EnsureNotEmpty;
            LoadContext(context);
        }

<<<<<<< HEAD
        public ExecutionContext LoadScript(Script script, CallFlags callFlags, UInt160 scriptHash = null, int initialPosition = 0)
=======
        public ExecutionContext LoadContract(ContractState contract, string method, CallFlags callFlags, bool packParameters = false)
        {
            ContractMethodDescriptor md = contract.Manifest.Abi.GetMethod(method);
            if (md is null) return null;

            ExecutionContext context = LoadScript(contract.Script, callFlags, md.Offset);

            if (NativeContract.IsNative(contract.ScriptHash))
            {
                if (packParameters)
                {
                    using ScriptBuilder sb = new ScriptBuilder();
                    sb.Emit(OpCode.DEPTH, OpCode.PACK);
                    sb.EmitPush(md.Name);
                    LoadScript(sb.ToArray(), CallFlags.None);
                }
            }
            else
            {
                // Call initialization

                var init = contract.Manifest.Abi.GetMethod("_initialize");

                if (init != null)
                {
                    LoadContext(context.Clone(init.Offset), false);
                }
            }

            return context;
        }

        public ExecutionContext LoadScript(Script script, CallFlags callFlags, int initialPosition = 0)
>>>>>>> 0c243225
        {
            // Create and configure context
            ExecutionContext context = CreateContext(script, initialPosition);
            var state = context.GetState<ExecutionContextState>();
            state.CallFlags = callFlags;
            state.ScriptHash = scriptHash ?? ((byte[])script).ToScriptHash();
            // Load context
            LoadContext(context);
            return context;
        }

        protected internal StackItem Convert(object value)
        {
            return value switch
            {
                null => StackItem.Null,
                bool b => b,
                sbyte i => i,
                byte i => (BigInteger)i,
                short i => i,
                ushort i => (BigInteger)i,
                int i => i,
                uint i => i,
                long i => i,
                ulong i => i,
                Enum e => Convert(System.Convert.ChangeType(e, e.GetTypeCode())),
                byte[] data => data,
                string s => s,
                BigInteger i => i,
                IInteroperable interoperable => interoperable.ToStackItem(ReferenceCounter),
                ISerializable i => i.ToArray(),
                StackItem item => item,
                (object a, object b) => new Struct(ReferenceCounter) { Convert(a), Convert(b) },
                Array array => new VMArray(ReferenceCounter, array.OfType<object>().Select(p => Convert(p))),
                _ => StackItem.FromInterface(value)
            };
        }

        protected internal object Convert(StackItem item, InteropParameterDescriptor descriptor)
        {
            if (descriptor.IsArray)
            {
                Array av;
                if (item is VMArray array)
                {
                    av = Array.CreateInstance(descriptor.Type.GetElementType(), array.Count);
                    for (int i = 0; i < av.Length; i++)
                        av.SetValue(descriptor.Converter(array[i]), i);
                }
                else
                {
                    int count = (int)item.GetInteger();
                    if (count > Limits.MaxStackSize) throw new InvalidOperationException();
                    av = Array.CreateInstance(descriptor.Type.GetElementType(), count);
                    for (int i = 0; i < av.Length; i++)
                        av.SetValue(descriptor.Converter(Pop()), i);
                }
                return av;
            }
            else
            {
                object value = descriptor.Converter(item);
                if (descriptor.IsEnum)
                    value = Enum.ToObject(descriptor.Type, value);
                else if (descriptor.IsInterface)
                    value = ((InteropInterface)value).GetInterface<object>();
                return value;
            }
        }

        public override void Dispose()
        {
            if (disposables != null)
            {
                foreach (IDisposable disposable in disposables)
                    disposable.Dispose();
                disposables = null;
            }
            base.Dispose();
        }

        protected void ValidateCallFlags(InteropDescriptor descriptor)
        {
            ExecutionContextState state = CurrentContext.GetState<ExecutionContextState>();
            if (!state.CallFlags.HasFlag(descriptor.RequiredCallFlags))
                throw new InvalidOperationException($"Cannot call this SYSCALL with the flag {state.CallFlags}.");
        }

        protected override void OnSysCall(uint method)
        {
            InteropDescriptor descriptor = services[method];
            ValidateCallFlags(descriptor);
            AddGas(descriptor.FixedPrice);
            List<object> parameters = descriptor.Parameters.Count > 0
                ? new List<object>()
                : null;
            foreach (var pd in descriptor.Parameters)
                parameters.Add(Convert(Pop(), pd));
            object returnValue = descriptor.Handler.Invoke(this, parameters?.ToArray());
            if (descriptor.Handler.ReturnType != typeof(void))
                Push(Convert(returnValue));
        }

        protected override void PreExecuteInstruction()
        {
            if (CurrentContext.InstructionPointer < CurrentContext.Script.Length)
                AddGas(OpCodePrices[CurrentContext.CurrentInstruction.OpCode]);
        }

        private static Block CreateDummyBlock(StoreView snapshot)
        {
            var currentBlock = snapshot.Blocks[snapshot.CurrentBlockHash];
            return new Block
            {
                Version = 0,
                PrevHash = snapshot.CurrentBlockHash,
                MerkleRoot = new UInt256(),
                Timestamp = currentBlock.Timestamp + Blockchain.MillisecondsPerBlock,
                Index = snapshot.Height + 1,
                NextConsensus = currentBlock.NextConsensus,
                Witness = new Witness
                {
                    InvocationScript = Array.Empty<byte>(),
                    VerificationScript = Array.Empty<byte>()
                },
                ConsensusData = new ConsensusData(),
                Transactions = new Transaction[0]
            };
        }

        private static InteropDescriptor Register(string name, string handler, long fixedPrice, CallFlags requiredCallFlags, bool allowCallback)
        {
            MethodInfo method = typeof(ApplicationEngine).GetMethod(handler, BindingFlags.Public | BindingFlags.NonPublic | BindingFlags.Instance)
                ?? typeof(ApplicationEngine).GetProperty(handler, BindingFlags.Public | BindingFlags.NonPublic | BindingFlags.Instance).GetMethod;
            InteropDescriptor descriptor = new InteropDescriptor(name, method, fixedPrice, requiredCallFlags, allowCallback);
            services ??= new Dictionary<uint, InteropDescriptor>();
            services.Add(descriptor.Hash, descriptor);
            return descriptor;
        }

        internal static void ResetApplicationEngineProvider()
        {
            Exchange(ref applicationEngineProvider, null);
        }

        public static ApplicationEngine Run(byte[] script, StoreView snapshot = null, IVerifiable container = null, Block persistingBlock = null, int offset = 0, long gas = TestModeGas)
        {
            SnapshotView disposable = null;
            if (snapshot is null)
            {
                disposable = Blockchain.Singleton.GetSnapshot();
                snapshot = disposable;
            }
            snapshot.PersistingBlock = persistingBlock ?? snapshot.PersistingBlock ?? CreateDummyBlock(snapshot);
            ApplicationEngine engine = Create(TriggerType.Application, container, snapshot, gas);
            if (disposable != null) engine.Disposables.Add(disposable);
            engine.LoadScript(script, offset);
            engine.Execute();
            return engine;
        }

        internal static bool SetApplicationEngineProvider(IApplicationEngineProvider provider)
        {
            return CompareExchange(ref applicationEngineProvider, provider, null) is null;
        }
    }
}<|MERGE_RESOLUTION|>--- conflicted
+++ resolved
@@ -177,17 +177,14 @@
             LoadContext(context);
         }
 
-<<<<<<< HEAD
-        public ExecutionContext LoadScript(Script script, CallFlags callFlags, UInt160 scriptHash = null, int initialPosition = 0)
-=======
         public ExecutionContext LoadContract(ContractState contract, string method, CallFlags callFlags, bool packParameters = false)
         {
             ContractMethodDescriptor md = contract.Manifest.Abi.GetMethod(method);
             if (md is null) return null;
 
-            ExecutionContext context = LoadScript(contract.Script, callFlags, md.Offset);
-
-            if (NativeContract.IsNative(contract.ScriptHash))
+            ExecutionContext context = LoadScript(contract.Script, callFlags, contract.Hash, md.Offset);
+
+            if (NativeContract.IsNative(contract.Hash))
             {
                 if (packParameters)
                 {
@@ -205,15 +202,14 @@
 
                 if (init != null)
                 {
-                    LoadContext(context.Clone(init.Offset), false);
+                    LoadClonedContext(context, init.Offset, false);
                 }
             }
 
             return context;
         }
 
-        public ExecutionContext LoadScript(Script script, CallFlags callFlags, int initialPosition = 0)
->>>>>>> 0c243225
+        public ExecutionContext LoadScript(Script script, CallFlags callFlags, UInt160 scriptHash = null, int initialPosition = 0)
         {
             // Create and configure context
             ExecutionContext context = CreateContext(script, initialPosition);
