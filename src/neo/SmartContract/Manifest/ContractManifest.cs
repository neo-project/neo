--- conflicted
+++ resolved
@@ -1,9 +1,6 @@
 using Neo.IO;
 using Neo.IO.Json;
-<<<<<<< HEAD
-=======
 using System;
->>>>>>> dc6b8339
 using System.IO;
 using System.Linq;
 
