using Neo.IO;
using Neo.IO.Json;
using System;
using System.IO;
using System.Linq;

namespace Neo.SmartContract.Manifest
{
    /// <summary>
    /// When a smart contract is deployed, it must explicitly declare the features and permissions it will use.
    /// When it is running, it will be limited by its declared list of features and permissions, and cannot make any behavior beyond the scope of the list.
    /// </summary>
    public class ContractManifest : ISerializable
    {
        /// <summary>
        /// Max length for a valid Contract Manifest
        /// </summary>
        public const int MaxLength = ushort.MaxValue;

        /// <summary>
        /// Serialized size
        /// </summary>
        public int Size
        {
            get
            {
                int size = Utility.StrictUTF8.GetByteCount(ToString());
                return IO.Helper.GetVarSize(size) + size;
            }
        }

        /// <summary>
<<<<<<< HEAD
=======
        /// Contract hash
        /// </summary>
        public UInt160 Hash => Abi.Hash;

        /// <summary>
        /// Contract name
        /// </summary>
        public string Name { get; set; }

        /// <summary>
>>>>>>> a1590b09
        /// A group represents a set of mutually trusted contracts. A contract will trust and allow any contract in the same group to invoke it, and the user interface will not give any warnings.
        /// </summary>
        public ContractGroup[] Groups { get; set; }

        /// <summary>
        /// NEP10 - SupportedStandards
        /// </summary>
        public string[] SupportedStandards { get; set; }

        /// <summary>
        /// For technical details of ABI, please refer to NEP-3: NeoContract ABI. (https://github.com/neo-project/proposals/blob/master/nep-3.mediawiki)
        /// </summary>
        public ContractAbi Abi { get; set; }

        /// <summary>
        /// The permissions field is an array containing a set of Permission objects. It describes which contracts may be invoked and which methods are called.
        /// </summary>
        public ContractPermission[] Permissions { get; set; }

        /// <summary>
        /// The trusts field is an array containing a set of contract hashes or group public keys. It can also be assigned with a wildcard *. If it is a wildcard *, then it means that it trusts any contract.
        /// If a contract is trusted, the user interface will not give any warnings when called by the contract.
        /// </summary>
        public WildcardContainer<UInt160> Trusts { get; set; }

        /// <summary>
        /// The safemethods field is an array containing a set of method names. It can also be assigned with a wildcard *. If it is a wildcard *, then it means that all methods of the contract are safe.
        /// If a method is marked as safe, the user interface will not give any warnings when it is called by any other contract.
        /// </summary>
        public WildcardContainer<string> SafeMethods { get; set; }

        /// <summary>
        /// Custom user data
        /// </summary>
        public JObject Extra { get; set; }

        /// <summary>
        /// Parse ContractManifest from json
        /// </summary>
        /// <param name="json">Json</param>
        /// <returns>Return ContractManifest</returns>
        public static ContractManifest FromJson(JObject json)
        {
            var manifest = new ContractManifest();
            manifest.DeserializeFromJson(json);
            return manifest;
        }

        /// <summary>
        /// Parse ContractManifest from json
        /// </summary>
        /// <param name="json">Json</param>
        /// <returns>Return ContractManifest</returns>
        public static ContractManifest Parse(ReadOnlySpan<byte> json) => FromJson(JObject.Parse(json));

        public static ContractManifest Parse(string json) => FromJson(JObject.Parse(json));

        /// <summary
        /// To json
        /// </summary>
        public JObject ToJson()
        {
            return new JObject
            {
                ["name"] = Name,
                ["groups"] = Groups.Select(u => u.ToJson()).ToArray(),
                ["supportedstandards"] = SupportedStandards.Select(u => new JString(u)).ToArray(),
                ["abi"] = Abi.ToJson(),
                ["permissions"] = Permissions.Select(p => p.ToJson()).ToArray(),
                ["trusts"] = Trusts.ToJson(),
                ["safemethods"] = SafeMethods.ToJson(),
                ["extra"] = Extra
            };
        }

        /// <summary>
        /// Clone
        /// </summary>
        /// <returns>Return a copy of this object</returns>
        public ContractManifest Clone()
        {
            return new ContractManifest
            {
                Name = Name,
                Groups = Groups.Select(p => p.Clone()).ToArray(),
                SupportedStandards = SupportedStandards[..],
                Abi = Abi.Clone(),
                Permissions = Permissions.Select(p => p.Clone()).ToArray(),
                Trusts = Trusts,
                SafeMethods = SafeMethods,
                Extra = Extra?.Clone()
            };
        }

        /// <summary>
        /// String representation
        /// </summary>
        /// <returns>Return json string</returns>
        public override string ToString() => ToJson().ToString();

        public void Serialize(BinaryWriter writer)
        {
            writer.WriteVarString(ToString());
        }

        public void Deserialize(BinaryReader reader)
        {
            DeserializeFromJson(JObject.Parse(reader.ReadVarString(MaxLength)));
        }

        private void DeserializeFromJson(JObject json)
        {
            Name = json["name"].AsString();
            Groups = ((JArray)json["groups"]).Select(u => ContractGroup.FromJson(u)).ToArray();
            SupportedStandards = ((JArray)json["supportedstandards"]).Select(u => u.AsString()).ToArray();
            Abi = ContractAbi.FromJson(json["abi"]);
            Permissions = ((JArray)json["permissions"]).Select(u => ContractPermission.FromJson(u)).ToArray();
            Trusts = WildcardContainer<UInt160>.FromJson(json["trusts"], u => UInt160.Parse(u.AsString()));
            SafeMethods = WildcardContainer<string>.FromJson(json["safemethods"], u => u.AsString());
            Extra = json["extra"];
        }

        /// <summary>
        /// Return true if is valid
        /// </summary>
        /// <returns>Return true or false</returns>
        public bool IsValid(UInt160 hash)
        {
            return Groups.All(u => u.IsValid(hash));
        }
    }
}<|MERGE_RESOLUTION|>--- conflicted
+++ resolved
@@ -30,19 +30,11 @@
         }
 
         /// <summary>
-<<<<<<< HEAD
-=======
-        /// Contract hash
-        /// </summary>
-        public UInt160 Hash => Abi.Hash;
-
-        /// <summary>
         /// Contract name
         /// </summary>
         public string Name { get; set; }
 
         /// <summary>
->>>>>>> a1590b09
         /// A group represents a set of mutually trusted contracts. A contract will trust and allow any contract in the same group to invoke it, and the user interface will not give any warnings.
         /// </summary>
         public ContractGroup[] Groups { get; set; }
