--- conflicted
+++ resolved
@@ -8,18 +8,10 @@
 {
     partial class ApplicationEngine
     {
-<<<<<<< HEAD
         public static readonly InteropDescriptor System_Iterator_Create = Register("System.Iterator.Create", nameof(CreateIterator), 1 << 4, CallFlags.None);
         public static readonly InteropDescriptor System_Iterator_Key = Register("System.Iterator.Key", nameof(IteratorKey), 1 << 4, CallFlags.None);
         public static readonly InteropDescriptor System_Iterator_Keys = Register("System.Iterator.Keys", nameof(IteratorKeys), 1 << 4, CallFlags.None);
         public static readonly InteropDescriptor System_Iterator_Values = Register("System.Iterator.Values", nameof(IteratorValues), 1 << 4, CallFlags.None);
-        public static readonly InteropDescriptor System_Iterator_Concat = Register("System.Iterator.Concat", nameof(ConcatIterators), 1 << 4, CallFlags.None);
-=======
-        public static readonly InteropDescriptor System_Iterator_Create = Register("System.Iterator.Create", nameof(CreateIterator), 1 << 4, CallFlags.None, false);
-        public static readonly InteropDescriptor System_Iterator_Key = Register("System.Iterator.Key", nameof(IteratorKey), 1 << 4, CallFlags.None, false);
-        public static readonly InteropDescriptor System_Iterator_Keys = Register("System.Iterator.Keys", nameof(IteratorKeys), 1 << 4, CallFlags.None, false);
-        public static readonly InteropDescriptor System_Iterator_Values = Register("System.Iterator.Values", nameof(IteratorValues), 1 << 4, CallFlags.None, false);
->>>>>>> 095d7f7f
 
         protected internal IIterator CreateIterator(StackItem item)
         {
