--- conflicted
+++ resolved
@@ -180,34 +180,9 @@
                 }
                 else
                 {
-<<<<<<< HEAD
                     if (NativeContract.IsNative(hash)) return false;
                     if (hash != witness.ScriptHash) return false;
-                    engine.LoadScript(verification, callFlags, 0);
-=======
-                    CallFlags callFlags = verifiable.Witnesses[i].StateDependent ? CallFlags.AllowStates : CallFlags.None;
-                    byte[] verification = verifiable.Witnesses[i].VerificationScript;
-
-                    if (verification.Length == 0)
-                    {
-                        ContractState cs = snapshot.Contracts.TryGet(hashes[i]);
-                        if (cs is null) return false;
-                        if (engine.LoadContract(cs, "verify", callFlags, true) is null)
-                            return false;
-                    }
-                    else
-                    {
-                        if (NativeContract.IsNative(hashes[i])) return false;
-                        if (hashes[i] != verifiable.Witnesses[i].ScriptHash) return false;
-                        engine.LoadScript(verification, callFlags, hashes[i], 0);
-                    }
-
-                    engine.LoadScript(verifiable.Witnesses[i].InvocationScript, CallFlags.None);
-                    if (engine.Execute() == VMState.FAULT) return false;
-                    if (engine.ResultStack.Count != 1 || !engine.ResultStack.Pop().GetBoolean()) return false;
-                    gas -= engine.GasConsumed;
-                    verifiable.Witnesses[i].GasConsumed = engine.GasConsumed;
->>>>>>> 6b139e31
+                    engine.LoadScript(verification, callFlags, hash, 0);
                 }
 
                 engine.LoadScript(witness.InvocationScript, CallFlags.None);
