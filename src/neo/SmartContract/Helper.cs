--- conflicted
+++ resolved
@@ -128,77 +128,5 @@
         {
             return new UInt160(Crypto.Hash160(script));
         }
-<<<<<<< HEAD
-=======
-
-        internal static bool VerifyWitnesses(this IVerifiable verifiable, StoreView snapshot, long gas, WitnessFlag filter = WitnessFlag.All)
-        {
-            if (gas < 0) return false;
-            if (gas > MaxVerificationGas) gas = MaxVerificationGas;
-
-            UInt160[] hashes;
-            try
-            {
-                hashes = verifiable.GetScriptHashesForVerifying(snapshot);
-            }
-            catch (InvalidOperationException)
-            {
-                return false;
-            }
-            if (hashes.Length != verifiable.Witnesses.Length) return false;
-            for (int i = 0; i < hashes.Length; i++)
-            {
-                WitnessFlag flag = verifiable.Witnesses[i].StateDependent ? WitnessFlag.StateDependent : WitnessFlag.StateIndependent;
-                if (!filter.HasFlag(flag))
-                {
-                    gas -= verifiable.Witnesses[i].GasConsumed;
-                    if (gas < 0) return false;
-                    continue;
-                }
-
-                int offset;
-                ContractMethodDescriptor init = null;
-                byte[] verification = verifiable.Witnesses[i].VerificationScript;
-                if (verification.Length == 0)
-                {
-                    ContractState cs = snapshot.Contracts.TryGet(hashes[i]);
-                    if (cs is null) return false;
-                    ContractMethodDescriptor md = cs.Manifest.Abi.GetMethod("verify");
-                    if (md is null) return false;
-                    verification = cs.Script;
-                    offset = md.Offset;
-                    init = cs.Manifest.Abi.GetMethod("_initialize");
-                }
-                else
-                {
-                    if (NativeContract.IsNative(hashes[i])) return false;
-                    if (hashes[i] != verifiable.Witnesses[i].ScriptHash) return false;
-                    offset = 0;
-                }
-                using (ApplicationEngine engine = ApplicationEngine.Create(TriggerType.Verification, verifiable, snapshot?.Clone(), gas))
-                {
-                    CallFlags callFlags = verifiable.Witnesses[i].StateDependent ? CallFlags.AllowStates : CallFlags.None;
-                    ExecutionContext context = engine.LoadScript(verification, callFlags, offset);
-                    if (NativeContract.IsNative(hashes[i]))
-                    {
-                        using ScriptBuilder sb = new ScriptBuilder();
-                        sb.Emit(OpCode.DEPTH, OpCode.PACK);
-                        sb.EmitPush("verify");
-                        engine.LoadScript(sb.ToArray(), CallFlags.None);
-                    }
-                    else if (init != null)
-                    {
-                        engine.LoadContext(context.Clone(init.Offset), false);
-                    }
-                    engine.LoadScript(verifiable.Witnesses[i].InvocationScript, CallFlags.None);
-                    if (engine.Execute() == VMState.FAULT) return false;
-                    if (engine.ResultStack.Count != 1 || !engine.ResultStack.Pop().GetBoolean()) return false;
-                    gas -= engine.GasConsumed;
-                    verifiable.Witnesses[i].GasConsumed = engine.GasConsumed;
-                }
-            }
-            return true;
-        }
->>>>>>> 22f80a7c
     }
 }