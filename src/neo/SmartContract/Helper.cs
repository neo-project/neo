using Neo.Cryptography;
using Neo.Cryptography.ECC;
using Neo.Ledger;
using Neo.Network.P2P.Payloads;
using Neo.Persistence;
using Neo.SmartContract.Native;
using Neo.VM;
using System;
using System.Buffers.Binary;
using System.Collections.Generic;

namespace Neo.SmartContract
{
    public static class Helper
    {
        public const long MaxVerificationGas = 0_50000000;

        public static UInt160 GetScriptHash(this ExecutionContext context)
        {
            return context.GetState<ExecutionContextState>().ScriptHash;
        }

        public static bool IsMultiSigContract(this byte[] script)
        {
            return IsMultiSigContract(script, out _, out _, null);
        }

        public static bool IsMultiSigContract(this byte[] script, out int m, out int n)
        {
            return IsMultiSigContract(script, out m, out n, null);
        }

        public static bool IsMultiSigContract(this byte[] script, out int m, out ECPoint[] points)
        {
            List<ECPoint> list = new List<ECPoint>();
            if (IsMultiSigContract(script, out m, out _, list))
            {
                points = list.ToArray();
                return true;
            }
            else
            {
                points = null;
                return false;
            }
        }

        private static bool IsMultiSigContract(byte[] script, out int m, out int n, List<ECPoint> points)
        {
            m = 0; n = 0;
            int i = 0;
            if (script.Length < 43) return false;
            switch (script[i])
            {
                case (byte)OpCode.PUSHINT8:
                    m = script[++i];
                    ++i;
                    break;
                case (byte)OpCode.PUSHINT16:
                    m = BinaryPrimitives.ReadUInt16LittleEndian(script.AsSpan(++i));
                    i += 2;
                    break;
                case byte b when b >= (byte)OpCode.PUSH1 && b <= (byte)OpCode.PUSH16:
                    m = b - (byte)OpCode.PUSH0;
                    ++i;
                    break;
                default:
                    return false;
            }
            if (m < 1 || m > 1024) return false;
            while (script[i] == (byte)OpCode.PUSHDATA1)
            {
                if (script.Length <= i + 35) return false;
                if (script[++i] != 33) return false;
                points?.Add(ECPoint.DecodePoint(script.AsSpan(i + 1, 33), ECCurve.Secp256r1));
                i += 34;
                ++n;
            }
            if (n < m || n > 1024) return false;
            switch (script[i])
            {
                case (byte)OpCode.PUSHINT8:
                    if (script.Length <= i + 1 || n != script[++i]) return false;
                    ++i;
                    break;
                case (byte)OpCode.PUSHINT16:
                    if (script.Length < i + 3 || n != BinaryPrimitives.ReadUInt16LittleEndian(script.AsSpan(++i))) return false;
                    i += 2;
                    break;
                case byte b when b >= (byte)OpCode.PUSH1 && b <= (byte)OpCode.PUSH16:
                    if (n != b - (byte)OpCode.PUSH0) return false;
                    ++i;
                    break;
                default:
                    return false;
            }
            if (script.Length != i + 6) return false;
            if (script[i++] != (byte)OpCode.PUSHNULL) return false;
            if (script[i++] != (byte)OpCode.SYSCALL) return false;
            if (BitConverter.ToUInt32(script, i) != ApplicationEngine.Neo_Crypto_CheckMultisigWithECDsaSecp256r1)
                return false;
            return true;
        }

        public static bool IsSignatureContract(this byte[] script)
        {
            if (script.Length != 41) return false;
            if (script[0] != (byte)OpCode.PUSHDATA1
                || script[1] != 33
                || script[35] != (byte)OpCode.PUSHNULL
                || script[36] != (byte)OpCode.SYSCALL
                || BitConverter.ToUInt32(script, 37) != ApplicationEngine.Neo_Crypto_VerifyWithECDsaSecp256r1)
                return false;
            return true;
        }

        public static bool IsStandardContract(this byte[] script)
        {
            return script.IsSignatureContract() || script.IsMultiSigContract();
        }

        public static UInt160 ToScriptHash(this byte[] script)
        {
            return new UInt160(Crypto.Hash160(script));
        }

        public static UInt160 ToScriptHash(this ReadOnlySpan<byte> script)
        {
            return new UInt160(Crypto.Hash160(script));
        }

        internal static bool VerifyWitnesses(this IVerifiable verifiable, StoreView snapshot, long gas)
        {
            if (gas < 0) return false;
            if (gas > MaxVerificationGas) gas = MaxVerificationGas;

            UInt160[] hashes;
            try
            {
                hashes = verifiable.GetScriptHashesForVerifying(snapshot);
            }
            catch (InvalidOperationException)
            {
                return false;
            }
            if (hashes.Length != verifiable.Witnesses.Length) return false;
            for (uint i = 0; i < hashes.Length; i++)
            {
                if (!verifiable.VerifyWitness(snapshot, hashes[i], verifiable.Witnesses[i], gas, out long fee))
                    return false;
                gas -= fee;
            }
            return true;
        }

<<<<<<< HEAD
        public static bool VerifyWitness(this IVerifiable verifiable, StoreView snapshot, UInt160 hash, Witness witness, long gas, out long fee)
        {
            int offset;
            fee = 0;
            ContractMethodDescriptor init = null;
            byte[] verification = witness.VerificationScript;
            if (verification.Length == 0)
            {
                ContractState cs = snapshot.Contracts.TryGet(hash);
                if (cs is null) return false;
                ContractMethodDescriptor md = cs.Manifest.Abi.GetMethod("verify");
                if (md is null) return false;
                verification = cs.Script;
                offset = md.Offset;
                init = cs.Manifest.Abi.GetMethod("_initialize");
            }
            else
            {
                if (NativeContract.IsNative(hash)) return false;
                if (hash != witness.ScriptHash) return false;
                offset = 0;
            }
            using (ApplicationEngine engine = ApplicationEngine.Create(TriggerType.Verification, verifiable, snapshot?.Clone(), gas))
            {
                CallFlags callFlags = !witness.VerificationScript.IsStandardContract() ? CallFlags.AllowStates : CallFlags.None;
                ExecutionContext context = engine.LoadScript(verification, callFlags, offset);
                if (NativeContract.IsNative(hash))
                {
                    using ScriptBuilder sb = new ScriptBuilder();
                    sb.Emit(OpCode.DEPTH, OpCode.PACK);
                    sb.EmitPush("verify");
                    engine.LoadScript(sb.ToArray(), CallFlags.None);
                }
                else if (init != null)
                {
                    engine.LoadContext(context.Clone(init.Offset), false);
=======
                using (ApplicationEngine engine = ApplicationEngine.Create(TriggerType.Verification, verifiable, snapshot?.Clone(), gas))
                {
                    CallFlags callFlags = verifiable.Witnesses[i].StateDependent ? CallFlags.AllowStates : CallFlags.None;
                    byte[] verification = verifiable.Witnesses[i].VerificationScript;

                    if (verification.Length == 0)
                    {
                        ContractState cs = snapshot.Contracts.TryGet(hashes[i]);
                        if (cs is null) return false;
                        if (engine.LoadContract(cs, "verify", callFlags, true) is null)
                            return false;
                    }
                    else
                    {
                        if (NativeContract.IsNative(hashes[i])) return false;
                        if (hashes[i] != verifiable.Witnesses[i].ScriptHash) return false;
                        engine.LoadScript(verification, callFlags, 0);
                    }

                    engine.LoadScript(verifiable.Witnesses[i].InvocationScript, CallFlags.None);
                    if (engine.Execute() == VMState.FAULT) return false;
                    if (engine.ResultStack.Count != 1 || !engine.ResultStack.Pop().GetBoolean()) return false;
                    gas -= engine.GasConsumed;
                    verifiable.Witnesses[i].GasConsumed = engine.GasConsumed;
>>>>>>> 0c243225
                }
                engine.LoadScript(witness.InvocationScript, CallFlags.None);
                if (engine.Execute() == VMState.FAULT) return false;
                if (engine.ResultStack.Count != 1 || !engine.ResultStack.Pop().GetBoolean()) return false;
                fee = engine.GasConsumed;
            }
            return true;
        }
    }
}<|MERGE_RESOLUTION|>--- conflicted
+++ resolved
@@ -153,70 +153,28 @@
             return true;
         }
 
-<<<<<<< HEAD
         public static bool VerifyWitness(this IVerifiable verifiable, StoreView snapshot, UInt160 hash, Witness witness, long gas, out long fee)
         {
-            int offset;
             fee = 0;
-            ContractMethodDescriptor init = null;
-            byte[] verification = witness.VerificationScript;
-            if (verification.Length == 0)
-            {
-                ContractState cs = snapshot.Contracts.TryGet(hash);
-                if (cs is null) return false;
-                ContractMethodDescriptor md = cs.Manifest.Abi.GetMethod("verify");
-                if (md is null) return false;
-                verification = cs.Script;
-                offset = md.Offset;
-                init = cs.Manifest.Abi.GetMethod("_initialize");
-            }
-            else
-            {
-                if (NativeContract.IsNative(hash)) return false;
-                if (hash != witness.ScriptHash) return false;
-                offset = 0;
-            }
             using (ApplicationEngine engine = ApplicationEngine.Create(TriggerType.Verification, verifiable, snapshot?.Clone(), gas))
             {
                 CallFlags callFlags = !witness.VerificationScript.IsStandardContract() ? CallFlags.AllowStates : CallFlags.None;
-                ExecutionContext context = engine.LoadScript(verification, callFlags, offset);
-                if (NativeContract.IsNative(hash))
+                byte[] verification = witness.VerificationScript;
+
+                if (verification.Length == 0)
                 {
-                    using ScriptBuilder sb = new ScriptBuilder();
-                    sb.Emit(OpCode.DEPTH, OpCode.PACK);
-                    sb.EmitPush("verify");
-                    engine.LoadScript(sb.ToArray(), CallFlags.None);
+                    ContractState cs = snapshot.Contracts.TryGet(hash);
+                    if (cs is null) return false;
+                    if (engine.LoadContract(cs, "verify", callFlags, true) is null)
+                        return false;
                 }
-                else if (init != null)
+                else
                 {
-                    engine.LoadContext(context.Clone(init.Offset), false);
-=======
-                using (ApplicationEngine engine = ApplicationEngine.Create(TriggerType.Verification, verifiable, snapshot?.Clone(), gas))
-                {
-                    CallFlags callFlags = verifiable.Witnesses[i].StateDependent ? CallFlags.AllowStates : CallFlags.None;
-                    byte[] verification = verifiable.Witnesses[i].VerificationScript;
+                    if (NativeContract.IsNative(hash)) return false;
+                    if (hash != witness.ScriptHash) return false;
+                    engine.LoadScript(verification, callFlags, 0);
+                }
 
-                    if (verification.Length == 0)
-                    {
-                        ContractState cs = snapshot.Contracts.TryGet(hashes[i]);
-                        if (cs is null) return false;
-                        if (engine.LoadContract(cs, "verify", callFlags, true) is null)
-                            return false;
-                    }
-                    else
-                    {
-                        if (NativeContract.IsNative(hashes[i])) return false;
-                        if (hashes[i] != verifiable.Witnesses[i].ScriptHash) return false;
-                        engine.LoadScript(verification, callFlags, 0);
-                    }
-
-                    engine.LoadScript(verifiable.Witnesses[i].InvocationScript, CallFlags.None);
-                    if (engine.Execute() == VMState.FAULT) return false;
-                    if (engine.ResultStack.Count != 1 || !engine.ResultStack.Pop().GetBoolean()) return false;
-                    gas -= engine.GasConsumed;
-                    verifiable.Witnesses[i].GasConsumed = engine.GasConsumed;
->>>>>>> 0c243225
-                }
                 engine.LoadScript(witness.InvocationScript, CallFlags.None);
                 if (engine.Execute() == VMState.FAULT) return false;
                 if (engine.ResultStack.Count != 1 || !engine.ResultStack.Pop().GetBoolean()) return false;
