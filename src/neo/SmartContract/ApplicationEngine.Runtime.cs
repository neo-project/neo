--- conflicted
+++ resolved
@@ -162,11 +162,8 @@
         {
             NotifyEventArgs notification = new NotifyEventArgs(ScriptContainer, hash, eventName, (Array)state.DeepCopy());
             Notify?.Invoke(this, notification);
-<<<<<<< HEAD
             traceDebugSink?.Notify(notification);
-=======
             notifications ??= new List<NotifyEventArgs>();
->>>>>>> e91abdcd
             notifications.Add(notification);
         }
 
