using Neo.Ledger;
using Neo.Network.P2P.Payloads;
using Neo.Persistence;
using System;
using System.Numerics;

namespace Neo.SmartContract
{
    partial class ApplicationEngine
    {
<<<<<<< HEAD
        public static readonly InteropDescriptor System_Blockchain_GetHeight = Register("System.Blockchain.GetHeight", nameof(GetBlockchainHeight), 0_00000400, CallFlags.AllowStates, true);
        public static readonly InteropDescriptor System_Blockchain_GetBlock = Register("System.Blockchain.GetBlock", nameof(GetBlock), 0_02500000, CallFlags.AllowStates, true);
        public static readonly InteropDescriptor System_Blockchain_GetTransaction = Register("System.Blockchain.GetTransaction", nameof(GetTransaction), 0_01000000, CallFlags.AllowStates, true);
        public static readonly InteropDescriptor System_Blockchain_GetTransactionHeight = Register("System.Blockchain.GetTransactionHeight", nameof(GetTransactionHeight), 0_01000000, CallFlags.AllowStates, true);
        public static readonly InteropDescriptor System_Blockchain_GetTransactionFromBlock = Register("System.Blockchain.GetTransactionFromBlock", nameof(GetTransactionFromBlock), 0_01000000, CallFlags.AllowStates, true);
=======
        public static readonly InteropDescriptor System_Blockchain_GetHeight = Register("System.Blockchain.GetHeight", nameof(GetBlockchainHeight), 0_00000400, CallFlags.ReadStates, true);
        public static readonly InteropDescriptor System_Blockchain_GetBlock = Register("System.Blockchain.GetBlock", nameof(GetBlock), 0_02500000, CallFlags.ReadStates, true);
        public static readonly InteropDescriptor System_Blockchain_GetTransaction = Register("System.Blockchain.GetTransaction", nameof(GetTransaction), 0_01000000, CallFlags.ReadStates, true);
        public static readonly InteropDescriptor System_Blockchain_GetTransactionHeight = Register("System.Blockchain.GetTransactionHeight", nameof(GetTransactionHeight), 0_01000000, CallFlags.ReadStates, true);
        public static readonly InteropDescriptor System_Blockchain_GetTransactionFromBlock = Register("System.Blockchain.GetTransactionFromBlock", nameof(GetTransactionFromBlock), 0_01000000, CallFlags.ReadStates, true);
        public static readonly InteropDescriptor System_Blockchain_GetContract = Register("System.Blockchain.GetContract", nameof(GetContract), 0_01000000, CallFlags.ReadStates, true);
>>>>>>> 77a33d22

        protected internal uint GetBlockchainHeight()
        {
            return Snapshot.Height;
        }

        protected internal Block GetBlock(byte[] indexOrHash)
        {
            UInt256 hash;
            if (indexOrHash.Length < UInt256.Length)
            {
                BigInteger bi = new BigInteger(indexOrHash);
                if (bi < uint.MinValue || bi > uint.MaxValue)
                    throw new ArgumentOutOfRangeException(nameof(indexOrHash));
                hash = Blockchain.Singleton.GetBlockHash((uint)bi);
            }
            else if (indexOrHash.Length == UInt256.Length)
            {
                hash = new UInt256(indexOrHash);
            }
            else
            {
                throw new ArgumentException();
            }
            if (hash is null) return null;
            Block block = Snapshot.GetBlock(hash);
            if (block is null) return null;
            if (!IsTraceableBlock(Snapshot, block.Index)) return null;
            return block;
        }

        protected internal Transaction GetTransaction(UInt256 hash)
        {
            TransactionState state = Snapshot.Transactions.TryGet(hash);
            if (state != null && !IsTraceableBlock(Snapshot, state.BlockIndex)) state = null;
            return state?.Transaction;
        }

        protected internal int GetTransactionHeight(UInt256 hash)
        {
            TransactionState state = Snapshot.Transactions.TryGet(hash);
            if (state is null) return -1;
            if (!IsTraceableBlock(Snapshot, state.BlockIndex)) return -1;
            return (int)state.BlockIndex;
        }

        protected internal Transaction GetTransactionFromBlock(byte[] blockIndexOrHash, int txIndex)
        {
            UInt256 hash;
            if (blockIndexOrHash.Length < UInt256.Length)
            {
                BigInteger bi = new BigInteger(blockIndexOrHash);
                if (bi < uint.MinValue || bi > uint.MaxValue)
                    throw new ArgumentOutOfRangeException(nameof(blockIndexOrHash));
                hash = Blockchain.Singleton.GetBlockHash((uint)bi);
            }
            else if (blockIndexOrHash.Length == UInt256.Length)
            {
                hash = new UInt256(blockIndexOrHash);
            }
            else
            {
                throw new ArgumentException();
            }
            if (hash is null) return null;
            TrimmedBlock block = Snapshot.Blocks.TryGet(hash);
            if (block is null) return null;
            if (!IsTraceableBlock(Snapshot, block.Index)) return null;
            if (txIndex < 0 || txIndex >= block.Hashes.Length - 1)
                throw new ArgumentOutOfRangeException(nameof(txIndex));
            return Snapshot.GetTransaction(block.Hashes[txIndex + 1]);
        }

        private static bool IsTraceableBlock(StoreView snapshot, uint index)
        {
            if (index > snapshot.Height) return false;
            return index + ProtocolSettings.Default.MaxTraceableBlocks > snapshot.Height;
        }
    }
}<|MERGE_RESOLUTION|>--- conflicted
+++ resolved
@@ -8,20 +8,11 @@
 {
     partial class ApplicationEngine
     {
-<<<<<<< HEAD
-        public static readonly InteropDescriptor System_Blockchain_GetHeight = Register("System.Blockchain.GetHeight", nameof(GetBlockchainHeight), 0_00000400, CallFlags.AllowStates, true);
-        public static readonly InteropDescriptor System_Blockchain_GetBlock = Register("System.Blockchain.GetBlock", nameof(GetBlock), 0_02500000, CallFlags.AllowStates, true);
-        public static readonly InteropDescriptor System_Blockchain_GetTransaction = Register("System.Blockchain.GetTransaction", nameof(GetTransaction), 0_01000000, CallFlags.AllowStates, true);
-        public static readonly InteropDescriptor System_Blockchain_GetTransactionHeight = Register("System.Blockchain.GetTransactionHeight", nameof(GetTransactionHeight), 0_01000000, CallFlags.AllowStates, true);
-        public static readonly InteropDescriptor System_Blockchain_GetTransactionFromBlock = Register("System.Blockchain.GetTransactionFromBlock", nameof(GetTransactionFromBlock), 0_01000000, CallFlags.AllowStates, true);
-=======
         public static readonly InteropDescriptor System_Blockchain_GetHeight = Register("System.Blockchain.GetHeight", nameof(GetBlockchainHeight), 0_00000400, CallFlags.ReadStates, true);
         public static readonly InteropDescriptor System_Blockchain_GetBlock = Register("System.Blockchain.GetBlock", nameof(GetBlock), 0_02500000, CallFlags.ReadStates, true);
         public static readonly InteropDescriptor System_Blockchain_GetTransaction = Register("System.Blockchain.GetTransaction", nameof(GetTransaction), 0_01000000, CallFlags.ReadStates, true);
         public static readonly InteropDescriptor System_Blockchain_GetTransactionHeight = Register("System.Blockchain.GetTransactionHeight", nameof(GetTransactionHeight), 0_01000000, CallFlags.ReadStates, true);
         public static readonly InteropDescriptor System_Blockchain_GetTransactionFromBlock = Register("System.Blockchain.GetTransactionFromBlock", nameof(GetTransactionFromBlock), 0_01000000, CallFlags.ReadStates, true);
-        public static readonly InteropDescriptor System_Blockchain_GetContract = Register("System.Blockchain.GetContract", nameof(GetContract), 0_01000000, CallFlags.ReadStates, true);
->>>>>>> 77a33d22
 
         protected internal uint GetBlockchainHeight()
         {
