--- conflicted
+++ resolved
@@ -14,11 +14,7 @@
 {
     public class OracleResponse : TransactionAttribute
     {
-<<<<<<< HEAD
-        private const int MaxResultSize = ushort.MaxValue;
-=======
-        public const int MaxResultSize = 1024;
->>>>>>> 3f509258
+        public const int MaxResultSize = ushort.MaxValue;
 
         public static readonly byte[] FixedScript;
 
