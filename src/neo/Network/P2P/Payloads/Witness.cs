--- conflicted
+++ resolved
@@ -8,10 +8,6 @@
 {
     public class Witness : ISerializable
     {
-<<<<<<< HEAD
-        public const int MaxInvocationScript = 663;
-        public const int MaxVerificationScript = 361;
-=======
         /// <summary>
         /// This is designed to allow a MultiSig 21/11 (committee)
         /// Invocation = 11 * (64 + 2) = 726
@@ -22,7 +18,6 @@
         /// Verification = m + (PUSH_PubKey * 21) + length + null + syscall = 1 + ((2 + 33) * 21) + 2 + 1 + 5 = 744
         /// </summary>
         private const int MaxVerificationScript = 1024;
->>>>>>> ab7ec049
 
         public byte[] InvocationScript;
         private byte[] _VerificationScript;
@@ -57,14 +52,7 @@
 
         void ISerializable.Deserialize(BinaryReader reader)
         {
-<<<<<<< HEAD
-            // This is designed to allow a MultiSig 10/10 (around 1003 bytes) ~1024 bytes
-            // Invocation = 10 * 64 + 10 = 650 ~ 664  (exact is 653)
             InvocationScript = reader.ReadVarBytes(MaxInvocationScript);
-            // Verification = 10 * 33 + 10 = 340 ~ 360   (exact is 351)
-=======
-            InvocationScript = reader.ReadVarBytes(MaxInvocationScript);
->>>>>>> ab7ec049
             VerificationScript = reader.ReadVarBytes(MaxVerificationScript);
         }
 
