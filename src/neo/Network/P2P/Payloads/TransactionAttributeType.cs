--- conflicted
+++ resolved
@@ -4,12 +4,9 @@
 {
     public enum TransactionAttributeType : byte
     {
-<<<<<<< HEAD
+        [ReflectionCache(typeof(HighPriorityAttribute))]
+        HighPriority = 0x01,
         [ReflectionCache(typeof(OracleResponse))]
         OracleResponse = 0x11
-=======
-        [ReflectionCache(typeof(HighPriorityAttribute))]
-        HighPriority = 1
->>>>>>> b1d384af
     }
 }