--- conflicted
+++ resolved
@@ -1,17 +1,13 @@
+using Neo.IO.Caching;
+
 namespace Neo.Network.P2P.Payloads
 {
     public enum TransactionAttributeType : byte
     {
-<<<<<<< HEAD
-        [ReflectionCache(typeof(Cosigner))]
-        Cosigner = 0x01,
-
         [ReflectionCache(typeof(OracleRequestAttribute))]
         OracleRequest = 0x10,
 
         [ReflectionCache(typeof(OracleResponseAttribute))]
         OracleResponse = 0x11
-=======
->>>>>>> 5406085a
     }
 }