using Neo.IO;
using Neo.IO.Caching;
using Neo.IO.Json;
using System;
using System.IO;

namespace Neo.Network.P2P.Payloads
{
    public abstract class TransactionAttribute : ISerializable
    {
        public abstract TransactionAttributeUsage Usage { get; }
        public abstract int Size { get; }
        public abstract void Serialize(BinaryWriter writer);
        public abstract void Deserialize(BinaryReader reader);
        protected abstract void Serialize(JObject json);
        protected abstract void Deserialize(JObject json);

        public JObject ToJson()
        {
            var ret = new JObject();
            ret["usage"] = Usage.ToString();
            Serialize(ret);
            return ret;
        }
<<<<<<< HEAD

        public static TransactionAttribute FromJson(JObject json)
        {
            var usage = (TransactionAttributeUsage)Enum.Parse(typeof(TransactionAttributeUsage), json["usage"].AsString(), true);
            var obj = (TransactionAttribute)ReflectionCache<TransactionAttributeUsage>.CreateInstance(usage);
            obj.Deserialize(json);
            return obj;
        }
=======
>>>>>>> 804492ff
    }
}<|MERGE_RESOLUTION|>--- conflicted
+++ resolved
@@ -22,16 +22,5 @@
             Serialize(ret);
             return ret;
         }
-<<<<<<< HEAD
-
-        public static TransactionAttribute FromJson(JObject json)
-        {
-            var usage = (TransactionAttributeUsage)Enum.Parse(typeof(TransactionAttributeUsage), json["usage"].AsString(), true);
-            var obj = (TransactionAttribute)ReflectionCache<TransactionAttributeUsage>.CreateInstance(usage);
-            obj.Deserialize(json);
-            return obj;
-        }
-=======
->>>>>>> 804492ff
     }
 }