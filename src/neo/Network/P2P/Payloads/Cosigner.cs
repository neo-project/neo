--- conflicted
+++ resolved
@@ -23,14 +23,7 @@
             this.Scopes = WitnessScope.Global;
         }
 
-<<<<<<< HEAD
-        // This limits maximum number of AllowedContracts or AllowedGroups here
-        private const int MaxSubitems = 16;
-
-        public int Size =>
-=======
         public override int Size => base.Size +
->>>>>>> b5d9dffd
             /*Account*/             UInt160.Length +
             /*Scopes*/              sizeof(WitnessScope) +
             /*AllowedContracts*/    (Scopes.HasFlag(WitnessScope.CustomContracts) ? AllowedContracts.GetVarSize() : 0) +
