--- conflicted
+++ resolved
@@ -81,13 +81,8 @@
 
         public string ToHashString()
         {
-<<<<<<< HEAD
             if (_data == null) return null;
             if (_data.Length == 20)
-=======
-            if (Data == null) return null;
-            if (Data.Length == UInt160.Length)
->>>>>>> 99f824e1
             {
                 return new UInt160(_data).ToString();
             }
