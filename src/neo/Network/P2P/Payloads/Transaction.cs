using Neo.Cryptography;
using Neo.IO;
using Neo.IO.Json;
using Neo.Ledger;
using Neo.Persistence;
using Neo.SmartContract;
using Neo.SmartContract.Native;
using Neo.VM;
using Neo.VM.Types;
using Neo.Wallets;
using System;
using System.Collections.Generic;
using System.IO;
using System.Linq;
using Array = Neo.VM.Types.Array;

namespace Neo.Network.P2P.Payloads
{
    public class Transaction : IEquatable<Transaction>, IInventory, IInteroperable
    {
        public const int MaxTransactionSize = 102400;
        public const uint MaxValidUntilBlockIncrement = 2102400;
        /// <summary>
        /// Maximum number of attributes that can be contained within a transaction
        /// </summary>
        public const int MaxTransactionAttributes = 16;

        private byte version;
        private uint nonce;
        private long sysfee;
        private long netfee;
        private uint validUntilBlock;
        private Signer[] _signers;
        private TransactionAttribute[] attributes;
        private byte[] script;
        private Witness[] witnesses;

        public const int HeaderSize =
            sizeof(byte) +  //Version
            sizeof(uint) +  //Nonce
            sizeof(long) +  //SystemFee
            sizeof(long) +  //NetworkFee
            sizeof(uint);   //ValidUntilBlock

        public TransactionAttribute[] Attributes
        {
            get => attributes;
            set { attributes = value; _hash = null; _size = 0; }
        }

        /// <summary>
        /// The <c>NetworkFee</c> for the transaction divided by its <c>Size</c>.
        /// <para>Note that this property must be used with care. Getting the value of this property multiple times will return the same result. The value of this property can only be obtained after the transaction has been completely built (no longer modified).</para>
        /// </summary>
        public long FeePerByte => NetworkFee / Size;

        private UInt256 _hash = null;
        public UInt256 Hash
        {
            get
            {
                if (_hash == null)
                {
                    _hash = new UInt256(Crypto.Hash256(this.GetHashData()));
                }
                return _hash;
            }
        }

        InventoryType IInventory.InventoryType => InventoryType.TX;

        /// <summary>
        /// Distributed to consensus nodes.
        /// </summary>
        public long NetworkFee
        {
            get => netfee;
            set { netfee = value; _hash = null; }
        }

        public uint Nonce
        {
            get => nonce;
            set { nonce = value; _hash = null; }
        }

        public byte[] Script
        {
            get => script;
            set { script = value; _hash = null; _size = 0; }
        }

        /// <summary>
        /// Correspond with the first entry of Signers
        /// </summary>
        public UInt160 Sender => _signers[0].Account;

        public Signer[] Signers
        {
            get => _signers;
            set { _signers = value; _hash = null; _size = 0; }
        }

        private int _size;
        public int Size
        {
            get
            {
                if (_size == 0)
                {
                    _size = HeaderSize +
                        Signers.GetVarSize() +      // Signers
                        Attributes.GetVarSize() +   // Attributes
                        Script.GetVarSize() +       // Script
                        Witnesses.GetVarSize();     // Witnesses
                }
                return _size;
            }
        }

        /// <summary>
        /// Fee to be burned.
        /// </summary>
        public long SystemFee
        {
            get => sysfee;
            set { sysfee = value; _hash = null; }
        }

        public uint ValidUntilBlock
        {
            get => validUntilBlock;
            set { validUntilBlock = value; _hash = null; }
        }

        public byte Version
        {
            get => version;
            set { version = value; _hash = null; }
        }

        public Witness[] Witnesses
        {
            get => witnesses;
            set { witnesses = value; _size = 0; }
        }

        void ISerializable.Deserialize(BinaryReader reader)
        {
            int startPosition = -1;
            if (reader.BaseStream.CanSeek)
                startPosition = (int)reader.BaseStream.Position;
            DeserializeUnsigned(reader);
            Witnesses = reader.ReadSerializableArray<Witness>();
            if (startPosition >= 0)
                _size = (int)reader.BaseStream.Position - startPosition;
        }

        private static IEnumerable<TransactionAttribute> DeserializeAttributes(BinaryReader reader, int maxCount)
        {
            int count = (int)reader.ReadVarInt((ulong)maxCount);
            HashSet<TransactionAttributeType> hashset = new HashSet<TransactionAttributeType>();
            while (count-- > 0)
            {
                TransactionAttribute attribute = TransactionAttribute.DeserializeFrom(reader);
                if (!attribute.AllowMultiple && !hashset.Add(attribute.Type))
                    throw new FormatException();
                yield return attribute;
            }
        }

        private static IEnumerable<Signer> DeserializeSigners(BinaryReader reader, int maxCount)
        {
            int count = (int)reader.ReadVarInt((ulong)maxCount);
            if (count == 0) throw new FormatException();
            HashSet<UInt160> hashset = new HashSet<UInt160>();
            for (int i = 0; i < count; i++)
            {
                Signer signer = reader.ReadSerializable<Signer>();
                if (i > 0 && signer.Scopes == WitnessScope.FeeOnly)
                    throw new FormatException();
                if (!hashset.Add(signer.Account))
                    throw new FormatException();
                yield return signer;
            }
        }

        public void DeserializeUnsigned(BinaryReader reader)
        {
            Version = reader.ReadByte();
            if (Version > 0) throw new FormatException();
            Nonce = reader.ReadUInt32();
            SystemFee = reader.ReadInt64();
            if (SystemFee < 0) throw new FormatException();
            NetworkFee = reader.ReadInt64();
            if (NetworkFee < 0) throw new FormatException();
            if (SystemFee + NetworkFee < SystemFee) throw new FormatException();
            ValidUntilBlock = reader.ReadUInt32();
            Signers = DeserializeSigners(reader, MaxTransactionAttributes).ToArray();
            Attributes = DeserializeAttributes(reader, MaxTransactionAttributes - Signers.Length).ToArray();
            Script = reader.ReadVarBytes(ushort.MaxValue);
            if (Script.Length == 0) throw new FormatException();
        }

        public bool Equals(Transaction other)
        {
            if (other is null) return false;
            if (ReferenceEquals(this, other)) return true;
            return Hash.Equals(other.Hash);
        }

        public override bool Equals(object obj)
        {
            return Equals(obj as Transaction);
        }

        void IInteroperable.FromStackItem(StackItem stackItem)
        {
            throw new NotSupportedException();
        }

        public override int GetHashCode()
        {
            return Hash.GetHashCode();
        }

        public UInt160[] GetScriptHashesForVerifying(StoreView snapshot)
        {
            return Signers.Select(p => p.Account).ToArray();
        }

        void ISerializable.Serialize(BinaryWriter writer)
        {
            ((IVerifiable)this).SerializeUnsigned(writer);
            writer.Write(Witnesses);
        }

        void IVerifiable.SerializeUnsigned(BinaryWriter writer)
        {
            writer.Write(Version);
            writer.Write(Nonce);
            writer.Write(SystemFee);
            writer.Write(NetworkFee);
            writer.Write(ValidUntilBlock);
            writer.Write(Signers);
            writer.Write(Attributes);
            writer.WriteVarBytes(Script);
        }

        public JObject ToJson()
        {
            JObject json = new JObject();
            json["hash"] = Hash.ToString();
            json["size"] = Size;
            json["version"] = Version;
            json["nonce"] = Nonce;
            json["sender"] = Sender.ToAddress();
            json["sysfee"] = SystemFee.ToString();
            json["netfee"] = NetworkFee.ToString();
            json["validuntilblock"] = ValidUntilBlock;
            json["signers"] = Signers.Select(p => p.ToJson()).ToArray();
            json["attributes"] = Attributes.Select(p => p.ToJson()).ToArray();
            json["script"] = Convert.ToBase64String(Script);
            json["witnesses"] = Witnesses.Select(p => p.ToJson()).ToArray();
            return json;
        }

        bool IInventory.Verify(StoreView snapshot)
        {
            return Verify(snapshot, null) == VerifyResult.Succeed;
        }

        public virtual VerifyResult VerifyForEachBlock(StoreView snapshot, TransactionVerificationContext context)
        {
            if (ValidUntilBlock <= snapshot.Height || ValidUntilBlock > snapshot.Height + MaxValidUntilBlockIncrement)
                return VerifyResult.Expired;
            UInt160[] hashes = GetScriptHashesForVerifying(snapshot);
            if (NativeContract.Policy.GetBlockedAccounts(snapshot).Intersect(hashes).Any())
                return VerifyResult.PolicyFail;
            if (NativeContract.Policy.GetMaxBlockSystemFee(snapshot) < SystemFee)
                return VerifyResult.PolicyFail;
<<<<<<< HEAD
            BigInteger balance = NativeContract.GAS.BalanceOf(snapshot, Sender);
            BigInteger fee = SystemFee + NetworkFee + totalSenderFeeFromPool;
            if (balance < fee) return VerifyResult.InsufficientFunds;
            foreach (TransactionAttribute attribute in Attributes)
                if (!attribute.Verify(snapshot, this))
                    return VerifyResult.Invalid;
=======
            if (!(context?.CheckTransaction(this, snapshot) ?? true)) return VerifyResult.InsufficientFunds;
>>>>>>> 54784e03
            if (hashes.Length != Witnesses.Length) return VerifyResult.Invalid;
            for (int i = 0; i < hashes.Length; i++)
            {
                if (Witnesses[i].VerificationScript.Length > 0) continue;
                if (snapshot.Contracts.TryGet(hashes[i]) is null) return VerifyResult.Invalid;
            }
            return VerifyResult.Succeed;
        }

        public virtual VerifyResult Verify(StoreView snapshot, TransactionVerificationContext context)
        {
            VerifyResult result = VerifyForEachBlock(snapshot, context);
            if (result != VerifyResult.Succeed) return result;
            if (Size > MaxTransactionSize) return VerifyResult.Invalid;
            long net_fee = NetworkFee - Size * NativeContract.Policy.GetFeePerByte(snapshot);
            if (net_fee < 0) return VerifyResult.InsufficientFunds;
            if (!this.VerifyWitnesses(snapshot, net_fee)) return VerifyResult.Invalid;
            return VerifyResult.Succeed;
        }

        public StackItem ToStackItem(ReferenceCounter referenceCounter)
        {
            return new Array(referenceCounter, new StackItem[]
            {
                // Computed properties
                Hash.ToArray(),

                // Transaction properties
                (int)Version,
                Nonce,
                Sender.ToArray(),
                SystemFee,
                NetworkFee,
                ValidUntilBlock,
                Script,
            });
        }
    }
}<|MERGE_RESOLUTION|>--- conflicted
+++ resolved
@@ -279,16 +279,10 @@
                 return VerifyResult.PolicyFail;
             if (NativeContract.Policy.GetMaxBlockSystemFee(snapshot) < SystemFee)
                 return VerifyResult.PolicyFail;
-<<<<<<< HEAD
-            BigInteger balance = NativeContract.GAS.BalanceOf(snapshot, Sender);
-            BigInteger fee = SystemFee + NetworkFee + totalSenderFeeFromPool;
-            if (balance < fee) return VerifyResult.InsufficientFunds;
+            if (!(context?.CheckTransaction(this, snapshot) ?? true)) return VerifyResult.InsufficientFunds;
             foreach (TransactionAttribute attribute in Attributes)
                 if (!attribute.Verify(snapshot, this))
                     return VerifyResult.Invalid;
-=======
-            if (!(context?.CheckTransaction(this, snapshot) ?? true)) return VerifyResult.InsufficientFunds;
->>>>>>> 54784e03
             if (hashes.Length != Witnesses.Length) return VerifyResult.Invalid;
             for (int i = 0; i < hashes.Length; i++)
             {
