// Copyright (C) 2015-2021 The Neo Project.
// 
// The neo is free software distributed under the MIT software license, 
// see the accompanying file LICENSE in the main directory of the
// project or http://www.opensource.org/licenses/mit-license.php 
// for more details.
// 
// Redistribution and use in source and binary forms with or without
// modifications are permitted.

using Neo.Cryptography;
using Neo.Cryptography.ECC;
using Neo.IO;
using Neo.IO.Json;
using Neo.Ledger;
using Neo.Persistence;
using Neo.SmartContract;
using Neo.SmartContract.Native;
using Neo.VM;
using Neo.VM.Types;
using Neo.Wallets;
using System;
using System.Collections.Generic;
using System.IO;
using System.Linq;
using static Neo.SmartContract.Helper;
using Array = Neo.VM.Types.Array;

namespace Neo.Network.P2P.Payloads
{
    /// <summary>
    /// Represents a transaction.
    /// </summary>
    public class Transaction : IEquatable<Transaction>, IInventory, IInteroperable
    {
        /// <summary>
        /// The maximum size of a transaction.
        /// </summary>
        public const int MaxTransactionSize = 102400;

        /// <summary>
        /// The maximum number of attributes that can be contained within a transaction.
        /// </summary>
        public const int MaxTransactionAttributes = 16;

        private byte version;
        private uint nonce;
        private long sysfee;
        private long netfee;
        private uint validUntilBlock;
        private Signer[] _signers;
        private TransactionAttribute[] attributes;
        private byte[] script;
        private Witness[] witnesses;

        /// <summary>
        /// The size of a transaction header.
        /// </summary>
        public const int HeaderSize =
            sizeof(byte) +  //Version
            sizeof(uint) +  //Nonce
            sizeof(long) +  //SystemFee
            sizeof(long) +  //NetworkFee
            sizeof(uint);   //ValidUntilBlock

        private Dictionary<Type, TransactionAttribute[]> _attributesCache;
        /// <summary>
        /// The attributes of the transaction.
        /// </summary>
        public TransactionAttribute[] Attributes
        {
            get => attributes;
            set { attributes = value; _attributesCache = null; _hash = null; _size = 0; }
        }

        /// <summary>
        /// The <see cref="NetworkFee"/> for the transaction divided by its <see cref="Size"/>.
        /// </summary>
        public long FeePerByte => NetworkFee / Size;

        private UInt256 _hash = null;
        public UInt256 Hash
        {
            get
            {
                if (_hash == null)
                {
                    _hash = this.CalculateHash();
                }
                return _hash;
            }
        }

        InventoryType IInventory.InventoryType => InventoryType.TX;

        /// <summary>
        /// The network fee of the transaction.
        /// </summary>
        public long NetworkFee //Distributed to consensus nodes.
        {
            get => netfee;
            set { netfee = value; _hash = null; }
        }

        /// <summary>
        /// The nonce of the transaction.
        /// </summary>
        public uint Nonce
        {
            get => nonce;
            set { nonce = value; _hash = null; }
        }

        /// <summary>
        /// The script of the transaction.
        /// </summary>
        public byte[] Script
        {
            get => script;
            set { script = value; _hash = null; _size = 0; }
        }

        /// <summary>
        /// The sender is the first signer of the transaction, regardless of its <see cref="WitnessScope"/>.
        /// </summary>
        /// <remarks>Note: The sender will pay the fees of the transaction.</remarks>
        public UInt160 Sender => _signers[0].Account;

        /// <summary>
        /// The signers of the transaction.
        /// </summary>
        public Signer[] Signers
        {
            get => _signers;
            set { _signers = value; _hash = null; _size = 0; }
        }

        private int _size;
        public int Size
        {
            get
            {
                if (_size == 0)
                {
                    _size = HeaderSize +
                        Signers.GetVarSize() +      // Signers
                        Attributes.GetVarSize() +   // Attributes
                        Script.GetVarSize() +       // Script
                        Witnesses.GetVarSize();     // Witnesses
                }
                return _size;
            }
        }

        /// <summary>
        /// The system fee of the transaction.
        /// </summary>
        public long SystemFee //Fee to be burned.
        {
            get => sysfee;
            set { sysfee = value; _hash = null; }
        }

        /// <summary>
        /// Indicates that the transaction is only valid before this block height.
        /// </summary>
        public uint ValidUntilBlock
        {
            get => validUntilBlock;
            set { validUntilBlock = value; _hash = null; }
        }

        /// <summary>
        /// The version of the transaction.
        /// </summary>
        public byte Version
        {
            get => version;
            set { version = value; _hash = null; }
        }

        public Witness[] Witnesses
        {
            get => witnesses;
            set { witnesses = value; _size = 0; }
        }

        void ISerializable.Deserialize(BinaryReader reader)
        {
            int startPosition = -1;
            if (reader.BaseStream.CanSeek)
                startPosition = (int)reader.BaseStream.Position;
            DeserializeUnsigned(reader);
            Witnesses = reader.ReadSerializableArray<Witness>(Signers.Length);
            if (Witnesses.Length != Signers.Length) throw new FormatException();
            if (startPosition >= 0)
                _size = (int)reader.BaseStream.Position - startPosition;
        }

        private static IEnumerable<TransactionAttribute> DeserializeAttributes(BinaryReader reader, int maxCount)
        {
            int count = (int)reader.ReadVarInt((ulong)maxCount);
            HashSet<TransactionAttributeType> hashset = new();
            while (count-- > 0)
            {
                TransactionAttribute attribute = TransactionAttribute.DeserializeFrom(reader);
                if (!attribute.AllowMultiple && !hashset.Add(attribute.Type))
                    throw new FormatException();
                yield return attribute;
            }
        }

        private static IEnumerable<Signer> DeserializeSigners(BinaryReader reader, int maxCount)
        {
            int count = (int)reader.ReadVarInt((ulong)maxCount);
            if (count == 0) throw new FormatException();
            HashSet<UInt160> hashset = new();
            for (int i = 0; i < count; i++)
            {
                Signer signer = reader.ReadSerializable<Signer>();
                if (!hashset.Add(signer.Account)) throw new FormatException();
                yield return signer;
            }
        }

        public void DeserializeUnsigned(BinaryReader reader)
        {
            Version = reader.ReadByte();
            if (Version > 0) throw new FormatException();
            Nonce = reader.ReadUInt32();
            SystemFee = reader.ReadInt64();
            if (SystemFee < 0) throw new FormatException();
            NetworkFee = reader.ReadInt64();
            if (NetworkFee < 0) throw new FormatException();
            if (SystemFee + NetworkFee < SystemFee) throw new FormatException();
            ValidUntilBlock = reader.ReadUInt32();
            Signers = DeserializeSigners(reader, MaxTransactionAttributes).ToArray();
            Attributes = DeserializeAttributes(reader, MaxTransactionAttributes - Signers.Length).ToArray();
            Script = reader.ReadVarBytes(ushort.MaxValue);
            if (Script.Length == 0) throw new FormatException();
        }

        public bool Equals(Transaction other)
        {
            if (other is null) return false;
            if (ReferenceEquals(this, other)) return true;
            return Hash.Equals(other.Hash);
        }

        public override bool Equals(object obj)
        {
            return Equals(obj as Transaction);
        }

        void IInteroperable.FromStackItem(StackItem stackItem)
        {
            throw new NotSupportedException();
        }

        /// <summary>
        /// Gets the attribute of the specified type.
        /// </summary>
        /// <typeparam name="T">The type of the attribute.</typeparam>
        /// <returns>The first attribute of this type. Or <see langword="null"/> if there is no attribute of this type.</returns>
        public T GetAttribute<T>() where T : TransactionAttribute
        {
            return GetAttributes<T>().FirstOrDefault();
        }

        /// <summary>
        /// Gets all attributes of the specified type.
        /// </summary>
        /// <typeparam name="T">The type of the attributes.</typeparam>
        /// <returns>All the attributes of this type.</returns>
        public IEnumerable<T> GetAttributes<T>() where T : TransactionAttribute
        {
            _attributesCache ??= attributes.GroupBy(p => p.GetType()).ToDictionary(p => p.Key, p => p.ToArray());
            if (_attributesCache.TryGetValue(typeof(T), out var result))
                return result.OfType<T>();
            return Enumerable.Empty<T>();
        }

        public override int GetHashCode()
        {
            return Hash.GetHashCode();
        }

        public UInt160[] GetScriptHashesForVerifying(DataCache snapshot)
        {
            return Signers.Select(p => p.Account).ToArray();
        }

        void ISerializable.Serialize(BinaryWriter writer)
        {
            ((IVerifiable)this).SerializeUnsigned(writer);
            writer.Write(Witnesses);
        }

        void IVerifiable.SerializeUnsigned(BinaryWriter writer)
        {
            writer.Write(Version);
            writer.Write(Nonce);
            writer.Write(SystemFee);
            writer.Write(NetworkFee);
            writer.Write(ValidUntilBlock);
            writer.Write(Signers);
            writer.Write(Attributes);
            writer.WriteVarBytes(Script);
        }

        /// <summary>
        /// Converts the transaction to a JSON object.
        /// </summary>
        /// <param name="settings">The <see cref="ProtocolSettings"/> used during the conversion.</param>
        /// <returns>The transaction represented by a JSON object.</returns>
        public JObject ToJson(ProtocolSettings settings)
        {
            JObject json = new();
            json["hash"] = Hash.ToString();
            json["size"] = Size;
            json["version"] = Version;
            json["nonce"] = Nonce;
            json["sender"] = Sender.ToAddress(settings.AddressVersion);
            json["sysfee"] = SystemFee.ToString();
            json["netfee"] = NetworkFee.ToString();
            json["validuntilblock"] = ValidUntilBlock;
            json["signers"] = Signers.Select(p => p.ToJson()).ToArray();
            json["attributes"] = Attributes.Select(p => p.ToJson()).ToArray();
            json["script"] = Convert.ToBase64String(Script);
            json["witnesses"] = Witnesses.Select(p => p.ToJson()).ToArray();
            return json;
        }

        /// <summary>
        /// Verifies the transaction.
        /// </summary>
        /// <param name="settings">The <see cref="ProtocolSettings"/> used to verify the transaction.</param>
        /// <param name="snapshot">The snapshot used to verify the transaction.</param>
        /// <param name="context">The <see cref="TransactionVerificationContext"/> used to verify the transaction.</param>
        /// <param name="mempool">The transactions used to verify the conflict.</param>
        /// <returns>The result of the verification.</returns>
        public VerifyResult Verify(ProtocolSettings settings, DataCache snapshot, TransactionVerificationContext context, IEnumerable<Transaction> mempool = null)
        {
            VerifyResult result = VerifyStateIndependent(settings);
            if (result != VerifyResult.Succeed) return result;
            return VerifyStateDependent(settings, snapshot, context, mempool);
        }

        /// <summary>
        /// Verifies the state-dependent part of the transaction.
        /// </summary>
        /// <param name="settings">The <see cref="ProtocolSettings"/> used to verify the transaction.</param>
        /// <param name="snapshot">The snapshot used to verify the transaction.</param>
        /// <param name="context">The <see cref="TransactionVerificationContext"/> used to verify the transaction.</param>
        /// <param name="mempool">The transactions used to verify the conflict.</param>
        /// <returns>The result of the verification.</returns>
        public virtual VerifyResult VerifyStateDependent(ProtocolSettings settings, DataCache snapshot, TransactionVerificationContext context, IEnumerable<Transaction> mempool = null)
        {
            uint height = NativeContract.Ledger.CurrentIndex(snapshot);
            if (ValidUntilBlock <= height || ValidUntilBlock > height + settings.MaxValidUntilBlockIncrement)
                return VerifyResult.Expired;
            UInt160[] hashes = GetScriptHashesForVerifying(snapshot);
            foreach (UInt160 hash in hashes)
                if (NativeContract.Policy.IsBlocked(snapshot, hash))
                    return VerifyResult.PolicyFail;
            if (!(context?.CheckTransaction(this, snapshot) ?? true)) return VerifyResult.InsufficientFunds;
            long notary_fee = 0;
            foreach (TransactionAttribute attribute in Attributes)
            {
                if (!attribute.Verify(snapshot, this))
<<<<<<< HEAD
                    return VerifyResult.Invalid;
                if (attribute is NotaryAssisted)
                    notary_fee = (((NotaryAssisted)attribute).NKeys + 1) * NativeContract.Notary.GetNotaryServiceFeePerKey(snapshot);
            }
            if (mempool is not null && !VerifyConflicts(mempool)) return VerifyResult.Invalid;
            long net_fee = NetworkFee - Size * NativeContract.Policy.GetFeePerByte(snapshot) - notary_fee;
=======
                    return VerifyResult.InvalidAttribute;
            long net_fee = NetworkFee - Size * NativeContract.Policy.GetFeePerByte(snapshot);
>>>>>>> 6b0b7e8e
            if (net_fee < 0) return VerifyResult.InsufficientFunds;

            if (net_fee > MaxVerificationGas) net_fee = MaxVerificationGas;
            uint execFeeFactor = NativeContract.Policy.GetExecFeeFactor(snapshot);
            for (int i = 0; i < hashes.Length; i++)
            {
                if (witnesses[i].VerificationScript.IsSignatureContract())
                    net_fee -= execFeeFactor * SignatureContractCost();
                else if (witnesses[i].VerificationScript.IsMultiSigContract(out int m, out int n))
                {
                    net_fee -= execFeeFactor * MultiSignatureContractCost(m, n);
                }
                else
                {
                    if (!this.VerifyWitness(settings, snapshot, hashes[i], witnesses[i], net_fee, out long fee))
                        return VerifyResult.Invalid;
                    net_fee -= fee;
                }
                if (net_fee < 0) return VerifyResult.InsufficientFunds;
            }
            return VerifyResult.Succeed;
        }

        /// <summary>
        /// Verifies the state-independent part of the transaction.
        /// </summary>
        /// <param name="settings">The <see cref="ProtocolSettings"/> used to verify the transaction.</param>
        /// <returns>The result of the verification.</returns>
        public virtual VerifyResult VerifyStateIndependent(ProtocolSettings settings)
        {
            if (Size > MaxTransactionSize) return VerifyResult.OverSize;
            try
            {
                _ = new Script(Script, true);
            }
            catch (BadScriptException)
            {
                return VerifyResult.InvalidScript;
            }
            UInt160[] hashes = GetScriptHashesForVerifying(null);
            for (int i = 0; i < hashes.Length; i++)
            {
                if (witnesses[i].VerificationScript.IsSignatureContract())
                {
                    if (hashes[i] != witnesses[i].ScriptHash) return VerifyResult.Invalid;
                    var pubkey = witnesses[i].VerificationScript.AsSpan(2..35);
                    try
                    {
                        if (!Crypto.VerifySignature(this.GetSignData(settings.Network), witnesses[i].InvocationScript.AsSpan(2), pubkey, ECCurve.Secp256r1))
                            return VerifyResult.InvalidSignature;
                    }
                    catch
                    {
                        return VerifyResult.Invalid;
                    }
                }
                else if (witnesses[i].VerificationScript.IsMultiSigContract(out var m, out ECPoint[] points))
                {
                    if (hashes[i] != witnesses[i].ScriptHash) return VerifyResult.Invalid;
                    var signatures = GetMultiSignatures(witnesses[i].InvocationScript);
                    if (signatures.Length != m) return VerifyResult.Invalid;
                    var n = points.Length;
                    var message = this.GetSignData(settings.Network);
                    try
                    {
                        for (int x = 0, y = 0; x < m && y < n;)
                        {
                            if (Crypto.VerifySignature(message, signatures[x], points[y]))
                                x++;
                            y++;
                            if (m - x > n - y)
                                return VerifyResult.InvalidSignature;
                        }
                    }
                    catch
                    {
                        return VerifyResult.Invalid;
                    }
                }
            }
            return VerifyResult.Succeed;
        }

        private bool VerifyConflicts(IEnumerable<Transaction> mempool)
        {
            return !GetAttributes<ConflictAttribute>()
                .Select(p => p.Hash)
                .Intersect(mempool.Select(p => p.Hash))
                .Any() &&
                !mempool
                .Select(p => p
                    .GetAttributes<ConflictAttribute>()
                    .Select(p => p.Hash))
                .Aggregate(Enumerable.Empty<UInt256>(), (conflicts, p) => conflicts.Union(p))
                .Contains(Hash);
        }

        public StackItem ToStackItem(ReferenceCounter referenceCounter)
        {
            return new Array(referenceCounter, new StackItem[]
            {
                // Computed properties
                Hash.ToArray(),

                // Transaction properties
                (int)Version,
                Nonce,
                Sender.ToArray(),
                SystemFee,
                NetworkFee,
                ValidUntilBlock,
                Script,
            });
        }

        private static byte[][] GetMultiSignatures(byte[] script)
        {
            int i = 0;
            var signatures = new List<byte[]>();
            while (i < script.Length)
            {
                if (script[i++] != (byte)OpCode.PUSHDATA1) return null;
                if (i + 65 > script.Length) return null;
                if (script[i++] != 64) return null;
                signatures.Add(script[i..(i + 64)]);
                i += 64;
            }
            return signatures.ToArray();
        }
    }
}<|MERGE_RESOLUTION|>--- conflicted
+++ resolved
@@ -368,17 +368,12 @@
             foreach (TransactionAttribute attribute in Attributes)
             {
                 if (!attribute.Verify(snapshot, this))
-<<<<<<< HEAD
-                    return VerifyResult.Invalid;
+                    return VerifyResult.InvalidAttribute;
                 if (attribute is NotaryAssisted)
                     notary_fee = (((NotaryAssisted)attribute).NKeys + 1) * NativeContract.Notary.GetNotaryServiceFeePerKey(snapshot);
             }
             if (mempool is not null && !VerifyConflicts(mempool)) return VerifyResult.Invalid;
             long net_fee = NetworkFee - Size * NativeContract.Policy.GetFeePerByte(snapshot) - notary_fee;
-=======
-                    return VerifyResult.InvalidAttribute;
-            long net_fee = NetworkFee - Size * NativeContract.Policy.GetFeePerByte(snapshot);
->>>>>>> 6b0b7e8e
             if (net_fee < 0) return VerifyResult.InsufficientFunds;
 
             if (net_fee > MaxVerificationGas) net_fee = MaxVerificationGas;
