using Neo.Cryptography;
using Neo.IO;
using Neo.IO.Json;
using Neo.Ledger;
using Neo.Persistence;
using Neo.SmartContract;
using Neo.SmartContract.Native;
using Neo.VM;
using Neo.VM.Types;
using Neo.Wallets;
using System;
using System.Collections.Generic;
using System.IO;
using System.Linq;
using System.Numerics;
using Array = Neo.VM.Types.Array;

namespace Neo.Network.P2P.Payloads
{
    public class Transaction : IEquatable<Transaction>, IInventory, IInteroperable
    {
        public const int MaxTransactionSize = 102400;
        public const uint MaxValidUntilBlockIncrement = 2102400;

        private byte version;
        private uint nonce;
        private UInt160 sender;
        private long sysfee;
        private long netfee;
        private uint validUntilBlock;
        private TransactionAttributeCollection attributes;
        private byte[] script;
        private Witness[] witnesses;

        public const int HeaderSize =
            sizeof(byte) +  //Version
            sizeof(uint) +  //Nonce
            20 +            //Sender
            sizeof(long) +  //SystemFee
            sizeof(long) +  //NetworkFee
            sizeof(uint);   //ValidUntilBlock

        public TransactionAttributeCollection Attributes
        {
            get => attributes;
            set { attributes = value; _hash = null; _size = 0; }
        }

        /// <summary>
        /// The <c>NetworkFee</c> for the transaction divided by its <c>Size</c>.
        /// <para>Note that this property must be used with care. Getting the value of this property multiple times will return the same result. The value of this property can only be obtained after the transaction has been completely built (no longer modified).</para>
        /// </summary>
        public long FeePerByte => NetworkFee / Size;

        private UInt256 _hash = null;
        public UInt256 Hash
        {
            get
            {
                if (_hash == null)
                {
                    _hash = new UInt256(Crypto.Hash256(this.GetHashData()));
                }
                return _hash;
            }
        }

        InventoryType IInventory.InventoryType => InventoryType.TX;

        /// <summary>
        /// Distributed to consensus nodes.
        /// </summary>
        public long NetworkFee
        {
            get => netfee;
            set { netfee = value; _hash = null; }
        }

        public uint Nonce
        {
            get => nonce;
            set { nonce = value; _hash = null; }
        }

        public byte[] Script
        {
            get => script;
            set { script = value; _hash = null; _size = 0; }
        }

        public UInt160 Sender
        {
            get => sender;
            set { sender = value; _hash = null; }
        }

        private int _size;
        public int Size
        {
            get
            {
                if (_size == 0)
                {
                    _size = HeaderSize +
                        Attributes.Size +       // Attributes
                        Script.GetVarSize() +   // Script
                        Witnesses.GetVarSize(); // Witnesses
                }
                return _size;
            }
        }

        /// <summary>
        /// Fee to be burned.
        /// </summary>
        public long SystemFee
        {
            get => sysfee;
            set { sysfee = value; _hash = null; }
        }

        public uint ValidUntilBlock
        {
            get => validUntilBlock;
            set { validUntilBlock = value; _hash = null; }
        }

        public byte Version
        {
            get => version;
            set { version = value; _hash = null; }
        }

        public Witness[] Witnesses
        {
            get => witnesses;
            set { witnesses = value; _size = 0; }
        }

        void ISerializable.Deserialize(BinaryReader reader)
        {
            int startPosition = -1;
            if (reader.BaseStream.CanSeek)
                startPosition = (int)reader.BaseStream.Position;
            DeserializeUnsigned(reader);
            Witnesses = reader.ReadSerializableArray<Witness>();
            if (startPosition >= 0)
                _size = (int)reader.BaseStream.Position - startPosition;
        }

        public void DeserializeUnsigned(BinaryReader reader)
        {
            Version = reader.ReadByte();
            if (Version > 0) throw new FormatException();
            Nonce = reader.ReadUInt32();
            Sender = reader.ReadSerializable<UInt160>();
            SystemFee = reader.ReadInt64();
            if (SystemFee < 0) throw new FormatException();
            NetworkFee = reader.ReadInt64();
            if (NetworkFee < 0) throw new FormatException();
            if (SystemFee + NetworkFee < SystemFee) throw new FormatException();
            ValidUntilBlock = reader.ReadUInt32();
            Attributes = reader.ReadSerializable<TransactionAttributeCollection>();
            Script = reader.ReadVarBytes(ushort.MaxValue);
            if (Script.Length == 0) throw new FormatException();
        }

        public bool Equals(Transaction other)
        {
            if (other is null) return false;
            if (ReferenceEquals(this, other)) return true;
            return Hash.Equals(other.Hash);
        }

        public override bool Equals(object obj)
        {
            return Equals(obj as Transaction);
        }

        void IInteroperable.FromStackItem(StackItem stackItem)
        {
            throw new NotSupportedException();
        }

        public override int GetHashCode()
        {
            return Hash.GetHashCode();
        }

        public UInt160[] GetScriptHashesForVerifying(StoreView snapshot)
        {
            var hashes = new HashSet<UInt160> { Sender };
            hashes.UnionWith(Attributes.Cosigners.Select(p => p.Account));
            return hashes.OrderBy(p => p).ToArray();
        }

        void ISerializable.Serialize(BinaryWriter writer)
        {
            ((IVerifiable)this).SerializeUnsigned(writer);
            writer.Write(Witnesses);
        }

        void IVerifiable.SerializeUnsigned(BinaryWriter writer)
        {
            writer.Write(Version);
            writer.Write(Nonce);
            writer.Write(Sender);
            writer.Write(SystemFee);
            writer.Write(NetworkFee);
            writer.Write(ValidUntilBlock);
            writer.Write(Attributes);
            writer.WriteVarBytes(Script);
        }

        public JObject ToJson()
        {
            JObject json = new JObject();
            json["hash"] = Hash.ToString();
            json["size"] = Size;
            json["version"] = Version;
            json["nonce"] = Nonce;
            json["sender"] = Sender.ToAddress();
            json["sys_fee"] = SystemFee.ToString();
            json["net_fee"] = NetworkFee.ToString();
            json["valid_until_block"] = ValidUntilBlock;
            json["attributes"] = Attributes.ToJson();
            json["script"] = Convert.ToBase64String(Script);
            json["witnesses"] = Witnesses.Select(p => p.ToJson()).ToArray();
            return json;
        }

<<<<<<< HEAD
        public static Transaction FromJson(JObject json)
        {
            Transaction tx = new Transaction();
            tx.Version = byte.Parse(json["version"].AsString());
            tx.Nonce = uint.Parse(json["nonce"].AsString());
            tx.Sender = json["sender"].AsString().ToScriptHash();
            tx.SystemFee = long.Parse(json["sys_fee"].AsString());
            tx.NetworkFee = long.Parse(json["net_fee"].AsString());
            tx.ValidUntilBlock = uint.Parse(json["valid_until_block"].AsString());
            tx.Attributes = TransactionAttributeCollection.FromJson(json);
            tx.Script = Convert.FromBase64String(json["script"].AsString());
            tx.Witnesses = ((JArray)json["witnesses"]).Select(p => Witness.FromJson(p)).ToArray();
            return tx;
        }

=======
>>>>>>> 804492ff
        bool IInventory.Verify(StoreView snapshot)
        {
            return Verify(snapshot, BigInteger.Zero) == VerifyResult.Succeed;
        }

        public virtual VerifyResult VerifyForEachBlock(StoreView snapshot, BigInteger totalSenderFeeFromPool)
        {
            if (ValidUntilBlock <= snapshot.Height || ValidUntilBlock > snapshot.Height + MaxValidUntilBlockIncrement)
                return VerifyResult.Expired;
            UInt160[] hashes = GetScriptHashesForVerifying(snapshot);
            if (NativeContract.Policy.GetBlockedAccounts(snapshot).Intersect(hashes).Any())
                return VerifyResult.PolicyFail;
            BigInteger balance = NativeContract.GAS.BalanceOf(snapshot, Sender);
            BigInteger fee = SystemFee + NetworkFee + totalSenderFeeFromPool;
            if (balance < fee) return VerifyResult.InsufficientFunds;
            if (hashes.Length != Witnesses.Length) return VerifyResult.Invalid;
            for (int i = 0; i < hashes.Length; i++)
            {
                if (Witnesses[i].VerificationScript.Length > 0) continue;
                if (snapshot.Contracts.TryGet(hashes[i]) is null) return VerifyResult.Invalid;
            }
            return VerifyResult.Succeed;
        }

        public virtual VerifyResult Verify(StoreView snapshot, BigInteger totalSenderFeeFromPool)
        {
            VerifyResult result = VerifyForEachBlock(snapshot, totalSenderFeeFromPool);
            if (result != VerifyResult.Succeed) return result;
            int size = Size;
            if (size > MaxTransactionSize) return VerifyResult.Invalid;
            long net_fee = NetworkFee - size * NativeContract.Policy.GetFeePerByte(snapshot);
            if (net_fee < 0) return VerifyResult.InsufficientFunds;
            if (!this.VerifyWitnesses(snapshot, net_fee)) return VerifyResult.Invalid;
            return VerifyResult.Succeed;
        }

        public StackItem ToStackItem(ReferenceCounter referenceCounter)
        {
            return new Array(referenceCounter, new StackItem[]
            {
                // Computed properties
                Hash.ToArray(),

                // Transaction properties
                (int)Version,
                Nonce,
                Sender.ToArray(),
                SystemFee,
                NetworkFee,
                ValidUntilBlock,
                Script,
            });
        }
    }
}<|MERGE_RESOLUTION|>--- conflicted
+++ resolved
@@ -229,24 +229,6 @@
             return json;
         }
 
-<<<<<<< HEAD
-        public static Transaction FromJson(JObject json)
-        {
-            Transaction tx = new Transaction();
-            tx.Version = byte.Parse(json["version"].AsString());
-            tx.Nonce = uint.Parse(json["nonce"].AsString());
-            tx.Sender = json["sender"].AsString().ToScriptHash();
-            tx.SystemFee = long.Parse(json["sys_fee"].AsString());
-            tx.NetworkFee = long.Parse(json["net_fee"].AsString());
-            tx.ValidUntilBlock = uint.Parse(json["valid_until_block"].AsString());
-            tx.Attributes = TransactionAttributeCollection.FromJson(json);
-            tx.Script = Convert.FromBase64String(json["script"].AsString());
-            tx.Witnesses = ((JArray)json["witnesses"]).Select(p => Witness.FromJson(p)).ToArray();
-            return tx;
-        }
-
-=======
->>>>>>> 804492ff
         bool IInventory.Verify(StoreView snapshot)
         {
             return Verify(snapshot, BigInteger.Zero) == VerifyResult.Succeed;
