--- conflicted
+++ resolved
@@ -46,12 +46,8 @@
         public TransactionAttribute[] Attributes
         {
             get => attributes;
-<<<<<<< HEAD
-            set { attributes = value; _cosigners = null; _hash = null; oracleRequest = null; oracleResponse = null; _size = 0; }
-        }
-
-        private Cosigner[] _cosigners;
-        public Cosigner[] Cosigners => _cosigners ??= attributes.OfType<Cosigner>().ToArray();
+            set { attributes = value; _attributesCache = null; _hash = null; oracleRequest = null; oracleResponse = null; _size = 0; }
+        }
 
         private OracleResponseAttribute oracleResponse;
         public OracleResponseAttribute OracleResponse => oracleResponse ??= attributes.OfType<OracleResponseAttribute>().FirstOrDefault();
@@ -59,11 +55,6 @@
         private OracleRequestAttribute oracleRequest;
         public OracleRequestAttribute OracleRequest => oracleRequest ??= attributes.OfType<OracleRequestAttribute>().FirstOrDefault();
 
-=======
-            set { attributes = value; _attributesCache = null; _hash = null; _size = 0; }
-        }
-
->>>>>>> 5406085a
         /// <summary>
         /// The <c>NetworkFee</c> for the transaction divided by its <c>Size</c>.
         /// <para>Note that this property must be used with care. Getting the value of this property multiple times will return the same result. The value of this property can only be obtained after the transaction has been completely built (no longer modified).</para>
@@ -212,17 +203,9 @@
             if (NetworkFee < 0) throw new FormatException();
             if (SystemFee + NetworkFee < SystemFee) throw new FormatException();
             ValidUntilBlock = reader.ReadUInt32();
-<<<<<<< HEAD
-            Attributes = new TransactionAttribute[reader.ReadVarInt(MaxTransactionAttributes)];
-            for (int i = 0; i < Attributes.Length; i++)
-                Attributes[i] = TransactionAttribute.DeserializeFrom(reader);
-            if (Cosigners.Select(u => u.Account).Distinct().Count() != Cosigners.Length) throw new FormatException();
-            // Don't allow request and response attributes
-            if (OracleRequest != null && OracleResponse != null) throw new FormatException();
-=======
             Signers = DeserializeSigners(reader, MaxTransactionAttributes).ToArray();
             Attributes = DeserializeAttributes(reader, MaxTransactionAttributes - Signers.Length).ToArray();
->>>>>>> 5406085a
+            if (OracleRequest != null && OracleResponse != null) throw new FormatException();
             Script = reader.ReadVarBytes(ushort.MaxValue);
             if (Script.Length == 0) throw new FormatException();
         }
