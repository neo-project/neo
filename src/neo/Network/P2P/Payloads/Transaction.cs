--- conflicted
+++ resolved
@@ -52,14 +52,6 @@
             set { attributes = value; _hash = null; _size = 0; }
         }
 
-<<<<<<< HEAD
-        private Dictionary<UInt160, Cosigner> _cosigners;
-        public IReadOnlyDictionary<UInt160, Cosigner> Cosigners => _cosigners ??= attributes.OfType<Cosigner>().ToDictionary(p => p.Account);
-
-        public bool IsOracleResponse => Attributes.Any(p => p is OracleResponse);
-
-=======
->>>>>>> c4799e9f
         /// <summary>
         /// The <c>NetworkFee</c> for the transaction divided by its <c>Size</c>.
         /// <para>Note that this property must be used with care. Getting the value of this property multiple times will return the same result. The value of this property can only be obtained after the transaction has been completely built (no longer modified).</para>
@@ -80,6 +72,8 @@
         }
 
         InventoryType IInventory.InventoryType => InventoryType.TX;
+
+        public bool IsOracleResponse => Attributes.Any(p => p is OracleResponse);
 
         /// <summary>
         /// Distributed to consensus nodes.
@@ -230,8 +224,6 @@
             if (Script.Length == 0) throw new FormatException();
             if (IsOracleResponse)
             {
-                if (Cosigners.Count > 0)
-                    throw new FormatException();
                 if (!Script.AsSpan().SequenceEqual(oracleResponseScript))
                     throw new FormatException();
             }
@@ -261,14 +253,10 @@
 
         public UInt160[] GetScriptHashesForVerifying(StoreView snapshot)
         {
-<<<<<<< HEAD
-            var hashes = new HashSet<UInt160>(Cosigners.Keys) { Sender };
+            var hashes = new HashSet<UInt160>(Signers.Select(p => p.Account));
             if (IsOracleResponse)
                 hashes.Add(Blockchain.GetConsensusAddress(NativeContract.Oracle.GetOracleNodes(snapshot)));
             return hashes.OrderBy(p => p).ToArray();
-=======
-            return Signers.Select(p => p.Account).ToArray();
->>>>>>> c4799e9f
         }
 
         void ISerializable.Serialize(BinaryWriter writer)
