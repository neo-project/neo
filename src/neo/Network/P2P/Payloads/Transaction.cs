using Neo.Cryptography;
using Neo.IO;
using Neo.IO.Json;
using Neo.Ledger;
using Neo.Persistence;
using Neo.SmartContract;
using Neo.SmartContract.Native;
using Neo.VM;
using Neo.VM.Types;
using Neo.Wallets;
using System;
using System.Collections.Generic;
using System.IO;
using System.Linq;
using Array = Neo.VM.Types.Array;

namespace Neo.Network.P2P.Payloads
{
    public class Transaction : IEquatable<Transaction>, IInventory, IInteroperable
    {
        public const int MaxTransactionSize = 102400;
        public const uint MaxValidUntilBlockIncrement = 5760; // 24 hour
        /// <summary>
        /// Maximum number of attributes that can be contained within a transaction
        /// </summary>
        public const int MaxTransactionAttributes = 16;

        private byte version;
        private uint nonce;
        private long sysfee;
        private long netfee;
        private uint validUntilBlock;
        private Signer[] _signers;
        private TransactionAttribute[] attributes;
        private byte[] script;
        private Witness[] witnesses;

        private static readonly long SignatureContractCost =
            ApplicationEngine.OpCodePrices[OpCode.PUSHDATA1] * 2 +
            ApplicationEngine.OpCodePrices[OpCode.PUSHNULL] +
            ApplicationEngine.OpCodePrices[OpCode.SYSCALL] +
            ApplicationEngine.ECDsaVerifyPrice;
        private static long MultiSignatureContractCost(int m, int n) =>
            ApplicationEngine.OpCodePrices[OpCode.PUSHDATA1] * (m + n) +
            ApplicationEngine.OpCodePrices[OpCode.PUSHINT8] * 2 +
            ApplicationEngine.OpCodePrices[OpCode.PUSHNULL] +
            ApplicationEngine.OpCodePrices[OpCode.SYSCALL] +
            ApplicationEngine.ECDsaVerifyPrice * n;

        public const int HeaderSize =
            sizeof(byte) +  //Version
            sizeof(uint) +  //Nonce
            sizeof(long) +  //SystemFee
            sizeof(long) +  //NetworkFee
            sizeof(uint);   //ValidUntilBlock

        private Dictionary<Type, TransactionAttribute[]> _attributesCache;
        public TransactionAttribute[] Attributes
        {
            get => attributes;
            set { attributes = value; _attributesCache = null; _hash = null; _size = 0; }
        }

        /// <summary>
        /// The <c>NetworkFee</c> for the transaction divided by its <c>Size</c>.
        /// <para>Note that this property must be used with care. Getting the value of this property multiple times will return the same result. The value of this property can only be obtained after the transaction has been completely built (no longer modified).</para>
        /// </summary>
        public long FeePerByte => NetworkFee / Size;

        private UInt256 _hash = null;
        public UInt256 Hash
        {
            get
            {
                if (_hash == null)
                {
                    _hash = this.CalculateHash();
                }
                return _hash;
            }
        }

        InventoryType IInventory.InventoryType => InventoryType.TX;

        /// <summary>
        /// Distributed to consensus nodes.
        /// </summary>
        public long NetworkFee
        {
            get => netfee;
            set { netfee = value; _hash = null; }
        }

        public uint Nonce
        {
            get => nonce;
            set { nonce = value; _hash = null; }
        }

        public byte[] Script
        {
            get => script;
            set { script = value; _hash = null; _size = 0; }
        }

        /// <summary>
        /// The first signer is the sender of the transaction, regardless of its WitnessScope.
        /// The sender will pay the fees of the transaction.
        /// </summary>
        public UInt160 Sender => _signers[0].Account;

        public Signer[] Signers
        {
            get => _signers;
            set { _signers = value; _hash = null; _size = 0; }
        }

        private int _size;
        public int Size
        {
            get
            {
                if (_size == 0)
                {
                    _size = HeaderSize +
                        Signers.GetVarSize() +      // Signers
                        Attributes.GetVarSize() +   // Attributes
                        Script.GetVarSize() +       // Script
                        Witnesses.GetVarSize();     // Witnesses
                }
                return _size;
            }
        }

        /// <summary>
        /// Fee to be burned.
        /// </summary>
        public long SystemFee
        {
            get => sysfee;
            set { sysfee = value; _hash = null; }
        }

        public uint ValidUntilBlock
        {
            get => validUntilBlock;
            set { validUntilBlock = value; _hash = null; }
        }

        public byte Version
        {
            get => version;
            set { version = value; _hash = null; }
        }

        public Witness[] Witnesses
        {
            get => witnesses;
            set { witnesses = value; _size = 0; }
        }

        void ISerializable.Deserialize(BinaryReader reader)
        {
            int startPosition = -1;
            if (reader.BaseStream.CanSeek)
                startPosition = (int)reader.BaseStream.Position;
            DeserializeUnsigned(reader);
            Witnesses = reader.ReadSerializableArray<Witness>();
            if (startPosition >= 0)
                _size = (int)reader.BaseStream.Position - startPosition;
        }

        private static IEnumerable<TransactionAttribute> DeserializeAttributes(BinaryReader reader, int maxCount)
        {
            int count = (int)reader.ReadVarInt((ulong)maxCount);
            HashSet<TransactionAttributeType> hashset = new HashSet<TransactionAttributeType>();
            while (count-- > 0)
            {
                TransactionAttribute attribute = TransactionAttribute.DeserializeFrom(reader);
                if (!attribute.AllowMultiple && !hashset.Add(attribute.Type))
                    throw new FormatException();
                yield return attribute;
            }
        }

        private static IEnumerable<Signer> DeserializeSigners(BinaryReader reader, int maxCount)
        {
            int count = (int)reader.ReadVarInt((ulong)maxCount);
            if (count == 0) throw new FormatException();
            HashSet<UInt160> hashset = new HashSet<UInt160>();
            for (int i = 0; i < count; i++)
            {
                Signer signer = reader.ReadSerializable<Signer>();
                if (!hashset.Add(signer.Account)) throw new FormatException();
                yield return signer;
            }
        }

        public void DeserializeUnsigned(BinaryReader reader)
        {
            Version = reader.ReadByte();
            if (Version > 0) throw new FormatException();
            Nonce = reader.ReadUInt32();
            SystemFee = reader.ReadInt64();
            if (SystemFee < 0) throw new FormatException();
            NetworkFee = reader.ReadInt64();
            if (NetworkFee < 0) throw new FormatException();
            if (SystemFee + NetworkFee < SystemFee) throw new FormatException();
            ValidUntilBlock = reader.ReadUInt32();
            Signers = DeserializeSigners(reader, MaxTransactionAttributes).ToArray();
            Attributes = DeserializeAttributes(reader, MaxTransactionAttributes - Signers.Length).ToArray();
            Script = reader.ReadVarBytes(ushort.MaxValue);
            if (Script.Length == 0) throw new FormatException();
        }

        public bool Equals(Transaction other)
        {
            if (other is null) return false;
            if (ReferenceEquals(this, other)) return true;
            return Hash.Equals(other.Hash);
        }

        public override bool Equals(object obj)
        {
            return Equals(obj as Transaction);
        }

        void IInteroperable.FromStackItem(StackItem stackItem)
        {
            throw new NotSupportedException();
        }

        public T GetAttribute<T>() where T : TransactionAttribute
        {
            return GetAttributes<T>()?.First();
        }

        public T[] GetAttributes<T>() where T : TransactionAttribute
        {
            _attributesCache ??= attributes.GroupBy(p => p.GetType()).ToDictionary(p => p.Key, p => (TransactionAttribute[])p.OfType<T>().ToArray());
            _attributesCache.TryGetValue(typeof(T), out var result);
            return (T[])result;
        }

        public override int GetHashCode()
        {
            return Hash.GetHashCode();
        }

        public UInt160[] GetScriptHashesForVerifying(StoreView snapshot)
        {
            return Signers.Select(p => p.Account).ToArray();
        }

        void ISerializable.Serialize(BinaryWriter writer)
        {
            ((IVerifiable)this).SerializeUnsigned(writer);
            writer.Write(Witnesses);
        }

        void IVerifiable.SerializeUnsigned(BinaryWriter writer)
        {
            writer.Write(Version);
            writer.Write(Nonce);
            writer.Write(SystemFee);
            writer.Write(NetworkFee);
            writer.Write(ValidUntilBlock);
            writer.Write(Signers);
            writer.Write(Attributes);
            writer.WriteVarBytes(Script);
        }

        public JObject ToJson()
        {
            JObject json = new JObject();
            json["hash"] = Hash.ToString();
            json["size"] = Size;
            json["version"] = Version;
            json["nonce"] = Nonce;
            json["sender"] = Sender.ToAddress();
            json["sysfee"] = SystemFee.ToString();
            json["netfee"] = NetworkFee.ToString();
            json["validuntilblock"] = ValidUntilBlock;
            json["signers"] = Signers.Select(p => p.ToJson()).ToArray();
            json["attributes"] = Attributes.Select(p => p.ToJson()).ToArray();
            json["script"] = Convert.ToBase64String(Script);
            json["witnesses"] = Witnesses.Select(p => p.ToJson()).ToArray();
            return json;
        }

        bool IInventory.Verify(StoreView snapshot)
        {
            return Verify(snapshot, null) == VerifyResult.Succeed;
        }

        public virtual VerifyResult VerifyStateDependent(StoreView snapshot, TransactionVerificationContext context)
        {
            if (ValidUntilBlock <= snapshot.Height || ValidUntilBlock > snapshot.Height + MaxValidUntilBlockIncrement)
                return VerifyResult.Expired;
            foreach (UInt160 hash in GetScriptHashesForVerifying(snapshot))
                if (NativeContract.Policy.IsBlocked(snapshot, hash))
                    return VerifyResult.PolicyFail;
            if (NativeContract.Policy.GetMaxBlockSystemFee(snapshot) < SystemFee)
                return VerifyResult.PolicyFail;
            if (!(context?.CheckTransaction(this, snapshot) ?? true)) return VerifyResult.InsufficientFunds;
            foreach (TransactionAttribute attribute in Attributes)
                if (!attribute.Verify(snapshot, this))
                    return VerifyResult.Invalid;
            long net_fee = NetworkFee - Size * NativeContract.Policy.GetFeePerByte(snapshot);

            UInt160[] hashes = GetScriptHashesForVerifying(snapshot);
            if (hashes.Length != witnesses.Length) return VerifyResult.Invalid;
            for (int i = 0; i < hashes.Length; i++)
            {
                if (witnesses[i].VerificationScript.IsSignatureContract())
                    net_fee -= SignatureContractCost;
                else if (witnesses[i].VerificationScript.IsMultiSigContract(out int m, out int n))
                    net_fee -= MultiSignatureContractCost(m, n);
                else
                {
                    if (!this.VerifyWitness(null, hashes[i], witnesses[i], net_fee, out long fee))
                        return VerifyResult.Invalid;
                    net_fee -= fee;
                }
                if (net_fee < 0) return VerifyResult.InsufficientFunds;
            }
            return VerifyResult.Succeed;
        }

        public virtual VerifyResult VerifyStateIndependent(StoreView snapshot)
        {
            if (Size > MaxTransactionSize)
                return VerifyResult.Invalid;
<<<<<<< HEAD
            if (!this.VerifyWitnesses(snapshot, NetworkFee, WitnessFlag.StateIndependent))
                return VerifyResult.Invalid;
=======
            UInt160[] hashes = GetScriptHashesForVerifying(null);
            if (hashes.Length != witnesses.Length) return VerifyResult.Invalid;
            for (int i = 0; i < hashes.Length; i++)
                if (witnesses[i].VerificationScript.IsStandardContract())
                    if (!this.VerifyWitness(null, hashes[i], witnesses[i], SmartContract.Helper.MaxVerificationGas, out _))
                        return VerifyResult.Invalid;
>>>>>>> 5b48ee8a
            return VerifyResult.Succeed;
        }

        public virtual VerifyResult Verify(StoreView snapshot, TransactionVerificationContext context)
        {
            VerifyResult result = VerifyStateIndependent(snapshot);
            if (result != VerifyResult.Succeed) return result;
            result = VerifyStateDependent(snapshot, context);
            return result;
        }

        public StackItem ToStackItem(ReferenceCounter referenceCounter)
        {
            return new Array(referenceCounter, new StackItem[]
            {
                // Computed properties
                Hash.ToArray(),

                // Transaction properties
                (int)Version,
                Nonce,
                Sender.ToArray(),
                SystemFee,
                NetworkFee,
                ValidUntilBlock,
                Script,
            });
        }
    }
}<|MERGE_RESOLUTION|>--- conflicted
+++ resolved
@@ -331,17 +331,12 @@
         {
             if (Size > MaxTransactionSize)
                 return VerifyResult.Invalid;
-<<<<<<< HEAD
-            if (!this.VerifyWitnesses(snapshot, NetworkFee, WitnessFlag.StateIndependent))
-                return VerifyResult.Invalid;
-=======
             UInt160[] hashes = GetScriptHashesForVerifying(null);
             if (hashes.Length != witnesses.Length) return VerifyResult.Invalid;
             for (int i = 0; i < hashes.Length; i++)
                 if (witnesses[i].VerificationScript.IsStandardContract())
-                    if (!this.VerifyWitness(null, hashes[i], witnesses[i], SmartContract.Helper.MaxVerificationGas, out _))
+                    if (!this.VerifyWitness(snapshot, hashes[i], witnesses[i], SmartContract.Helper.MaxVerificationGas, out _))
                         return VerifyResult.Invalid;
->>>>>>> 5b48ee8a
             return VerifyResult.Succeed;
         }
 
