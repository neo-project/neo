using Akka.Actor;
using Akka.IO;
using Microsoft.AspNetCore.Builder;
using Microsoft.AspNetCore.Hosting;
using Microsoft.AspNetCore.Http;
using Neo.IO;
using Neo.Network.P2P.Payloads;
using System;
using System.Buffers.Binary;
using System.Collections.Concurrent;
using System.Collections.Generic;
using System.Collections.Immutable;
using System.Linq;
using System.Net;
using System.Net.NetworkInformation;
using System.Net.Sockets;
using System.Net.WebSockets;
using System.Threading;
using System.Threading.Tasks;

namespace Neo.Network.P2P
{
    public abstract class Peer : UntypedActor
    {
        public class Peers { public IEnumerable<IPEndPoint> EndPoints; }
        public class Connect { public IPEndPoint EndPoint; public bool IsTrusted = false; }
        private class Timer { }
        private class WsConnected { public WebSocket Socket; public IPEndPoint Remote; public IPEndPoint Local; }

        public const int DefaultMinDesiredConnections = 10;
        public const int DefaultMaxConnections = DefaultMinDesiredConnections * 4;

        private static readonly IActorRef tcp_manager = Context.System.Tcp();
        private IActorRef tcp_listener;
        private IWebHost ws_host;
        private ICancelable timer;
        protected ActorSelection Connections => Context.ActorSelection("connection_*");

        private static readonly HashSet<IPAddress> localAddresses = new HashSet<IPAddress>();
        private readonly Dictionary<IPAddress, int> ConnectedAddresses = new Dictionary<IPAddress, int>();
        /// <summary>
        /// A dictionary that stores the connected nodes.
        /// </summary>
        protected readonly ConcurrentDictionary<IActorRef, IPEndPoint> ConnectedPeers = new ConcurrentDictionary<IActorRef, IPEndPoint>();
        /// <summary>
        /// An ImmutableHashSet that stores the Peers received: 1) from other nodes or 2) from default file.
        /// If the number of desired connections is not enough, first try to connect with the peers from this set.
        /// </summary>
        protected ImmutableHashSet<IPEndPoint> UnconnectedPeers = ImmutableHashSet<IPEndPoint>.Empty;
        /// <summary>
        /// When a TCP connection request is sent to a peer, the peer will be added to the ImmutableHashSet.
        /// If a Tcp.Connected or a Tcp.CommandFailed (with TCP.Command of type Tcp.Connect) is received, the related peer will be removed.
        /// </summary>
        protected ImmutableHashSet<IPEndPoint> ConnectingPeers = ImmutableHashSet<IPEndPoint>.Empty;
        protected HashSet<IPAddress> TrustedIpAddresses { get; } = new HashSet<IPAddress>();

        public int ListenerTcpPort { get; private set; }
        public int ListenerWsPort { get; private set; }
        public int MaxConnectionsPerAddress { get; private set; } = 3;
        public int MinDesiredConnections { get; private set; } = DefaultMinDesiredConnections;
        public int MaxConnections { get; private set; } = DefaultMaxConnections;
        protected int UnconnectedMax { get; } = 1000;
        protected virtual int ConnectingMax
        {
            get
            {
                var allowedConnecting = MinDesiredConnections * 4;
                allowedConnecting = MaxConnections != -1 && allowedConnecting > MaxConnections
                    ? MaxConnections : allowedConnecting;
                return allowedConnecting - ConnectedPeers.Count;
            }
        }

        static Peer()
        {
            localAddresses.UnionWith(NetworkInterface.GetAllNetworkInterfaces().SelectMany(p => p.GetIPProperties().UnicastAddresses).Select(p => p.Address.Unmap()));
        }

        /// <summary>
        /// Tries to add a set of peers to the immutable ImmutableHashSet of UnconnectedPeers.
        /// </summary>
        /// <param name="peers">Peers that the method will try to add (union) to (with) UnconnectedPeers.</param>
        protected void AddPeers(IEnumerable<IPEndPoint> peers)
        {
            if (UnconnectedPeers.Count < UnconnectedMax)
            {
                // Do not select peers to be added that are already on the ConnectedPeers
                // If the address is the same, the ListenerTcpPort should be different
                peers = peers.Where(p => (p.Port != ListenerTcpPort || !localAddresses.Contains(p.Address)) && !ConnectedPeers.Values.Contains(p));
                ImmutableInterlocked.Update(ref UnconnectedPeers, p => p.Union(peers));
            }
        }

        protected void ConnectToPeer(IPEndPoint endPoint, bool isTrusted = false)
        {
            endPoint = endPoint.Unmap();

            // If the address is the same, the ListenerTcpPort should be different, otherwise, return
            if (endPoint.Port == ListenerTcpPort && localAddresses.Contains(endPoint.Address)) return;

            if (isTrusted) TrustedIpAddresses.Add(endPoint.Address);
            // If connections with the peer greater than or equal to MaxConnectionsPerAddress, return.
            if (ConnectedAddresses.TryGetValue(endPoint.Address, out int count) && count >= MaxConnectionsPerAddress)
                return;
            if (ConnectedPeers.Values.Contains(endPoint)) return;
            ImmutableInterlocked.Update(ref ConnectingPeers, p =>
            {
                if ((p.Count >= ConnectingMax && !isTrusted) || p.Contains(endPoint)) return p;
                tcp_manager.Tell(new Tcp.Connect(endPoint));
                return p.Add(endPoint);
            });
        }

        private static bool IsIntranetAddress(IPAddress address)
        {
            byte[] data = address.MapToIPv4().GetAddressBytes();
            uint value = BinaryPrimitives.ReadUInt32BigEndian(data);
            return (value & 0xff000000) == 0x0a000000 || (value & 0xff000000) == 0x7f000000 || (value & 0xfff00000) == 0xac100000 || (value & 0xffff0000) == 0xc0a80000 || (value & 0xffff0000) == 0xa9fe0000;
        }

        /// <summary>
        /// Abstract method for asking for more peers. Currently triggered when UnconnectedPeers is empty.
        /// </summary>
        /// <param name="count">Number of peers that are being requested.</param>
        protected abstract void NeedMorePeers(int count);

        protected override void OnReceive(object message)
        {
            switch (message)
            {
                case ChannelsConfig config:
                    OnStart(config);
                    break;
                case Timer _:
                    OnTimer();
                    break;
                case Peers peers:
                    AddPeers(peers.EndPoints);
                    break;
                case Connect connect:
                    ConnectToPeer(connect.EndPoint, connect.IsTrusted);
                    break;
                case WsConnected ws:
                    OnWsConnected(ws.Socket, ws.Remote, ws.Local);
                    break;
                case Tcp.Connected connected:
                    OnTcpConnected(((IPEndPoint)connected.RemoteAddress).Unmap(), ((IPEndPoint)connected.LocalAddress).Unmap());
                    break;
                case Tcp.Bound _:
                    tcp_listener = Sender;
                    break;
                case Tcp.CommandFailed commandFailed:
                    OnTcpCommandFailed(commandFailed.Cmd);
                    break;
                case Terminated terminated:
                    OnTerminated(terminated.ActorRef);
                    break;
            }
        }

        private void OnStart(ChannelsConfig config)
        {
            ListenerTcpPort = config.Tcp?.Port ?? 0;
            ListenerWsPort = config.WebSocket?.Port ?? 0;

            MinDesiredConnections = config.MinDesiredConnections;
            MaxConnections = config.MaxConnections;
            MaxConnectionsPerAddress = config.MaxConnectionsPerAddress;

            // schedule time to trigger `OnTimer` event every TimerMillisecondsInterval ms
            timer = Context.System.Scheduler.ScheduleTellRepeatedlyCancelable(0, 5000, Context.Self, new Timer(), ActorRefs.NoSender);
            if ((ListenerTcpPort > 0 || ListenerWsPort > 0)
                && localAddresses.All(p => !p.IsIPv4MappedToIPv6 || IsIntranetAddress(p))
                && UPnP.Discover())
            {
                try
                {
                    localAddresses.Add(UPnP.GetExternalIP());

                    if (ListenerTcpPort > 0) UPnP.ForwardPort(ListenerTcpPort, ProtocolType.Tcp, "NEO Tcp");
                    if (ListenerWsPort > 0) UPnP.ForwardPort(ListenerWsPort, ProtocolType.Tcp, "NEO WebSocket");
                }
                catch { }
            }
            if (ListenerTcpPort > 0)
            {
                tcp_manager.Tell(new Tcp.Bind(Self, config.Tcp, options: new[] { new Inet.SO.ReuseAddress(true) }));
            }
            if (ListenerWsPort > 0)
            {
                var host = "*";

                if (!config.WebSocket.Address.GetAddressBytes().SequenceEqual(IPAddress.Any.GetAddressBytes()))
                {
                    // Is not for all interfaces
                    host = config.WebSocket.Address.ToString();
                }

                ws_host = new WebHostBuilder().UseKestrel().UseUrls($"http://{host}:{ListenerWsPort}").Configure(app => app.UseWebSockets().Run(ProcessWebSocketAsync)).Build();
                ws_host.Start();
            }
        }

        /// <summary>
        /// Will be triggered when a Tcp.Connected message is received.
        /// If the conditions are met, the remote endpoint will be added to ConnectedPeers.
        /// Increase the connection number with the remote endpoint by one.
        /// </summary>
        /// <param name="remote">The remote endpoint of TCP connection.</param>
        /// <param name="local">The local endpoint of TCP connection.</param>
        private void OnTcpConnected(IPEndPoint remote, IPEndPoint local)
        {
            ImmutableInterlocked.Update(ref ConnectingPeers, p => p.Remove(remote));

            // Pre-check includes MaxConnections, MaxConnectionsPerAddress. If the check fails, it'll seed the error message.
            if (MaxConnections != -1 && ConnectedPeers.Count >= MaxConnections && !TrustedIpAddresses.Contains(remote.Address))
            {
                Sender.Tell(new Tcp.Register(ActorRefs.Nobody));
                TcpDisconnect(DisconnectReason.MaxConnectionReached);
                return;
            }
            ConnectedAddresses.TryGetValue(remote.Address, out int count);
            if (count >= MaxConnectionsPerAddress)
            {
<<<<<<< HEAD
                Sender.Tell(new Tcp.Register(ActorRefs.Nobody));
                TcpDisconnect(DisconnectReason.MaxConnectionPerAddressReached);
                return;
=======
                Sender.Tell(Tcp.Abort.Instance);
            }
            else
            {
                ConnectedAddresses[remote.Address] = count + 1;
                IActorRef connection = Context.ActorOf(ProtocolProps(Sender, remote, local), $"connection_{Guid.NewGuid()}");
                Context.Watch(connection);
                Sender.Tell(new Tcp.Register(connection));
                ConnectedPeers.TryAdd(connection, remote);
                OnTcpConnected(connection);
>>>>>>> bf16df9d
            }

            ConnectedAddresses[remote.Address] = count + 1;
            IActorRef connection = Context.ActorOf(ProtocolProps(Sender, remote, local), $"connection_{Guid.NewGuid()}");
            Context.Watch(connection);
            Sender.Tell(new Tcp.Register(connection));
            ConnectedPeers.TryAdd(connection, remote);
        }

        protected virtual void OnTcpConnected(IActorRef connection)
        {
        }

        /// <summary>
        /// Will be triggered when a Tcp.CommandFailed message is received.
        /// If it's a Tcp.Connect command, remove the related endpoint from ConnectingPeers.
        /// </summary>
        /// <param name="cmd">Tcp.Command message/event.</param>
        private void OnTcpCommandFailed(Tcp.Command cmd)
        {
            switch (cmd)
            {
                case Tcp.Connect connect:
                    ImmutableInterlocked.Update(ref ConnectingPeers, p => p.Remove(((IPEndPoint)connect.RemoteAddress).Unmap()));
                    break;
            }
        }

        private void OnTerminated(IActorRef actorRef)
        {
            if (ConnectedPeers.TryRemove(actorRef, out IPEndPoint endPoint))
            {
                ConnectedAddresses.TryGetValue(endPoint.Address, out int count);
                if (count > 0) count--;
                if (count == 0)
                    ConnectedAddresses.Remove(endPoint.Address);
                else
                    ConnectedAddresses[endPoint.Address] = count;
            }
        }

        protected virtual void TcpDisconnect(DisconnectReason reason)
        {
            Sender.Tell(Tcp.Abort.Instance);
        }

        private void OnTimer()
        {
            // Check if the number of desired connections is already enough
            if (ConnectedPeers.Count >= MinDesiredConnections) return;

            // If there aren't available UnconnectedPeers, it triggers an abstract implementation of NeedMorePeers 
            if (UnconnectedPeers.Count == 0)
                NeedMorePeers(MinDesiredConnections - ConnectedPeers.Count);
            IPEndPoint[] endpoints = UnconnectedPeers.Take(MinDesiredConnections - ConnectedPeers.Count).ToArray();
            ImmutableInterlocked.Update(ref UnconnectedPeers, p => p.Except(endpoints));
            foreach (IPEndPoint endpoint in endpoints)
            {
                ConnectToPeer(endpoint);
            }
        }

        private void OnWsConnected(WebSocket ws, IPEndPoint remote, IPEndPoint local)
        {
            ConnectedAddresses.TryGetValue(remote.Address, out int count);
            if (count >= MaxConnectionsPerAddress)
            {
                WsDisconnect(ws, DisconnectReason.MaxConnectionPerAddressReached);
                return;
            }

            ConnectedAddresses[remote.Address] = count + 1;
            Context.ActorOf(ProtocolProps(ws, remote, local), $"connection_{Guid.NewGuid()}");
        }

        protected virtual void WsDisconnect(WebSocket ws, DisconnectReason reason)
        {
            ws.Abort();
        }

        protected override void PostStop()
        {
            timer.CancelIfNotNull();
            ws_host?.Dispose();
            tcp_listener?.Tell(Tcp.Unbind.Instance);
            base.PostStop();
        }

        private async Task ProcessWebSocketAsync(HttpContext context)
        {
            if (!context.WebSockets.IsWebSocketRequest) return;
            WebSocket ws = await context.WebSockets.AcceptWebSocketAsync();
            Self.Tell(new WsConnected
            {
                Socket = ws,
                Remote = new IPEndPoint(context.Connection.RemoteIpAddress, context.Connection.RemotePort),
                Local = new IPEndPoint(context.Connection.LocalIpAddress, context.Connection.LocalPort)
            });
        }

        protected abstract Props ProtocolProps(object connection, IPEndPoint remote, IPEndPoint local);
    }
}<|MERGE_RESOLUTION|>--- conflicted
+++ resolved
@@ -222,22 +222,9 @@
             ConnectedAddresses.TryGetValue(remote.Address, out int count);
             if (count >= MaxConnectionsPerAddress)
             {
-<<<<<<< HEAD
                 Sender.Tell(new Tcp.Register(ActorRefs.Nobody));
                 TcpDisconnect(DisconnectReason.MaxConnectionPerAddressReached);
                 return;
-=======
-                Sender.Tell(Tcp.Abort.Instance);
-            }
-            else
-            {
-                ConnectedAddresses[remote.Address] = count + 1;
-                IActorRef connection = Context.ActorOf(ProtocolProps(Sender, remote, local), $"connection_{Guid.NewGuid()}");
-                Context.Watch(connection);
-                Sender.Tell(new Tcp.Register(connection));
-                ConnectedPeers.TryAdd(connection, remote);
-                OnTcpConnected(connection);
->>>>>>> bf16df9d
             }
 
             ConnectedAddresses[remote.Address] = count + 1;
@@ -245,6 +232,7 @@
             Context.Watch(connection);
             Sender.Tell(new Tcp.Register(connection));
             ConnectedPeers.TryAdd(connection, remote);
+            OnTcpConnected(connection);
         }
 
         protected virtual void OnTcpConnected(IActorRef connection)
