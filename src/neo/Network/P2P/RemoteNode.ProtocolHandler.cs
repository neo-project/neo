using Akka.Actor;
using Neo.Cryptography;
using Neo.IO.Caching;
using Neo.Ledger;
using Neo.Network.P2P.Capabilities;
using Neo.Network.P2P.Payloads;
using Neo.Persistence;
using Neo.Plugins;
using System;
using System.Collections;
using System.Collections.Generic;
using System.Collections.ObjectModel;
using System.Linq;
using System.Net;
using System.Threading.Tasks;

namespace Neo.Network.P2P
{
    partial class RemoteNode
    {
        private class TransactionRouter : UntypedActor
        {
            private readonly NeoSystem system;

            public TransactionRouter(NeoSystem system)
            {
                this.system = system;
            }

            protected override void OnReceive(object message)
            {
                switch (message)
                {
                    case Transaction tx:
                        if (tx.VerifyStateIndependent() == VerifyResult.Succeed)
                            OnTransactionReceived(tx);
                        break;
                }
            }

            private void OnTransactionReceived(Transaction tx)
            {
                system.TaskManager.Tell(tx);
                system.Consensus?.Tell(tx);
                system.Blockchain.Tell(tx, ActorRefs.NoSender);
            }
        }

        private class Timer { }
        private class PendingKnownHashesCollection : KeyedCollection<UInt256, (UInt256, DateTime)>
        {
            protected override UInt256 GetKeyForItem((UInt256, DateTime) item)
            {
                return item.Item1;
            }
        }

        private readonly PendingKnownHashesCollection pendingKnownHashes = new PendingKnownHashesCollection();
        private readonly HashSetCache<UInt256> knownHashes = new HashSetCache<UInt256>(Blockchain.Singleton.MemPool.Capacity * 2 / 5);
        private readonly HashSetCache<UInt256> sentHashes = new HashSetCache<UInt256>(Blockchain.Singleton.MemPool.Capacity * 2 / 5);
        private bool verack = false;
        private BloomFilter bloom_filter;
        private IActorRef transactionRouter;

        private static readonly TimeSpan TimerInterval = TimeSpan.FromSeconds(30);
        private static readonly TimeSpan PendingTimeout = TimeSpan.FromMinutes(1);

        private readonly ICancelable timer = Context.System.Scheduler.ScheduleTellRepeatedlyCancelable(TimerInterval, TimerInterval, Context.Self, new Timer(), ActorRefs.NoSender);

        private void OnMessage(Message msg)
        {
            foreach (IP2PPlugin plugin in Plugin.P2PPlugins)
                if (!plugin.OnP2PMessage(msg))
                    return;
            if (Version == null)
            {
                if (msg.Command != MessageCommand.Version)
                    throw new ProtocolViolationException();
                OnVersionMessageReceived((VersionPayload)msg.Payload);
                return;
            }
            if (!verack)
            {
                if (msg.Command != MessageCommand.Verack)
                    throw new ProtocolViolationException();
                OnVerackMessageReceived();
                return;
            }
            switch (msg.Command)
            {
                case MessageCommand.Addr:
                    OnAddrMessageReceived((AddrPayload)msg.Payload);
                    break;
                case MessageCommand.Block:
                    Block block = (Block)msg.Payload;
                    system.TaskManager.Tell(block);
                    system.Blockchain.Tell(block, ActorRefs.NoSender);
                    RenewKnownHashes(block.Hash);
                    break;
                case MessageCommand.Consensus:
                    ConsensusPayload consensusPayload = (ConsensusPayload)msg.Payload;
                    system.TaskManager.Tell(consensusPayload);
                    system.Blockchain.Tell(consensusPayload, ActorRefs.NoSender);
                    RenewKnownHashes(consensusPayload.Hash);
                    break;
                case MessageCommand.FilterAdd:
                    OnFilterAddMessageReceived((FilterAddPayload)msg.Payload);
                    break;
                case MessageCommand.FilterClear:
                    OnFilterClearMessageReceived();
                    break;
                case MessageCommand.FilterLoad:
                    OnFilterLoadMessageReceived((FilterLoadPayload)msg.Payload);
                    break;
                case MessageCommand.GetAddr:
                    OnGetAddrMessageReceived();
                    break;
                case MessageCommand.GetBlocks:
                    OnGetBlocksMessageReceived((GetBlocksPayload)msg.Payload);
                    break;
                case MessageCommand.GetBlockByIndex:
                    OnGetBlockByIndexMessageReceived((GetBlockByIndexPayload)msg.Payload);
                    break;
                case MessageCommand.GetData:
                    OnGetDataMessageReceived((InvPayload)msg.Payload);
                    break;
                case MessageCommand.GetHeaders:
                    OnGetHeadersMessageReceived((GetBlockByIndexPayload)msg.Payload);
                    break;
                case MessageCommand.Inv:
                    OnInvMessageReceived((InvPayload)msg.Payload);
                    break;
                case MessageCommand.Mempool:
                    OnMemPoolMessageReceived();
                    break;
                case MessageCommand.Ping:
                    OnPingMessageReceived((PingPayload)msg.Payload);
                    break;
                case MessageCommand.Pong:
                    OnPongMessageReceived((PingPayload)msg.Payload);
                    break;
                case MessageCommand.Transaction:
                    Transaction tx = (Transaction)msg.Payload;
                    RenewKnownHashes(tx.Hash);
                    if (msg.Payload.Size <= Transaction.MaxTransactionSize)
                    {
                        transactionRouter.Tell(tx);
                    }
                    break;
                case MessageCommand.Verack:
                case MessageCommand.Version:
                    throw new ProtocolViolationException();
                case MessageCommand.Alert:
                case MessageCommand.Headers:
                case MessageCommand.MerkleBlock:
                case MessageCommand.NotFound:
                case MessageCommand.Reject:
                default: break;
            }
        }

        private void OnAddrMessageReceived(AddrPayload payload)
        {
            system.LocalNode.Tell(new Peer.Peers
            {
                EndPoints = payload.AddressList.Select(p => p.EndPoint).Where(p => p.Port > 0)
            });
        }

        private void OnFilterAddMessageReceived(FilterAddPayload payload)
        {
            bloom_filter?.Add(payload.Data);
        }

        private void OnFilterClearMessageReceived()
        {
            bloom_filter = null;
        }

        private void OnFilterLoadMessageReceived(FilterLoadPayload payload)
        {
            bloom_filter = new BloomFilter(payload.Filter.Length * 8, payload.K, payload.Tweak, payload.Filter);
        }

        /// <summary>
        /// Will be triggered when a MessageCommand.GetAddr message is received.
        /// Randomly select nodes from the local RemoteNodes and tells to RemoteNode actors a MessageCommand.Addr message.
        /// The message contains a list of networkAddresses from those selected random peers.
        /// </summary>
        private void OnGetAddrMessageReceived()
        {
            Random rand = new Random();
            IEnumerable<RemoteNode> peers = LocalNode.Singleton.RemoteNodes.Values
                .Where(p => p.ListenerTcpPort > 0)
                .GroupBy(p => p.Remote.Address, (k, g) => g.First())
                .OrderBy(p => rand.Next())
                .Take(AddrPayload.MaxCountToSend);
            NetworkAddressWithTime[] networkAddresses = peers.Select(p => NetworkAddressWithTime.Create(p.Listener.Address, p.Version.Timestamp, p.Version.Capabilities)).ToArray();
            if (networkAddresses.Length == 0) return;
            EnqueueMessage(Message.Create(MessageCommand.Addr, AddrPayload.Create(networkAddresses)));
        }

        /// <summary>
        /// Will be triggered when a MessageCommand.GetBlocks message is received.
        /// Tell the specified number of blocks' hashes starting with the requested HashStart until payload.Count or MaxHashesCount
        /// Responses are sent to RemoteNode actor as MessageCommand.Inv Message.
        /// </summary>
        /// <param name="payload">A GetBlocksPayload including start block Hash and number of blocks requested.</param>
        private void OnGetBlocksMessageReceived(GetBlocksPayload payload)
        {
            UInt256 hash = payload.HashStart;
            // The default value of payload.Count is -1
            int count = payload.Count < 0 || payload.Count > InvPayload.MaxHashesCount ? InvPayload.MaxHashesCount : payload.Count;
            TrimmedBlock state = Blockchain.Singleton.View.Blocks.TryGet(hash);
            if (state == null) return;
            List<UInt256> hashes = new List<UInt256>();
            for (uint i = 1; i <= count; i++)
            {
                uint index = state.Index + i;
                if (index > Blockchain.Singleton.Height)
                    break;
                hash = Blockchain.Singleton.GetBlockHash(index);
                if (hash == null) break;
                hashes.Add(hash);
            }
            if (hashes.Count == 0) return;
            EnqueueMessage(Message.Create(MessageCommand.Inv, InvPayload.Create(InventoryType.Block, hashes.ToArray())));
        }

        private void OnGetBlockByIndexMessageReceived(GetBlockByIndexPayload payload)
        {
            uint count = payload.Count == -1 ? InvPayload.MaxHashesCount : Math.Min((uint)payload.Count, InvPayload.MaxHashesCount);
            for (uint i = payload.IndexStart, max = payload.IndexStart + count; i < max; i++)
            {
                Block block = Blockchain.Singleton.GetBlock(i);
                if (block == null)
                    break;

                if (bloom_filter == null)
                {
                    EnqueueMessage(Message.Create(MessageCommand.Block, block));
                }
                else
                {
                    BitArray flags = new BitArray(block.Transactions.Select(p => bloom_filter.Test(p)).ToArray());
                    EnqueueMessage(Message.Create(MessageCommand.MerkleBlock, MerkleBlockPayload.Create(block, flags)));
                }
            }
        }

        /// <summary>
        /// Will be triggered when a MessageCommand.GetData message is received.
        /// The payload includes an array of hash values.
        /// For different payload.Type (Tx, Block, Consensus), get the corresponding (Txs, Blocks, Consensus) and tell them to RemoteNode actor.
        /// </summary>
        /// <param name="payload">The payload containing the requested information.</param>
        private void OnGetDataMessageReceived(InvPayload payload)
        {
            var notFound = new List<UInt256>();
            foreach (UInt256 hash in payload.Hashes.Where(p => sentHashes.Add(p)))
            {
                switch (payload.Type)
                {
                    case InventoryType.TX:
                        Transaction tx = Blockchain.Singleton.GetTransaction(hash);
                        if (tx != null)
                            EnqueueMessage(Message.Create(MessageCommand.Transaction, tx));
                        else
                            notFound.Add(hash);
                        break;
                    case InventoryType.Block:
                        Block block = Blockchain.Singleton.GetBlock(hash);
                        if (block != null)
                        {
                            if (bloom_filter == null)
                            {
                                EnqueueMessage(Message.Create(MessageCommand.Block, block));
                            }
                            else
                            {
                                BitArray flags = new BitArray(block.Transactions.Select(p => bloom_filter.Test(p)).ToArray());
                                EnqueueMessage(Message.Create(MessageCommand.MerkleBlock, MerkleBlockPayload.Create(block, flags)));
                            }
                        }
                        else
                        {
                            notFound.Add(hash);
                        }
                        break;
                    default:
                        if (Blockchain.Singleton.RelayCache.TryGet(hash, out IInventory inventory))
                            EnqueueMessage(Message.Create((MessageCommand)payload.Type, inventory));
                        break;
                }
            }

            if (notFound.Count > 0)
            {
                foreach (InvPayload entry in InvPayload.CreateGroup(payload.Type, notFound.ToArray()))
                    EnqueueMessage(Message.Create(MessageCommand.NotFound, entry));
            }
        }

        /// <summary>
        /// Will be triggered when a MessageCommand.GetHeaders message is received.
        /// Tell the specified number of blocks' headers starting with the requested IndexStart to RemoteNode actor.
        /// A limit set by HeadersPayload.MaxHeadersCount is also applied to the number of requested Headers, namely payload.Count.
        /// </summary>
        /// <param name="payload">A GetBlocksPayload including start block index and number of blocks' headers requested.</param>
        private void OnGetHeadersMessageReceived(GetBlockByIndexPayload payload)
        {
            uint index = payload.IndexStart;
            uint count = payload.Count == -1 ? HeadersPayload.MaxHeadersCount : (uint)payload.Count;
            if (index > Blockchain.Singleton.HeaderHeight)
                return;
            List<Header> headers = new List<Header>();
            for (uint i = 0; i < count; i++)
            {
                var header = Blockchain.Singleton.GetHeader(index + i);
                if (header == null) break;
                headers.Add(header);
            }
            if (headers.Count == 0) return;
            EnqueueMessage(Message.Create(MessageCommand.Headers, HeadersPayload.Create(headers.ToArray())));
        }

        private void RenewKnownHashes(UInt256 hash)
        {
<<<<<<< HEAD
            pendingKnownHashes.Remove(hash);
            knownHashes.Add(hash);
=======
            system.TaskManager.Tell(inventory);
            if (inventory is Transaction transaction)
                system.Consensus?.Tell(transaction);
            system.Blockchain.Tell(inventory, ActorRefs.NoSender);
            pendingKnownHashes.Remove(inventory.Hash);
            knownHashes.Add(inventory.Hash);
            if (inventory is Block b) UpdateLastBlockIndex(b.Index, false);
>>>>>>> ca133581
        }

        private void OnInvMessageReceived(InvPayload payload)
        {
            UInt256[] hashes = payload.Hashes.Where(p => !pendingKnownHashes.Contains(p) && !knownHashes.Contains(p) && !sentHashes.Contains(p)).ToArray();
            if (hashes.Length == 0) return;
            switch (payload.Type)
            {
                case InventoryType.Block:
                    using (SnapshotView snapshot = Blockchain.Singleton.GetSnapshot())
                        hashes = hashes.Where(p => !snapshot.ContainsBlock(p)).ToArray();
                    break;
                case InventoryType.TX:
                    using (SnapshotView snapshot = Blockchain.Singleton.GetSnapshot())
                        hashes = hashes.Where(p => !snapshot.ContainsTransaction(p)).ToArray();
                    break;
            }
            if (hashes.Length == 0) return;
            foreach (UInt256 hash in hashes)
                pendingKnownHashes.Add((hash, DateTime.UtcNow));
            system.TaskManager.Tell(new TaskManager.NewTasks { Payload = InvPayload.Create(payload.Type, hashes) });
        }

        private void OnMemPoolMessageReceived()
        {
            foreach (InvPayload payload in InvPayload.CreateGroup(InventoryType.TX, Blockchain.Singleton.MemPool.GetVerifiedTransactions().Select(p => p.Hash).ToArray()))
                EnqueueMessage(Message.Create(MessageCommand.Inv, payload));
        }

        private void OnPingMessageReceived(PingPayload payload)
        {
            UpdateLastBlockIndex(payload.LastBlockIndex, true);
            EnqueueMessage(Message.Create(MessageCommand.Pong, PingPayload.Create(Blockchain.Singleton.Height, payload.Nonce)));
        }

        private void OnPongMessageReceived(PingPayload payload)
        {
            UpdateLastBlockIndex(payload.LastBlockIndex, true);
        }

        private void OnVerackMessageReceived()
        {
            verack = true;
            system.TaskManager.Tell(new TaskManager.Register { Version = Version });
            CheckMessageQueue();
        }

        private void OnVersionMessageReceived(VersionPayload payload)
        {
            Version = payload;
            foreach (NodeCapability capability in payload.Capabilities)
            {
                switch (capability)
                {
                    case FullNodeCapability fullNodeCapability:
                        IsFullNode = true;
                        LastBlockIndex = fullNodeCapability.StartHeight;
                        break;
                    case ServerCapability serverCapability:
                        if (serverCapability.Type == NodeCapabilityType.TcpServer)
                            ListenerTcpPort = serverCapability.Port;
                        break;
                }
            }
            if (!LocalNode.Singleton.AllowNewConnection(Self, this))
            {
                Disconnect(true);
                return;
            }
            SendMessage(Message.Create(MessageCommand.Verack));
        }

        private void RefreshPendingKnownHashes()
        {
            while (pendingKnownHashes.Count > 0)
            {
                var (_, time) = pendingKnownHashes[0];
                if (DateTime.UtcNow - time <= PendingTimeout)
                    break;
                pendingKnownHashes.RemoveAt(0);
            }
        }

        private void UpdateLastBlockIndex(uint lastBlockIndex, bool requestTasks)
        {
            if (lastBlockIndex > LastBlockIndex)
            {
                LastBlockIndex = lastBlockIndex;
                system.TaskManager.Tell(new TaskManager.Update { LastBlockIndex = LastBlockIndex, RequestTasks = requestTasks });
            }
        }
    }
}<|MERGE_RESOLUTION|>--- conflicted
+++ resolved
@@ -95,6 +95,7 @@
                     Block block = (Block)msg.Payload;
                     system.TaskManager.Tell(block);
                     system.Blockchain.Tell(block, ActorRefs.NoSender);
+                    UpdateLastBlockIndex(block.Index, false);
                     RenewKnownHashes(block.Hash);
                     break;
                 case MessageCommand.Consensus:
@@ -326,18 +327,8 @@
 
         private void RenewKnownHashes(UInt256 hash)
         {
-<<<<<<< HEAD
             pendingKnownHashes.Remove(hash);
             knownHashes.Add(hash);
-=======
-            system.TaskManager.Tell(inventory);
-            if (inventory is Transaction transaction)
-                system.Consensus?.Tell(transaction);
-            system.Blockchain.Tell(inventory, ActorRefs.NoSender);
-            pendingKnownHashes.Remove(inventory.Hash);
-            knownHashes.Add(inventory.Hash);
-            if (inventory is Block b) UpdateLastBlockIndex(b.Index, false);
->>>>>>> ca133581
         }
 
         private void OnInvMessageReceived(InvPayload payload)
