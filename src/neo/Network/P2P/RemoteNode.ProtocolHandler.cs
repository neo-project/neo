--- conflicted
+++ resolved
@@ -287,32 +287,17 @@
 
         private void OnInventoryReceived(IInventory inventory)
         {
-<<<<<<< HEAD
             if (inventory is Block block)
             {
                 if (receivedBlcokIndex.Contains(block.Index)) return;
                 receivedBlcokIndex.Add(block.Index);
+                UpdateLastBlockIndex(block.Index, false);
             }
 
             system.TaskManager.Tell(inventory);
+            system.Blockchain.Tell(inventory, ActorRefs.NoSender);
             if (inventory is Transaction transaction)
                 system.Consensus?.Tell(transaction);
-            system.Blockchain.Tell(inventory, ActorRefs.NoSender);
-=======
->>>>>>> 7032907c
-            pendingKnownHashes.Remove(inventory.Hash);
-            knownHashes.Add(inventory.Hash);
-            system.TaskManager.Tell(inventory);
-            system.Blockchain.Tell(inventory, ActorRefs.NoSender);
-            switch (inventory)
-            {
-                case Transaction transaction:
-                    system.Consensus?.Tell(transaction);
-                    break;
-                case Block block:
-                    UpdateLastBlockIndex(block.Index, false);
-                    break;
-            }
         }
 
         private void OnInvMessageReceived(InvPayload payload)
