using Akka.Actor;
using Neo.Cryptography;
using Neo.IO.Caching;
using Neo.Ledger;
using Neo.Network.P2P.Capabilities;
using Neo.Network.P2P.Payloads;
using Neo.Persistence;
using Neo.Plugins;
using System;
using System.Collections;
using System.Collections.Generic;
using System.Collections.ObjectModel;
using System.Linq;
using System.Net;
using System.Threading.Tasks;

namespace Neo.Network.P2P
{
    partial class RemoteNode
    {
        private class Timer { }
        private class PendingKnownHashesCollection : KeyedCollection<UInt256, (UInt256, DateTime)>
        {
            protected override UInt256 GetKeyForItem((UInt256, DateTime) item)
            {
                return item.Item1;
            }
        }

        private readonly PendingKnownHashesCollection pendingKnownHashes = new PendingKnownHashesCollection();
        private readonly HashSetCache<UInt256> knownHashes = new HashSetCache<UInt256>(Blockchain.Singleton.MemPool.Capacity * 2 / 5);
        private readonly HashSetCache<UInt256> sentHashes = new HashSetCache<UInt256>(Blockchain.Singleton.MemPool.Capacity * 2 / 5);
        private bool verack = false;
        private BloomFilter bloom_filter;

        private static readonly TimeSpan TimerInterval = TimeSpan.FromSeconds(30);
        private static readonly TimeSpan PendingTimeout = TimeSpan.FromMinutes(1);

        private readonly ICancelable timer = Context.System.Scheduler.ScheduleTellRepeatedlyCancelable(TimerInterval, TimerInterval, Context.Self, new Timer(), ActorRefs.NoSender);

        private void OnMessage(Message msg)
        {
            foreach (IP2PPlugin plugin in Plugin.P2PPlugins)
                if (!plugin.OnP2PMessage(msg))
                    return;
            if (Version == null)
            {
                if (msg.Command != MessageCommand.Version)
                    throw new ProtocolViolationException();
                OnVersionMessageReceived((VersionPayload)msg.Payload);
                return;
            }
            if (!verack)
            {
                if (msg.Command != MessageCommand.Verack)
                    throw new ProtocolViolationException();
                OnVerackMessageReceived();
                return;
            }
            switch (msg.Command)
            {
                case MessageCommand.Addr:
                    OnAddrMessageReceived((AddrPayload)msg.Payload);
                    break;
                case MessageCommand.Block:
                    Block block = (Block)msg.Payload;
                    OnInventoryReceived(block);
                    RenewKnownHashes(block.Hash);
                    break;
                case MessageCommand.Consensus:
                    ConsensusPayload consensusPayload = (ConsensusPayload)msg.Payload;
                    OnInventoryReceived(consensusPayload);
                    RenewKnownHashes(consensusPayload.Hash);
                    break;
                case MessageCommand.FilterAdd:
                    OnFilterAddMessageReceived((FilterAddPayload)msg.Payload);
                    break;
                case MessageCommand.FilterClear:
                    OnFilterClearMessageReceived();
                    break;
                case MessageCommand.FilterLoad:
                    OnFilterLoadMessageReceived((FilterLoadPayload)msg.Payload);
                    break;
                case MessageCommand.GetAddr:
                    OnGetAddrMessageReceived();
                    break;
                case MessageCommand.GetBlocks:
                    OnGetBlocksMessageReceived((GetBlocksPayload)msg.Payload);
                    break;
                case MessageCommand.GetBlockData:
                    OnGetBlockDataMessageReceived((GetBlockDataPayload)msg.Payload);
                    break;
                case MessageCommand.GetData:
                    OnGetDataMessageReceived((InvPayload)msg.Payload);
                    break;
                case MessageCommand.GetHeaders:
                    OnGetHeadersMessageReceived((GetBlocksPayload)msg.Payload);
                    break;
                case MessageCommand.Headers:
                    OnHeadersMessageReceived((HeadersPayload)msg.Payload);
                    break;
                case MessageCommand.Inv:
                    OnInvMessageReceived((InvPayload)msg.Payload);
                    break;
                case MessageCommand.Mempool:
                    OnMemPoolMessageReceived();
                    break;
                case MessageCommand.Ping:
                    OnPingMessageReceived((PingPayload)msg.Payload);
                    break;
                case MessageCommand.Pong:
                    OnPongMessageReceived((PingPayload)msg.Payload);
                    break;
                case MessageCommand.Transaction:
                    Transaction tx = (Transaction)msg.Payload;
                    RenewKnownHashes(tx.Hash);
                    Task.Run(() =>
                    {
                        if (msg.Payload.Size <= Transaction.MaxTransactionSize)
                        {
                            if (tx.VerifyStateIndependent() == VerifyResult.Succeed)
                                OnInventoryReceived(tx);
                        }
                    });
                    break;
                case MessageCommand.Verack:
                case MessageCommand.Version:
                    throw new ProtocolViolationException();
                case MessageCommand.Alert:
                case MessageCommand.MerkleBlock:
                case MessageCommand.NotFound:
                case MessageCommand.Reject:
                default: break;
            }
        }

        private void OnAddrMessageReceived(AddrPayload payload)
        {
            system.LocalNode.Tell(new Peer.Peers
            {
                EndPoints = payload.AddressList.Select(p => p.EndPoint).Where(p => p.Port > 0)
            });
        }

        private void OnFilterAddMessageReceived(FilterAddPayload payload)
        {
            bloom_filter?.Add(payload.Data);
        }

        private void OnFilterClearMessageReceived()
        {
            bloom_filter = null;
        }

        private void OnFilterLoadMessageReceived(FilterLoadPayload payload)
        {
            bloom_filter = new BloomFilter(payload.Filter.Length * 8, payload.K, payload.Tweak, payload.Filter);
        }

        /// <summary>
        /// Will be triggered when a MessageCommand.GetAddr message is received.
        /// Randomly select nodes from the local RemoteNodes and tells to RemoteNode actors a MessageCommand.Addr message.
        /// The message contains a list of networkAddresses from those selected random peers.
        /// </summary>
        private void OnGetAddrMessageReceived()
        {
            Random rand = new Random();
            IEnumerable<RemoteNode> peers = LocalNode.Singleton.RemoteNodes.Values
                .Where(p => p.ListenerTcpPort > 0)
                .GroupBy(p => p.Remote.Address, (k, g) => g.First())
                .OrderBy(p => rand.Next())
                .Take(AddrPayload.MaxCountToSend);
            NetworkAddressWithTime[] networkAddresses = peers.Select(p => NetworkAddressWithTime.Create(p.Listener.Address, p.Version.Timestamp, p.Version.Capabilities)).ToArray();
            if (networkAddresses.Length == 0) return;
            EnqueueMessage(Message.Create(MessageCommand.Addr, AddrPayload.Create(networkAddresses)));
        }

        /// <summary>
        /// Will be triggered when a MessageCommand.GetBlocks message is received.
        /// Tell the specified number of blocks' hashes starting with the requested HashStart until payload.Count or MaxHashesCount
        /// Responses are sent to RemoteNode actor as MessageCommand.Inv Message.
        /// </summary>
        /// <param name="payload">A GetBlocksPayload including start block Hash and number of blocks requested.</param>
        private void OnGetBlocksMessageReceived(GetBlocksPayload payload)
        {
            UInt256 hash = payload.HashStart;
            // The default value of payload.Count is -1
            int count = payload.Count < 0 || payload.Count > InvPayload.MaxHashesCount ? InvPayload.MaxHashesCount : payload.Count;
            TrimmedBlock state = Blockchain.Singleton.View.Blocks.TryGet(hash);
            if (state == null) return;
            List<UInt256> hashes = new List<UInt256>();
            for (uint i = 1; i <= count; i++)
            {
                uint index = state.Index + i;
                if (index > Blockchain.Singleton.Height)
                    break;
                hash = Blockchain.Singleton.GetBlockHash(index);
                if (hash == null) break;
                hashes.Add(hash);
            }
            if (hashes.Count == 0) return;
            EnqueueMessage(Message.Create(MessageCommand.Inv, InvPayload.Create(InventoryType.Block, hashes.ToArray())));
        }

        private void OnGetBlockDataMessageReceived(GetBlockDataPayload payload)
        {
            for (uint i = payload.IndexStart, max = payload.IndexStart + payload.Count; i < max; i++)
            {
                Block block = Blockchain.Singleton.GetBlock(i);
                if (block == null)
                    break;

                if (bloom_filter == null)
                {
                    EnqueueMessage(Message.Create(MessageCommand.Block, block));
                }
                else
                {
                    BitArray flags = new BitArray(block.Transactions.Select(p => bloom_filter.Test(p)).ToArray());
                    EnqueueMessage(Message.Create(MessageCommand.MerkleBlock, MerkleBlockPayload.Create(block, flags)));
                }
            }
        }

        /// <summary>
        /// Will be triggered when a MessageCommand.GetData message is received.
        /// The payload includes an array of hash values.
        /// For different payload.Type (Tx, Block, Consensus), get the corresponding (Txs, Blocks, Consensus) and tell them to RemoteNode actor.
        /// </summary>
        /// <param name="payload">The payload containing the requested information.</param>
        private void OnGetDataMessageReceived(InvPayload payload)
        {
            var notFound = new List<UInt256>();
            foreach (UInt256 hash in payload.Hashes.Where(p => sentHashes.Add(p)))
            {
                switch (payload.Type)
                {
                    case InventoryType.TX:
                        Transaction tx = Blockchain.Singleton.GetTransaction(hash);
                        if (tx != null)
                            EnqueueMessage(Message.Create(MessageCommand.Transaction, tx));
                        else
                            notFound.Add(hash);
                        break;
                    case InventoryType.Block:
                        Block block = Blockchain.Singleton.GetBlock(hash);
                        if (block != null)
                        {
                            if (bloom_filter == null)
                            {
                                EnqueueMessage(Message.Create(MessageCommand.Block, block));
                            }
                            else
                            {
                                BitArray flags = new BitArray(block.Transactions.Select(p => bloom_filter.Test(p)).ToArray());
                                EnqueueMessage(Message.Create(MessageCommand.MerkleBlock, MerkleBlockPayload.Create(block, flags)));
                            }
                        }
                        else
                        {
                            notFound.Add(hash);
                        }
                        break;
                    default:
                        if (Blockchain.Singleton.RelayCache.TryGet(hash, out IInventory inventory))
                            EnqueueMessage(Message.Create((MessageCommand)payload.Type, inventory));
                        break;
                }
            }

            if (notFound.Count > 0)
            {
                foreach (InvPayload entry in InvPayload.CreateGroup(payload.Type, notFound.ToArray()))
                    EnqueueMessage(Message.Create(MessageCommand.NotFound, entry));
            }
        }

        /// <summary>
        /// Will be triggered when a MessageCommand.GetHeaders message is received.
        /// Tell the specified number of blocks' headers starting with the requested HashStart to RemoteNode actor.
        /// A limit set by HeadersPayload.MaxHeadersCount is also applied to the number of requested Headers, namely payload.Count.
        /// </summary>
        /// <param name="payload">A GetBlocksPayload including start block Hash and number of blocks' headers requested.</param>
        private void OnGetHeadersMessageReceived(GetBlocksPayload payload)
        {
            UInt256 hash = payload.HashStart;
            int count = payload.Count < 0 || payload.Count > HeadersPayload.MaxHeadersCount ? HeadersPayload.MaxHeadersCount : payload.Count;
            DataCache<UInt256, TrimmedBlock> cache = Blockchain.Singleton.View.Blocks;
            TrimmedBlock state = cache.TryGet(hash);
            if (state == null) return;
            List<Header> headers = new List<Header>();
            for (uint i = 1; i <= count; i++)
            {
                uint index = state.Index + i;
                hash = Blockchain.Singleton.GetBlockHash(index);
                if (hash == null) break;
                Header header = cache.TryGet(hash)?.Header;
                if (header == null) break;
                headers.Add(header);
            }
            if (headers.Count == 0) return;
            EnqueueMessage(Message.Create(MessageCommand.Headers, HeadersPayload.Create(headers.ToArray())));
        }

        private void OnHeadersMessageReceived(HeadersPayload payload)
        {
            if (payload.Headers.Length == 0) return;
            system.Blockchain.Tell(payload.Headers);
        }

        private void OnInventoryReceived(IInventory inventory)
        {
            system.TaskManager.Tell(new TaskManager.TaskCompleted { Hash = inventory.Hash });
<<<<<<< HEAD
            system.LocalNode.Tell(new LocalNode.Relay { Inventory = inventory });
        }

        private void RenewKnownHashes(UInt256 hash)
        {
            pendingKnownHashes.Remove(hash);
            knownHashes.Add(hash);
=======
            if (inventory is Transaction transaction)
                system.Consensus?.Tell(transaction);
            system.Blockchain.Tell(inventory, ActorRefs.NoSender);
            pendingKnownHashes.Remove(inventory.Hash);
            knownHashes.Add(inventory.Hash);
>>>>>>> ce0234d7
        }

        private void OnInvMessageReceived(InvPayload payload)
        {
            UInt256[] hashes = payload.Hashes.Where(p => !pendingKnownHashes.Contains(p) && !knownHashes.Contains(p) && !sentHashes.Contains(p)).ToArray();
            if (hashes.Length == 0) return;
            switch (payload.Type)
            {
                case InventoryType.Block:
                    using (SnapshotView snapshot = Blockchain.Singleton.GetSnapshot())
                        hashes = hashes.Where(p => !snapshot.ContainsBlock(p)).ToArray();
                    break;
                case InventoryType.TX:
                    using (SnapshotView snapshot = Blockchain.Singleton.GetSnapshot())
                        hashes = hashes.Where(p => !snapshot.ContainsTransaction(p)).ToArray();
                    break;
            }
            if (hashes.Length == 0) return;
            foreach (UInt256 hash in hashes)
                pendingKnownHashes.Add((hash, DateTime.UtcNow));
            system.TaskManager.Tell(new TaskManager.NewTasks { Payload = InvPayload.Create(payload.Type, hashes) });
        }

        private void OnMemPoolMessageReceived()
        {
            foreach (InvPayload payload in InvPayload.CreateGroup(InventoryType.TX, Blockchain.Singleton.MemPool.GetVerifiedTransactions().Select(p => p.Hash).ToArray()))
                EnqueueMessage(Message.Create(MessageCommand.Inv, payload));
        }

        private void OnPingMessageReceived(PingPayload payload)
        {
            UpdateLastBlockIndex(payload);
            EnqueueMessage(Message.Create(MessageCommand.Pong, PingPayload.Create(Blockchain.Singleton.Height, payload.Nonce)));
        }

        private void OnPongMessageReceived(PingPayload payload)
        {
            UpdateLastBlockIndex(payload);
        }

        private void OnVerackMessageReceived()
        {
            verack = true;
            system.TaskManager.Tell(new TaskManager.Register { Version = Version });
            CheckMessageQueue();
        }

        private void OnVersionMessageReceived(VersionPayload payload)
        {
            Version = payload;
            foreach (NodeCapability capability in payload.Capabilities)
            {
                switch (capability)
                {
                    case FullNodeCapability fullNodeCapability:
                        IsFullNode = true;
                        LastBlockIndex = fullNodeCapability.StartHeight;
                        break;
                    case ServerCapability serverCapability:
                        if (serverCapability.Type == NodeCapabilityType.TcpServer)
                            ListenerTcpPort = serverCapability.Port;
                        break;
                }
            }
            if (payload.Nonce == LocalNode.Nonce || payload.Magic != ProtocolSettings.Default.Magic)
            {
                Disconnect(true);
                return;
            }
            if (LocalNode.Singleton.RemoteNodes.Values.Where(p => p != this).Any(p => p.Remote.Address.Equals(Remote.Address) && p.Version?.Nonce == payload.Nonce))
            {
                Disconnect(true);
                return;
            }
            SendMessage(Message.Create(MessageCommand.Verack));
        }

        private void RefreshPendingKnownHashes()
        {
            while (pendingKnownHashes.Count > 0)
            {
                var (_, time) = pendingKnownHashes[0];
                if (DateTime.UtcNow - time <= PendingTimeout)
                    break;
                pendingKnownHashes.RemoveAt(0);
            }
        }

        private void UpdateLastBlockIndex(PingPayload payload)
        {
            if (payload.LastBlockIndex > LastBlockIndex)
            {
                LastBlockIndex = payload.LastBlockIndex;
                system.TaskManager.Tell(new TaskManager.Update { LastBlockIndex = LastBlockIndex });
            }
        }
    }
}<|MERGE_RESOLUTION|>--- conflicted
+++ resolved
@@ -311,21 +311,15 @@
         private void OnInventoryReceived(IInventory inventory)
         {
             system.TaskManager.Tell(new TaskManager.TaskCompleted { Hash = inventory.Hash });
-<<<<<<< HEAD
-            system.LocalNode.Tell(new LocalNode.Relay { Inventory = inventory });
-        }
-
-        private void RenewKnownHashes(UInt256 hash)
-        {
-            pendingKnownHashes.Remove(hash);
-            knownHashes.Add(hash);
-=======
             if (inventory is Transaction transaction)
                 system.Consensus?.Tell(transaction);
             system.Blockchain.Tell(inventory, ActorRefs.NoSender);
-            pendingKnownHashes.Remove(inventory.Hash);
-            knownHashes.Add(inventory.Hash);
->>>>>>> ce0234d7
+        }
+
+        private void RenewKnownHashes(UInt256 hash)
+        {
+            pendingKnownHashes.Remove(hash);
+            knownHashes.Add(hash);
         }
 
         private void OnInvMessageReceived(InvPayload payload)
