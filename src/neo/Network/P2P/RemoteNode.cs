--- conflicted
+++ resolved
@@ -167,24 +167,15 @@
                 new FullNodeCapability(Blockchain.Singleton.Height)
             };
 
-<<<<<<< HEAD
-        private void OnVerack()
-        {
-            verack = true;
-            system.TaskManager.Tell(new TaskManager.Register { Version = Version });
-            CheckMessageQueue();
-
-            if (IsFullNode)
-            {
-                SendMessage(Message.Create(MessageCommand.Mempool));
-            }
-        }
-=======
             if (LocalNode.Singleton.ListenerTcpPort > 0) capabilities.Add(new ServerCapability(NodeCapabilityType.TcpServer, (ushort)LocalNode.Singleton.ListenerTcpPort));
             if (LocalNode.Singleton.ListenerWsPort > 0) capabilities.Add(new ServerCapability(NodeCapabilityType.WsServer, (ushort)LocalNode.Singleton.ListenerWsPort));
->>>>>>> 242c8b6e
 
             SendMessage(Message.Create(MessageCommand.Version, VersionPayload.Create(LocalNode.Nonce, LocalNode.UserAgent, capabilities.ToArray())));
+
+            if (IsFullNode)
+            {
+                SendMessage(Message.Create(MessageCommand.Mempool));
+            }
         }
 
         protected override void PostStop()
