--- conflicted
+++ resolved
@@ -27,13 +27,11 @@
 
         private readonly NeoSystem system;
         private const int MaxConncurrentTasks = 3;
-<<<<<<< HEAD
+
         /// <summary>
         /// A set of known hashes for inventories or payloads already received
         /// </summary>
-=======
         private const int PingCoolingOffPeriod = 60; // in secconds.
->>>>>>> 714621b2
         private readonly FIFOSet<UInt256> knownHashes;
         private readonly Dictionary<UInt256, int> globalTasks = new Dictionary<UInt256, int>();
         private readonly Dictionary<IActorRef, TaskSession> sessions = new Dictionary<IActorRef, TaskSession>();
@@ -247,13 +245,10 @@
                     return;
                 }
             }
-<<<<<<< HEAD
+
             // When the number of AvailableTasks is no more than 0, no pending tasks of InventoryType.Block, it should process pending the tasks of headers
             // If not HeaderTask pending to be processed it should ask for more Blocks
-            if ((!HasHeaderTask || globalTasks[HeaderTaskHash] < MaxConncurrentTasks) && Blockchain.Singleton.HeaderHeight < session.StartHeight)
-=======
             if ((!HasHeaderTask || globalTasks[HeaderTaskHash] < MaxConncurrentTasks) && Blockchain.Singleton.HeaderHeight < session.LastBlockIndex)
->>>>>>> 714621b2
             {
                 session.Tasks[HeaderTaskHash] = DateTime.UtcNow;
                 IncrementGlobalTask(HeaderTaskHash);
