--- conflicted
+++ resolved
@@ -157,18 +157,8 @@
                     OnPersistCompleted(pc.Block);
                     break;
                 case Blockchain.RelayResult rr:
-<<<<<<< HEAD
                     if (rr.Inventory is Block invalidBlock && rr.Result == VerifyResult.Invalid)
                         OnInvalidBlock(invalidBlock);
-=======
-                    if (rr.Inventory is Block b)
-                    {
-                        if (rr.Result == VerifyResult.Invalid)
-                            OnInvalidBlock(b);
-                        else if (rr.Result == VerifyResult.Succeed)
-                            OnValidBlock(b);
-                    }
->>>>>>> 78e29d36
                     break;
                 case Timer _:
                     OnTimer();
