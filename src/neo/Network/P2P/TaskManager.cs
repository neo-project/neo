--- conflicted
+++ resolved
@@ -14,7 +14,7 @@
 {
     internal class TaskManager : UntypedActor
     {
-        public class Register { public uint LastBlockIndex; }
+        public class Register { public uint LastBlockIndex; public VersionPayload Version; }
         public class Update { public uint LastBlockIndex; }
         public class NewTasks { public InvPayload Payload; }
         public class RestartTasks { public InvPayload Payload; }
@@ -26,15 +26,11 @@
         private static readonly UInt256 MemPoolTaskHash = UInt256.Parse("0x0000000000000000000000000000000000000000000000000000000000000001");
 
         private const int MaxConncurrentTasks = 3;
-<<<<<<< HEAD
+
+        private const int PingCoolingOffPeriod = 60_000; // in ms.
         private const int MaxSyncTasksCount = 50;
-        private const int PingCoolingOffPeriod = 60; // in secconds.
 
         private readonly NeoSystem system;
-=======
-
-        private const int PingCoolingOffPeriod = 60_000; // in ms.
->>>>>>> 2853b097
         /// <summary>
         /// A set of known hashes, of inventories or payloads, already received.
         /// </summary>
@@ -44,12 +40,7 @@
         private readonly List<uint> failedSyncTasks = new List<uint>();
         private readonly Dictionary<IActorRef, TaskSession> sessions = new Dictionary<IActorRef, TaskSession>();
         private readonly ICancelable timer = Context.System.Scheduler.ScheduleTellRepeatedlyCancelable(TimerInterval, TimerInterval, Context.Self, new Timer(), ActorRefs.NoSender);
-<<<<<<< HEAD
         private uint lastTaskIndex = 0;
-=======
-
-        private bool HasHeaderTask => globalTasks.ContainsKey(HeaderTaskHash);
->>>>>>> 2853b097
 
         public TaskManager(NeoSystem system)
         {
@@ -172,16 +163,11 @@
         private void OnRegister(Register register)
         {
             Context.Watch(Sender);
-<<<<<<< HEAD
-            sessions.Add(Sender, new TaskSession(register.LastBlockIndex));
+            TaskSession session = new TaskSession(register.LastBlockIndex, register.Version);
+            if (session.IsFullNode)
+                session.InvTasks.Add(TaskManager.MemPoolTaskHash, TimeProvider.Current.UtcNow);
+            sessions.Add(Sender, session);
             RequestTasks();
-=======
-            TaskSession session = new TaskSession(Sender, version);
-            if (session.IsFullNode)
-                session.AvailableTasks.Add(TaskManager.MemPoolTaskHash);
-            sessions.Add(Sender, session);
-            RequestTasks(session);
->>>>>>> 2853b097
         }
 
         private void OnUpdate(uint lastBlockIndex)
@@ -293,16 +279,7 @@
 
             while (failedSyncTasks.Count() > 0)
             {
-<<<<<<< HEAD
                 if (failedSyncTasks[0] <= Blockchain.Singleton.Height)
-=======
-                session.AvailableTasks.Remove(knownHashes);
-                // Search any similar hash that is on Singleton's knowledge, which means, on the way or already processed
-                session.AvailableTasks.RemoveWhere(p => Blockchain.Singleton.ContainsBlock(p));
-                HashSet<UInt256> hashes = new HashSet<UInt256>(session.AvailableTasks);
-                hashes.Remove(MemPoolTaskHash);
-                if (hashes.Count > 0)
->>>>>>> 2853b097
                 {
                     failedSyncTasks.Remove(failedSyncTasks[0]);
                     continue;
@@ -328,22 +305,12 @@
                 if (Blockchain.Singleton.Height >= session.LastBlockIndex
                     && TimeProvider.Current.UtcNow.ToTimestamp() - PingCoolingOffPeriod >= Blockchain.Singleton.GetBlock(Blockchain.Singleton.CurrentBlockHash)?.Timestamp)
                 {
+                    if (session.InvTasks.Remove(MemPoolTaskHash))
+                    {
+                        node.Tell(Message.Create(MessageCommand.Mempool));
+                    }
                     node.Tell(Message.Create(MessageCommand.Ping, PingPayload.Create(Blockchain.Singleton.Height)));
                 }
-<<<<<<< HEAD
-=======
-                session.RemoteNode.Tell(Message.Create(MessageCommand.GetBlocks, GetBlocksPayload.Create(hash)));
-            }
-            else if (Blockchain.Singleton.HeaderHeight >= session.LastBlockIndex
-                    && TimeProvider.Current.UtcNow.ToTimestampMS() - PingCoolingOffPeriod >= Blockchain.Singleton.GetBlock(Blockchain.Singleton.CurrentHeaderHash)?.Timestamp)
-            {
-                if (session.AvailableTasks.Remove(MemPoolTaskHash))
-                {
-                    session.RemoteNode.Tell(Message.Create(MessageCommand.Mempool));
-                }
-
-                session.RemoteNode.Tell(Message.Create(MessageCommand.Ping, PingPayload.Create(Blockchain.Singleton.Height)));
->>>>>>> 2853b097
             }
         }
     }
