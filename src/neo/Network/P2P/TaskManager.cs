using Akka.Actor;
using Akka.Configuration;
using Neo.IO.Actors;
using Neo.IO.Caching;
using Neo.Ledger;
using Neo.Network.P2P.Payloads;
using System;
using System.Collections;
using System.Collections.Generic;
using System.Linq;
using System.Runtime.CompilerServices;

namespace Neo.Network.P2P
{
    internal class TaskManager : UntypedActor
    {
        public class Register { public VersionPayload Version; }
        public class Update { public uint LastBlockIndex; }
        public class NewTasks { public InvPayload Payload; }
        public class RestartTasks { public InvPayload Payload; }
        private class Timer { }

        private static readonly TimeSpan TimerInterval = TimeSpan.FromSeconds(30);
        private static readonly TimeSpan TaskTimeout = TimeSpan.FromMinutes(1);
        private static readonly UInt256 MemPoolTaskHash = UInt256.Parse("0x0000000000000000000000000000000000000000000000000000000000000001");

        private const int MaxConncurrentTasks = 3;
        private const int MaxSyncTasksCount = 50;
        private const int PingCoolingOffPeriod = 60_000; // in ms.

        private readonly NeoSystem system;
        /// <summary>
        /// A set of known hashes, of inventories or payloads, already received.
        /// </summary>
        private readonly HashSetCache<UInt256> knownHashes;
        private readonly Dictionary<UInt256, int> globalTasks = new Dictionary<UInt256, int>();
        private readonly Dictionary<uint, TaskSession> receivedBlockIndex = new Dictionary<uint, TaskSession>();
        private readonly HashSet<uint> failedSyncTasks = new HashSet<uint>();
        private readonly Dictionary<IActorRef, TaskSession> sessions = new Dictionary<IActorRef, TaskSession>();
        private readonly ICancelable timer = Context.System.Scheduler.ScheduleTellRepeatedlyCancelable(TimerInterval, TimerInterval, Context.Self, new Timer(), ActorRefs.NoSender);
        private uint lastTaskIndex = 0;

        public TaskManager(NeoSystem system)
        {
            this.system = system;
            this.knownHashes = new HashSetCache<UInt256>(Blockchain.Singleton.MemPool.Capacity * 2 / 5);
            this.lastTaskIndex = Blockchain.Singleton.Height;
            Context.System.EventStream.Subscribe(Self, typeof(Blockchain.PersistCompleted));
        }

        private bool AssignSyncTask(uint index, TaskSession filterSession = null)
        {
            if (index <= Blockchain.Singleton.Height || sessions.Values.Any(p => p != filterSession && p.IndexTasks.ContainsKey(index)))
                return true;
            Random rand = new Random();
            KeyValuePair<IActorRef, TaskSession> remoteNode = sessions.Where(p => p.Value != filterSession && p.Value.LastBlockIndex >= index)
                .OrderBy(p => p.Value.IndexTasks.Count)
                .ThenBy(s => rand.Next())
                .FirstOrDefault();
            if (remoteNode.Value == null)
            {
                failedSyncTasks.Add(index);
                return false;
            }
            TaskSession session = remoteNode.Value;
            session.IndexTasks.TryAdd(index, TimeProvider.Current.UtcNow);
            remoteNode.Key.Tell(Message.Create(MessageCommand.GetBlockByIndex, GetBlockByIndexPayload.Create(index, 1)));
            failedSyncTasks.Remove(index);
            return true;
        }

        private void OnBlock(Block block)
        {
            var session = sessions.Values.FirstOrDefault(p => p.IndexTasks.ContainsKey(block.Index));
            if (session is null) return;
            session.IndexTasks.Remove(block.Index);
            receivedBlockIndex.TryAdd(block.Index, session);
            RequestTasks();
        }

        private void OnInvalidBlock(Block invalidBlock)
        {
            receivedBlockIndex.TryGetValue(invalidBlock.Index, out TaskSession session);
            if (session is null) return;
            session.InvalidBlockCount++;
            session.IndexTasks.Remove(invalidBlock.Index);
            receivedBlockIndex.Remove(invalidBlock.Index);
            AssignSyncTask(invalidBlock.Index, session);
        }

        private void OnNewTasks(InvPayload payload)
        {
            if (!sessions.TryGetValue(Sender, out TaskSession session))
                return;
            // Do not accept payload of type InventoryType.TX if not synced on best known HeaderHeight
            if (payload.Type == InventoryType.TX && Blockchain.Singleton.Height < sessions.Values.Max(p => p.LastBlockIndex))
                return;
            HashSet<UInt256> hashes = new HashSet<UInt256>(payload.Hashes);
            // Remove all previously processed knownHashes from the list that is being requested
            hashes.Remove(knownHashes);

            // Remove those that are already in process by other sessions
            hashes.Remove(globalTasks);
            if (hashes.Count == 0)
                return;

            // Update globalTasks with the ones that will be requested within this current session
            foreach (UInt256 hash in hashes)
            {
                IncrementGlobalTask(hash);
<<<<<<< HEAD
                session.Tasks[hash] = TimeProvider.Current.UtcNow;
=======
                session.InvTasks[hash] = DateTime.UtcNow;
>>>>>>> 44ccf0b2
            }

            foreach (InvPayload group in InvPayload.CreateGroup(payload.Type, hashes.ToArray()))
                Sender.Tell(Message.Create(MessageCommand.GetData, group));
        }

        private void OnPersistCompleted(Block block)
        {
            receivedBlockIndex.Remove(block.Index);
        }

        protected override void OnReceive(object message)
        {
            switch (message)
            {
                case Register register:
                    OnRegister(register.Version);
                    break;
                case Update update:
                    OnUpdate(update.LastBlockIndex);
                    break;
                case NewTasks tasks:
                    OnNewTasks(tasks.Payload);
                    break;
                case RestartTasks restart:
                    OnRestartTasks(restart.Payload);
                    break;
                case Block block:
                    OnBlock(block);
                    break;
                case IInventory inventory:
                    OnTaskCompleted(inventory.Hash);
                    break;
                case Blockchain.PersistCompleted pc:
                    OnPersistCompleted(pc.Block);
                    break;
                case Blockchain.RelayResult rr:
                    if (rr.Inventory is Block invalidBlock && rr.Result == VerifyResult.Invalid)
                        OnInvalidBlock(invalidBlock);
                    break;
                case Timer _:
                    OnTimer();
                    break;
                case Terminated terminated:
                    OnTerminated(terminated.ActorRef);
                    break;
            }
        }

        private void OnRegister(VersionPayload version)
        {
            Context.Watch(Sender);
            TaskSession session = new TaskSession(version);
            if (session.IsFullNode)
                session.InvTasks.TryAdd(MemPoolTaskHash, TimeProvider.Current.UtcNow);
            sessions.TryAdd(Sender, session);
            RequestTasks();
        }

        private void OnUpdate(uint lastBlockIndex)
        {
            if (!sessions.TryGetValue(Sender, out TaskSession session))
                return;
            session.LastBlockIndex = lastBlockIndex;
            RequestTasks();
        }

        private void OnRestartTasks(InvPayload payload)
        {
            knownHashes.ExceptWith(payload.Hashes);
            foreach (UInt256 hash in payload.Hashes)
                globalTasks.Remove(hash);
            foreach (InvPayload group in InvPayload.CreateGroup(payload.Type, payload.Hashes))
                system.LocalNode.Tell(Message.Create(MessageCommand.GetData, group));
        }

        private void OnTaskCompleted(UInt256 hash)
        {
            knownHashes.Add(hash);
            globalTasks.Remove(hash);
            if (sessions.TryGetValue(Sender, out TaskSession session))
                session.InvTasks.Remove(hash);
        }

        [MethodImpl(MethodImplOptions.AggressiveInlining)]
        private void DecrementGlobalTask(UInt256 hash)
        {
            if (globalTasks.TryGetValue(hash, out var value))
            {
                if (value == 1)
                    globalTasks.Remove(hash);
                else
                    globalTasks[hash] = value - 1;
            }
        }

        [MethodImpl(MethodImplOptions.AggressiveInlining)]
        private bool IncrementGlobalTask(UInt256 hash)
        {
            if (!globalTasks.TryGetValue(hash, out var value))
            {
                globalTasks[hash] = 1;
                return true;
            }
            if (value >= MaxConncurrentTasks)
                return false;

            globalTasks[hash] = value + 1;
            return true;
        }

        private void OnTerminated(IActorRef actor)
        {
            if (!sessions.TryGetValue(actor, out TaskSession session))
                return;
            foreach (uint index in session.IndexTasks.Keys)
                AssignSyncTask(index, session);

            foreach (UInt256 hash in session.InvTasks.Keys)
                DecrementGlobalTask(hash);
            sessions.Remove(actor);
        }

        private void OnTimer()
        {
            foreach (TaskSession session in sessions.Values)
<<<<<<< HEAD
                foreach (var task in session.Tasks.ToArray())
                    if (TimeProvider.Current.UtcNow - task.Value > TaskTimeout &&
                        session.Tasks.Remove(task.Key))
                        DecrementGlobalTask(task.Key);
            foreach (TaskSession session in sessions.Values)
                RequestTasks(session);
=======
            {
                foreach (KeyValuePair<uint, DateTime> kvp in session.IndexTasks)
                {
                    if (TimeProvider.Current.UtcNow - kvp.Value > TaskTimeout)
                    {
                        session.IndexTasks.Remove(kvp.Key);
                        session.TimeoutTimes++;
                        AssignSyncTask(kvp.Key, session);
                    }
                }

                foreach (var task in session.InvTasks.ToArray())
                {
                    if (DateTime.UtcNow - task.Value > TaskTimeout)
                    {
                        if (session.InvTasks.Remove(task.Key))
                            DecrementGlobalTask(task.Key);
                    }
                }
            }
            RequestTasks();
>>>>>>> 44ccf0b2
        }

        protected override void PostStop()
        {
            timer.CancelIfNotNull();
            base.PostStop();
        }

        public static Props Props(NeoSystem system)
        {
            return Akka.Actor.Props.Create(() => new TaskManager(system)).WithMailbox("task-manager-mailbox");
        }

        private void RequestTasks()
        {
            if (sessions.Count() == 0) return;

            SendPingMessage();

            while (failedSyncTasks.Count() > 0)
            {
                var failedTask = failedSyncTasks.First();
                if (failedTask <= Blockchain.Singleton.Height)
                {
<<<<<<< HEAD
                    foreach (UInt256 hash in hashes.ToArray())
                    {
                        if (!IncrementGlobalTask(hash))
                            hashes.Remove(hash);
                    }
                    session.AvailableTasks.Remove(hashes);
                    foreach (UInt256 hash in hashes)
                        session.Tasks[hash] = TimeProvider.Current.UtcNow;
                    foreach (InvPayload group in InvPayload.CreateGroup(InventoryType.Block, hashes.ToArray()))
                        session.RemoteNode.Tell(Message.Create(MessageCommand.GetData, group));
                    return;
=======
                    failedSyncTasks.Remove(failedTask);
                    continue;
>>>>>>> 44ccf0b2
                }
                if (!AssignSyncTask(failedTask)) return;
            }

            int taskCounts = sessions.Values.Sum(p => p.IndexTasks.Count);
            var highestBlockIndex = sessions.Values.Max(p => p.LastBlockIndex);
            for (; taskCounts < MaxSyncTasksCount; taskCounts++)
            {
<<<<<<< HEAD
                session.Tasks[HeaderTaskHash] = TimeProvider.Current.UtcNow;
                IncrementGlobalTask(HeaderTaskHash);
                session.RemoteNode.Tell(Message.Create(MessageCommand.GetHeaders, GetBlocksPayload.Create(Blockchain.Singleton.CurrentHeaderHash)));
=======
                if (lastTaskIndex >= highestBlockIndex) break;
                if (!AssignSyncTask(++lastTaskIndex)) break;
>>>>>>> 44ccf0b2
            }
        }

        private void SendPingMessage()
        {
            foreach (KeyValuePair<IActorRef, TaskSession> item in sessions)
            {
                var node = item.Key;
                var session = item.Value;
                if (Blockchain.Singleton.Height >= session.LastBlockIndex
                    && TimeProvider.Current.UtcNow.ToTimestampMS() - PingCoolingOffPeriod >= Blockchain.Singleton.GetBlock(Blockchain.Singleton.CurrentBlockHash)?.Timestamp)
                {
                    if (session.InvTasks.Remove(MemPoolTaskHash))
                    {
                        node.Tell(Message.Create(MessageCommand.Mempool));
                    }
                    node.Tell(Message.Create(MessageCommand.Ping, PingPayload.Create(Blockchain.Singleton.Height)));
                }
            }
        }
    }

    internal class TaskManagerMailbox : PriorityMailbox
    {
        public TaskManagerMailbox(Akka.Actor.Settings settings, Config config)
            : base(settings, config)
        {
        }

        internal protected override bool IsHighPriority(object message)
        {
            switch (message)
            {
                case TaskManager.Register _:
                case TaskManager.RestartTasks _:
                    return true;
                case TaskManager.NewTasks tasks:
                    if (tasks.Payload.Type == InventoryType.Block || tasks.Payload.Type == InventoryType.Consensus)
                        return true;
                    return false;
                default:
                    return false;
            }
        }

        internal protected override bool ShallDrop(object message, IEnumerable queue)
        {
            if (!(message is TaskManager.NewTasks tasks)) return false;
            // Remove duplicate tasks
            if (queue.OfType<TaskManager.NewTasks>().Any(x => x.Payload.Type == tasks.Payload.Type && x.Payload.Hashes.SequenceEqual(tasks.Payload.Hashes))) return true;
            return false;
        }
    }
}<|MERGE_RESOLUTION|>--- conflicted
+++ resolved
@@ -108,11 +108,7 @@
             foreach (UInt256 hash in hashes)
             {
                 IncrementGlobalTask(hash);
-<<<<<<< HEAD
-                session.Tasks[hash] = TimeProvider.Current.UtcNow;
-=======
-                session.InvTasks[hash] = DateTime.UtcNow;
->>>>>>> 44ccf0b2
+                session.InvTasks[hash] = TimeProvider.Current.UtcNow;
             }
 
             foreach (InvPayload group in InvPayload.CreateGroup(payload.Type, hashes.ToArray()))
@@ -239,14 +235,6 @@
         private void OnTimer()
         {
             foreach (TaskSession session in sessions.Values)
-<<<<<<< HEAD
-                foreach (var task in session.Tasks.ToArray())
-                    if (TimeProvider.Current.UtcNow - task.Value > TaskTimeout &&
-                        session.Tasks.Remove(task.Key))
-                        DecrementGlobalTask(task.Key);
-            foreach (TaskSession session in sessions.Values)
-                RequestTasks(session);
-=======
             {
                 foreach (KeyValuePair<uint, DateTime> kvp in session.IndexTasks)
                 {
@@ -268,7 +256,6 @@
                 }
             }
             RequestTasks();
->>>>>>> 44ccf0b2
         }
 
         protected override void PostStop()
@@ -293,22 +280,8 @@
                 var failedTask = failedSyncTasks.First();
                 if (failedTask <= Blockchain.Singleton.Height)
                 {
-<<<<<<< HEAD
-                    foreach (UInt256 hash in hashes.ToArray())
-                    {
-                        if (!IncrementGlobalTask(hash))
-                            hashes.Remove(hash);
-                    }
-                    session.AvailableTasks.Remove(hashes);
-                    foreach (UInt256 hash in hashes)
-                        session.Tasks[hash] = TimeProvider.Current.UtcNow;
-                    foreach (InvPayload group in InvPayload.CreateGroup(InventoryType.Block, hashes.ToArray()))
-                        session.RemoteNode.Tell(Message.Create(MessageCommand.GetData, group));
-                    return;
-=======
                     failedSyncTasks.Remove(failedTask);
                     continue;
->>>>>>> 44ccf0b2
                 }
                 if (!AssignSyncTask(failedTask)) return;
             }
@@ -317,14 +290,8 @@
             var highestBlockIndex = sessions.Values.Max(p => p.LastBlockIndex);
             for (; taskCounts < MaxSyncTasksCount; taskCounts++)
             {
-<<<<<<< HEAD
-                session.Tasks[HeaderTaskHash] = TimeProvider.Current.UtcNow;
-                IncrementGlobalTask(HeaderTaskHash);
-                session.RemoteNode.Tell(Message.Create(MessageCommand.GetHeaders, GetBlocksPayload.Create(Blockchain.Singleton.CurrentHeaderHash)));
-=======
                 if (lastTaskIndex >= highestBlockIndex) break;
                 if (!AssignSyncTask(++lastTaskIndex)) break;
->>>>>>> 44ccf0b2
             }
         }
 
