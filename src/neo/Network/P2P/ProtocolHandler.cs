using Akka.Actor;
using Akka.Configuration;
using Neo.Cryptography;
using Neo.IO;
using Neo.IO.Actors;
using Neo.IO.Caching;
using Neo.Ledger;
using Neo.Network.P2P.Payloads;
using Neo.Persistence;
using Neo.Plugins;
using System.Collections;
using System.Collections.Generic;
using System.Collections.ObjectModel;
using System.Linq;
using System.Net;

namespace Neo.Network.P2P
{
    internal class ProtocolHandler : UntypedActor
    {
        public class SetFilter { public BloomFilter Filter; }
        internal class Timer { }

        private class PendingKnownHashesCollection : KeyedCollection<UInt256, (UInt256, DateTime)>
        {
            protected override UInt256 GetKeyForItem((UInt256, DateTime) item)
            {
                return item.Item1;
            }
        }

        private readonly NeoSystem system;
        private readonly PendingKnownHashesCollection pendingKnownHashes;
        private readonly FIFOSet<UInt256> knownHashes;
        private readonly FIFOSet<UInt256> sentHashes;
        private VersionPayload version;
        private bool verack = false;
        private BloomFilter bloom_filter;

        private static readonly TimeSpan TimerInterval = TimeSpan.FromSeconds(30);
        private static readonly TimeSpan PendingTimeout = TimeSpan.FromMinutes(1);

        private readonly ICancelable timer = Context.System.Scheduler.ScheduleTellRepeatedlyCancelable(TimerInterval, TimerInterval, Context.Self, new Timer(), ActorRefs.NoSender);

        public ProtocolHandler(NeoSystem system)
        {
            this.system = system;
            this.pendingKnownHashes = new PendingKnownHashesCollection();
            this.knownHashes = new FIFOSet<UInt256>(Blockchain.Singleton.MemPool.Capacity * 2);
            this.sentHashes = new FIFOSet<UInt256>(Blockchain.Singleton.MemPool.Capacity * 2);
        }

        protected override void OnReceive(object message)
        {
            switch (message)
            {
                case Message msg:
                    OnMessage(msg);
                    break;
                case Timer _:
                    OnTimer();
                    break;
            }
        }

        private void OnMessage(Message msg)
        {
            foreach (IP2PPlugin plugin in Plugin.P2PPlugins)
                if (!plugin.OnP2PMessage(msg))
                    return;

            if (msg.Command == MessageCommand.Disconnect)
            {
                OnDisconnectMessageReceived((DisconnectPayload)msg.Payload);
                return;
            }
            if (version == null)
            {
                if (msg.Command != MessageCommand.Version)
                    throw new ProtocolViolationException();
                OnVersionMessageReceived((VersionPayload)msg.Payload);
                return;
            }
            if (!verack)
            {
                if (msg.Command != MessageCommand.Verack)
                    throw new ProtocolViolationException();
                OnVerackMessageReceived();
                return;
            }
            switch (msg.Command)
            {
                case MessageCommand.Addr:
                    OnAddrMessageReceived((AddrPayload)msg.Payload);
                    break;
                case MessageCommand.Block:
                    OnInventoryReceived((Block)msg.Payload);
                    break;
                case MessageCommand.Consensus:
                    OnInventoryReceived((ConsensusPayload)msg.Payload);
                    break;
                case MessageCommand.FilterAdd:
                    OnFilterAddMessageReceived((FilterAddPayload)msg.Payload);
                    break;
                case MessageCommand.FilterClear:
                    OnFilterClearMessageReceived();
                    break;
                case MessageCommand.FilterLoad:
                    OnFilterLoadMessageReceived((FilterLoadPayload)msg.Payload);
                    break;
                case MessageCommand.GetAddr:
                    OnGetAddrMessageReceived();
                    break;
                case MessageCommand.GetBlocks:
                    OnGetBlocksMessageReceived((GetBlocksPayload)msg.Payload);
                    break;
                case MessageCommand.GetBlockData:
                    OnGetBlockDataMessageReceived((GetBlockDataPayload)msg.Payload);
                    break;
                case MessageCommand.GetData:
                    OnGetDataMessageReceived((InvPayload)msg.Payload);
                    break;
                case MessageCommand.GetHeaders:
                    OnGetHeadersMessageReceived((GetBlocksPayload)msg.Payload);
                    break;
                case MessageCommand.Headers:
                    OnHeadersMessageReceived((HeadersPayload)msg.Payload);
                    break;
                case MessageCommand.Inv:
                    OnInvMessageReceived((InvPayload)msg.Payload);
                    break;
                case MessageCommand.Mempool:
                    OnMemPoolMessageReceived();
                    break;
                case MessageCommand.Ping:
                    OnPingMessageReceived((PingPayload)msg.Payload);
                    break;
                case MessageCommand.Pong:
                    OnPongMessageReceived((PingPayload)msg.Payload);
                    break;
                case MessageCommand.Transaction:
                    if (msg.Payload.Size <= Transaction.MaxTransactionSize)
                        OnInventoryReceived((Transaction)msg.Payload);
                    break;
                case MessageCommand.Verack:
                case MessageCommand.Version:
                    throw new ProtocolViolationException();
                case MessageCommand.Alert:
                case MessageCommand.MerkleBlock:
                case MessageCommand.NotFound:
                case MessageCommand.Reject:
                default: break;
            }
        }

        private void OnAddrMessageReceived(AddrPayload payload)
        {
            system.LocalNode.Tell(new Peer.Peers
            {
                EndPoints = payload.AddressList.Select(p => p.EndPoint).Where(p => p.Port > 0)
            });
        }

        private void OnFilterAddMessageReceived(FilterAddPayload payload)
        {
            if (bloom_filter != null)
                bloom_filter.Add(payload.Data);
        }

        private void OnFilterClearMessageReceived()
        {
            bloom_filter = null;
            Context.Parent.Tell(new SetFilter { Filter = null });
        }

        private void OnFilterLoadMessageReceived(FilterLoadPayload payload)
        {
            bloom_filter = new BloomFilter(payload.Filter.Length * 8, payload.K, payload.Tweak, payload.Filter);
            Context.Parent.Tell(new SetFilter { Filter = bloom_filter });
        }

        private void OnGetAddrMessageReceived()
        {
            NetworkAddressWithTime[] networkAddresses = LocalNode.Singleton.GetRandomConnectedPeers(AddrPayload.MaxCountToSend);
            if (networkAddresses.Length == 0) return;
            Context.Parent.Tell(Message.Create(MessageCommand.Addr, AddrPayload.Create(networkAddresses)));
        }

        private void OnGetBlocksMessageReceived(GetBlocksPayload payload)
        {
            UInt256 hash = payload.HashStart;
            int count = payload.Count < 0 || payload.Count > InvPayload.MaxHashesCount ? InvPayload.MaxHashesCount : payload.Count;
            TrimmedBlock state = Blockchain.Singleton.View.Blocks.TryGet(hash);
            if (state == null) return;
            List<UInt256> hashes = new List<UInt256>();
            for (uint i = 1; i <= count; i++)
            {
                uint index = state.Index + i;
                if (index > Blockchain.Singleton.Height)
                    break;
                hash = Blockchain.Singleton.GetBlockHash(index);
                if (hash == null) break;
                hashes.Add(hash);
            }
            if (hashes.Count == 0) return;
            Context.Parent.Tell(Message.Create(MessageCommand.Inv, InvPayload.Create(InventoryType.Block, hashes.ToArray())));
        }

        private void OnGetBlockDataMessageReceived(GetBlockDataPayload payload)
        {
            for (uint i = payload.IndexStart, max = payload.IndexStart + payload.Count; i < max; i++)
            {
                Block block = Blockchain.Singleton.GetBlock(i);
                if (block == null)
                    break;

                if (bloom_filter == null)
                {
                    Context.Parent.Tell(Message.Create(MessageCommand.Block, block));
                }
                else
                {
                    BitArray flags = new BitArray(block.Transactions.Select(p => bloom_filter.Test(p)).ToArray());
                    Context.Parent.Tell(Message.Create(MessageCommand.MerkleBlock, MerkleBlockPayload.Create(block, flags)));
                }
            }
        }

        private void OnGetDataMessageReceived(InvPayload payload)
        {
            UInt256[] hashes = payload.Hashes.Where(p => sentHashes.Add(p)).ToArray();
            foreach (UInt256 hash in hashes)
            {
                switch (payload.Type)
                {
                    case InventoryType.TX:
                        Transaction tx = Blockchain.Singleton.GetTransaction(hash);
                        if (tx != null)
                            Context.Parent.Tell(Message.Create(MessageCommand.Transaction, tx));
                        break;
                    case InventoryType.Block:
                        Block block = Blockchain.Singleton.GetBlock(hash);
                        if (block != null)
                        {
                            if (bloom_filter == null)
                            {
                                Context.Parent.Tell(Message.Create(MessageCommand.Block, block));
                            }
                            else
                            {
                                BitArray flags = new BitArray(block.Transactions.Select(p => bloom_filter.Test(p)).ToArray());
                                Context.Parent.Tell(Message.Create(MessageCommand.MerkleBlock, MerkleBlockPayload.Create(block, flags)));
                            }
                        }
                        break;
                    case InventoryType.Consensus:
                        if (Blockchain.Singleton.ConsensusRelayCache.TryGet(hash, out IInventory inventoryConsensus))
                            Context.Parent.Tell(Message.Create(MessageCommand.Consensus, inventoryConsensus));
                        break;
                }
            }
        }

        private void OnGetHeadersMessageReceived(GetBlocksPayload payload)
        {
            UInt256 hash = payload.HashStart;
            int count = payload.Count < 0 || payload.Count > HeadersPayload.MaxHeadersCount ? HeadersPayload.MaxHeadersCount : payload.Count;
            DataCache<UInt256, TrimmedBlock> cache = Blockchain.Singleton.View.Blocks;
            TrimmedBlock state = cache.TryGet(hash);
            if (state == null) return;
            List<Header> headers = new List<Header>();
            for (uint i = 1; i <= count; i++)
            {
                uint index = state.Index + i;
                hash = Blockchain.Singleton.GetBlockHash(index);
                if (hash == null) break;
                Header header = cache.TryGet(hash)?.Header;
                if (header == null) break;
                headers.Add(header);
            }
            if (headers.Count == 0) return;
            Context.Parent.Tell(Message.Create(MessageCommand.Headers, HeadersPayload.Create(headers.ToArray())));
        }

        private void OnHeadersMessageReceived(HeadersPayload payload)
        {
            if (payload.Headers.Length == 0) return;
            system.Blockchain.Tell(payload.Headers, Context.Parent);
        }

        private void OnInventoryReceived(IInventory inventory)
        {
            system.TaskManager.Tell(new TaskManager.TaskCompleted { Hash = inventory.Hash }, Context.Parent);
            system.LocalNode.Tell(new LocalNode.Relay { Inventory = inventory });
            pendingKnownHashes.Remove(inventory.Hash);
            knownHashes.Add(inventory.Hash);
        }

        private void OnInvMessageReceived(InvPayload payload)
        {
            UInt256[] hashes = payload.Hashes.Where(p => !pendingKnownHashes.Contains(p) && !knownHashes.Contains(p) && !sentHashes.Contains(p)).ToArray();
            if (hashes.Length == 0) return;
            switch (payload.Type)
            {
                case InventoryType.Block:
                    using (SnapshotView snapshot = Blockchain.Singleton.GetSnapshot())
                        hashes = hashes.Where(p => !snapshot.ContainsBlock(p)).ToArray();
                    break;
                case InventoryType.TX:
                    using (SnapshotView snapshot = Blockchain.Singleton.GetSnapshot())
                        hashes = hashes.Where(p => !snapshot.ContainsTransaction(p)).ToArray();
                    break;
            }
            if (hashes.Length == 0) return;
            foreach (UInt256 hash in hashes)
                pendingKnownHashes.Add((hash, DateTime.UtcNow));
            system.TaskManager.Tell(new TaskManager.NewTasks { Payload = InvPayload.Create(payload.Type, hashes) }, Context.Parent);
        }

        private void OnMemPoolMessageReceived()
        {
            foreach (InvPayload payload in InvPayload.CreateGroup(InventoryType.TX, Blockchain.Singleton.MemPool.GetVerifiedTransactions().Select(p => p.Hash).ToArray()))
                Context.Parent.Tell(Message.Create(MessageCommand.Inv, payload));
        }

        private void OnPingMessageReceived(PingPayload payload)
        {
            Context.Parent.Tell(payload);
            Context.Parent.Tell(Message.Create(MessageCommand.Pong, PingPayload.Create(Blockchain.Singleton.Height, payload.Nonce)));
        }

        private void OnPongMessageReceived(PingPayload payload)
        {
            Context.Parent.Tell(payload);
        }

        private void OnVerackMessageReceived()
        {
            verack = true;
            Context.Parent.Tell(MessageCommand.Verack);
        }

        private void OnVersionMessageReceived(VersionPayload payload)
        {
            version = payload;
            Context.Parent.Tell(payload);
        }

<<<<<<< HEAD
        private void OnDisconnectMessageReceived(DisconnectPayload payload)
        {
            switch (payload.Reason)
            {
                case DisconnectReason.MaxConnectionReached:
                case DisconnectReason.MaxConnectionPerAddressReached:
                    try
                    {
                        var addressList = payload.Data
                            .AsSerializableArray<NetworkAddressWithTime>(AddrPayload.MaxCountToSend)
                            .Select(p => p.EndPoint)
                            .Where(p => p.Port > 0);
                        system.LocalNode.Tell(new Peer.Peers { EndPoints = addressList });
                    }
                    catch { }
                    break;
                default: break;
            }
            Context.Stop(Self);
=======
        private void OnTimer()
        {
            RefreshPendingKnownHashes();
        }

        protected override void PostStop()
        {
            timer.CancelIfNotNull();
            base.PostStop();
        }

        private void RefreshPendingKnownHashes()
        {
            while (pendingKnownHashes.Count > 0)
            {
                var (_, time) = pendingKnownHashes[0];
                if (DateTime.UtcNow - time <= PendingTimeout)
                    break;
                pendingKnownHashes.RemoveAt(0);
            }
>>>>>>> 4a07a636
        }

        public static Props Props(NeoSystem system)
        {
            return Akka.Actor.Props.Create(() => new ProtocolHandler(system)).WithMailbox("protocol-handler-mailbox");
        }
    }

    internal class ProtocolHandlerMailbox : PriorityMailbox
    {
        public ProtocolHandlerMailbox(Settings settings, Config config)
            : base(settings, config)
        {
        }

        internal protected override bool IsHighPriority(object message)
        {
            if (!(message is Message msg)) return false;
            switch (msg.Command)
            {
                case MessageCommand.Consensus:
                case MessageCommand.FilterAdd:
                case MessageCommand.FilterClear:
                case MessageCommand.FilterLoad:
                case MessageCommand.Verack:
                case MessageCommand.Version:
                case MessageCommand.Alert:
                    return true;
                default:
                    return false;
            }
        }

        internal protected override bool ShallDrop(object message, IEnumerable queue)
        {
            if (message is ProtocolHandler.Timer) return false;
            if (!(message is Message msg)) return true;
            switch (msg.Command)
            {
                case MessageCommand.GetAddr:
                case MessageCommand.GetBlocks:
                case MessageCommand.GetHeaders:
                case MessageCommand.Mempool:
                    return queue.OfType<Message>().Any(p => p.Command == msg.Command);
                default:
                    return false;
            }
        }
    }
}<|MERGE_RESOLUTION|>--- conflicted
+++ resolved
@@ -8,6 +8,7 @@
 using Neo.Network.P2P.Payloads;
 using Neo.Persistence;
 using Neo.Plugins;
+using System;
 using System.Collections;
 using System.Collections.Generic;
 using System.Collections.ObjectModel;
@@ -346,7 +347,6 @@
             Context.Parent.Tell(payload);
         }
 
-<<<<<<< HEAD
         private void OnDisconnectMessageReceived(DisconnectPayload payload)
         {
             switch (payload.Reason)
@@ -366,7 +366,8 @@
                 default: break;
             }
             Context.Stop(Self);
-=======
+        }
+        
         private void OnTimer()
         {
             RefreshPendingKnownHashes();
@@ -387,7 +388,6 @@
                     break;
                 pendingKnownHashes.RemoveAt(0);
             }
->>>>>>> 4a07a636
         }
 
         public static Props Props(NeoSystem system)
