using Akka.Actor;
using Neo.Cryptography.ECC;
using Neo.IO;
using Neo.Ledger;
using Neo.Network.P2P;
using Neo.Network.P2P.Payloads;
using Neo.Oracle.Protocols.Https;
using Neo.Persistence;
using Neo.SmartContract;
using Neo.SmartContract.Native;
using Neo.VM;
using Neo.Wallets;
using System;
using System.Collections;
using System.Collections.Generic;
using System.Linq;
using System.Threading;
using System.Threading.Tasks;

namespace Neo.Oracle
{
    public class OracleService : UntypedActor
    {
        #region Sub classes

        internal class StartMessage { public byte NumberOfTasks = 4; }
        internal class StopMessage { }

        private class RequestItem : PoolItem
        {
            // Request

            public readonly Transaction RequestTransaction;

            // Proposal

            private ResponseItem Proposal;
            private ContractParametersContext ResponseContext;

            public Transaction ResponseTransaction => Proposal?.Tx;
            public bool IsErrorResponse => Proposal?.IsError == true;
            public bool IsCompleted => ResponseContext?.Completed == true;

            public RequestItem(Transaction requestTx) : base(requestTx)
            {
                RequestTransaction = requestTx;
            }

            public bool AddSignature(ResponseItem response)
            {
                if (response.TransactionRequestHash != RequestTransaction.Hash)
                {
                    return false;
                }

                if (Proposal == null)
                {
                    if (!response.IsMine)
                    {
                        return false;
                    }

                    // Oracle service could attach the real TX

                    Proposal = response;
                    ResponseContext = new ContractParametersContext(response.Tx);
                }
                else
                {
                    if (response.TransactionResponseHash != Proposal.TransactionResponseHash)
                    {
                        // Unexpected result

                        return false;
                    }
                }

                if (ResponseContext.AddSignature(Proposal.Contract, response.OraclePub, response.Signature) == true)
                {
                    if (ResponseContext.Completed)
                    {
                        // Append the witness to the response TX

                        Proposal.Tx.Witnesses = ResponseContext.GetWitnesses();
                    }
                    return true;
                }

                return false;
            }

            /// <summary>
            /// Clear responses
            /// </summary>
            public void CleanResponses()
            {
                Proposal = null;
                ResponseContext = null;
            }
        }

        private class ResponseCollection : IEnumerable<ResponseItem>
        {
            public readonly DateTime Timestamp;

            private readonly SortedConcurrentDictionary<ECPoint, ResponseItem> _items;

            public int Count => _items.Count;

            public int MineCount { get; private set; }

            public ResponseCollection(ResponseItem item)
            {
                Timestamp = item.Timestamp;
                _items = new SortedConcurrentDictionary<ECPoint, ResponseItem>
                    (
                    Comparer<KeyValuePair<ECPoint, ResponseItem>>.Create(Sort), 1_000
                    );

                Add(item);
            }

            public bool Add(ResponseItem item)
            {
                // Prevent duplicate messages using the publicKey as key

                if (_items.TryGetValue(item.OraclePub, out var prev))
                {
                    // If it's new, replace it

                    if (prev.Timestamp > item.Timestamp) return false;

                    if (!prev.IsMine && item.IsMine) MineCount++;
                    else if (prev.IsMine && !item.IsMine) MineCount--;

                    _items.Set(item.OraclePub, item);
                    return true;
                }

                if (_items.TryAdd(item.OraclePub, item))
                {
                    if (item.IsMine) MineCount++;
                    return true;
                }

                return false;
            }

            public IEnumerator<ResponseItem> GetEnumerator()
            {
                return (IEnumerator<ResponseItem>)_items.Select(u => u.Value).ToArray().GetEnumerator();
            }

            IEnumerator IEnumerable.GetEnumerator()
            {
                return this.GetEnumerator();
            }
        }

        private class ResponseItem : PoolItem
        {
            private readonly OraclePayload Msg;
            private readonly OracleResponseSignature Data;

            public readonly Contract Contract;
            public ECPoint OraclePub => Msg.OraclePub;
            public byte[] Signature => Data.Signature;
            public UInt256 TransactionResponseHash => Data.TransactionResponseHash;
            public UInt256 TransactionRequestHash => Data.TransactionRequestHash;
            public bool IsMine { get; }
            public bool IsError { get; }

            public ResponseItem(OraclePayload payload, Contract contract = null, Transaction responseTx = null, bool isError = false) : base(responseTx)
            {
                IsError = isError;
                IsMine = responseTx != null && contract != null;
                Contract = contract;
                Msg = payload;
                Data = payload.OracleSignature;
            }

            public bool Verify(StoreView snapshot)
            {
                return Msg.Verify(snapshot);
            }
        }

        private enum OracleResponseResult : byte
        {
            Invalid,
            Merged,
            Duplicated,
            RelayedTx
        }

        #endregion

        #region Protocols

        /// <summary>
        /// HTTPS protocol
        /// </summary>
        internal static OracleHttpsProtocol HTTPSProtocol { get; } = new OracleHttpsProtocol();

        #endregion

        private long _isStarted = 0;
        private Contract _lastContract;
        private readonly IActorRef _localNode;
        private readonly IActorRef _taskManager;
        private CancellationTokenSource _cancel;
        private readonly (Contract Contract, KeyPair Key)[] _accounts;
        private readonly Func<SnapshotView> _snapshotFactory;
        private static readonly TimeSpan TimeoutInterval = TimeSpan.FromMinutes(5);

        /// <summary>
        /// Number of threads for processing the oracle
        /// </summary>
        private Task[] _oracleTasks;

        /// <summary>
        /// Sorted Queue for oracle tasks
        /// </summary>
        private readonly SortedBlockingCollection<UInt256, Transaction> _processingQueue;

        /// <summary>
        /// Oracle
        /// </summary>
        public Func<OracleRequest, OracleResponse> Oracle { get; }

        /// <summary>
        /// Pending user Transactions
        /// </summary>
        private readonly SortedConcurrentDictionary<UInt256, RequestItem> _pendingRequests;

        /// <summary>
        /// Pending oracle response Transactions
        /// </summary>
        private readonly SortedConcurrentDictionary<UInt256, ResponseCollection> _pendingResponses;

        /// <summary>
        /// Total maximum capacity of transactions the pool can hold.
        /// </summary>
        public int PendingCapacity => _pendingRequests.Capacity;

        /// <summary>
        /// Total requests in the pool.
        /// </summary>
        public int PendingRequestCount => _pendingRequests.Count;

        /// <summary>
        /// Total responses in the pool.
        /// </summary>
        public int PendingResponseCount => _pendingResponses.Count;

        /// <summary>
        /// Is started
        /// </summary>
        public bool IsStarted => Interlocked.Read(ref _isStarted) == 1;

        /// <summary>
        /// Constructor
        /// </summary>
        /// <param name="localNode">Local node</param>
        /// <param name="taskManager">Task manager</param>
        /// <param name="wallet">Wallet</param>
        /// <param name="snapshotFactory">Snapshot factory</param>
        /// <param name="capacity">Capacity</param>
        public OracleService(IActorRef localNode, IActorRef taskManager, Wallet wallet, Func<SnapshotView> snapshotFactory, int capacity)
        {
            Oracle = Process;
            _localNode = localNode;
            _taskManager = taskManager;
            _snapshotFactory = snapshotFactory ?? new Func<SnapshotView>(() => Blockchain.Singleton.GetSnapshot());

            // Find oracle account

            using var snapshot = _snapshotFactory();
            var oracles = NativeContract.Oracle.GetOracleValidators(snapshot)
                .Select(u => Contract.CreateSignatureRedeemScript(u).ToScriptHash());

            _accounts = wallet?.GetAccounts()
                .Where(u => u.HasKey && !u.Lock && oracles.Contains(u.ScriptHash))
                .Select(u => (u.Contract, u.GetKey()))
                .ToArray();

            if (_accounts.Length == 0)
            {
                throw new ArgumentException("The wallet doesn't have any oracle accounts");
            }

            // Create queue for pending request that should be processed

            _processingQueue = new SortedBlockingCollection<UInt256, Transaction>
                (
                Comparer<KeyValuePair<UInt256, Transaction>>.Create(SortEnqueuedRequest), capacity
                );

            // Create internal collections for pending request/responses

            _pendingRequests = new SortedConcurrentDictionary<UInt256, RequestItem>
                (
                Comparer<KeyValuePair<UInt256, RequestItem>>.Create(SortRequest), capacity
                );
            _pendingResponses = new SortedConcurrentDictionary<UInt256, ResponseCollection>
                (
                Comparer<KeyValuePair<UInt256, ResponseCollection>>.Create(SortResponse), capacity
                );
        }

        /// <summary>
        /// Receive AKKA Messages
        /// </summary>
        protected override void OnReceive(object message)
        {
            switch (message)
            {
                case StartMessage start:
                    {
                        Start(start.NumberOfTasks);
                        break;
                    }
                case StopMessage _:
                    {
                        Stop();
                        break;
                    }
                case TaskManager.Timer _:
                    {
                        // Create error response because there are no agreement

                        foreach (var request in _pendingRequests
                            .Where(u => !u.Value.IsErrorResponse && DateTime.UtcNow - u.Value.Timestamp > TimeoutInterval)
                            .ToArray()
                            )
                        {
                            request.Value.CleanResponses();
                            ProcessRequestTransaction(request.Value.RequestTransaction, true);
                        }
                        break;
                    }
                case OraclePayload msg:
                    {
                        using var snapshot = _snapshotFactory();
                        TryAddOracleResponse(snapshot, new ResponseItem(msg));
                        break;
                    }
                case Transaction tx:
                    {
                        // We only need to take care about the requests

                        if (tx.IsOracleRequest())
                        {
                            // If it's an OracleRequest and it's new, tell it to OracleService

                            if (_pendingRequests.TryAdd(tx.Hash, new RequestItem(tx)))
                            {
                                using var snapshot = _snapshotFactory();

                                ReverifyPendingResponses(snapshot, tx.Hash);

                                // Add it to the oracle processing queue

                                _processingQueue.Add(tx.Hash, tx);
                            }
                        }

                        break;
                    }
            }
        }

        /// <summary>
        /// Start oracle
        /// </summary>
        /// <param name="numberOfTasks">Number of tasks</param>
        public void Start(byte numberOfTasks = 4)
        {
            if (Interlocked.Exchange(ref _isStarted, 1) != 0) return;

            // Create tasks

            Log($"OnStart: tasks={numberOfTasks}");

            _cancel = new CancellationTokenSource();
            _oracleTasks = new Task[numberOfTasks];

            for (int x = 0; x < _oracleTasks.Length; x++)
            {
                _oracleTasks[x] = new Task(() =>
                {
                    foreach (var tx in _processingQueue.GetConsumingEnumerable(_cancel.Token))
                    {
                        ProcessRequestTransaction(tx, false);
                    }
                },
                _cancel.Token);
            }

            // Start tasks

            foreach (var task in _oracleTasks) task.Start();
        }

        /// <summary>
        /// Stop oracle
        /// </summary>
        public void Stop()
        {
            if (Interlocked.Exchange(ref _isStarted, 0) != 1) return;

            Log("OnStop");

            _cancel.Cancel();

            for (int x = 0; x < _oracleTasks.Length; x++)
            {
                try { _oracleTasks[x].Wait(); } catch { }
                try { _oracleTasks[x].Dispose(); } catch { }
            }

            _cancel.Dispose();
            _cancel = null;
            _oracleTasks = null;

            // Clean queue

            _processingQueue.Clear();
            _pendingRequests.Clear();
            _pendingResponses.Clear();
        }

        /// <summary>
        /// Log
        /// </summary>
        /// <param name="message">Message</param>
        /// <param name="level">Log level</param>
        private static void Log(string message, LogLevel level = LogLevel.Info)
        {
            Utility.Log(nameof(OracleService), level, message);
        }

        /// <summary>
        /// Process request transaction
        /// </summary>
        /// <param name="tx">Transaction</param>
        /// <param name="forceError">Force error</param>
        private void ProcessRequestTransaction(Transaction tx, bool forceError)
        {
            Log($"Process oracle request: requestTx={tx.Hash} forceError={forceError}");

            using var snapshot = _snapshotFactory();
            var oracle = new OracleExecutionCache(Process);

            if (!forceError)
            {
                // If we want to force the error we don't need to process the transaction

                using var engine = new ApplicationEngine(TriggerType.Application, tx, snapshot, tx.SystemFee, false, oracle);
                engine.LoadScript(tx.Script);

                if (engine.Execute() != VMState.HALT)
                {
                    // If the TX request FAULT, we can save space by deleting the downloaded data
                    // but the user paid it, maybe it won't fail during OnPerist

                    // oracle.Clear();
                }
            }

            // Check the oracle contract and update the cached one

            var contract = NativeContract.Oracle.GetOracleMultiSigContract(snapshot);

            if (_lastContract?.ScriptHash != contract.ScriptHash)
            {
                // Reduce the memory load using the same Contract class

                _lastContract = contract;
            }
            else
            {
                // Use the same cached object in order to save memory in the pools

                contract = _lastContract;
            }

            // Create deterministic oracle response

            var responseTx = CreateResponseTransaction(snapshot, oracle, contract, tx);

            Log($"Generated response tx: requestTx={tx.Hash} responseTx={responseTx.Hash}");

            foreach (var account in _accounts)
            {
                // Create the payload with the signed transction

                var response = new OraclePayload()
                {
                    OraclePub = account.Key.PublicKey,
                    OracleSignature = new OracleResponseSignature()
                    {
                        TransactionResponseHash = responseTx.Hash,
                        Signature = responseTx.Sign(account.Key),
                        TransactionRequestHash = tx.Hash
                    }
                };

                var signatureMsg = response.Sign(account.Key);
                var signPayload = new ContractParametersContext(response);

                if (signPayload.AddSignature(account.Contract, response.OraclePub, signatureMsg) && signPayload.Completed)
                {
                    response.Witness = signPayload.GetWitnesses()[0];

                    switch (TryAddOracleResponse(snapshot, new ResponseItem(response, contract, responseTx, forceError)))
                    {
                        case OracleResponseResult.Merged:
                            {
                                // Send my signature by P2P

                                Log($"Send oracle signature: oracle={response.OraclePub.ToString()} requestTx={tx.Hash} responseTx={response.Hash}");

                                _localNode.Tell(new LocalNode.SendDirectly { Inventory = response });
                                break;
                            }
                    }
                }
            }
        }

        /// <summary>
        /// Create Oracle response transaction
        /// We need to create a deterministic TX for this result/oracleRequest
        /// </summary>
        /// <param name="snapshot">Snapshot</param>
        /// <param name="oracle">Oracle</param>
        /// <param name="contract">Contract</param>
        /// <param name="requestTx">Request Hash</param>
        /// <returns>Transaction</returns>
        private static Transaction CreateResponseTransaction(SnapshotView snapshot, OracleExecutionCache oracle, Contract contract, Transaction requestTx)
        {
            using ScriptBuilder script = new ScriptBuilder();
            script.EmitAppCall(NativeContract.Oracle.Hash, "setOracleResponse", requestTx.Hash, IO.Helper.ToArray(oracle));

            // Calculate system fee

            long systemFee;
            using (var engine = ApplicationEngine.Run
            (
                script.ToArray(), snapshot.Clone(),
                new ManualWitness(contract.ScriptHash), testMode: true
            ))
            {
                if (engine.State != VMState.HALT)
                {
                    // This should never happend

                    throw new ApplicationException();
                }

                systemFee = engine.GasConsumed;
            }

            // Generate tx

            var tx = new Transaction()
            {
                Version = 0,
                ValidUntilBlock = requestTx.ValidUntilBlock,
                Attributes = new TransactionAttribute[]
<<<<<<< HEAD
                {
                    new OracleResponseAttribute()
                    {
                         RequestTx = requestTx.Hash,
                    }
                    .Build()
                },
                Sender = contract.ScriptHash,
                Witnesses = new Witness[0],
                Script = script.ToArray(),
                NetworkFee = 0,
                Nonce = requestTx.Nonce,
                SystemFee = systemFee,
                Cosigners = new Cosigner[]
=======
>>>>>>> e7e492dc
                {
                    new Cosigner()
                    {
                        Account = contract.ScriptHash,
                        AllowedContracts = new UInt160[]{ NativeContract.Oracle.Hash },
                        Scopes = WitnessScope.CustomContracts
                    }
                },
                OracleRequestTx = requestTx.Hash,
                Sender = contract.ScriptHash,
                Witnesses = new Witness[0],
                Script = script.ToArray(),
                NetworkFee = 0,
                Nonce = requestTx.Nonce,
                SystemFee = systemFee
            };

            // Calculate network fee

            int size = tx.Size;

            tx.NetworkFee += Wallet.CalculateNetworkFee(contract.Script, ref size);
            tx.NetworkFee += size * NativeContract.Policy.GetFeePerByte(snapshot);

            return tx;
        }

        /// <summary>
        /// Try add oracle response payload
        /// </summary>
        /// <param name="snapshot">Snapshot</param>
        /// <param name="response">Response</param>
        /// <returns>True if it was added</returns>
        private OracleResponseResult TryAddOracleResponse(StoreView snapshot, ResponseItem response)
        {
            if (!response.Verify(snapshot))
            {
                Log($"Received wrong signed payload: oracle={response.OraclePub.ToString()} requestTx={response.TransactionRequestHash} responseTx={response.TransactionRequestHash}", LogLevel.Error);

                return OracleResponseResult.Invalid;
            }

            if (!response.IsMine)
            {
                Log($"Received oracle signature: oracle={response.OraclePub.ToString()} requestTx={response.TransactionRequestHash} responseTx={response.TransactionRequestHash}");
            }

            // Find the request tx

            if (_pendingRequests.TryGetValue(response.TransactionRequestHash, out var request))
            {
                // Append the signature if it's possible

                if (request.AddSignature(response))
                {
                    if (request.IsCompleted)
                    {
                        Log($"Send response tx: oracle={response.OraclePub.ToString()} responseTx={request.ResponseTransaction.Hash}");

                        // Done! Send to mem pool

                        _pendingRequests.TryRemove(response.TransactionRequestHash, out _);
                        _pendingResponses.TryRemove(response.TransactionRequestHash, out _);
                        _localNode.Tell(new LocalNode.Relay { Inventory = request.ResponseTransaction });

                        // Request should be already there, but it could be removed because the mempool was full during the process

                        _localNode.Tell(new LocalNode.Relay { Inventory = request.RequestTransaction });

                        return OracleResponseResult.RelayedTx;
                    }

                    return OracleResponseResult.Merged;
                }
            }
            else
            {
                // Ask for the request tx because it's not in my pool

                _taskManager.Tell(new TaskManager.RestartTasks
                {
                    Payload = InvPayload.Create(InventoryType.TX, response.TransactionRequestHash)
                });
            }

            // Save this payload for check it later

            if (_pendingResponses.TryGetValue(response.TransactionRequestHash, out var collection, new ResponseCollection(response)))
            {
                if (collection != null)
                {
                    // It was getted

                    return collection.Add(response) ? OracleResponseResult.Merged : OracleResponseResult.Duplicated;
                }

                // It was added

                return OracleResponseResult.Merged;
            }

            return OracleResponseResult.Duplicated;
        }

        /// <summary>
        /// Reverify pending responses
        /// </summary>
        /// <param name="snapshot">Snapshot</param>
        /// <param name="requestTx">Request transaction hash</param>
        private void ReverifyPendingResponses(StoreView snapshot, UInt256 requestTx)
        {
            // If the response is pending, we should process it now

            if (_pendingResponses.TryRemove(requestTx, out var collection))
            {
                // Order by Transaction

                foreach (var entry in collection)
                {
                    TryAddOracleResponse(snapshot, entry);
                }
            }
        }

        #region Sorts

        private static int Sort(KeyValuePair<ECPoint, ResponseItem> a, KeyValuePair<ECPoint, ResponseItem> b)
        {
            // Sort by if it's mine or not

            int av = a.Value.IsMine ? 1 : 0;
            int bv = b.Value.IsMine ? 1 : 0;
            int ret = av.CompareTo(bv);

            if (ret != 0) return ret;

            // Sort by time

            return a.Value.Timestamp.CompareTo(b.Value.Timestamp);
        }

        private static int SortRequest(KeyValuePair<UInt256, RequestItem> a, KeyValuePair<UInt256, RequestItem> b)
        {
            return a.Value.CompareTo(b.Value);
        }

        private static int SortEnqueuedRequest(KeyValuePair<UInt256, Transaction> a, KeyValuePair<UInt256, Transaction> b)
        {
            // Fees sorted ascending

            var tx = a.Value;
            int ret = tx.FeePerByte.CompareTo(b.Value.FeePerByte);
            if (ret != 0) return ret;
            ret = tx.NetworkFee.CompareTo(b.Value.NetworkFee);
            if (ret != 0) return ret;

            // Transaction hash sorted descending

            return b.Value.Hash.CompareTo(tx.Hash);
        }

        private static int SortResponse(KeyValuePair<UInt256, ResponseCollection> a, KeyValuePair<UInt256, ResponseCollection> b)
        {
            // Sort by number of signatures

            var comp = a.Value.Count.CompareTo(b.Value.Count);
            if (comp != 0) return comp;

            // Sort by if has my signature or not

            comp = a.Value.MineCount.CompareTo(b.Value.MineCount);
            if (comp != 0) return comp;

            // Sort by age

            return a.Value.Timestamp.CompareTo(b.Value.Timestamp);
        }

        #endregion

        #region Public Static methods

        /// <summary>
        /// Process oracle request
        /// </summary>
        /// <param name="request">Request</param>
        /// <returns>Return Oracle response</returns>
        public static OracleResponse Process(OracleRequest request)
        {
            try
            {
                return request switch
                {
                    OracleHttpsRequest https => HTTPSProtocol.Process(https),
                    _ => OracleResponse.CreateError(request.Hash),
                };
            }
            catch
            {
                return OracleResponse.CreateError(request.Hash);
            }
        }

        #endregion

        #region Akka

        public static Props Props(IActorRef localNode, IActorRef taskManager, Wallet wallet)
        {
            return Akka.Actor.Props.Create(() => new OracleService(localNode, taskManager, wallet, null, ProtocolSettings.Default.MemoryPoolMaxTransactions));
        }

        #endregion
    }
}<|MERGE_RESOLUTION|>--- conflicted
+++ resolved
@@ -569,32 +569,18 @@
                 Version = 0,
                 ValidUntilBlock = requestTx.ValidUntilBlock,
                 Attributes = new TransactionAttribute[]
-<<<<<<< HEAD
-                {
-                    new OracleResponseAttribute()
-                    {
-                         RequestTx = requestTx.Hash,
-                    }
-                    .Build()
-                },
-                Sender = contract.ScriptHash,
-                Witnesses = new Witness[0],
-                Script = script.ToArray(),
-                NetworkFee = 0,
-                Nonce = requestTx.Nonce,
-                SystemFee = systemFee,
-                Cosigners = new Cosigner[]
-=======
->>>>>>> e7e492dc
                 {
                     new Cosigner()
                     {
                         Account = contract.ScriptHash,
                         AllowedContracts = new UInt160[]{ NativeContract.Oracle.Hash },
                         Scopes = WitnessScope.CustomContracts
+                    },
+                    new OracleResponseAttribute()
+                    {
+                         RequestTx = requestTx.Hash,
                     }
                 },
-                OracleRequestTx = requestTx.Hash,
                 Sender = contract.ScriptHash,
                 Witnesses = new Witness[0],
                 Script = script.ToArray(),
