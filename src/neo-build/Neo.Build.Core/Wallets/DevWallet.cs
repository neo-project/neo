// Copyright (C) 2015-2025 The Neo Project.
//
// DevWallet.cs file belongs to the neo project and is free
// software distributed under the MIT software license, see the
// accompanying file LICENSE in the main directory of the
// repository or http://www.opensource.org/licenses/mit-license.php
// for more details.
//
// Redistribution and use in source and binary forms with or without
// modifications are permitted.

using Neo.Build.Core.Exceptions;
using Neo.Build.Core.Exceptions.Wallet;
using Neo.Build.Core.Interfaces;
using Neo.Build.Core.Models;
using Neo.Build.Core.Models.Wallets;
using Neo.Cryptography.ECC;
using Neo.SmartContract;
using Neo.Wallets;
using Neo.Wallets.NEP6;
using System;
using System.Collections.Concurrent;
using System.Collections.Generic;
using System.IO;
using System.Linq;

namespace Neo.Build.Core.Wallets
{
    /// <summary>
    /// Developer wallet.
    /// </summary>
    public class DevWallet : Wallet, IConvertToObject<WalletModel>
    {
        /// <summary>
        /// Creates a new developer wallet.
        /// </summary>
        /// <param name="walletModel">Wallet <see cref="JsonModel"/>.</param>
        /// <param name="protocolSettings"><see cref="ProtocolSettings"/> to be used with this wallet.</param>
        /// <exception cref="NeoBuildInvalidVersionFormatException"></exception>
        public DevWallet(
            WalletModel walletModel,
            ProtocolSettings protocolSettings)
            : base(string.Empty, protocolSettings)
        {
            if (walletModel.Version is null)
                throw new NeoBuildWalletInvalidVersionException(string.Empty);

            if (walletModel.Version != Version)
                throw new NeoBuildWalletInvalidVersionException(walletModel.Version);

            _walletName = walletModel.Name;
            _sCryptParameters = walletModel.SCrypt ?? SCryptModel.Default;

            if (walletModel.Accounts != null)
            {
                foreach (var account in walletModel.Accounts)
                {
                    if (account is null) continue;
                    if (account.Address is null) continue;
                    _walletAccounts[account.Address] = new(account, ProtocolSettings);
                }
            }
        }

        public DevWallet(
            string filename,
            ProtocolSettings protocolSettings)
            : base(filename, protocolSettings)
        {
            _fileInfo = new FileInfo(filename);

            if (_fileInfo.Exists == false) return;

            var walletModel = JsonModel.FromJson<WalletModel>(_fileInfo);

            if (walletModel is null) return;

            if (walletModel.Version is null)
                throw new NeoBuildWalletInvalidVersionException(string.Empty);

            if (walletModel.Version != Version)
                throw new NeoBuildWalletInvalidVersionException(walletModel.Version);

            _walletName = walletModel.Name;
            _sCryptParameters = walletModel.SCrypt ?? SCryptModel.Default;

            if (walletModel.Accounts != null)
            {
                foreach (var account in walletModel.Accounts)
                {
                    if (account is null) continue;
                    if (account.Address is null) continue;
                    _walletAccounts[account.Address] = new(account, ProtocolSettings);
                }
            }
        }

        public DevWallet(WalletModel walletModel) : this(walletModel, walletModel.Extra?.ProtocolConfiguration?.ToObject() ?? ProtocolSettings.Default) { }
        public DevWallet() : base(string.Empty, ProtocolSettings.Default) { }
        public DevWallet(ProtocolSettings protocolSettings) : base(string.Empty, protocolSettings) { }

        private readonly ConcurrentDictionary<UInt160, DevWalletAccount> _walletAccounts = new();
        private readonly string? _walletName;
        private readonly SCryptModel _sCryptParameters = SCryptModel.Default;

        private FileInfo? _fileInfo;

        public ScryptParameters SCryptParameters => _sCryptParameters.ToObject();

        public override string? Name => _walletName;

        public override Version Version => new(1, 0);

        public override bool Contains(UInt160 scriptHash) =>
            _walletAccounts.ContainsKey(scriptHash);

        public WalletAccount CreateMultiSigAccount(ECPoint[] publicKeys, string? name = null, bool isDefaultAccount = false)
        {
            var contract = Contract.CreateMultiSigContract(publicKeys.Length, publicKeys);
            var account = _walletAccounts.Values.FirstOrDefault(
                f =>
                    f.HasKey &&
                    f.Lock == false &&
                    publicKeys.Contains(f.GetKey().PublicKey));

            var newAccount = CreateAccount(contract, account?.GetKey(), name);
            newAccount.IsDefault = isDefaultAccount;

            return newAccount;
        }

        public override WalletAccount CreateAccount(byte[] privateKey) =>
            CreateAccount(privateKey, null);

        public WalletAccount CreateAccount(byte[] privateKey, string? name = null)
        {
            var kp = new KeyPair(privateKey);
            var c = Contract.CreateSignatureContract(kp.PublicKey);
            var wa = new DevWalletAccount(c, ProtocolSettings, kp, name);

            _ = _walletAccounts.TryAdd(wa.ScriptHash, wa);

            return wa;
        }

        public override WalletAccount CreateAccount(Contract contract, KeyPair? key = null) =>
            CreateAccount(contract, key, null);

        public WalletAccount CreateAccount(Contract contract, KeyPair? key = null, string? name = null)
        {
            var wa = new DevWalletAccount(contract, ProtocolSettings, key, name);

            _ = _walletAccounts.TryAdd(wa.ScriptHash, wa);

            return wa;
        }

        public override WalletAccount CreateAccount(UInt160 scriptHash) =>
            CreateAccount(scriptHash, null);

        public WalletAccount CreateAccount(UInt160 scriptHash, string? name = null)
        {
            var wa = new DevWalletAccount(scriptHash, ProtocolSettings, name);

            _ = _walletAccounts.TryAdd(wa.ScriptHash, wa);

            return wa;
        }

        public override bool DeleteAccount(UInt160 scriptHash) =>
            _walletAccounts.TryRemove(scriptHash, out _);

        public bool DeleteAccount(string name)
        {
            var account = GetAccount(name);

            if (account is null)
                return false;

            return DeleteAccount(account.ScriptHash);
        }

        public override WalletAccount? GetAccount(UInt160 scriptHash)
        {
            _ = _walletAccounts.TryGetValue(scriptHash, out var wa);

            return wa;
        }

        public IEnumerable<DevWalletAccount> GetConsensusAccounts()
        {
            var keys = _walletAccounts
                .Where(static w => w.Value.HasKey && w.Value.IsDefault)
                .Select(static s => s.Value);

            return keys;
        }

        public WalletAccount? GetAccount(string name) =>
            _walletAccounts.Values.Where(w => w.Label.Equals(name))
                .FirstOrDefault();

        public override IEnumerable<WalletAccount> GetAccounts() =>
            _walletAccounts.Values;

        public override void Delete()
        {
            if (_fileInfo is null)
                // TODO: Add its own exception class
                throw new NeoBuildException("Memory only wallet!", NeoBuildErrorCodes.General.PathNotFound);

            _fileInfo.Delete();
        }

        public override void Save()
        {
            if (_fileInfo is null)
                // TODO: Add its own exception class
                throw new NeoBuildException("Memory only wallet!", NeoBuildErrorCodes.General.PathNotFound);

            File.WriteAllText(_fileInfo.FullName, ToString());
        }

        public void Save(string filename)
        {
            _fileInfo = new(filename);
            File.WriteAllText(_fileInfo.FullName, ToString());
        }

        public override bool ChangePassword(string oldPassword, string newPassword) =>
            throw new NotImplementedException();

        public override bool VerifyPassword(string password) =>
            throw new NotImplementedException();

        /// <summary>
        /// Converts to a <see cref="JsonModel"/>.
        /// </summary>
        /// <returns>A <see cref="JsonModel"/> that can be serialized to a JSON string.</returns>
        public WalletModel ToObject() =>
            new()
            {
                Name = Name,
                Version = Version,
<<<<<<< HEAD
                SCrypt = _sCryptParameters,
                Accounts = [.. _walletAccounts.Values.Select(static s => s.ToObject())],
                Extra = new ProtocolOptionsModel()
=======
                Scrypt = _sCryptParameters,
                Accounts = [.. _walletAccounts.Values.Select(s => s.ToObject())],
                Extra = new()
>>>>>>> 2bb63602
                {
                    ProtocolConfiguration = new()
                    {
                        Network = ProtocolSettings.Network,
                        AddressVersion = ProtocolSettings.AddressVersion,
                        MillisecondsPerBlock = ProtocolSettings.MillisecondsPerBlock,
                        MaxTransactionsPerBlock = ProtocolSettings.MaxTransactionsPerBlock,
                        MemoryPoolMaxTransactions = ProtocolSettings.MemoryPoolMaxTransactions,
                        MaxTraceableBlocks = ProtocolSettings.MaxTraceableBlocks,
                        InitialGasDistribution = ProtocolSettings.InitialGasDistribution,
                        ValidatorsCount = ProtocolSettings.ValidatorsCount,
                        SeedList = ProtocolSettings.SeedList,
                        Hardforks = ProtocolSettings.Hardforks,
                        StandbyCommittee = [.. ProtocolSettings.StandbyCommittee],
                    },
                },
            };

        /// <summary>
        /// <see cref="DevWallet"/> as JSON string.
        /// </summary>
        /// <returns>JSON</returns>
        public override string ToString() =>
            ToObject().ToString();
    }
}<|MERGE_RESOLUTION|>--- conflicted
+++ resolved
@@ -242,15 +242,9 @@
             {
                 Name = Name,
                 Version = Version,
-<<<<<<< HEAD
-                SCrypt = _sCryptParameters,
-                Accounts = [.. _walletAccounts.Values.Select(static s => s.ToObject())],
-                Extra = new ProtocolOptionsModel()
-=======
                 Scrypt = _sCryptParameters,
                 Accounts = [.. _walletAccounts.Values.Select(s => s.ToObject())],
                 Extra = new()
->>>>>>> 2bb63602
                 {
                     ProtocolConfiguration = new()
                     {
