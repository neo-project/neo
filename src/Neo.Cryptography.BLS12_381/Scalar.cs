// Copyright (C) 2015-2024 The Neo Project.
//
// Scalar.cs file belongs to the neo project and is free
// software distributed under the MIT software license, see the
// accompanying file LICENSE in the main directory of the
// repository or http://www.opensource.org/licenses/mit-license.php
// for more details.
//
// Redistribution and use in source and binary forms with or without
// modifications are permitted.

using Neo.Extensions;
using System.Diagnostics.CodeAnalysis;
using System.Runtime.CompilerServices;
using System.Runtime.InteropServices;
using System.Security.Cryptography;
using System.Text;
using static Neo.Cryptography.BLS12_381.ConstantTimeUtility;
using static Neo.Cryptography.BLS12_381.MathUtility;
using static Neo.Cryptography.BLS12_381.ScalarConstants;

namespace Neo.Cryptography.BLS12_381
{
    [StructLayout(LayoutKind.Explicit, Size = Size)]
    public readonly struct Scalar : IEquatable<Scalar>, INumber<Scalar>
    {
        public const int Size = 32;
        public const int SizeL = Size / sizeof(ulong);
        public static readonly Scalar Default = new();

        public static ref readonly Scalar Zero => ref Default;
        public static ref readonly Scalar One => ref R;

        public bool IsZero => this == Zero;

        internal Scalar(ulong[] values)
        {
            if (values.Length != SizeL)
                throw new FormatException($"The argument `{nameof(values)}` must contain {SizeL} entries.");

            // This internal method is only used by the constants classes.
            // The data must be in the correct format.
            // So, there is no need to do any additional checks.
            this = Unsafe.As<byte, Scalar>(ref MemoryMarshal.GetReference(MemoryMarshal.Cast<ulong, byte>(values)));
        }

        public Scalar(ulong value)
        {
            Span<ulong> data = stackalloc ulong[SizeL];
            data[0] = value;
            this = FromRaw(data);
        }

        public Scalar(RandomNumberGenerator rng)
        {
            Span<byte> buffer = stackalloc byte[Size * 2];
            rng.GetBytes(buffer);
            this = FromBytesWide(buffer);
        }

        public static Scalar FromBytes(ReadOnlySpan<byte> data)
        {
            if (data.Length != Size)
                throw new FormatException($"The argument `{nameof(data)}` must contain {Size} bytes.");

            ref readonly Scalar ref_ = ref Unsafe.As<byte, Scalar>(ref MemoryMarshal.GetReference(data));

            try
            {
                return ref_ * R2;
            }
            finally
            {
                ReadOnlySpan<ulong> u64 = MemoryMarshal.Cast<byte, ulong>(data);
                ulong borrow = 0;
                (_, borrow) = Sbb(u64[0], MODULUS_LIMBS_64[0], borrow);
                (_, borrow) = Sbb(u64[1], MODULUS_LIMBS_64[1], borrow);
                (_, borrow) = Sbb(u64[2], MODULUS_LIMBS_64[2], borrow);
                (_, borrow) = Sbb(u64[3], MODULUS_LIMBS_64[3], borrow);
                if (borrow == 0)
                {
                    // If the element is smaller than MODULUS then the subtraction will underflow.
                    // Otherwise, throws.
                    // Why not throw before return?
                    // Because we want to run the method in a constant time.
                    throw new FormatException();
                }
            }
        }

        public static Scalar FromBytesWide(ReadOnlySpan<byte> data)
        {
            if (data.Length != Size * 2)
                throw new FormatException($"The argument `{nameof(data)}` must contain {Size * 2} bytes.");

            ReadOnlySpan<Scalar> d = MemoryMarshal.Cast<byte, Scalar>(data);
            return d[0] * R2 + d[1] * R3;
        }

        public static Scalar FromRaw(ReadOnlySpan<ulong> data)
        {
            if (data.Length != SizeL)
                throw new FormatException($"The argument `{nameof(data)}` must contain {SizeL} entries.");

            ReadOnlySpan<Scalar> span = MemoryMarshal.Cast<ulong, Scalar>(data);
            return span[0] * R2;
        }

        [MethodImpl(MethodImplOptions.AggressiveInlining)]
        private ReadOnlySpan<byte> GetSpan()
        {
            return MemoryMarshal.AsBytes(MemoryMarshal.CreateReadOnlySpan(ref Unsafe.AsRef(in this), 1));
        }

<<<<<<< HEAD
        [MethodImpl(MethodImplOptions.AggressiveInlining)]
        private Span<ulong> GetSpanU64()
        {
            return MemoryMarshal.Cast<Scalar, ulong>(MemoryMarshal.CreateSpan(ref Unsafe.AsRef(in this), 1));
        }
=======
    public override string ToString()
    {
        var bytes = ToArray();

        StringBuilder sb = new(2 + (bytes.Length * 2));
        sb.Append("0x");
        sb.Append(bytes.ToHexString(true));
        return sb.ToString();
    }
>>>>>>> 8b2c33bf

        public override string ToString()
        {
            byte[] bytes = ToArray();
            StringBuilder sb = new();
            sb.Append("0x");
            for (int i = bytes.Length - 1; i >= 0; i--)
                sb.AppendFormat("{0:x2}", bytes[i]);
            return sb.ToString();
        }

        public static bool operator ==(in Scalar a, in Scalar b)
        {
            return ConstantTimeEq(in a, in b);
        }

        public static bool operator !=(in Scalar a, in Scalar b)
        {
            return !(a == b);
        }

        public override bool Equals([NotNullWhen(true)] object? obj)
        {
            if (obj is not Scalar other) return false;
            return this == other;
        }

        public bool Equals(Scalar other)
        {
            return this == other;
        }

        public override int GetHashCode()
        {
            return base.GetHashCode();
        }

        public Scalar Double()
        {
            return this + this;
        }

        public byte[] ToArray()
        {
            ReadOnlySpan<ulong> self = GetSpanU64();

            // Turn into canonical form by computing
            // (a.R) / R = a
            Scalar result = MontgomeryReduce(self[0], self[1], self[2], self[3], 0, 0, 0, 0);
            return result.GetSpan().ToArray();
        }

        public Scalar Square()
        {
            ReadOnlySpan<ulong> self = GetSpanU64();
            ulong r0, r1, r2, r3, r4, r5, r6, r7;
            ulong carry;

            (r1, carry) = Mac(0, self[0], self[1], 0);
            (r2, carry) = Mac(0, self[0], self[2], carry);
            (r3, r4) = Mac(0, self[0], self[3], carry);

            (r3, carry) = Mac(r3, self[1], self[2], 0);
            (r4, r5) = Mac(r4, self[1], self[3], carry);

            (r5, r6) = Mac(r5, self[2], self[3], 0);

            r7 = r6 >> 63;
            r6 = (r6 << 1) | (r5 >> 63);
            r5 = (r5 << 1) | (r4 >> 63);
            r4 = (r4 << 1) | (r3 >> 63);
            r3 = (r3 << 1) | (r2 >> 63);
            r2 = (r2 << 1) | (r1 >> 63);
            r1 <<= 1;

            (r0, carry) = Mac(0, self[0], self[0], 0);
            (r1, carry) = Adc(r1, carry, 0);
            (r2, carry) = Mac(r2, self[1], self[1], carry);
            (r3, carry) = Adc(r3, carry, 0);
            (r4, carry) = Mac(r4, self[2], self[2], carry);
            (r5, carry) = Adc(r5, carry, 0);
            (r6, carry) = Mac(r6, self[3], self[3], carry);
            (r7, _) = Adc(r7, carry, 0);

            return MontgomeryReduce(r0, r1, r2, r3, r4, r5, r6, r7);
        }

        public Scalar Sqrt()
        {
            // Tonelli-Shank's algorithm for q mod 16 = 1
            // https://eprint.iacr.org/2012/685.pdf (page 12, algorithm 5)

            // w = self^((t - 1) // 2)
            //   = self^6104339283789297388802252303364915521546564123189034618274734669823
            var w = this.PowVartime(new ulong[]
            {
                0x7fff_2dff_7fff_ffff,
                0x04d0_ec02_a9de_d201,
                0x94ce_bea4_199c_ec04,
                0x0000_0000_39f6_d3a9
            });

            var v = S;
            var x = this * w;
            var b = x * w;

            // Initialize z as the 2^S root of unity.
            var z = ROOT_OF_UNITY;

            for (uint max_v = S; max_v >= 1; max_v--)
            {
                uint k = 1;
                var tmp = b.Square();
                var j_less_than_v = true;

                for (uint j = 2; j < max_v; j++)
                {
                    var tmp_is_one = tmp == One;
                    var squared = ConditionalSelect(in tmp, in z, tmp_is_one).Square();
                    tmp = ConditionalSelect(in squared, in tmp, tmp_is_one);
                    var new_z = ConditionalSelect(in z, in squared, tmp_is_one);
                    j_less_than_v &= j != v;
                    k = ConditionalSelect(j, k, tmp_is_one);
                    z = ConditionalSelect(in z, in new_z, j_less_than_v);
                }

                var result = x * z;
                x = ConditionalSelect(in result, in x, b == One);
                z = z.Square();
                b *= z;
                v = k;
            }

            if (x * x != this) throw new ArithmeticException();
            return x;
        }

        public Scalar Pow(ulong[] by)
        {
            if (by.Length != SizeL)
                throw new ArgumentException($"The length of the parameter `{nameof(by)}` must be {SizeL}.");

            var res = One;
            for (int j = by.Length - 1; j >= 0; j--)
            {
                for (int i = 63; i >= 0; i--)
                {
                    res = res.Square();
                    var tmp = res;
                    tmp *= this;
                    res.ConditionalAssign(in tmp, ((by[j] >> i) & 1) == 1);
                }
            }
            return res;
        }

        public Scalar Invert()
        {
            static void SquareAssignMulti(ref Scalar n, int num_times)
            {
                for (int i = 0; i < num_times; i++)
                {
                    n = n.Square();
                }
            }

            var t0 = Square();
            var t1 = t0 * this;
            var t16 = t0.Square();
            var t6 = t16.Square();
            var t5 = t6 * t0;
            t0 = t6 * t16;
            var t12 = t5 * t16;
            var t2 = t6.Square();
            var t7 = t5 * t6;
            var t15 = t0 * t5;
            var t17 = t12.Square();
            t1 *= t17;
            var t3 = t7 * t2;
            var t8 = t1 * t17;
            var t4 = t8 * t2;
            var t9 = t8 * t7;
            t7 = t4 * t5;
            var t11 = t4 * t17;
            t5 = t9 * t17;
            var t14 = t7 * t15;
            var t13 = t11 * t12;
            t12 = t11 * t17;
            t15 *= t12;
            t16 *= t15;
            t3 *= t16;
            t17 *= t3;
            t0 *= t17;
            t6 *= t0;
            t2 *= t6;
            SquareAssignMulti(ref t0, 8);
            t0 *= t17;
            SquareAssignMulti(ref t0, 9);
            t0 *= t16;
            SquareAssignMulti(ref t0, 9);
            t0 *= t15;
            SquareAssignMulti(ref t0, 9);
            t0 *= t15;
            SquareAssignMulti(ref t0, 7);
            t0 *= t14;
            SquareAssignMulti(ref t0, 7);
            t0 *= t13;
            SquareAssignMulti(ref t0, 10);
            t0 *= t12;
            SquareAssignMulti(ref t0, 9);
            t0 *= t11;
            SquareAssignMulti(ref t0, 8);
            t0 *= t8;
            SquareAssignMulti(ref t0, 8);
            t0 *= this;
            SquareAssignMulti(ref t0, 14);
            t0 *= t9;
            SquareAssignMulti(ref t0, 10);
            t0 *= t8;
            SquareAssignMulti(ref t0, 15);
            t0 *= t7;
            SquareAssignMulti(ref t0, 10);
            t0 *= t6;
            SquareAssignMulti(ref t0, 8);
            t0 *= t5;
            SquareAssignMulti(ref t0, 16);
            t0 *= t3;
            SquareAssignMulti(ref t0, 8);
            t0 *= t2;
            SquareAssignMulti(ref t0, 7);
            t0 *= t4;
            SquareAssignMulti(ref t0, 9);
            t0 *= t2;
            SquareAssignMulti(ref t0, 8);
            t0 *= t3;
            SquareAssignMulti(ref t0, 8);
            t0 *= t2;
            SquareAssignMulti(ref t0, 8);
            t0 *= t2;
            SquareAssignMulti(ref t0, 8);
            t0 *= t2;
            SquareAssignMulti(ref t0, 8);
            t0 *= t3;
            SquareAssignMulti(ref t0, 8);
            t0 *= t2;
            SquareAssignMulti(ref t0, 8);
            t0 *= t2;
            SquareAssignMulti(ref t0, 5);
            t0 *= t1;
            SquareAssignMulti(ref t0, 5);
            t0 *= t1;

            if (this == Zero) throw new DivideByZeroException();
            return t0;
        }

        private static Scalar MontgomeryReduce(ulong r0, ulong r1, ulong r2, ulong r3, ulong r4, ulong r5, ulong r6, ulong r7)
        {
            // The Montgomery reduction here is based on Algorithm 14.32 in
            // Handbook of Applied Cryptography
            // <http://cacr.uwaterloo.ca/hac/about/chap14.pdf>.

            ulong carry, carry2;

            var k = unchecked(r0 * INV);
            (_, carry) = Mac(r0, k, MODULUS_LIMBS_64[0], 0);
            (r1, carry) = Mac(r1, k, MODULUS_LIMBS_64[1], carry);
            (r2, carry) = Mac(r2, k, MODULUS_LIMBS_64[2], carry);
            (r3, carry) = Mac(r3, k, MODULUS_LIMBS_64[3], carry);
            (r4, carry2) = Adc(r4, 0, carry);

            k = unchecked(r1 * INV);
            (_, carry) = Mac(r1, k, MODULUS_LIMBS_64[0], 0);
            (r2, carry) = Mac(r2, k, MODULUS_LIMBS_64[1], carry);
            (r3, carry) = Mac(r3, k, MODULUS_LIMBS_64[2], carry);
            (r4, carry) = Mac(r4, k, MODULUS_LIMBS_64[3], carry);
            (r5, carry2) = Adc(r5, carry2, carry);

            k = unchecked(r2 * INV);
            (_, carry) = Mac(r2, k, MODULUS_LIMBS_64[0], 0);
            (r3, carry) = Mac(r3, k, MODULUS_LIMBS_64[1], carry);
            (r4, carry) = Mac(r4, k, MODULUS_LIMBS_64[2], carry);
            (r5, carry) = Mac(r5, k, MODULUS_LIMBS_64[3], carry);
            (r6, carry2) = Adc(r6, carry2, carry);

            k = unchecked(r3 * INV);
            (_, carry) = Mac(r3, k, MODULUS_LIMBS_64[0], 0);
            (r4, carry) = Mac(r4, k, MODULUS_LIMBS_64[1], carry);
            (r5, carry) = Mac(r5, k, MODULUS_LIMBS_64[2], carry);
            (r6, carry) = Mac(r6, k, MODULUS_LIMBS_64[3], carry);
            (r7, _) = Adc(r7, carry2, carry);

            // Result may be within MODULUS of the correct value
            ReadOnlySpan<ulong> tmp = stackalloc[] { r4, r5, r6, r7 };
            return MemoryMarshal.Cast<ulong, Scalar>(tmp)[0] - MODULUS;
        }

        public static Scalar operator *(in Scalar a, in Scalar b)
        {
            ReadOnlySpan<ulong> self = a.GetSpanU64(), rhs = b.GetSpanU64();
            ulong r0, r1, r2, r3, r4, r5, r6, r7;
            ulong carry;

            (r0, carry) = Mac(0, self[0], rhs[0], 0);
            (r1, carry) = Mac(0, self[0], rhs[1], carry);
            (r2, carry) = Mac(0, self[0], rhs[2], carry);
            (r3, r4) = Mac(0, self[0], rhs[3], carry);

            (r1, carry) = Mac(r1, self[1], rhs[0], 0);
            (r2, carry) = Mac(r2, self[1], rhs[1], carry);
            (r3, carry) = Mac(r3, self[1], rhs[2], carry);
            (r4, r5) = Mac(r4, self[1], rhs[3], carry);

            (r2, carry) = Mac(r2, self[2], rhs[0], 0);
            (r3, carry) = Mac(r3, self[2], rhs[1], carry);
            (r4, carry) = Mac(r4, self[2], rhs[2], carry);
            (r5, r6) = Mac(r5, self[2], rhs[3], carry);

            (r3, carry) = Mac(r3, self[3], rhs[0], 0);
            (r4, carry) = Mac(r4, self[3], rhs[1], carry);
            (r5, carry) = Mac(r5, self[3], rhs[2], carry);
            (r6, r7) = Mac(r6, self[3], rhs[3], carry);

            return MontgomeryReduce(r0, r1, r2, r3, r4, r5, r6, r7);
        }

        public static Scalar operator -(in Scalar a, in Scalar b)
        {
            ReadOnlySpan<ulong> self = a.GetSpanU64(), rhs = b.GetSpanU64();
            ulong d0, d1, d2, d3;
            ulong carry, borrow;

            (d0, borrow) = Sbb(self[0], rhs[0], 0);
            (d1, borrow) = Sbb(self[1], rhs[1], borrow);
            (d2, borrow) = Sbb(self[2], rhs[2], borrow);
            (d3, borrow) = Sbb(self[3], rhs[3], borrow);

            borrow = borrow == 0 ? ulong.MinValue : ulong.MaxValue;
            (d0, carry) = Adc(d0, MODULUS_LIMBS_64[0] & borrow, 0);
            (d1, carry) = Adc(d1, MODULUS_LIMBS_64[1] & borrow, carry);
            (d2, carry) = Adc(d2, MODULUS_LIMBS_64[2] & borrow, carry);
            (d3, _) = Adc(d3, MODULUS_LIMBS_64[3] & borrow, carry);

            ReadOnlySpan<ulong> tmp = stackalloc[] { d0, d1, d2, d3 };
            return MemoryMarshal.Cast<ulong, Scalar>(tmp)[0];
        }

        public static Scalar operator +(in Scalar a, in Scalar b)
        {
            ReadOnlySpan<ulong> self = a.GetSpanU64(), rhs = b.GetSpanU64();
            ulong d0, d1, d2, d3;
            ulong carry;

            (d0, carry) = Adc(self[0], rhs[0], 0);
            (d1, carry) = Adc(self[1], rhs[1], carry);
            (d2, carry) = Adc(self[2], rhs[2], carry);
            (d3, _) = Adc(self[3], rhs[3], carry);

            // Attempt to subtract the modulus, to ensure the value
            // is smaller than the modulus.
            ReadOnlySpan<ulong> tmp = stackalloc[] { d0, d1, d2, d3 };
            return MemoryMarshal.Cast<ulong, Scalar>(tmp)[0] - MODULUS;
        }

        public static Scalar operator -(in Scalar a)
        {
            ReadOnlySpan<ulong> self = a.GetSpanU64();
            ulong d0, d1, d2, d3;
            ulong borrow;

            // Subtract `self` from `MODULUS` to negate. Ignore the final
            // borrow because it cannot underflow; self is guaranteed to
            // be in the field.
            (d0, borrow) = Sbb(MODULUS_LIMBS_64[0], self[0], 0);
            (d1, borrow) = Sbb(MODULUS_LIMBS_64[1], self[1], borrow);
            (d2, borrow) = Sbb(MODULUS_LIMBS_64[2], self[2], borrow);
            (d3, _) = Sbb(MODULUS_LIMBS_64[3], self[3], borrow);

            // `tmp` could be `MODULUS` if `self` was zero. Create a mask that is
            // zero if `self` was zero, and `u64::max_value()` if self was nonzero.
            ulong mask = a.IsZero ? ulong.MinValue : ulong.MaxValue;

            ReadOnlySpan<ulong> tmp = stackalloc[] { d0 & mask, d1 & mask, d2 & mask, d3 & mask };
            return MemoryMarshal.Cast<ulong, Scalar>(tmp)[0];
        }

        #region Instance math methods

        public Scalar Negate() => -this;
        public Scalar Multiply(in Scalar value) => this * value;
        public Scalar Sum(in Scalar value) => this + value;
        public Scalar Subtract(in Scalar value) => this - value;

        #endregion
    }
}<|MERGE_RESOLUTION|>--- conflicted
+++ resolved
@@ -112,31 +112,19 @@
             return MemoryMarshal.AsBytes(MemoryMarshal.CreateReadOnlySpan(ref Unsafe.AsRef(in this), 1));
         }
 
-<<<<<<< HEAD
         [MethodImpl(MethodImplOptions.AggressiveInlining)]
         private Span<ulong> GetSpanU64()
         {
             return MemoryMarshal.Cast<Scalar, ulong>(MemoryMarshal.CreateSpan(ref Unsafe.AsRef(in this), 1));
         }
-=======
-    public override string ToString()
-    {
-        var bytes = ToArray();
-
-        StringBuilder sb = new(2 + (bytes.Length * 2));
-        sb.Append("0x");
-        sb.Append(bytes.ToHexString(true));
-        return sb.ToString();
-    }
->>>>>>> 8b2c33bf
 
         public override string ToString()
         {
-            byte[] bytes = ToArray();
-            StringBuilder sb = new();
+            var bytes = ToArray();
+
+            StringBuilder sb = new(2 + (bytes.Length * 2));
             sb.Append("0x");
-            for (int i = bytes.Length - 1; i >= 0; i--)
-                sb.AppendFormat("{0:x2}", bytes[i]);
+            sb.Append(bytes.ToHexString(true));
             return sb.ToString();
         }
 
