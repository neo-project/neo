--- conflicted
+++ resolved
@@ -17,15 +17,11 @@
 {
     public static class RandomFactory
     {
-<<<<<<< HEAD
-        public static readonly Func<Random> CreateNew = static () => new();
-=======
         public static sbyte NextSByte() =>
             NextSByte(sbyte.MinValue, sbyte.MaxValue);
 
         public static sbyte NextSByte(sbyte maxValue) =>
             NextSByte(sbyte.MinValue, maxValue);
->>>>>>> 671e72fe
 
         public static sbyte NextSByte(sbyte minValue, sbyte maxValue)
         {
