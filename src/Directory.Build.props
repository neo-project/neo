<?xml version="1.0" encoding="utf-8"?>
<Project ToolsVersion="15.0" xmlns="http://schemas.microsoft.com/developer/msbuild/2003">

  <PropertyGroup Condition="'$(GITHUB_ACTIONS)' == 'true'">
    <ContinuousIntegrationBuild>true</ContinuousIntegrationBuild>
  </PropertyGroup>

  <PropertyGroup>
    <Copyright>2015-2025 The Neo Project</Copyright>
    <LangVersion>latest</LangVersion>
    <Authors>The Neo Project</Authors>
    <RootNamespace>$(PackageId)</RootNamespace>
    <IsPackable>true</IsPackable>
    <PackageId>$(MSBuildProjectName)</PackageId>
    <PackageIcon>neo.png</PackageIcon>
    <PackageOutputPath>../../pkgs/</PackageOutputPath>
    <PackageProjectUrl>https://github.com/neo-project/neo</PackageProjectUrl>
    <PackageLicenseExpression>MIT</PackageLicenseExpression>
    <PackageReadmeFile>README.md</PackageReadmeFile>
    <RepositoryType>git</RepositoryType>
    <RepositoryUrl>https://github.com/neo-project/neo.git</RepositoryUrl>
    <IncludeSymbols>true</IncludeSymbols>
    <SymbolPackageFormat>snupkg</SymbolPackageFormat>
    <Company>The Neo Project</Company>
    <GenerateDocumentationFile>true</GenerateDocumentationFile>
    <VersionPrefix>3.8.1</VersionPrefix>
    <TreatWarningsAsErrors>true</TreatWarningsAsErrors>
    <WarningLevel>4</WarningLevel>
    <AnalysisLevel>latest</AnalysisLevel>
    <OutputPath>../../bin/$(PackageId)</OutputPath>
<<<<<<< HEAD
=======
    <OverwriteReadOnlyFiles>true</OverwriteReadOnlyFiles>
>>>>>>> 9b9be473
  </PropertyGroup>

  <ItemGroup>
    <None Include="../../.neo/neo.png" Pack="true" Visible="false" PackagePath=""/>
    <None Include="../../.neo/README.md" Pack="true" Visible="false" PackagePath=""/>
  </ItemGroup>

  <ItemGroup>
    <Compile Include="$(MSBuildThisFileDirectory)IsExternalInit.cs" Visible="false" />
  </ItemGroup>

</Project><|MERGE_RESOLUTION|>--- conflicted
+++ resolved
@@ -28,10 +28,7 @@
     <WarningLevel>4</WarningLevel>
     <AnalysisLevel>latest</AnalysisLevel>
     <OutputPath>../../bin/$(PackageId)</OutputPath>
-<<<<<<< HEAD
-=======
     <OverwriteReadOnlyFiles>true</OverwriteReadOnlyFiles>
->>>>>>> 9b9be473
   </PropertyGroup>
 
   <ItemGroup>
