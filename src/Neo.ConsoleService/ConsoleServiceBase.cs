--- conflicted
+++ resolved
@@ -304,20 +304,6 @@
                         var info = item.HasDefaultValue ? $"(optional, default: {item.DefaultValue?.ToString() ?? "null"})" : "(required)";
                         Console.WriteLine($"\t{item.Name}: {item.ParameterType.Name} {info}");
                     }
-<<<<<<< HEAD
-
-                    Console.Write($"\t{command.Key}");
-                    Console.WriteLine(" " + string.Join(' ',
-                        command.Method.GetParameters()
-                        .Select(u => u.HasDefaultValue ? $"[{u.Name}={u.DefaultValue?.ToString() ?? "null"}]" : $"<{u.Name}>"))
-                    );
-                }
-
-                if (!found)
-                {
-                    throw new ArgumentException($"Command '{key}' not found. Use 'help' to see available commands.");
-=======
->>>>>>> 6126b4d6
                 }
             }
 
