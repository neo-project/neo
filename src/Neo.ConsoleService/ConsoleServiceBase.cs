--- conflicted
+++ resolved
@@ -258,14 +258,7 @@
                     }
 
                     Console.Write($"\t{command.Key}");
-<<<<<<< HEAD
-                    Console.WriteLine(" " + string.Join(' ',
-                        command.Method.GetParameters()
-                        .Select(u => u.HasDefaultValue ? $"[{u.Name}={u.DefaultValue?.ToString() ?? "null"}]" : $"<{u.Name}>"))
-                    );
-=======
                     Console.WriteLine(" " + string.Join(' ', command.Method.GetParameters().Select(ParameterGuide)));
->>>>>>> 5bdb4c45
                 }
             }
             else
