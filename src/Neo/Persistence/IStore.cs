--- conflicted
+++ resolved
@@ -19,11 +19,7 @@
     /// This interface provides methods for reading, writing from/to database. Developers should implement this interface to provide new storage engines for NEO.
     /// </summary>
     public interface IStore :
-<<<<<<< HEAD
-        IRawReadOnlyStore,
-=======
         IReadOnlyStore<byte[], byte[]>,
->>>>>>> 9b9be473
         IWriteStore<byte[], byte[]>,
         IDisposable
     {
