// Copyright (C) 2015-2025 The Neo Project.
//
// DataCache.cs file belongs to the neo project and is free
// software distributed under the MIT software license, see the
// accompanying file LICENSE in the main directory of the
// repository or http://www.opensource.org/licenses/mit-license.php
// for more details.
//
// Redistribution and use in source and binary forms with or without
// modifications are permitted.

#nullable enable

using Neo.Extensions;
using Neo.SmartContract;
using System;
using System.Collections.Generic;
using System.Diagnostics.CodeAnalysis;
using System.Linq;
using System.Runtime.CompilerServices;

namespace Neo.Persistence
{
    /// <summary>
    /// Represents a cache for the underlying storage of the NEO blockchain.
    /// </summary>
    public abstract class DataCache : IReadOnlyStore
    {
        /// <summary>
        /// Represents an entry in the cache.
        /// </summary>
        public class Trackable(StorageItem item, TrackState state)
        {
            /// <summary>
            /// The data of the entry.
            /// </summary>
            public StorageItem Item { get; set; } = item;

            /// <summary>
            /// The state of the entry.
            /// </summary>
            public TrackState State { get; set; } = state;
        }

        private readonly Dictionary<StorageKey, Trackable> _dictionary = [];
<<<<<<< HEAD
        private readonly HashSet<StorageKey> _changeSet = [];
=======
        private readonly HashSet<StorageKey>? _changeSet;

        /// <summary>
        /// True if DataCache is readOnly
        /// </summary>
        public bool IsReadOnly => _changeSet == null;
>>>>>>> 9b9be473

        /// <summary>
        /// Reads a specified entry from the cache. If the entry is not in the cache, it will be automatically loaded from the underlying storage.
        /// </summary>
        /// <param name="key">The key of the entry.</param>
        /// <returns>The cached data.</returns>
        /// <exception cref="KeyNotFoundException">If the entry doesn't exist.</exception>
        public StorageItem this[StorageKey key]
        {
            get
            {
                lock (_dictionary)
                {
                    if (_dictionary.TryGetValue(key, out var trackable))
                    {
                        if (trackable.State == TrackState.Deleted || trackable.State == TrackState.NotFound)
                            throw new KeyNotFoundException();
                    }
                    else
                    {
                        trackable = new Trackable(GetInternal(key), TrackState.None);
                        _dictionary.Add(key, trackable);
                    }
                    return trackable.Item;
                }
            }
        }

        /// <summary>
        /// Data cache constructor
        /// </summary>
        /// <param name="readOnly">True if you don't want to allow writes</param>
        protected DataCache(bool readOnly)
        {
            if (!readOnly)
                _changeSet = [];
        }

        /// <summary>
        /// Adds a new entry to the cache.
        /// </summary>
        /// <param name="key">The key of the entry.</param>
        /// <param name="value">The data of the entry.</param>
        /// <exception cref="ArgumentException">The entry has already been cached.</exception>
        /// <remarks>Note: This method does not read the internal storage to check whether the record already exists.</remarks>
        public void Add(StorageKey key, StorageItem value)
        {
            lock (_dictionary)
            {
                if (_dictionary.TryGetValue(key, out var trackable))
                {
                    trackable.Item = value;
                    trackable.State = trackable.State switch
                    {
                        TrackState.Deleted => TrackState.Changed,
                        TrackState.NotFound => TrackState.Added,
                        _ => throw new ArgumentException($"The element currently has state {trackable.State}")
                    };
                }
                else
                {
                    _dictionary[key] = new Trackable(value, TrackState.Added);
                }
                _changeSet?.Add(key);
            }
        }

        /// <summary>
        /// Adds a new entry to the underlying storage.
        /// </summary>
        /// <param name="key">The key of the entry.</param>
        /// <param name="value">The data of the entry.</param>
        protected abstract void AddInternal(StorageKey key, StorageItem value);

        /// <summary>
        /// Commits all changes in the cache to the underlying storage.
        /// </summary>
        public virtual void Commit()
        {
            if (_changeSet is null)
            {
                throw new InvalidOperationException("DataCache is read only");
            }

            lock (_dictionary)
            {
                foreach (var key in _changeSet)
                {
                    var trackable = _dictionary[key];
                    switch (trackable.State)
                    {
                        case TrackState.Added:
                            AddInternal(key, trackable.Item);
                            trackable.State = TrackState.None;
                            break;
                        case TrackState.Changed:
                            UpdateInternal(key, trackable.Item);
                            trackable.State = TrackState.None;
                            break;
                        case TrackState.Deleted:
                            DeleteInternal(key);
                            _dictionary.Remove(key);
                            break;
                    }
                }
                _changeSet.Clear();
            }
        }

        /// <summary>
        /// Gets the change set in the cache.
        /// </summary>
        /// <returns>The change set.</returns>
        public IEnumerable<KeyValuePair<StorageKey, Trackable>> GetChangeSet()
        {
            if (_changeSet is null)
            {
                throw new InvalidOperationException("DataCache is read only");
            }

            lock (_dictionary)
            {
                foreach (var key in _changeSet)
                    yield return new(key, _dictionary[key]);
            }
        }

        /// <summary>
        /// Creates a snapshot, which uses this instance as the underlying storage.
        /// </summary>
        /// <returns>The snapshot of this instance.</returns>
        [Obsolete("CreateSnapshot is deprecated, please use CloneCache instead.")]
        public DataCache CreateSnapshot()
        {
            return new ClonedCache(this);
        }

        /// <summary>
        /// Creates a clone of the snapshot cache, which uses this instance as the underlying storage.
        /// </summary>
        /// <returns>The <see cref="ClonedCache"/> of this <see cref="DataCache"/> instance.</returns>
        public DataCache CloneCache()
        {
            return new ClonedCache(this);
        }

        /// <summary>
        /// Deletes an entry from the cache.
        /// </summary>
        /// <param name="key">The key of the entry.</param>
        public void Delete(StorageKey key)
        {
            lock (_dictionary)
            {
                if (_dictionary.TryGetValue(key, out var trackable))
                {
                    if (trackable.State == TrackState.Added)
                    {
                        trackable.State = TrackState.NotFound;
                        _changeSet?.Remove(key);
                    }
                    else if (trackable.State != TrackState.NotFound)
                    {
                        trackable.State = TrackState.Deleted;
                        _changeSet?.Add(key);
                    }
                }
                else
                {
                    var item = TryGetInternal(key);
                    if (item == null) return;
                    _dictionary.Add(key, new Trackable(item, TrackState.Deleted));
<<<<<<< HEAD
                    _changeSet.Add(key);
=======
                    _changeSet?.Add(key);
>>>>>>> 9b9be473
                }
            }
        }

        /// <summary>
        /// Deletes an entry from the underlying storage.
        /// </summary>
        /// <param name="key">The key of the entry.</param>
        protected abstract void DeleteInternal(StorageKey key);

        /// <summary>
        /// Finds the entries starting with the specified prefix.
        /// </summary>
        /// <param name="direction">The search direction.</param>
        /// <returns>The entries found with the desired prefix.</returns>
        public IEnumerable<(StorageKey Key, StorageItem Value)> Find(SeekDirection direction = SeekDirection.Forward)
        {
            return Find((byte[]?)null, direction);
        }

        /// <inheritdoc/>
        public IEnumerable<(StorageKey Key, StorageItem Value)> Find(StorageKey? key_prefix = null, SeekDirection direction = SeekDirection.Forward)
        {
            var key = key_prefix?.ToArray();
            return Find(key, direction);
        }

        /// <summary>
        /// Finds the entries starting with the specified prefix.
        /// </summary>
        /// <param name="key_prefix">The prefix of the key.</param>
        /// <param name="direction">The search direction.</param>
        /// <returns>The entries found with the desired prefix.</returns>
        public IEnumerable<(StorageKey Key, StorageItem Value)> Find(byte[]? key_prefix = null, SeekDirection direction = SeekDirection.Forward)
        {
            var seek_prefix = key_prefix;
            if (direction == SeekDirection.Backward)
            {
                if (key_prefix == null)
                {
                    // Backwards seek for null prefix is not supported for now.
                    throw new ArgumentNullException(nameof(key_prefix));
                }
                if (key_prefix.Length == 0)
                {
                    // Backwards seek for zero prefix is not supported for now.
                    throw new ArgumentOutOfRangeException(nameof(key_prefix));
                }
                seek_prefix = null;
                for (var i = key_prefix.Length - 1; i >= 0; i--)
                {
                    if (key_prefix[i] < 0xff)
                    {
                        seek_prefix = key_prefix.Take(i + 1).ToArray();
                        // The next key after the key_prefix.
                        seek_prefix[i]++;
                        break;
                    }
                }
                if (seek_prefix == null)
                {
                    throw new ArgumentException($"{nameof(key_prefix)} with all bytes being 0xff is not supported now");
                }
            }
            return FindInternal(key_prefix, seek_prefix, direction);
        }

        private IEnumerable<(StorageKey Key, StorageItem Value)> FindInternal(byte[]? key_prefix, byte[]? seek_prefix, SeekDirection direction)
        {
            foreach (var (key, value) in Seek(seek_prefix, direction))
                if (key_prefix == null || key.ToArray().AsSpan().StartsWith(key_prefix))
                    yield return (key, value);
                else if (direction == SeekDirection.Forward || (seek_prefix == null || !key.ToArray().SequenceEqual(seek_prefix)))
                    yield break;
        }

        /// <summary>
        /// Finds the entries that between [start, end).
        /// </summary>
        /// <param name="start">The start key (inclusive).</param>
        /// <param name="end">The end key (exclusive).</param>
        /// <param name="direction">The search direction.</param>
        /// <returns>The entries found with the desired range.</returns>
        public IEnumerable<(StorageKey Key, StorageItem Value)> FindRange(byte[] start, byte[] end, SeekDirection direction = SeekDirection.Forward)
        {
            var comparer = direction == SeekDirection.Forward
                ? ByteArrayComparer.Default
                : ByteArrayComparer.Reverse;
            foreach (var (key, value) in Seek(start, direction))
                if (comparer.Compare(key.ToArray(), end) < 0)
                    yield return (key, value);
                else
                    yield break;
        }

        /// <summary>
<<<<<<< HEAD
        /// Gets the change set in the cache.
        /// </summary>
        /// <returns>The change set.</returns>
        public IEnumerable<KeyValuePair<StorageKey, Trackable>> GetChangeSet()
        {
            lock (_dictionary)
            {
                foreach (var key in _changeSet)
                    yield return new(key, _dictionary[key]);
            }
        }

        /// <summary>
=======
>>>>>>> 9b9be473
        /// Determines whether the cache contains the specified entry.
        /// </summary>
        /// <param name="key">The key of the entry.</param>
        /// <returns><see langword="true"/> if the cache contains an entry with the specified key; otherwise, <see langword="false"/>.</returns>
        public bool Contains(StorageKey key)
        {
            lock (_dictionary)
            {
                if (_dictionary.TryGetValue(key, out var trackable))
                    return trackable.State != TrackState.Deleted && trackable.State != TrackState.NotFound;
                return ContainsInternal(key);
            }
        }

        /// <summary>
        /// Determines whether the underlying storage contains the specified entry.
        /// </summary>
        /// <param name="key">The key of the entry.</param>
        /// <returns><see langword="true"/> if the underlying storage contains an entry with the specified key; otherwise, <see langword="false"/>.</returns>
        protected abstract bool ContainsInternal(StorageKey key);

        /// <summary>
        /// Reads a specified entry from the underlying storage.
        /// </summary>
        /// <param name="key">The key of the entry.</param>
        /// <returns>The data of the entry. Or throw <see cref="KeyNotFoundException"/> if the entry doesn't exist.</returns>
        /// <exception cref="KeyNotFoundException">If the entry doesn't exist.</exception>
        protected abstract StorageItem GetInternal(StorageKey key);

        /// <summary>
        /// Reads a specified entry from the cache, and mark it as <see cref="TrackState.Changed"/>.
        /// If the entry is not in the cache, it will be automatically loaded from the underlying storage.
        /// </summary>
        /// <param name="key">The key of the entry.</param>
        /// <param name="factory">
        /// A delegate used to create the entry if it doesn't exist.
        /// If the entry already exists, the factory will not be used.
        /// </param>
        /// <returns>
        /// The cached data, or <see langword="null"/> if it doesn't exist and the <paramref name="factory"/> is not provided.
        /// </returns>
#if NET5_0_OR_GREATER
        [return: NotNullIfNotNull(nameof(factory))]
#endif
        public StorageItem? GetAndChange(StorageKey key, Func<StorageItem>? factory = null)
        {
            lock (_dictionary)
            {
                if (_dictionary.TryGetValue(key, out var trackable))
                {
                    if (trackable.State == TrackState.Deleted || trackable.State == TrackState.NotFound)
                    {
                        if (factory == null) return null;
                        trackable.Item = factory();
                        if (trackable.State == TrackState.Deleted)
                        {
                            trackable.State = TrackState.Changed;
                        }
                        else
                        {
                            trackable.State = TrackState.Added;
                            _changeSet?.Add(key);
                        }
                    }
                    else if (trackable.State == TrackState.None)
                    {
                        trackable.State = TrackState.Changed;
                        _changeSet?.Add(key);
                    }
                }
                else
                {
                    var item = TryGetInternal(key);
                    if (item == null)
                    {
                        if (factory == null) return null;
                        trackable = new Trackable(factory(), TrackState.Added);
                    }
                    else
                    {
                        trackable = new Trackable(item, TrackState.Changed);
                    }
                    _dictionary.Add(key, trackable);
                    _changeSet?.Add(key);
                }
                return trackable.Item;
            }
        }

        /// <summary>
        /// Reads a specified entry from the cache.
        /// If the entry is not in the cache, it will be automatically loaded from the underlying storage.
        /// If the entry doesn't exist, the factory will be used to create a new one.
        /// </summary>
        /// <param name="key">The key of the entry.</param>
        /// <param name="factory">
        /// A delegate used to create the entry if it doesn't exist.
        /// If the entry already exists, the factory will not be used.
        /// </param>
        /// <returns>The cached data.</returns>
        public StorageItem GetOrAdd(StorageKey key, Func<StorageItem> factory)
        {
            lock (_dictionary)
            {
                if (_dictionary.TryGetValue(key, out var trackable))
                {
                    if (trackable.State == TrackState.Deleted || trackable.State == TrackState.NotFound)
                    {
                        trackable.Item = factory();
                        if (trackable.State == TrackState.Deleted)
                        {
                            trackable.State = TrackState.Changed;
                        }
                        else
                        {
                            trackable.State = TrackState.Added;
                            _changeSet?.Add(key);
                        }
                    }
                }
                else
                {
                    var item = TryGetInternal(key);
                    if (item == null)
                    {
                        trackable = new Trackable(factory(), TrackState.Added);
<<<<<<< HEAD
                        _changeSet.Add(key);
=======
                        _changeSet?.Add(key);
>>>>>>> 9b9be473
                    }
                    else
                    {
                        trackable = new Trackable(item, TrackState.None);
                    }
                    _dictionary.Add(key, trackable);
                }
                return trackable.Item;
            }
        }

        /// <summary>
        /// Seeks to the entry with the specified key.
        /// </summary>
        /// <param name="keyOrPrefix">The key to be sought.</param>
        /// <param name="direction">The direction of seek.</param>
        /// <returns>An enumerator containing all the entries after seeking.</returns>
        public IEnumerable<(StorageKey Key, StorageItem Value)> Seek(byte[]? keyOrPrefix = null, SeekDirection direction = SeekDirection.Forward)
        {
            IEnumerable<(byte[], StorageKey, StorageItem)> cached;
            HashSet<StorageKey> cachedKeySet;
            var comparer = direction == SeekDirection.Forward ? ByteArrayComparer.Default : ByteArrayComparer.Reverse;
            lock (_dictionary)
            {
                cached = _dictionary
                    .Where(p => p.Value.State != TrackState.Deleted && p.Value.State != TrackState.NotFound && (keyOrPrefix == null || comparer.Compare(p.Key.ToArray(), keyOrPrefix) >= 0))
                    .Select(p =>
                    (
                        KeyBytes: p.Key.ToArray(),
                        p.Key,
                        p.Value.Item
                    ))
                    .OrderBy(p => p.KeyBytes, comparer)
                    .ToArray();
                cachedKeySet = new HashSet<StorageKey>(_dictionary.Keys);
            }
            var uncached = SeekInternal(keyOrPrefix ?? Array.Empty<byte>(), direction)
                .Where(p => !cachedKeySet.Contains(p.Key))
                .Select(p =>
                (
                    KeyBytes: p.Key.ToArray(),
                    p.Key,
                    p.Value
                ));
            using var e1 = cached.GetEnumerator();
            using var e2 = uncached.GetEnumerator();
            (byte[] KeyBytes, StorageKey Key, StorageItem Item) i1, i2;
            var c1 = e1.MoveNext();
            var c2 = e2.MoveNext();
            i1 = c1 ? e1.Current : default;
            i2 = c2 ? e2.Current : default;
            while (c1 || c2)
            {
                if (!c2 || (c1 && comparer.Compare(i1.KeyBytes, i2.KeyBytes) < 0))
                {
                    if (i1.Key == null || i1.Item == null) throw new NullReferenceException("SeekInternal returned a null key or item");
                    yield return (i1.Key, i1.Item);
                    c1 = e1.MoveNext();
                    i1 = c1 ? e1.Current : default;
                }
                else
                {
                    if (i2.Key == null || i2.Item == null) throw new NullReferenceException("SeekInternal returned a null key or item");
                    yield return (i2.Key, i2.Item);
                    c2 = e2.MoveNext();
                    i2 = c2 ? e2.Current : default;
                }
            }
        }

        /// <summary>
        /// Seeks to the entry with the specified key in the underlying storage.
        /// </summary>
        /// <param name="keyOrPrefix">The key to be sought.</param>
        /// <param name="direction">The direction of seek.</param>
        /// <returns>An enumerator containing all the entries after seeking.</returns>
        protected abstract IEnumerable<(StorageKey Key, StorageItem Value)> SeekInternal(byte[] keyOrPrefix, SeekDirection direction);

        /// <summary>
        /// Reads a specified entry from the cache. If the entry is not in the cache, it will be automatically loaded from the underlying storage.
        /// </summary>
        /// <param name="key">The key of the entry.</param>
        /// <returns>The cached data. Or <see langword="null"/> if it is neither in the cache nor in the underlying storage.</returns>
        public StorageItem? TryGet(StorageKey key)
        {
            lock (_dictionary)
            {
                if (_dictionary.TryGetValue(key, out var trackable))
                {
                    if (trackable.State == TrackState.Deleted || trackable.State == TrackState.NotFound)
                        return null;
                    return trackable.Item;
                }
                var value = TryGetInternal(key);
                if (value == null) return null;
                _dictionary.Add(key, new Trackable(value, TrackState.None));
                return value;
            }
        }

        /// <inheritdoc/>
        [MethodImpl(MethodImplOptions.AggressiveInlining)]
        public bool TryGet(StorageKey key, [NotNullWhen(true)] out StorageItem? item)
        {
            item = TryGet(key);
            return item != null;
        }

        /// <summary>
        /// Reads a specified entry from the underlying storage.
        /// </summary>
        /// <param name="key">The key of the entry.</param>
        /// <returns>The data of the entry. Or <see langword="null"/> if it doesn't exist.</returns>
        protected abstract StorageItem? TryGetInternal(StorageKey key);

        /// <summary>
        /// Updates an entry in the underlying storage.
        /// </summary>
        /// <param name="key">The key of the entry.</param>
        /// <param name="value">The data of the entry.</param>
        protected abstract void UpdateInternal(StorageKey key, StorageItem value);
    }
}

#nullable disable<|MERGE_RESOLUTION|>--- conflicted
+++ resolved
@@ -43,16 +43,12 @@
         }
 
         private readonly Dictionary<StorageKey, Trackable> _dictionary = [];
-<<<<<<< HEAD
-        private readonly HashSet<StorageKey> _changeSet = [];
-=======
         private readonly HashSet<StorageKey>? _changeSet;
 
         /// <summary>
         /// True if DataCache is readOnly
         /// </summary>
         public bool IsReadOnly => _changeSet == null;
->>>>>>> 9b9be473
 
         /// <summary>
         /// Reads a specified entry from the cache. If the entry is not in the cache, it will be automatically loaded from the underlying storage.
@@ -225,11 +221,7 @@
                     var item = TryGetInternal(key);
                     if (item == null) return;
                     _dictionary.Add(key, new Trackable(item, TrackState.Deleted));
-<<<<<<< HEAD
-                    _changeSet.Add(key);
-=======
                     _changeSet?.Add(key);
->>>>>>> 9b9be473
                 }
             }
         }
@@ -326,22 +318,6 @@
         }
 
         /// <summary>
-<<<<<<< HEAD
-        /// Gets the change set in the cache.
-        /// </summary>
-        /// <returns>The change set.</returns>
-        public IEnumerable<KeyValuePair<StorageKey, Trackable>> GetChangeSet()
-        {
-            lock (_dictionary)
-            {
-                foreach (var key in _changeSet)
-                    yield return new(key, _dictionary[key]);
-            }
-        }
-
-        /// <summary>
-=======
->>>>>>> 9b9be473
         /// Determines whether the cache contains the specified entry.
         /// </summary>
         /// <param name="key">The key of the entry.</param>
@@ -468,11 +444,7 @@
                     if (item == null)
                     {
                         trackable = new Trackable(factory(), TrackState.Added);
-<<<<<<< HEAD
-                        _changeSet.Add(key);
-=======
                         _changeSet?.Add(key);
->>>>>>> 9b9be473
                     }
                     else
                     {
