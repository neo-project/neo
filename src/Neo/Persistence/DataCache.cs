// Copyright (C) 2015-2025 The Neo Project.
//
// DataCache.cs file belongs to the neo project and is free
// software distributed under the MIT software license, see the
// accompanying file LICENSE in the main directory of the
// repository or http://www.opensource.org/licenses/mit-license.php
// for more details.
//
// Redistribution and use in source and binary forms with or without
// modifications are permitted.

#nullable enable

using Neo.Extensions;
using Neo.SmartContract;
using System;
using System.Collections.Generic;
using System.Diagnostics.CodeAnalysis;
using System.Linq;
using System.Runtime.CompilerServices;

namespace Neo.Persistence
{
    /// <summary>
    /// Represents a cache for the underlying storage of the NEO blockchain.
    /// </summary>
    public abstract class DataCache : ICacheableReadOnlyStore
    {
        /// <summary>
        /// Represents an entry in the cache.
        /// </summary>
        public class Trackable(StorageItem item, TrackState state)
        {
            /// <summary>
            /// The data of the entry.
            /// </summary>
            public StorageItem Item { get; set; } = item;

            /// <summary>
            /// The state of the entry.
            /// </summary>
            public TrackState State { get; set; } = state;
        }

        private readonly Dictionary<StorageKey, Trackable> _dictionary = [];
        private readonly HashSet<StorageKey> _changeSet = [];
<<<<<<< HEAD
        private readonly SerializedCache _serializedCacheChanges = new();

        /// <summary>
        /// Serialized cache
        /// </summary>
        public SerializedCache SerializedCache { get; }

        /// <summary>
        /// Constructor
        /// </summary>
        /// <param name="serializedCache">Serialized cache</param>
        protected DataCache(SerializedCache serializedCache)
        {
            SerializedCache = serializedCache;
        }
=======
>>>>>>> 6ecedcc8

        /// <summary>
        /// Reads a specified entry from the cache. If the entry is not in the cache, it will be automatically loaded from the underlying storage.
        /// </summary>
        /// <param name="key">The key of the entry.</param>
        /// <returns>The cached data.</returns>
        /// <exception cref="KeyNotFoundException">If the entry doesn't exist.</exception>
        public StorageItem this[StorageKey key]
        {
            get
            {
                lock (_dictionary)
                {
                    if (_dictionary.TryGetValue(key, out var trackable))
                    {
                        if (trackable.State == TrackState.Deleted || trackable.State == TrackState.NotFound)
                            throw new KeyNotFoundException();
                    }
                    else
                    {
                        trackable = new Trackable(GetInternal(key), TrackState.None);
                        _dictionary.Add(key, trackable);
                    }
                    return trackable.Item;
                }
            }
        }

        /// <summary>
        /// Adds a new entry to the cache.
        /// </summary>
        /// <param name="key">The key of the entry.</param>
        /// <param name="value">The data of the entry.</param>
        /// <exception cref="ArgumentException">The entry has already been cached.</exception>
        /// <remarks>Note: This method does not read the internal storage to check whether the record already exists.</remarks>
        public void Add(StorageKey key, StorageItem value)
        {
            lock (_dictionary)
            {
                if (_dictionary.TryGetValue(key, out var trackable))
                {
                    trackable.Item = value;
                    trackable.State = trackable.State switch
                    {
                        TrackState.Deleted => TrackState.Changed,
                        TrackState.NotFound => TrackState.Added,
                        _ => throw new ArgumentException($"The element currently has state {trackable.State}")
                    };
                }
                else
                {
                    _dictionary[key] = new Trackable(value, TrackState.Added);
                }
                _changeSet.Add(key);
            }
        }

        /// <summary>
        /// Adds a new entry to the cache.
        /// </summary>
        /// <param name="key">The key of the entry.</param>
        /// <param name="value">The data of the entry.</param>
        /// <exception cref="ArgumentException">The entry has already been cached.</exception>
        /// <remarks>Note: This method does not read the internal storage to check whether the record already exists.</remarks>
        public void Add<T>(StorageKey key, T value) where T : IStorageCacheEntry
        {
            lock (_dictionary)
            {
                Add(key, value.GetStorageItem());
                AddToCache(value);
            }
        }

        /// <summary>
        /// Adds a new entry to the cache.
        /// </summary>
        /// <param name="value">The data of the entry.</param>
        /// <exception cref="ArgumentException">The entry has already been cached.</exception>
        /// <remarks>Note: This method does not read the internal storage to check whether the record already exists.</remarks>
        public void AddToCache<T>(T? value = default) where T : IStorageCacheEntry
        {
            var type = typeof(T);
            SerializedCache.Remove(type);
            _serializedCacheChanges.Set(type, value);
        }

        /// <summary>
        /// Tries to get the entry from cache.
        /// </summary>
        /// <typeparam name="T">Cache type</typeparam>
        /// <returns>The entry if found, null otherwise.</returns>
        public T? GetFromCache<T>() where T : IStorageCacheEntry
        {
            var value = _serializedCacheChanges.Get<T>();

            if (value != null)
            {
                return value;
            }

            return SerializedCache.Get<T>();
        }

        /// <summary>
        /// Adds a new entry to the underlying storage.
        /// </summary>
        /// <param name="key">The key of the entry.</param>
        /// <param name="value">The data of the entry.</param>
        protected abstract void AddInternal(StorageKey key, StorageItem value);

        /// <summary>
        /// Commits all changes in the cache to the underlying storage.
        /// </summary>
        public virtual void Commit()
        {
            lock (_dictionary)
            {
                foreach (var key in _changeSet)
                {
                    var trackable = _dictionary[key];
                    switch (trackable.State)
                    {
                        case TrackState.Added:
                            AddInternal(key, trackable.Item);
                            trackable.State = TrackState.None;
                            break;
                        case TrackState.Changed:
                            UpdateInternal(key, trackable.Item);
                            trackable.State = TrackState.None;
                            break;
                        case TrackState.Deleted:
                            DeleteInternal(key);
                            _dictionary.Remove(key);
                            break;
                    }
                }
                SerializedCache.CopyFrom(_serializedCacheChanges);
                _serializedCacheChanges.Clear();
                _changeSet.Clear();
            }
        }

        /// <summary>
        /// Creates a snapshot, which uses this instance as the underlying storage.
        /// </summary>
        /// <returns>The snapshot of this instance.</returns>
        [Obsolete("CreateSnapshot is deprecated, please use CloneCache instead.")]
        public DataCache CreateSnapshot()
        {
            return new ClonedCache(this);
        }

        /// <summary>
        /// Creates a clone of the snapshot cache, which uses this instance as the underlying storage.
        /// </summary>
        /// <returns>The <see cref="ClonedCache"/> of this <see cref="DataCache"/> instance.</returns>
        public DataCache CloneCache()
        {
            return new ClonedCache(this);
        }

        /// <summary>
        /// Deletes an entry from the cache.
        /// </summary>
        /// <param name="key">The key of the entry.</param>
        public void Delete(StorageKey key)
        {
            lock (_dictionary)
            {
                if (_dictionary.TryGetValue(key, out var trackable))
                {
                    if (trackable.State == TrackState.Added)
                    {
                        trackable.State = TrackState.NotFound;
                        _changeSet.Remove(key);
                    }
                    else if (trackable.State != TrackState.NotFound)
                    {
                        trackable.State = TrackState.Deleted;
                        _changeSet.Add(key);
                    }
                }
                else
                {
                    var item = TryGetInternal(key);
                    if (item == null) return;
                    _dictionary.Add(key, new Trackable(item, TrackState.Deleted));
                    _changeSet.Add(key);
                }
            }
        }

        /// <summary>
        /// Deletes an entry from the underlying storage.
        /// </summary>
        /// <param name="key">The key of the entry.</param>
        protected abstract void DeleteInternal(StorageKey key);

        /// <summary>
        /// Finds the entries starting with the specified prefix.
        /// </summary>
        /// <param name="key_prefix">The prefix of the key.</param>
        /// <param name="direction">The search direction.</param>
        /// <returns>The entries found with the desired prefix.</returns>
        public IEnumerable<(StorageKey Key, StorageItem Value)> Find(byte[]? key_prefix = null, SeekDirection direction = SeekDirection.Forward)
        {
            var seek_prefix = key_prefix;
            if (direction == SeekDirection.Backward)
            {
                if (key_prefix == null)
                {
                    // Backwards seek for null prefix is not supported for now.
                    throw new ArgumentNullException(nameof(key_prefix));
                }
                if (key_prefix.Length == 0)
                {
                    // Backwards seek for zero prefix is not supported for now.
                    throw new ArgumentOutOfRangeException(nameof(key_prefix));
                }
                seek_prefix = null;
                for (var i = key_prefix.Length - 1; i >= 0; i--)
                {
                    if (key_prefix[i] < 0xff)
                    {
                        seek_prefix = key_prefix.Take(i + 1).ToArray();
                        // The next key after the key_prefix.
                        seek_prefix[i]++;
                        break;
                    }
                }
                if (seek_prefix == null)
                {
                    throw new ArgumentException($"{nameof(key_prefix)} with all bytes being 0xff is not supported now");
                }
            }
            return FindInternal(key_prefix, seek_prefix, direction);
        }

        private IEnumerable<(StorageKey Key, StorageItem Value)> FindInternal(byte[]? key_prefix, byte[]? seek_prefix, SeekDirection direction)
        {
            foreach (var (key, value) in Seek(seek_prefix, direction))
                if (key_prefix == null || key.ToArray().AsSpan().StartsWith(key_prefix))
                    yield return (key, value);
                else if (direction == SeekDirection.Forward || (seek_prefix == null || !key.ToArray().SequenceEqual(seek_prefix)))
                    yield break;
        }

        /// <summary>
        /// Finds the entries that between [start, end).
        /// </summary>
        /// <param name="start">The start key (inclusive).</param>
        /// <param name="end">The end key (exclusive).</param>
        /// <param name="direction">The search direction.</param>
        /// <returns>The entries found with the desired range.</returns>
        public IEnumerable<(StorageKey Key, StorageItem Value)> FindRange(byte[] start, byte[] end, SeekDirection direction = SeekDirection.Forward)
        {
            var comparer = direction == SeekDirection.Forward
                ? ByteArrayComparer.Default
                : ByteArrayComparer.Reverse;
            foreach (var (key, value) in Seek(start, direction))
                if (comparer.Compare(key.ToArray(), end) < 0)
                    yield return (key, value);
                else
                    yield break;
        }

        /// <summary>
        /// Gets the change set in the cache.
        /// </summary>
        /// <returns>The change set.</returns>
        public IEnumerable<KeyValuePair<StorageKey, Trackable>> GetChangeSet()
        {
            lock (_dictionary)
            {
                foreach (var key in _changeSet)
                    yield return new(key, _dictionary[key]);
            }
        }

        /// <summary>
        /// Determines whether the cache contains the specified entry.
        /// </summary>
        /// <param name="key">The key of the entry.</param>
        /// <returns><see langword="true"/> if the cache contains an entry with the specified key; otherwise, <see langword="false"/>.</returns>
        public bool Contains(StorageKey key)
        {
            lock (_dictionary)
            {
                if (_dictionary.TryGetValue(key, out var trackable))
                    return trackable.State != TrackState.Deleted && trackable.State != TrackState.NotFound;
                return ContainsInternal(key);
            }
        }

        /// <summary>
        /// Determines whether the underlying storage contains the specified entry.
        /// </summary>
        /// <param name="key">The key of the entry.</param>
        /// <returns><see langword="true"/> if the underlying storage contains an entry with the specified key; otherwise, <see langword="false"/>.</returns>
        protected abstract bool ContainsInternal(StorageKey key);

        /// <summary>
        /// Reads a specified entry from the underlying storage.
        /// </summary>
        /// <param name="key">The key of the entry.</param>
        /// <returns>The data of the entry. Or throw <see cref="KeyNotFoundException"/> if the entry doesn't exist.</returns>
        /// <exception cref="KeyNotFoundException">If the entry doesn't exist.</exception>
        protected abstract StorageItem GetInternal(StorageKey key);

        /// <summary>
        /// Reads a specified entry from the cache, and mark it as <see cref="TrackState.Changed"/>.
        /// If the entry is not in the cache, it will be automatically loaded from the underlying storage.
        /// </summary>
        /// <param name="key">The key of the entry.</param>
        /// <param name="factory">
        /// A delegate used to create the entry if it doesn't exist.
        /// If the entry already exists, the factory will not be used.
        /// </param>
        /// <returns>
        /// The cached data, or <see langword="null"/> if it doesn't exist and the <paramref name="factory"/> is not provided.
        /// </returns>
#if NET5_0_OR_GREATER
        [return: NotNullIfNotNull(nameof(factory))]
#endif
        public StorageItem? GetAndChange(StorageKey key, Func<StorageItem>? factory = null)
        {
            lock (_dictionary)
            {
                if (_dictionary.TryGetValue(key, out var trackable))
                {
                    if (trackable.State == TrackState.Deleted || trackable.State == TrackState.NotFound)
                    {
                        if (factory == null) return null;
                        trackable.Item = factory();
                        if (trackable.State == TrackState.Deleted)
                        {
                            trackable.State = TrackState.Changed;
                        }
                        else
                        {
                            trackable.State = TrackState.Added;
                            _changeSet.Add(key);
                        }
                    }
                    else if (trackable.State == TrackState.None)
                    {
                        trackable.State = TrackState.Changed;
                        _changeSet.Add(key);
                    }
                }
                else
                {
                    var item = TryGetInternal(key);
                    if (item == null)
                    {
                        if (factory == null) return null;
                        trackable = new Trackable(factory(), TrackState.Added);
                    }
                    else
                    {
                        trackable = new Trackable(item, TrackState.Changed);
                    }
                    _dictionary.Add(key, trackable);
                    _changeSet.Add(key);
                }
                return trackable.Item;
            }
        }

        /// <summary>
        /// Reads a specified entry from the cache, and mark it as <see cref="TrackState.Changed"/>.
        /// If the entry is not in the cache, it will be automatically loaded from the underlying storage.
        /// </summary>
        /// <param name="key">The key of the entry.</param>
        /// <param name="serializedCache">Serialized cache</param>
        public void GetAndChange<T>(StorageKey key, T serializedCache) where T : IStorageCacheEntry
        {
            var ret = GetAndChange(key, serializedCache.GetStorageItem);
            ret!.FromReplica(serializedCache.GetStorageItem());
            AddToCache(serializedCache);
        }

        /// <summary>
        /// Reads a specified entry from the cache.
        /// If the entry is not in the cache, it will be automatically loaded from the underlying storage.
        /// If the entry doesn't exist, the factory will be used to create a new one.
        /// </summary>
        /// <param name="key">The key of the entry.</param>
        /// <param name="factory">
        /// A delegate used to create the entry if it doesn't exist.
        /// If the entry already exists, the factory will not be used.
        /// </param>
        /// <returns>The cached data.</returns>
        public StorageItem GetOrAdd(StorageKey key, Func<StorageItem> factory)
        {
            lock (_dictionary)
            {
                if (_dictionary.TryGetValue(key, out var trackable))
                {
                    if (trackable.State == TrackState.Deleted || trackable.State == TrackState.NotFound)
                    {
                        trackable.Item = factory();
                        if (trackable.State == TrackState.Deleted)
                        {
                            trackable.State = TrackState.Changed;
                        }
                        else
                        {
                            trackable.State = TrackState.Added;
                            _changeSet.Add(key);
                        }
                    }
                }
                else
                {
                    var item = TryGetInternal(key);
                    if (item == null)
                    {
                        trackable = new Trackable(factory(), TrackState.Added);
                        _changeSet.Add(key);
                    }
                    else
                    {
                        trackable = new Trackable(item, TrackState.None);
                    }
                    _dictionary.Add(key, trackable);
                }
                return trackable.Item;
            }
        }

        /// <summary>
        /// Seeks to the entry with the specified key.
        /// </summary>
        /// <param name="keyOrPrefix">The key to be sought.</param>
        /// <param name="direction">The direction of seek.</param>
        /// <returns>An enumerator containing all the entries after seeking.</returns>
        public IEnumerable<(StorageKey Key, StorageItem Value)> Seek(byte[]? keyOrPrefix = null, SeekDirection direction = SeekDirection.Forward)
        {
            IEnumerable<(byte[], StorageKey, StorageItem)> cached;
            HashSet<StorageKey> cachedKeySet;
            var comparer = direction == SeekDirection.Forward ? ByteArrayComparer.Default : ByteArrayComparer.Reverse;
            lock (_dictionary)
            {
                cached = _dictionary
                    .Where(p => p.Value.State != TrackState.Deleted && p.Value.State != TrackState.NotFound && (keyOrPrefix == null || comparer.Compare(p.Key.ToArray(), keyOrPrefix) >= 0))
                    .Select(p =>
                    (
                        KeyBytes: p.Key.ToArray(),
                        p.Key,
                        p.Value.Item
                    ))
                    .OrderBy(p => p.KeyBytes, comparer)
                    .ToArray();
                cachedKeySet = new HashSet<StorageKey>(_dictionary.Keys);
            }
            var uncached = SeekInternal(keyOrPrefix ?? Array.Empty<byte>(), direction)
                .Where(p => !cachedKeySet.Contains(p.Key))
                .Select(p =>
                (
                    KeyBytes: p.Key.ToArray(),
                    p.Key,
                    p.Value
                ));
            using var e1 = cached.GetEnumerator();
            using var e2 = uncached.GetEnumerator();
            (byte[] KeyBytes, StorageKey Key, StorageItem Item) i1, i2;
            var c1 = e1.MoveNext();
            var c2 = e2.MoveNext();
            i1 = c1 ? e1.Current : default;
            i2 = c2 ? e2.Current : default;
            while (c1 || c2)
            {
                if (!c2 || (c1 && comparer.Compare(i1.KeyBytes, i2.KeyBytes) < 0))
                {
                    yield return (i1.Key, i1.Item);
                    c1 = e1.MoveNext();
                    i1 = c1 ? e1.Current : default;
                }
                else
                {
                    yield return (i2.Key, i2.Item);
                    c2 = e2.MoveNext();
                    i2 = c2 ? e2.Current : default;
                }
            }
        }

        /// <summary>
        /// Seeks to the entry with the specified key in the underlying storage.
        /// </summary>
        /// <param name="keyOrPrefix">The key to be sought.</param>
        /// <param name="direction">The direction of seek.</param>
        /// <returns>An enumerator containing all the entries after seeking.</returns>
        protected abstract IEnumerable<(StorageKey Key, StorageItem Value)> SeekInternal(byte[] keyOrPrefix, SeekDirection direction);

        /// <summary>
        /// Reads a specified entry from the cache. If the entry is not in the cache, it will be automatically loaded from the underlying storage.
        /// </summary>
        /// <param name="key">The key of the entry.</param>
        /// <returns>The cached data. Or <see langword="null"/> if it is neither in the cache nor in the underlying storage.</returns>
        public StorageItem? TryGet(StorageKey key)
        {
            lock (_dictionary)
            {
                if (_dictionary.TryGetValue(key, out var trackable))
                {
                    if (trackable.State == TrackState.Deleted || trackable.State == TrackState.NotFound)
                        return null;
                    return trackable.Item;
                }
                var value = TryGetInternal(key);
                if (value == null) return null;
                _dictionary.Add(key, new Trackable(value, TrackState.None));
                return value;
            }
        }

        /// <inheritdoc/>
        [MethodImpl(MethodImplOptions.AggressiveInlining)]
        public bool TryGet(StorageKey key, [NotNullWhen(true)] out StorageItem? item)
        {
            item = TryGet(key);
            return item != null;
        }

        /// <summary>
        /// Reads a specified entry from the underlying storage.
        /// </summary>
        /// <param name="key">The key of the entry.</param>
        /// <returns>The data of the entry. Or <see langword="null"/> if it doesn't exist.</returns>
        protected abstract StorageItem? TryGetInternal(StorageKey key);

        /// <summary>
        /// Updates an entry in the underlying storage.
        /// </summary>
        /// <param name="key">The key of the entry.</param>
        /// <param name="value">The data of the entry.</param>
        protected abstract void UpdateInternal(StorageKey key, StorageItem value);
    }
}

#nullable disable<|MERGE_RESOLUTION|>--- conflicted
+++ resolved
@@ -42,10 +42,9 @@
             public TrackState State { get; set; } = state;
         }
 
+        private readonly SerializedCache _serializedCacheChanges = new();
         private readonly Dictionary<StorageKey, Trackable> _dictionary = [];
         private readonly HashSet<StorageKey> _changeSet = [];
-<<<<<<< HEAD
-        private readonly SerializedCache _serializedCacheChanges = new();
 
         /// <summary>
         /// Serialized cache
@@ -60,8 +59,6 @@
         {
             SerializedCache = serializedCache;
         }
-=======
->>>>>>> 6ecedcc8
 
         /// <summary>
         /// Reads a specified entry from the cache. If the entry is not in the cache, it will be automatically loaded from the underlying storage.
