--- conflicted
+++ resolved
@@ -448,7 +448,6 @@
         }
 
         /// <summary>
-<<<<<<< HEAD
         /// Reads a specified entry from the cache, and mark it as <see cref="TrackState.Changed"/>. If the entry is not in the cache, it will be automatically loaded from the underlying storage.
         /// </summary>
         /// <param name="key">The key of the entry.</param>
@@ -462,11 +461,6 @@
 
         /// <summary>
         /// Reads a specified entry from the cache. If the entry is not in the cache, it will be automatically loaded from the underlying storage. If the entry doesn't exist, the factory will be used to create a new one.
-=======
-        /// Reads a specified entry from the cache.
-        /// If the entry is not in the cache, it will be automatically loaded from the underlying storage.
-        /// If the entry doesn't exist, the factory will be used to create a new one.
->>>>>>> d71ff196
         /// </summary>
         /// <param name="key">The key of the entry.</param>
         /// <param name="factory">
