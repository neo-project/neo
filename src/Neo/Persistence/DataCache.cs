--- conflicted
+++ resolved
@@ -47,19 +47,14 @@
             public TrackState State { get; set; } = state;
         }
 
-<<<<<<< HEAD
-        private readonly Dictionary<StorageKey, Trackable> dictionary = new();
-        private readonly HashSet<StorageKey> changeSet = new();
-        private readonly Dictionary<Type, object?> _serializedCacheChanges = new();
-
-        /// <summary>
-        /// Serialized cache
-        /// </summary>
-        public abstract SerializedCache SerializedCache { get; }
-=======
         private readonly Dictionary<StorageKey, Trackable> _dictionary = new();
         private readonly HashSet<StorageKey> _changeSet = new();
->>>>>>> 3d00a60a
+        private readonly Dictionary<Type, object?> _serializedCacheChanges = new();
+
+        /// <summary>
+        /// Serialized cache
+        /// </summary>
+        public abstract SerializedCache SerializedCache { get; }
 
         /// <summary>
         /// Reads a specified entry from the cache. If the entry is not in the cache, it will be automatically loaded from the underlying storage.
@@ -73,11 +68,7 @@
             {
                 lock (_dictionary)
                 {
-<<<<<<< HEAD
-                    if (dictionary.TryGetValue(key, out var trackable))
-=======
                     if (_dictionary.TryGetValue(key, out var trackable))
->>>>>>> 3d00a60a
                     {
                         if (trackable.State == TrackState.Deleted || trackable.State == TrackState.NotFound)
                             throw new KeyNotFoundException();
@@ -103,11 +94,7 @@
         {
             lock (_dictionary)
             {
-<<<<<<< HEAD
-                if (dictionary.TryGetValue(key, out var trackable))
-=======
                 if (_dictionary.TryGetValue(key, out var trackable))
->>>>>>> 3d00a60a
                 {
                     trackable.Item = value;
                     trackable.State = trackable.State switch
@@ -183,15 +170,9 @@
         /// </summary>
         public virtual void Commit()
         {
-<<<<<<< HEAD
-            LinkedList<StorageKey> deletedItem = new();
-            foreach (var trackable in GetChangeSet())
-                switch (trackable.State)
-=======
             lock (_dictionary)
             {
                 foreach (var key in _changeSet)
->>>>>>> 3d00a60a
                 {
                     var trackable = _dictionary[key];
                     switch (trackable.State)
@@ -210,21 +191,13 @@
                             break;
                     }
                 }
-<<<<<<< HEAD
-            foreach (var key in deletedItem)
-            {
-                dictionary.Remove(key);
-            }
-            foreach (var serialized in _serializedCacheChanges)
-            {
-                SetCacheInternal(serialized.Key, serialized);
-            }
-            changeSet.Clear();
-            _serializedCacheChanges.Clear();
-=======
+                foreach (var serialized in _serializedCacheChanges)
+                {
+                    SetCacheInternal(serialized.Key, serialized);
+                }
+                _serializedCacheChanges.Clear();
                 _changeSet.Clear();
             }
->>>>>>> 3d00a60a
         }
 
         /// <summary>
@@ -254,11 +227,7 @@
         {
             lock (_dictionary)
             {
-<<<<<<< HEAD
-                if (dictionary.TryGetValue(key, out var trackable))
-=======
                 if (_dictionary.TryGetValue(key, out var trackable))
->>>>>>> 3d00a60a
                 {
                     if (trackable.State == TrackState.Added)
                     {
@@ -384,11 +353,7 @@
         {
             lock (_dictionary)
             {
-<<<<<<< HEAD
-                if (dictionary.TryGetValue(key, out var trackable))
-=======
                 if (_dictionary.TryGetValue(key, out var trackable))
->>>>>>> 3d00a60a
                     return trackable.State != TrackState.Deleted && trackable.State != TrackState.NotFound;
                 return ContainsInternal(key);
             }
@@ -419,11 +384,7 @@
         {
             lock (_dictionary)
             {
-<<<<<<< HEAD
-                if (dictionary.TryGetValue(key, out var trackable))
-=======
                 if (_dictionary.TryGetValue(key, out var trackable))
->>>>>>> 3d00a60a
                 {
                     if (trackable.State == TrackState.Deleted || trackable.State == TrackState.NotFound)
                     {
@@ -488,11 +449,7 @@
         {
             lock (_dictionary)
             {
-<<<<<<< HEAD
-                if (dictionary.TryGetValue(key, out var trackable))
-=======
                 if (_dictionary.TryGetValue(key, out var trackable))
->>>>>>> 3d00a60a
                 {
                     if (trackable.State == TrackState.Deleted || trackable.State == TrackState.NotFound)
                     {
@@ -600,11 +557,7 @@
         {
             lock (_dictionary)
             {
-<<<<<<< HEAD
-                if (dictionary.TryGetValue(key, out var trackable))
-=======
                 if (_dictionary.TryGetValue(key, out var trackable))
->>>>>>> 3d00a60a
                 {
                     if (trackable.State == TrackState.Deleted || trackable.State == TrackState.NotFound)
                         return null;
