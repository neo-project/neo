// Copyright (C) 2015-2025 The Neo Project.
//
// DataCache.cs file belongs to the neo project and is free
// software distributed under the MIT software license, see the
// accompanying file LICENSE in the main directory of the
// repository or http://www.opensource.org/licenses/mit-license.php
// for more details.
//
// Redistribution and use in source and binary forms with or without
// modifications are permitted.

#nullable enable

using Neo.Extensions;
using Neo.SmartContract;
using System;
using System.Collections.Generic;
using System.Diagnostics.CodeAnalysis;
using System.Linq;
using System.Runtime.CompilerServices;

namespace Neo.Persistence
{
    /// <summary>
    /// Represents a cache for the underlying storage of the NEO blockchain.
    /// </summary>
    public abstract class DataCache : IReadOnlyStore
    {
        /// <summary>
        /// Represents an entry in the cache.
        /// </summary>
        public class Trackable(StorageItem item, TrackState state)
        {
            /// <summary>
            /// The data of the entry.
            /// </summary>
            public StorageItem Item { get; set; } = item;

            /// <summary>
            /// The state of the entry.
            /// </summary>
            public TrackState State { get; set; } = state;
        }

<<<<<<< HEAD
        private readonly Dictionary<StorageKey, Trackable> _dictionary = new();
        private readonly HashSet<StorageKey>? _changeSet;

        /// <summary>
        /// True if ChangeSet is enabled
        /// </summary>
        public bool HasChangeSet => _changeSet != null;
=======
        private readonly Dictionary<StorageKey, Trackable> _dictionary = [];
        private readonly HashSet<StorageKey> _changeSet = [];
>>>>>>> 7eb8b34f

        /// <summary>
        /// Reads a specified entry from the cache. If the entry is not in the cache, it will be automatically loaded from the underlying storage.
        /// </summary>
        /// <param name="key">The key of the entry.</param>
        /// <returns>The cached data.</returns>
        /// <exception cref="KeyNotFoundException">If the entry doesn't exist.</exception>
        public StorageItem this[StorageKey key]
        {
            get
            {
                lock (_dictionary)
                {
                    if (_dictionary.TryGetValue(key, out var trackable))
                    {
                        if (trackable.State == TrackState.Deleted || trackable.State == TrackState.NotFound)
                            throw new KeyNotFoundException();
                    }
                    else
                    {
                        trackable = new Trackable(GetInternal(key), TrackState.None);
                        _dictionary.Add(key, trackable);
                    }
                    return trackable.Item;
                }
            }
        }

        /// <summary>
        /// Data cache constructor
        /// </summary>
        /// <param name="followChangeSet">True if you want to follow the change set</param>
        protected DataCache(bool followChangeSet)
        {
            if (followChangeSet)
                _changeSet = [];
        }

        /// <summary>
        /// Adds a new entry to the cache.
        /// </summary>
        /// <param name="key">The key of the entry.</param>
        /// <param name="value">The data of the entry.</param>
        /// <exception cref="ArgumentException">The entry has already been cached.</exception>
        /// <remarks>Note: This method does not read the internal storage to check whether the record already exists.</remarks>
        public void Add(StorageKey key, StorageItem value)
        {
            lock (_dictionary)
            {
                if (_dictionary.TryGetValue(key, out var trackable))
                {
                    trackable.Item = value;
                    trackable.State = trackable.State switch
                    {
                        TrackState.Deleted => TrackState.Changed,
                        TrackState.NotFound => TrackState.Added,
                        _ => throw new ArgumentException($"The element currently has state {trackable.State}")
                    };
                }
                else
                {
                    _dictionary[key] = new Trackable(value, TrackState.Added);
                }
                _changeSet?.Add(key);
            }
        }

        /// <summary>
        /// Adds a new entry to the underlying storage.
        /// </summary>
        /// <param name="key">The key of the entry.</param>
        /// <param name="value">The data of the entry.</param>
        protected abstract void AddInternal(StorageKey key, StorageItem value);

        /// <summary>
        /// Commits all changes in the cache to the underlying storage.
        /// </summary>
        public virtual void Commit()
        {
            if (_changeSet is null)
            {
                throw new InvalidOperationException("DataCache was created without 'followChangeSet'");
            }

            lock (_dictionary)
            {
                foreach (var key in _changeSet)
                {
                    var trackable = _dictionary[key];
                    switch (trackable.State)
                    {
                        case TrackState.Added:
                            AddInternal(key, trackable.Item);
                            trackable.State = TrackState.None;
                            break;
                        case TrackState.Changed:
                            UpdateInternal(key, trackable.Item);
                            trackable.State = TrackState.None;
                            break;
                        case TrackState.Deleted:
                            DeleteInternal(key);
                            _dictionary.Remove(key);
                            break;
                    }
                }
                _changeSet.Clear();
            }
        }

        /// <summary>
        /// Gets the change set in the cache.
        /// </summary>
        /// <returns>The change set.</returns>
        public IEnumerable<Trackable> GetChangeSet()
        {
            if (_changeSet is null)
            {
                throw new InvalidOperationException("DataCache was created without 'followChangeSet'");
            }

            lock (_dictionary)
            {
                foreach (var key in _changeSet)
                    yield return _dictionary[key];
            }
        }

        /// <summary>
        /// Creates a snapshot, which uses this instance as the underlying storage.
        /// </summary>
        /// <returns>The snapshot of this instance.</returns>
        [Obsolete("CreateSnapshot is deprecated, please use CloneCache instead.")]
        public DataCache CreateSnapshot()
        {
            return new ClonedCache(this);
        }

        /// <summary>
        /// Creates a clone of the snapshot cache, which uses this instance as the underlying storage.
        /// </summary>
        /// <returns>The <see cref="ClonedCache"/> of this <see cref="DataCache"/> instance.</returns>
        public DataCache CloneCache()
        {
            return new ClonedCache(this);
        }

        /// <summary>
        /// Deletes an entry from the cache.
        /// </summary>
        /// <param name="key">The key of the entry.</param>
        public void Delete(StorageKey key)
        {
            lock (_dictionary)
            {
                if (_dictionary.TryGetValue(key, out var trackable))
                {
                    if (trackable.State == TrackState.Added)
                    {
                        trackable.State = TrackState.NotFound;
                        _changeSet?.Remove(key);
                    }
                    else if (trackable.State != TrackState.NotFound)
                    {
                        trackable.State = TrackState.Deleted;
                        _changeSet?.Add(key);
                    }
                }
                else
                {
                    var item = TryGetInternal(key);
                    if (item == null) return;
<<<<<<< HEAD
                    _dictionary.Add(key, new Trackable(key, item, TrackState.Deleted));
                    _changeSet?.Add(key);
=======
                    _dictionary.Add(key, new Trackable(item, TrackState.Deleted));
                    _changeSet.Add(key);
>>>>>>> 7eb8b34f
                }
            }
        }

        /// <summary>
        /// Deletes an entry from the underlying storage.
        /// </summary>
        /// <param name="key">The key of the entry.</param>
        protected abstract void DeleteInternal(StorageKey key);

        /// <summary>
        /// Finds the entries starting with the specified prefix.
        /// </summary>
        /// <param name="key_prefix">The prefix of the key.</param>
        /// <param name="direction">The search direction.</param>
        /// <returns>The entries found with the desired prefix.</returns>
        public IEnumerable<(StorageKey Key, StorageItem Value)> Find(byte[]? key_prefix = null, SeekDirection direction = SeekDirection.Forward)
        {
            var seek_prefix = key_prefix;
            if (direction == SeekDirection.Backward)
            {
                if (key_prefix == null)
                {
                    // Backwards seek for null prefix is not supported for now.
                    throw new ArgumentNullException(nameof(key_prefix));
                }
                if (key_prefix.Length == 0)
                {
                    // Backwards seek for zero prefix is not supported for now.
                    throw new ArgumentOutOfRangeException(nameof(key_prefix));
                }
                seek_prefix = null;
                for (var i = key_prefix.Length - 1; i >= 0; i--)
                {
                    if (key_prefix[i] < 0xff)
                    {
                        seek_prefix = key_prefix.Take(i + 1).ToArray();
                        // The next key after the key_prefix.
                        seek_prefix[i]++;
                        break;
                    }
                }
                if (seek_prefix == null)
                {
                    throw new ArgumentException($"{nameof(key_prefix)} with all bytes being 0xff is not supported now");
                }
            }
            return FindInternal(key_prefix, seek_prefix, direction);
        }

        private IEnumerable<(StorageKey Key, StorageItem Value)> FindInternal(byte[]? key_prefix, byte[]? seek_prefix, SeekDirection direction)
        {
            foreach (var (key, value) in Seek(seek_prefix, direction))
                if (key_prefix == null || key.ToArray().AsSpan().StartsWith(key_prefix))
                    yield return (key, value);
                else if (direction == SeekDirection.Forward || (seek_prefix == null || !key.ToArray().SequenceEqual(seek_prefix)))
                    yield break;
        }

        /// <summary>
        /// Finds the entries that between [start, end).
        /// </summary>
        /// <param name="start">The start key (inclusive).</param>
        /// <param name="end">The end key (exclusive).</param>
        /// <param name="direction">The search direction.</param>
        /// <returns>The entries found with the desired range.</returns>
        public IEnumerable<(StorageKey Key, StorageItem Value)> FindRange(byte[] start, byte[] end, SeekDirection direction = SeekDirection.Forward)
        {
            var comparer = direction == SeekDirection.Forward
                ? ByteArrayComparer.Default
                : ByteArrayComparer.Reverse;
            foreach (var (key, value) in Seek(start, direction))
                if (comparer.Compare(key.ToArray(), end) < 0)
                    yield return (key, value);
                else
                    yield break;
        }

        /// <summary>
<<<<<<< HEAD
=======
        /// Gets the change set in the cache.
        /// </summary>
        /// <returns>The change set.</returns>
        public IEnumerable<KeyValuePair<StorageKey, Trackable>> GetChangeSet()
        {
            lock (_dictionary)
            {
                foreach (var key in _changeSet)
                    yield return new(key, _dictionary[key]);
            }
        }

        /// <summary>
>>>>>>> 7eb8b34f
        /// Determines whether the cache contains the specified entry.
        /// </summary>
        /// <param name="key">The key of the entry.</param>
        /// <returns><see langword="true"/> if the cache contains an entry with the specified key; otherwise, <see langword="false"/>.</returns>
        public bool Contains(StorageKey key)
        {
            lock (_dictionary)
            {
                if (_dictionary.TryGetValue(key, out var trackable))
                    return trackable.State != TrackState.Deleted && trackable.State != TrackState.NotFound;
                return ContainsInternal(key);
            }
        }

        /// <summary>
        /// Determines whether the underlying storage contains the specified entry.
        /// </summary>
        /// <param name="key">The key of the entry.</param>
        /// <returns><see langword="true"/> if the underlying storage contains an entry with the specified key; otherwise, <see langword="false"/>.</returns>
        protected abstract bool ContainsInternal(StorageKey key);

        /// <summary>
        /// Reads a specified entry from the underlying storage.
        /// </summary>
        /// <param name="key">The key of the entry.</param>
        /// <returns>The data of the entry. Or throw <see cref="KeyNotFoundException"/> if the entry doesn't exist.</returns>
        /// <exception cref="KeyNotFoundException">If the entry doesn't exist.</exception>
        protected abstract StorageItem GetInternal(StorageKey key);

        /// <summary>
        /// Reads a specified entry from the cache, and mark it as <see cref="TrackState.Changed"/>.
        /// If the entry is not in the cache, it will be automatically loaded from the underlying storage.
        /// </summary>
        /// <param name="key">The key of the entry.</param>
        /// <param name="factory">
        /// A delegate used to create the entry if it doesn't exist.
        /// If the entry already exists, the factory will not be used.
        /// </param>
        /// <returns>
        /// The cached data, or <see langword="null"/> if it doesn't exist and the <paramref name="factory"/> is not provided.
        /// </returns>
#if NET5_0_OR_GREATER
        [return: NotNullIfNotNull(nameof(factory))]
#endif
        public StorageItem? GetAndChange(StorageKey key, Func<StorageItem>? factory = null)
        {
            lock (_dictionary)
            {
                if (_dictionary.TryGetValue(key, out var trackable))
                {
                    if (trackable.State == TrackState.Deleted || trackable.State == TrackState.NotFound)
                    {
                        if (factory == null) return null;
                        trackable.Item = factory();
                        if (trackable.State == TrackState.Deleted)
                        {
                            trackable.State = TrackState.Changed;
                        }
                        else
                        {
                            trackable.State = TrackState.Added;
                            _changeSet?.Add(key);
                        }
                    }
                    else if (trackable.State == TrackState.None)
                    {
                        trackable.State = TrackState.Changed;
                        _changeSet?.Add(key);
                    }
                }
                else
                {
                    var item = TryGetInternal(key);
                    if (item == null)
                    {
                        if (factory == null) return null;
                        trackable = new Trackable(factory(), TrackState.Added);
                    }
                    else
                    {
                        trackable = new Trackable(item, TrackState.Changed);
                    }
                    _dictionary.Add(key, trackable);
                    _changeSet?.Add(key);
                }
                return trackable.Item;
            }
        }

        /// <summary>
        /// Reads a specified entry from the cache.
        /// If the entry is not in the cache, it will be automatically loaded from the underlying storage.
        /// If the entry doesn't exist, the factory will be used to create a new one.
        /// </summary>
        /// <param name="key">The key of the entry.</param>
        /// <param name="factory">
        /// A delegate used to create the entry if it doesn't exist.
        /// If the entry already exists, the factory will not be used.
        /// </param>
        /// <returns>The cached data.</returns>
        public StorageItem GetOrAdd(StorageKey key, Func<StorageItem> factory)
        {
            lock (_dictionary)
            {
                if (_dictionary.TryGetValue(key, out var trackable))
                {
                    if (trackable.State == TrackState.Deleted || trackable.State == TrackState.NotFound)
                    {
                        trackable.Item = factory();
                        if (trackable.State == TrackState.Deleted)
                        {
                            trackable.State = TrackState.Changed;
                        }
                        else
                        {
                            trackable.State = TrackState.Added;
                            _changeSet?.Add(key);
                        }
                    }
                }
                else
                {
                    var item = TryGetInternal(key);
                    if (item == null)
                    {
<<<<<<< HEAD
                        trackable = new Trackable(key, factory(), TrackState.Added);
                        _changeSet?.Add(key);
=======
                        trackable = new Trackable(factory(), TrackState.Added);
                        _changeSet.Add(key);
>>>>>>> 7eb8b34f
                    }
                    else
                    {
                        trackable = new Trackable(item, TrackState.None);
                    }
                    _dictionary.Add(key, trackable);
                }
                return trackable.Item;
            }
        }

        /// <summary>
        /// Seeks to the entry with the specified key.
        /// </summary>
        /// <param name="keyOrPrefix">The key to be sought.</param>
        /// <param name="direction">The direction of seek.</param>
        /// <returns>An enumerator containing all the entries after seeking.</returns>
        public IEnumerable<(StorageKey Key, StorageItem Value)> Seek(byte[]? keyOrPrefix = null, SeekDirection direction = SeekDirection.Forward)
        {
            IEnumerable<(byte[], StorageKey, StorageItem)> cached;
            HashSet<StorageKey> cachedKeySet;
            var comparer = direction == SeekDirection.Forward ? ByteArrayComparer.Default : ByteArrayComparer.Reverse;
            lock (_dictionary)
            {
                cached = _dictionary
                    .Where(p => p.Value.State != TrackState.Deleted && p.Value.State != TrackState.NotFound && (keyOrPrefix == null || comparer.Compare(p.Key.ToArray(), keyOrPrefix) >= 0))
                    .Select(p =>
                    (
                        KeyBytes: p.Key.ToArray(),
                        p.Key,
                        p.Value.Item
                    ))
                    .OrderBy(p => p.KeyBytes, comparer)
                    .ToArray();
                cachedKeySet = new HashSet<StorageKey>(_dictionary.Keys);
            }
            var uncached = SeekInternal(keyOrPrefix ?? Array.Empty<byte>(), direction)
                .Where(p => !cachedKeySet.Contains(p.Key))
                .Select(p =>
                (
                    KeyBytes: p.Key.ToArray(),
                    p.Key,
                    p.Value
                ));
            using var e1 = cached.GetEnumerator();
            using var e2 = uncached.GetEnumerator();
            (byte[] KeyBytes, StorageKey Key, StorageItem Item) i1, i2;
            var c1 = e1.MoveNext();
            var c2 = e2.MoveNext();
            i1 = c1 ? e1.Current : default;
            i2 = c2 ? e2.Current : default;
            while (c1 || c2)
            {
                if (!c2 || (c1 && comparer.Compare(i1.KeyBytes, i2.KeyBytes) < 0))
                {
                    yield return (i1.Key, i1.Item);
                    c1 = e1.MoveNext();
                    i1 = c1 ? e1.Current : default;
                }
                else
                {
                    yield return (i2.Key, i2.Item);
                    c2 = e2.MoveNext();
                    i2 = c2 ? e2.Current : default;
                }
            }
        }

        /// <summary>
        /// Seeks to the entry with the specified key in the underlying storage.
        /// </summary>
        /// <param name="keyOrPrefix">The key to be sought.</param>
        /// <param name="direction">The direction of seek.</param>
        /// <returns>An enumerator containing all the entries after seeking.</returns>
        protected abstract IEnumerable<(StorageKey Key, StorageItem Value)> SeekInternal(byte[] keyOrPrefix, SeekDirection direction);

        /// <summary>
        /// Reads a specified entry from the cache. If the entry is not in the cache, it will be automatically loaded from the underlying storage.
        /// </summary>
        /// <param name="key">The key of the entry.</param>
        /// <returns>The cached data. Or <see langword="null"/> if it is neither in the cache nor in the underlying storage.</returns>
        public StorageItem? TryGet(StorageKey key)
        {
            lock (_dictionary)
            {
                if (_dictionary.TryGetValue(key, out var trackable))
                {
                    if (trackable.State == TrackState.Deleted || trackable.State == TrackState.NotFound)
                        return null;
                    return trackable.Item;
                }
                var value = TryGetInternal(key);
                if (value == null) return null;
                _dictionary.Add(key, new Trackable(value, TrackState.None));
                return value;
            }
        }

        /// <inheritdoc/>
        [MethodImpl(MethodImplOptions.AggressiveInlining)]
        public bool TryGet(StorageKey key, [NotNullWhen(true)] out StorageItem? item)
        {
            item = TryGet(key);
            return item != null;
        }

        /// <summary>
        /// Reads a specified entry from the underlying storage.
        /// </summary>
        /// <param name="key">The key of the entry.</param>
        /// <returns>The data of the entry. Or <see langword="null"/> if it doesn't exist.</returns>
        protected abstract StorageItem? TryGetInternal(StorageKey key);

        /// <summary>
        /// Updates an entry in the underlying storage.
        /// </summary>
        /// <param name="key">The key of the entry.</param>
        /// <param name="value">The data of the entry.</param>
        protected abstract void UpdateInternal(StorageKey key, StorageItem value);
    }
}

#nullable disable<|MERGE_RESOLUTION|>--- conflicted
+++ resolved
@@ -42,18 +42,13 @@
             public TrackState State { get; set; } = state;
         }
 
-<<<<<<< HEAD
-        private readonly Dictionary<StorageKey, Trackable> _dictionary = new();
+        private readonly Dictionary<StorageKey, Trackable> _dictionary = [];
         private readonly HashSet<StorageKey>? _changeSet;
 
         /// <summary>
         /// True if ChangeSet is enabled
         /// </summary>
         public bool HasChangeSet => _changeSet != null;
-=======
-        private readonly Dictionary<StorageKey, Trackable> _dictionary = [];
-        private readonly HashSet<StorageKey> _changeSet = [];
->>>>>>> 7eb8b34f
 
         /// <summary>
         /// Reads a specified entry from the cache. If the entry is not in the cache, it will be automatically loaded from the underlying storage.
@@ -167,7 +162,7 @@
         /// Gets the change set in the cache.
         /// </summary>
         /// <returns>The change set.</returns>
-        public IEnumerable<Trackable> GetChangeSet()
+        public IEnumerable<KeyValuePair<StorageKey, Trackable>> GetChangeSet()
         {
             if (_changeSet is null)
             {
@@ -177,7 +172,7 @@
             lock (_dictionary)
             {
                 foreach (var key in _changeSet)
-                    yield return _dictionary[key];
+                    yield return new(key, _dictionary[key]);
             }
         }
 
@@ -225,13 +220,8 @@
                 {
                     var item = TryGetInternal(key);
                     if (item == null) return;
-<<<<<<< HEAD
-                    _dictionary.Add(key, new Trackable(key, item, TrackState.Deleted));
+                    _dictionary.Add(key, new Trackable(item, TrackState.Deleted));
                     _changeSet?.Add(key);
-=======
-                    _dictionary.Add(key, new Trackable(item, TrackState.Deleted));
-                    _changeSet.Add(key);
->>>>>>> 7eb8b34f
                 }
             }
         }
@@ -311,22 +301,6 @@
         }
 
         /// <summary>
-<<<<<<< HEAD
-=======
-        /// Gets the change set in the cache.
-        /// </summary>
-        /// <returns>The change set.</returns>
-        public IEnumerable<KeyValuePair<StorageKey, Trackable>> GetChangeSet()
-        {
-            lock (_dictionary)
-            {
-                foreach (var key in _changeSet)
-                    yield return new(key, _dictionary[key]);
-            }
-        }
-
-        /// <summary>
->>>>>>> 7eb8b34f
         /// Determines whether the cache contains the specified entry.
         /// </summary>
         /// <param name="key">The key of the entry.</param>
@@ -452,13 +426,8 @@
                     var item = TryGetInternal(key);
                     if (item == null)
                     {
-<<<<<<< HEAD
-                        trackable = new Trackable(key, factory(), TrackState.Added);
+                        trackable = new Trackable(factory(), TrackState.Added);
                         _changeSet?.Add(key);
-=======
-                        trackable = new Trackable(factory(), TrackState.Added);
-                        _changeSet.Add(key);
->>>>>>> 7eb8b34f
                     }
                     else
                     {
