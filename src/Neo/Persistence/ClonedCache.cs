--- conflicted
+++ resolved
@@ -16,18 +16,9 @@
 
 namespace Neo.Persistence
 {
-    class ClonedCache(DataCache innerCache) : DataCache(false)
+    class ClonedCache(DataCache innerCache) : DataCache(innerCache.SerializedCacheChanges, false)
     {
-<<<<<<< HEAD
-        private readonly DataCache _innerCache;
-
-        public ClonedCache(DataCache innerCache) : base(innerCache.SerializedCacheChanges)
-        {
-            _innerCache = innerCache;
-        }
-=======
         private readonly DataCache _innerCache = innerCache;
->>>>>>> e45a913a
 
         protected override void AddInternal(StorageKey key, StorageItem value)
         {
