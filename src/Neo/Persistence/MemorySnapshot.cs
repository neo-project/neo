--- conflicted
+++ resolved
@@ -61,33 +61,17 @@
         public IEnumerable<(byte[] Key, byte[] Value)> Seek(byte[]? keyOrPrefix, SeekDirection direction = SeekDirection.Forward)
         {
             keyOrPrefix ??= [];
-<<<<<<< HEAD
-
-            if (direction == SeekDirection.Backward && keyOrPrefix.Length == 0) yield break;
-=======
             if (direction == SeekDirection.Backward && keyOrPrefix.Length == 0) yield break;
 
->>>>>>> a56f90c8
             var comparer = direction == SeekDirection.Forward ? ByteArrayComparer.Default : ByteArrayComparer.Reverse;
 
             IEnumerable<KeyValuePair<byte[], byte[]>> records = _immutableData;
-<<<<<<< HEAD
-
-            if (keyOrPrefix.Length > 0)
-                records = records.Where(p => comparer.Compare(p.Key, keyOrPrefix) >= 0);
-
-            records = records.OrderBy(p => p.Key, comparer);
-
-            foreach (var pair in records)
-                yield return new(pair.Key, pair.Value);
-=======
             if (keyOrPrefix.Length > 0)
                 records = records
                     .Where(p => comparer.Compare(p.Key, keyOrPrefix) >= 0);
             records = records.OrderBy(p => p.Key, comparer);
             foreach (var pair in records)
                 yield return (pair.Key[..], pair.Value[..]);
->>>>>>> a56f90c8
         }
 
         public byte[]? TryGet(byte[] key)
