--- conflicted
+++ resolved
@@ -384,15 +384,9 @@
                 return Curve.Infinity;
             ECFieldElement TWO = new(2, Curve);
             ECFieldElement THREE = new(3, Curve);
-<<<<<<< HEAD
             var gamma = (this.X.Square() * THREE + Curve.A) / (Y * TWO);
             var x3 = gamma.Square() - this.X * TWO;
             var y3 = gamma * (this.X - x3) - this.Y;
-=======
-            ECFieldElement gamma = (X.Square() * THREE + Curve.A) / (Y * TWO);
-            ECFieldElement x3 = gamma.Square() - X * TWO;
-            ECFieldElement y3 = gamma * (X - x3) - Y;
->>>>>>> 20069383
             return new ECPoint(x3, y3, Curve);
         }
 
