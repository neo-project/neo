--- conflicted
+++ resolved
@@ -14,13 +14,6 @@
 using Org.BouncyCastle.Crypto.Signers;
 using Org.BouncyCastle.Math;
 using Org.BouncyCastle.Utilities.Encoders;
-<<<<<<< HEAD
-using System;
-using System.Linq;
-=======
-using System.Runtime.InteropServices;
-using System.Security.Cryptography;
->>>>>>> 0052be72
 using ECPoint = Neo.Cryptography.ECC.ECPoint;
 
 namespace Neo.Cryptography;
@@ -33,10 +26,6 @@
     private static readonly BigInteger s_prime = new(1,
         Hex.Decode("FFFFFFFFFFFFFFFFFFFFFFFFFFFFFFFFFFFFFFFFFFFFFFFFFFFFFFFEFFFFFC2F"));
 
-    private static readonly ECDsaCache s_cacheECDsa = [];
-    private static readonly bool s_isOSX = RuntimeInformation.IsOSPlatform(OSPlatform.OSX);
-    private static readonly ECCurve s_secP256k1 = ECCurve.CreateFromFriendlyName("secP256k1");
-
     /// <summary>
     /// Calculates the 160-bit hash value of the specified message.
     /// </summary>
@@ -44,23 +33,8 @@
     /// <returns>160-bit hash value.</returns>
     public static byte[] Hash160(ReadOnlySpan<byte> message)
     {
-<<<<<<< HEAD
-        private static readonly BigInteger s_prime = new(1,
-            Hex.Decode("FFFFFFFFFFFFFFFFFFFFFFFFFFFFFFFFFFFFFFFFFFFFFFFFFFFFFFFEFFFFFC2F"));
-
-        /// <summary>
-        /// Calculates the 160-bit hash value of the specified message.
-        /// </summary>
-        /// <param name="message">The message to be hashed.</param>
-        /// <returns>160-bit hash value.</returns>
-        public static byte[] Hash160(ReadOnlySpan<byte> message)
-        {
-            return message.Sha256().RIPEMD160();
-        }
-=======
         return message.Sha256().RIPEMD160();
     }
->>>>>>> 0052be72
 
     /// <summary>
     /// Calculates the 256-bit hash value of the specified message.
@@ -97,56 +71,19 @@
     public static byte[] Sign(byte[] message, byte[] priKey, ECC.ECCurve? ecCurve = null, HashAlgorithm hashAlgorithm = HashAlgorithm.SHA256)
     {
         ecCurve ??= ECC.ECCurve.Secp256r1;
-        if (hashAlgorithm == HashAlgorithm.Keccak256 || (s_isOSX && ecCurve == ECC.ECCurve.Secp256k1))
-        {
-            var signer = new ECDsaSigner();
-            var privateKey = new BigInteger(1, priKey);
-            var priKeyParameters = new ECPrivateKeyParameters(privateKey, ecCurve.BouncyCastleDomainParams);
-            signer.Init(true, priKeyParameters);
-            var messageHash = GetMessageHash(message, hashAlgorithm);
-            var signature = signer.GenerateSignature(messageHash);
-
-            var signatureBytes = new byte[64];
-            var rBytes = signature[0].ToByteArrayUnsigned();
-            var sBytes = signature[1].ToByteArrayUnsigned();
-
-            // Copy r and s into their respective parts of the signatureBytes array, aligning them to the right.
-            Buffer.BlockCopy(rBytes, 0, signatureBytes, 32 - rBytes.Length, rBytes.Length);
-            Buffer.BlockCopy(sBytes, 0, signatureBytes, 64 - sBytes.Length, sBytes.Length);
-            return signatureBytes;
-        }
-
-        var curve =
-            ecCurve == ECC.ECCurve.Secp256r1 ? ECCurve.NamedCurves.nistP256 :
-            ecCurve == ECC.ECCurve.Secp256k1 ? s_secP256k1 :
-            throw new NotSupportedException($"The elliptic curve {ecCurve} is not supported. Only Secp256r1 and Secp256k1 curves are supported for ECDSA signing operations.");
-
-        using var ecdsa = ECDsa.Create(new ECParameters
-        {
-<<<<<<< HEAD
-            ecCurve ??= ECC.ECCurve.Secp256r1;
-            var signer = new ECDsaSigner();
-            var privateKey = new BigInteger(1, priKey);
-            var priKeyParameters = new ECPrivateKeyParameters(privateKey, ecCurve.BouncyCastleDomainParams);
-            signer.Init(true, priKeyParameters);
-            var messageHash = GetMessageHash(message, hashAlgorithm);
-            var signature = signer.GenerateSignature(messageHash);
-            var signatureBytes = new byte[64];
-            var rBytes = signature[0].ToByteArrayUnsigned();
-            var sBytes = signature[1].ToByteArrayUnsigned();
-            // Copy r and s into their respective parts of the signatureBytes array, aligning them to the right.
-            Buffer.BlockCopy(rBytes, 0, signatureBytes, 32 - rBytes.Length, rBytes.Length);
-            Buffer.BlockCopy(sBytes, 0, signatureBytes, 64 - sBytes.Length, sBytes.Length);
-            return signatureBytes;
-        }
-=======
-            Curve = curve,
-            D = priKey,
-        });
-        var hashAlg =
-            hashAlgorithm == HashAlgorithm.SHA256 ? HashAlgorithmName.SHA256 :
-            throw new NotSupportedException($"The hash algorithm {nameof(hashAlgorithm)} is not supported.");
-        return ecdsa.SignData(message, hashAlg);
+        var signer = new ECDsaSigner();
+        var privateKey = new BigInteger(1, priKey);
+        var priKeyParameters = new ECPrivateKeyParameters(privateKey, ecCurve.BouncyCastleDomainParams);
+        signer.Init(true, priKeyParameters);
+        var messageHash = GetMessageHash(message, hashAlgorithm);
+        var signature = signer.GenerateSignature(messageHash);
+        var signatureBytes = new byte[64];
+        var rBytes = signature[0].ToByteArrayUnsigned();
+        var sBytes = signature[1].ToByteArrayUnsigned();
+        // Copy r and s into their respective parts of the signatureBytes array, aligning them to the right.
+        Buffer.BlockCopy(rBytes, 0, signatureBytes, 32 - rBytes.Length, rBytes.Length);
+        Buffer.BlockCopy(sBytes, 0, signatureBytes, 64 - sBytes.Length, sBytes.Length);
+        return signatureBytes;
     }
 
     /// <summary>
@@ -173,87 +110,19 @@
     /// <returns><see langword="true"/> if the signature is valid; otherwise, <see langword="false"/>.</returns>
     public static bool VerifySignature(ReadOnlySpan<byte> message, ReadOnlySpan<byte> signature, ECPoint pubkey, HashAlgorithm hashAlgorithm = HashAlgorithm.SHA256)
     {
-        if (signature.Length != 64) return false;
->>>>>>> 0052be72
-
-        if (hashAlgorithm == HashAlgorithm.Keccak256 || (s_isOSX && pubkey.Curve == ECC.ECCurve.Secp256k1))
-        {
-            var point = pubkey.Curve.BouncyCastleCurve.Curve.CreatePoint(
-                new BigInteger(pubkey.X!.Value.ToString()),
-                new BigInteger(pubkey.Y!.Value.ToString()));
-            var pubKey = new ECPublicKeyParameters("ECDSA", point, pubkey.Curve.BouncyCastleDomainParams);
-            var signer = new ECDsaSigner();
-            signer.Init(false, pubKey);
-
-            var sig = signature.ToArray();
-            var r = new BigInteger(1, sig, 0, 32);
-            var s = new BigInteger(1, sig, 32, 32);
-            var messageHash = GetMessageHash(message, hashAlgorithm);
-            return signer.VerifySignature(messageHash, r, s);
-        }
-
-<<<<<<< HEAD
-        /// <summary>
-        /// Verifies that a digital signature is appropriate for the provided key, message and hash algorithm.
-        /// </summary>
-        /// <param name="message">The signed message.</param>
-        /// <param name="signature">The signature to be verified.</param>
-        /// <param name="pubkey">The public key to be used.</param>
-        /// <param name="hashAlgorithm">The hash algorithm to be used to hash the message, the default is SHA256.</param>
-        /// <returns><see langword="true"/> if the signature is valid; otherwise, <see langword="false"/>.</returns>
-        public static bool VerifySignature(ReadOnlySpan<byte> message, ReadOnlySpan<byte> signature, ECPoint pubkey, HashAlgorithm hashAlgorithm = HashAlgorithm.SHA256)
-        {
-            if (signature.Length != 64)
-                throw new FormatException("Signature size should be 64 bytes.");
-            var point = pubkey.Curve.BouncyCastleCurve.Curve.CreatePoint(
-                new BigInteger(pubkey.X!.Value.ToString()),
-                new BigInteger(pubkey.Y!.Value.ToString()));
-            var pubKey = new ECPublicKeyParameters("ECDSA", point, pubkey.Curve.BouncyCastleDomainParams);
-            var signer = new ECDsaSigner();
-            signer.Init(false, pubKey);
-            var r = new BigInteger(1, signature[..32]);
-            var s = new BigInteger(1, signature[32..]);
-            var messageHash = GetMessageHash(message, hashAlgorithm);
-            return signer.VerifySignature(messageHash, r, s);
-        }
-=======
-        var ecdsa = CreateECDsa(pubkey);
-        var hashAlg =
-            hashAlgorithm == HashAlgorithm.SHA256 ? HashAlgorithmName.SHA256 :
-            throw new NotSupportedException($"The hash algorithm {nameof(hashAlgorithm)} is not supported.");
-        return ecdsa.VerifyData(message, signature, hashAlg);
-    }
-
-    /// <summary>
-    /// Create and cache ECDsa objects
-    /// </summary>
-    /// <param name="pubkey"></param>
-    /// <returns>Cached ECDsa</returns>
-    /// <exception cref="NotSupportedException"></exception>
-    public static ECDsa CreateECDsa(ECPoint pubkey)
-    {
-        if (s_cacheECDsa.TryGet(pubkey, out var cache))
-        {
-            return cache.Value;
-        }
-        var curve =
-            pubkey.Curve == ECC.ECCurve.Secp256r1 ? ECCurve.NamedCurves.nistP256 :
-            pubkey.Curve == ECC.ECCurve.Secp256k1 ? s_secP256k1 :
-            throw new NotSupportedException($"The elliptic curve {pubkey.Curve} is not supported for ECDsa creation. Only Secp256r1 and Secp256k1 curves are supported.");
-        var buffer = pubkey.EncodePoint(false);
-        var ecdsa = ECDsa.Create(new ECParameters
-        {
-            Curve = curve,
-            Q = new System.Security.Cryptography.ECPoint
-            {
-                X = buffer[1..33],
-                Y = buffer[33..]
-            }
-        });
-        s_cacheECDsa.Add(new ECDsaCacheItem(pubkey, ecdsa));
-        return ecdsa;
-    }
->>>>>>> 0052be72
+        if (signature.Length != 64)
+            throw new FormatException("Signature size should be 64 bytes.");
+        var point = pubkey.Curve.BouncyCastleCurve.Curve.CreatePoint(
+            new BigInteger(pubkey.X!.Value.ToString()),
+            new BigInteger(pubkey.Y!.Value.ToString()));
+        var pubKey = new ECPublicKeyParameters("ECDSA", point, pubkey.Curve.BouncyCastleDomainParams);
+        var signer = new ECDsaSigner();
+        signer.Init(false, pubKey);
+        var r = new BigInteger(1, signature[..32]);
+        var s = new BigInteger(1, signature[32..]);
+        var messageHash = GetMessageHash(message, hashAlgorithm);
+        return signer.VerifySignature(messageHash, r, s);
+    }
 
     /// <summary>
     /// Verifies that a digital signature is appropriate for the provided key, curve, message and hasher.
