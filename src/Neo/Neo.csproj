--- conflicted
+++ resolved
@@ -13,17 +13,11 @@
     <PackageReference Include="Akka" Version="1.4.47" />
     <PackageReference Include="BouncyCastle.NetCore" Version="1.9.0" />
     <PackageReference Include="K4os.Compression.LZ4" Version="1.2.16" />
-<<<<<<< HEAD
-    <PackageReference Include="Microsoft.EntityFrameworkCore.Sqlite" Version="6.0.5" />
-    <PackageReference Include="Neo.Cryptography.BLS12_381" Version="0.1.0" />
-    <PackageReference Include="Neo.VM" Version="3.3.1-CI00321" />
-=======
     <PackageReference Include="Neo.VM" Version="3.5.0" />
   </ItemGroup>
 
   <ItemGroup>
     <ProjectReference Include="..\Neo.Json\Neo.Json.csproj" />
->>>>>>> 105e849f
   </ItemGroup>
 
 </Project>