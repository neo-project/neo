--- conflicted
+++ resolved
@@ -13,10 +13,6 @@
     <PackageReference Include="Akka" Version="1.5.14" />
     <PackageReference Include="BouncyCastle.NetCore" Version="2.2.1" />
     <PackageReference Include="K4os.Compression.LZ4" Version="1.3.6" />
-<<<<<<< HEAD
-    <PackageReference Include="Neo.VM" Version="3.6.0-CI00334" />
-=======
->>>>>>> 40d10867
     <PackageReference Include="Neo.Cryptography.BLS12_381" Version="0.2.0" />
   </ItemGroup>
 
