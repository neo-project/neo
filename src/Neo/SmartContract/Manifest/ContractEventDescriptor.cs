// Copyright (C) 2015-2025 The Neo Project.
//
// ContractEventDescriptor.cs file belongs to the neo project and is free
// software distributed under the MIT software license, see the
// accompanying file LICENSE in the main directory of the
// repository or http://www.opensource.org/licenses/mit-license.php
// for more details.
//
// Redistribution and use in source and binary forms with or without
// modifications are permitted.

using Neo.Json;
using Neo.VM;
using Neo.VM.Types;
using System;
using System.Collections.Generic;
using System.Linq;
using System.Runtime.CompilerServices;
using Array = Neo.VM.Types.Array;

namespace Neo.SmartContract.Manifest
{
    /// <summary>
    /// Represents an event in a smart contract ABI.
    /// </summary>
    public class ContractEventDescriptor : IInteroperable, IEquatable<ContractEventDescriptor>
    {
        /// <summary>
        /// The name of the event or method.
        /// </summary>
        public required string Name { get; set; }

        /// <summary>
        /// The parameters of the event or method.
        /// </summary>
        public required ContractParameterDefinition[] Parameters { get; set; }

        public virtual bool HasNEP25
        {
            get
            {
                return Parameters.Any(x => x.ExtendedType != null);
            }
        }

        public virtual void FromStackItem(StackItem stackItem)
        {
            Struct @struct = (Struct)stackItem;
            Name = @struct[0].GetString()!;
            Parameters = ((Array)@struct[1]).Select(p => p.ToInteroperable<ContractParameterDefinition>()).ToArray();
        }

        public virtual StackItem ToStackItem(IReferenceCounter? referenceCounter)
        {
            return new Struct(referenceCounter)
            {
                Name,
                new Array(referenceCounter, Parameters.Select(p => p.ToStackItem(referenceCounter)))
            };
        }

        /// <summary>
        /// Converts the event from a JSON object.
        /// </summary>
        /// <param name="json">The event represented by a JSON object.</param>
        /// <param name="knownNamedTypes">Set of named type identifiers declared in the manifest, if any.</param>
        /// <returns>The converted event.</returns>
        public static ContractEventDescriptor FromJson(JObject json, ISet<string> knownNamedTypes = null)
        {
            ContractEventDescriptor descriptor = new()
            {
<<<<<<< HEAD
                Name = json["name"].GetString(),
                Parameters = ((JArray)json["parameters"]).Select(u => ContractParameterDefinition.FromJson((JObject)u, knownNamedTypes)).ToArray(),
=======
                Name = json["name"]!.GetString(),
                Parameters = ((JArray)json["parameters"]!).Select(u => ContractParameterDefinition.FromJson((JObject)u!)).ToArray(),
>>>>>>> ac7ebab0
            };
            if (string.IsNullOrEmpty(descriptor.Name)) throw new FormatException("Name in ContractEventDescriptor is empty");
            _ = descriptor.Parameters.ToDictionary(p => p.Name);
            return descriptor;
        }

        /// <summary>
        /// Converts the event to a JSON object.
        /// </summary>
        /// <returns>The event represented by a JSON object.</returns>
        public virtual JObject ToJson()
        {
            return new JObject()
            {
                ["name"] = Name,
                ["parameters"] = new JArray(Parameters.Select(u => u.ToJson()).ToArray())
            };
        }

        public bool Equals(ContractEventDescriptor? other)
        {
            if (other is null) return false;
            if (ReferenceEquals(this, other)) return true;

            return Name == other.Name && Parameters.SequenceEqual(other.Parameters);
        }

        public override bool Equals(object? other)
        {
            if (other is not ContractEventDescriptor ev)
                return false;

            return Equals(ev);
        }

        public override int GetHashCode()
        {
            return HashCode.Combine(Name, Parameters);
        }

        [MethodImpl(MethodImplOptions.AggressiveInlining)]
        public static bool operator ==(ContractEventDescriptor left, ContractEventDescriptor right)
        {
            if (left is null || right is null)
                return Equals(left, right);

            return left.Equals(right);
        }

        [MethodImpl(MethodImplOptions.AggressiveInlining)]
        public static bool operator !=(ContractEventDescriptor left, ContractEventDescriptor right)
        {
            if (left is null || right is null)
                return !Equals(left, right);

            return !left.Equals(right);
        }
    }
}<|MERGE_RESOLUTION|>--- conflicted
+++ resolved
@@ -69,13 +69,8 @@
         {
             ContractEventDescriptor descriptor = new()
             {
-<<<<<<< HEAD
-                Name = json["name"].GetString(),
-                Parameters = ((JArray)json["parameters"]).Select(u => ContractParameterDefinition.FromJson((JObject)u, knownNamedTypes)).ToArray(),
-=======
                 Name = json["name"]!.GetString(),
-                Parameters = ((JArray)json["parameters"]!).Select(u => ContractParameterDefinition.FromJson((JObject)u!)).ToArray(),
->>>>>>> ac7ebab0
+                Parameters = ((JArray)json["parameters"]!).Select(u => ContractParameterDefinition.FromJson((JObject)u!, knownNamedTypes)).ToArray(),
             };
             if (string.IsNullOrEmpty(descriptor.Name)) throw new FormatException("Name in ContractEventDescriptor is empty");
             _ = descriptor.Parameters.ToDictionary(p => p.Name);
