// Copyright (C) 2015-2025 The Neo Project.
//
// ContractParameterDefinition.cs file belongs to the neo project and is free
// software distributed under the MIT software license, see the
// accompanying file LICENSE in the main directory of the
// repository or http://www.opensource.org/licenses/mit-license.php
// for more details.
//
// Redistribution and use in source and binary forms with or without
// modifications are permitted.

using Neo.Json;
using Neo.VM;
using Neo.VM.Types;
using System;
using System.Collections.Generic;
using System.Runtime.CompilerServices;

namespace Neo.SmartContract.Manifest
{
    /// <summary>
    /// Represents a parameter of an event or method in ABI.
    /// </summary>
    public class ContractParameterDefinition : IInteroperable, IEquatable<ContractParameterDefinition>
    {
        /// <summary>
        /// The name of the parameter.
        /// </summary>
        public required string Name { get; set; }

        /// <summary>
        /// The type of the parameter. It can be any value of <see cref="ContractParameterType"/> except <see cref="ContractParameterType.Void"/>.
        /// </summary>
        public ContractParameterType Type { get; set; }

        /// <summary>
        /// NEP-25 extended type
        /// </summary>
        public ExtendedType ExtendedType { get; set; }

        public void FromStackItem(StackItem stackItem)
        {
<<<<<<< HEAD
            var item = (Struct)stackItem;
            Name = item[0].GetString();
            Type = (ContractParameterType)(byte)item[1].GetInteger();

            if (item.Count >= 3)
            {
                ExtendedType = new ExtendedType();
                ExtendedType.FromStackItem(item[2]);
                ExtendedType.ValidateForParameterOrReturn(Type, null);
            }
            else
            {
                ExtendedType = null;
            }
=======
            Struct @struct = (Struct)stackItem;
            Name = @struct[0].GetString()!;
            Type = (ContractParameterType)(byte)@struct[1].GetInteger();
>>>>>>> ac7ebab0
        }

        public StackItem ToStackItem(IReferenceCounter? referenceCounter)
        {
            var item = new Struct(referenceCounter) { Name, (byte)Type };

            if (ExtendedType != null)
            {
                item.Add(ExtendedType.ToStackItem(referenceCounter));
            }

            return item;
        }

        /// <summary>
        /// Converts the parameter from a JSON object.
        /// </summary>
        /// <param name="json">The parameter represented by a JSON object.</param>
        /// <param name="knownNamedTypes">Set of named type identifiers declared in the manifest, if any.</param>
        /// <returns>The converted parameter.</returns>
        public static ContractParameterDefinition FromJson(JObject json, ISet<string> knownNamedTypes = null)
        {
            ContractParameterDefinition parameter = new()
            {
<<<<<<< HEAD
                Name = json["name"].GetString(),
                Type = Enum.Parse<ContractParameterType>(json["type"].GetString()),
                ExtendedType = json["extendedtype"] != null ? ExtendedType.FromJson((JObject)json["extendedtype"]) : null
=======
                Name = json["name"]!.GetString(),
                Type = Enum.Parse<ContractParameterType>(json["type"]!.GetString())
>>>>>>> ac7ebab0
            };
            if (string.IsNullOrEmpty(parameter.Name))
                throw new FormatException("Name in ContractParameterDefinition is empty");
            if (!Enum.IsDefined(typeof(ContractParameterType), parameter.Type) || parameter.Type == ContractParameterType.Void)
                throw new FormatException($"Type({parameter.Type}) in ContractParameterDefinition is not valid");
            parameter.ExtendedType?.ValidateForParameterOrReturn(parameter.Type, knownNamedTypes);
            return parameter;
        }

        /// <summary>
        /// Converts the parameter to a JSON object.
        /// </summary>
        /// <returns>The parameter represented by a JSON object.</returns>
        public JObject ToJson()
        {
            var json = new JObject()
            {
                ["name"] = Name,
                ["type"] = Type.ToString()
            };

            if (ExtendedType != null)
            {
                json["extendedtype"] = ExtendedType.ToJson();
            }

            return json;
        }

        public bool Equals(ContractParameterDefinition? other)
        {
            if (other is null) return false;
            if (ReferenceEquals(this, other)) return true;

            return Name == other.Name && Type == other.Type
                && Equals(ExtendedType, other.ExtendedType);
        }

        public override bool Equals(object? other)
        {
            if (other is not ContractParameterDefinition parm)
                return false;

            return Equals(parm);
        }

        public override int GetHashCode()
        {
            return HashCode.Combine(Name, Type, ExtendedType?.GetHashCode() ?? -1);
        }

        [MethodImpl(MethodImplOptions.AggressiveInlining)]
        public static bool operator ==(ContractParameterDefinition left, ContractParameterDefinition right)
        {
            if (left is null || right is null)
                return Equals(left, right);

            return left.Equals(right);
        }

        [MethodImpl(MethodImplOptions.AggressiveInlining)]
        public static bool operator !=(ContractParameterDefinition left, ContractParameterDefinition right)
        {
            if (left is null || right is null)
                return !Equals(left, right);

            return !left.Equals(right);
        }
    }
}<|MERGE_RESOLUTION|>--- conflicted
+++ resolved
@@ -40,9 +40,8 @@
 
         public void FromStackItem(StackItem stackItem)
         {
-<<<<<<< HEAD
             var item = (Struct)stackItem;
-            Name = item[0].GetString();
+            Name = item[0].GetString()!;
             Type = (ContractParameterType)(byte)item[1].GetInteger();
 
             if (item.Count >= 3)
@@ -55,11 +54,6 @@
             {
                 ExtendedType = null;
             }
-=======
-            Struct @struct = (Struct)stackItem;
-            Name = @struct[0].GetString()!;
-            Type = (ContractParameterType)(byte)@struct[1].GetInteger();
->>>>>>> ac7ebab0
         }
 
         public StackItem ToStackItem(IReferenceCounter? referenceCounter)
@@ -84,14 +78,9 @@
         {
             ContractParameterDefinition parameter = new()
             {
-<<<<<<< HEAD
-                Name = json["name"].GetString(),
-                Type = Enum.Parse<ContractParameterType>(json["type"].GetString()),
-                ExtendedType = json["extendedtype"] != null ? ExtendedType.FromJson((JObject)json["extendedtype"]) : null
-=======
                 Name = json["name"]!.GetString(),
-                Type = Enum.Parse<ContractParameterType>(json["type"]!.GetString())
->>>>>>> ac7ebab0
+                Type = Enum.Parse<ContractParameterType>(json["type"]!.GetString()),
+                ExtendedType = json["extendedtype"] != null ? ExtendedType.FromJson((JObject)json["extendedtype"]!) : null
             };
             if (string.IsNullOrEmpty(parameter.Name))
                 throw new FormatException("Name in ContractParameterDefinition is empty");
