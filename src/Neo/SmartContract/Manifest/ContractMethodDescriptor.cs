--- conflicted
+++ resolved
@@ -96,20 +96,12 @@
         {
             ContractMethodDescriptor descriptor = new()
             {
-<<<<<<< HEAD
-                Name = json["name"].GetString(),
-                Parameters = ((JArray)json["parameters"]).Select(u => ContractParameterDefinition.FromJson((JObject)u, knownNamedTypes)).ToArray(),
-                ReturnType = Enum.Parse<ContractParameterType>(json["returntype"].GetString()),
-                Offset = json["offset"].GetInt32(),
-                Safe = json["safe"].GetBoolean(),
-                ExtendedReturnType = json["extendedreturntype"] != null ? ExtendedType.FromJson((JObject)json["extendedreturntype"]) : null
-=======
                 Name = json["name"]!.GetString(),
-                Parameters = ((JArray)json["parameters"]!).Select(u => ContractParameterDefinition.FromJson((JObject)u!)).ToArray(),
+                Parameters = ((JArray)json["parameters"]!).Select(u => ContractParameterDefinition.FromJson((JObject)u!, knownNamedTypes)).ToArray(),
                 ReturnType = Enum.Parse<ContractParameterType>(json["returntype"]!.GetString()),
                 Offset = json["offset"]!.GetInt32(),
-                Safe = json["safe"]!.GetBoolean()
->>>>>>> ac7ebab0
+                Safe = json["safe"]!.GetBoolean(),
+                ExtendedReturnType = json["extendedreturntype"] != null ? ExtendedType.FromJson((JObject)json["extendedreturntype"]) : null
             };
 
             if (string.IsNullOrEmpty(descriptor.Name))
