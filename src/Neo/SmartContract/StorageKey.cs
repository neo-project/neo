// Copyright (C) 2015-2025 The Neo Project.
//
// StorageKey.cs file belongs to the neo project and is free
// software distributed under the MIT software license, see the
// accompanying file LICENSE in the main directory of the
// repository or http://www.opensource.org/licenses/mit-license.php
// for more details.
//
// Redistribution and use in source and binary forms with or without
// modifications are permitted.

#nullable enable

using Neo.Extensions;
using System;
using System.Buffers.Binary;
using System.Runtime.CompilerServices;

namespace Neo.SmartContract
{
    /// <summary>
    /// Represents the keys in contract storage.
    /// </summary>
    public sealed record StorageKey
    {
        /// <summary>
        /// The id of the contract.
        /// </summary>
        public int Id { get; init; }

        /// <summary>
        /// The key of the storage entry.
        /// </summary>
        public ReadOnlyMemory<byte> Key { get; init; }

<<<<<<< HEAD
        private Memory<byte> _cache;
=======
        private byte[]? _cache;
>>>>>>> 292540e3

        // NOTE: StorageKey is readonly, so we can cache the hash code.
        private int _hashCode = 0;

        public StorageKey()
        {
            _cache = null;
        }

        /// <summary>
        /// Initializes a new instance of the <see cref="StorageKey"/> class.
        /// </summary>
        /// <param name="cache">The cached byte array. NOTE: It must be read-only and can be modified by the caller.</param>
        internal StorageKey(byte[] cache)
        {
<<<<<<< HEAD
            _cache = cache.AsMemory().ToArray();    // allocate new buffer
            Id = BinaryPrimitives.ReadInt32LittleEndian(_cache.Span);
            Key = _cache[sizeof(int)..].ToArray();  // allocate new buffer. NOTE: DONT USE POINTERS HERE
=======
            _cache = cache;
            Id = BinaryPrimitives.ReadInt32LittleEndian(cache);
            Key = cache.AsMemory(sizeof(int));
>>>>>>> 292540e3
        }

        /// <summary>
        /// Initializes a new instance of the <see cref="StorageKey"/> class.
        /// </summary>
        /// <param name="cache">The cached byte array. NOTE: It must be read-only and can be modified by the caller.</param>
        internal StorageKey(ReadOnlySpan<byte> cache) : this(cache.ToArray()) { }

        /// <summary>
        /// Creates a search prefix for a contract.
        /// </summary>
        /// <param name="id">The id of the contract.</param>
        /// <param name="prefix">The prefix of the keys to search.</param>
        /// <returns>The created search prefix.</returns>
        public static byte[] CreateSearchPrefix(int id, ReadOnlySpan<byte> prefix)
        {
<<<<<<< HEAD
            Span<byte> buffer = stackalloc byte[sizeof(int) + prefix.Length];
=======
            var buffer = new byte[sizeof(int) + prefix.Length];
>>>>>>> 292540e3
            BinaryPrimitives.WriteInt32LittleEndian(buffer, id);
            prefix.CopyTo(buffer[sizeof(int)..]);
            return buffer.ToArray();
        }

        public bool Equals(StorageKey? other)
        {
            if (other is null)
                return false;
            if (ReferenceEquals(this, other))
                return true;
            return Id == other.Id && Key.Span.SequenceEqual(other.Key.Span);
        }

        public override int GetHashCode()
        {
            if (_hashCode == 0)
                _hashCode = HashCode.Combine(Id, Key.Span.XxHash3_32());
            return _hashCode;
        }

        public byte[] ToArray()
        {
<<<<<<< HEAD
            if (_cache is { IsEmpty: true })
            {
                _cache = new byte[sizeof(int) + Key.Length];    // allocate new buffer
                BinaryPrimitives.WriteInt32LittleEndian(_cache.Span, Id);
                Key.CopyTo(_cache[sizeof(int)..]);
            }
            return _cache.ToArray();                            // allocate new buffer
=======
            if (_cache is null)
            {
                _cache = new byte[sizeof(int) + Key.Length];
                BinaryPrimitives.WriteInt32LittleEndian(_cache, Id);
                Key.CopyTo(_cache.AsMemory(sizeof(int)));
            }
            return _cache;
>>>>>>> 292540e3
        }

        [MethodImpl(MethodImplOptions.AggressiveInlining)]
        public static implicit operator StorageKey(byte[] value) => new(value);

        [MethodImpl(MethodImplOptions.AggressiveInlining)]
<<<<<<< HEAD
        public static implicit operator StorageKey(ReadOnlyMemory<byte> value) => new(value.ToArray());

        [MethodImpl(MethodImplOptions.AggressiveInlining)]
        public static implicit operator StorageKey(ReadOnlySpan<byte> value) => new(value.ToArray());
=======
        public static implicit operator StorageKey(ReadOnlyMemory<byte> value) => new(value.Span);

        [MethodImpl(MethodImplOptions.AggressiveInlining)]
        public static implicit operator StorageKey(ReadOnlySpan<byte> value) => new(value);
>>>>>>> 292540e3
    }
}<|MERGE_RESOLUTION|>--- conflicted
+++ resolved
@@ -33,11 +33,7 @@
         /// </summary>
         public ReadOnlyMemory<byte> Key { get; init; }
 
-<<<<<<< HEAD
         private Memory<byte> _cache;
-=======
-        private byte[]? _cache;
->>>>>>> 292540e3
 
         // NOTE: StorageKey is readonly, so we can cache the hash code.
         private int _hashCode = 0;
@@ -53,15 +49,9 @@
         /// <param name="cache">The cached byte array. NOTE: It must be read-only and can be modified by the caller.</param>
         internal StorageKey(byte[] cache)
         {
-<<<<<<< HEAD
             _cache = cache.AsMemory().ToArray();    // allocate new buffer
             Id = BinaryPrimitives.ReadInt32LittleEndian(_cache.Span);
             Key = _cache[sizeof(int)..].ToArray();  // allocate new buffer. NOTE: DONT USE POINTERS HERE
-=======
-            _cache = cache;
-            Id = BinaryPrimitives.ReadInt32LittleEndian(cache);
-            Key = cache.AsMemory(sizeof(int));
->>>>>>> 292540e3
         }
 
         /// <summary>
@@ -78,11 +68,7 @@
         /// <returns>The created search prefix.</returns>
         public static byte[] CreateSearchPrefix(int id, ReadOnlySpan<byte> prefix)
         {
-<<<<<<< HEAD
             Span<byte> buffer = stackalloc byte[sizeof(int) + prefix.Length];
-=======
-            var buffer = new byte[sizeof(int) + prefix.Length];
->>>>>>> 292540e3
             BinaryPrimitives.WriteInt32LittleEndian(buffer, id);
             prefix.CopyTo(buffer[sizeof(int)..]);
             return buffer.ToArray();
@@ -106,7 +92,6 @@
 
         public byte[] ToArray()
         {
-<<<<<<< HEAD
             if (_cache is { IsEmpty: true })
             {
                 _cache = new byte[sizeof(int) + Key.Length];    // allocate new buffer
@@ -114,31 +99,15 @@
                 Key.CopyTo(_cache[sizeof(int)..]);
             }
             return _cache.ToArray();                            // allocate new buffer
-=======
-            if (_cache is null)
-            {
-                _cache = new byte[sizeof(int) + Key.Length];
-                BinaryPrimitives.WriteInt32LittleEndian(_cache, Id);
-                Key.CopyTo(_cache.AsMemory(sizeof(int)));
-            }
-            return _cache;
->>>>>>> 292540e3
         }
 
         [MethodImpl(MethodImplOptions.AggressiveInlining)]
         public static implicit operator StorageKey(byte[] value) => new(value);
 
         [MethodImpl(MethodImplOptions.AggressiveInlining)]
-<<<<<<< HEAD
         public static implicit operator StorageKey(ReadOnlyMemory<byte> value) => new(value.ToArray());
 
         [MethodImpl(MethodImplOptions.AggressiveInlining)]
         public static implicit operator StorageKey(ReadOnlySpan<byte> value) => new(value.ToArray());
-=======
-        public static implicit operator StorageKey(ReadOnlyMemory<byte> value) => new(value.Span);
-
-        [MethodImpl(MethodImplOptions.AggressiveInlining)]
-        public static implicit operator StorageKey(ReadOnlySpan<byte> value) => new(value);
->>>>>>> 292540e3
     }
 }