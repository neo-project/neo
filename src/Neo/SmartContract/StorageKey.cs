--- conflicted
+++ resolved
@@ -64,222 +64,6 @@
     // NOTE: StorageKey is readonly, so we can cache the hash code.
     private int _hashCode = 0;
 
-<<<<<<< HEAD
-    public const int PrefixLength = sizeof(int) + sizeof(byte);
-
-    private const int ByteLength = PrefixLength + sizeof(byte);
-    private const int Int32Length = PrefixLength + sizeof(int);
-    private const int Int64Length = PrefixLength + sizeof(long);
-    private const int UInt160Length = PrefixLength + UInt160.Length;
-    private const int UInt256Length = PrefixLength + UInt256.Length;
-    private const int UInt160UInt160Length = PrefixLength + UInt160.Length + UInt160.Length;
-    private const int UInt256UInt160Length = PrefixLength + UInt256.Length + UInt160.Length;
-
-    #region Static methods
-
-    /// <summary>
-    /// Create StorageKey
-    /// </summary>
-    /// <param name="data">Data to write</param>
-    /// <param name="id">The id of the contract.</param>
-    /// <param name="prefix">The prefix of the key.</param>
-    /// <returns>The <see cref="StorageKey"/> class</returns>
-    [MethodImpl(MethodImplOptions.AggressiveInlining)]
-    private static void FillHeader(Span<byte> data, int id, byte prefix)
-    {
-        BinaryPrimitives.WriteInt32LittleEndian(data, id);
-        data[sizeof(int)] = prefix;
-    }
-
-    /// <summary>
-    /// Create StorageKey
-    /// </summary>
-    /// <param name="id">The id of the contract.</param>
-    /// <param name="prefix">The prefix of the key.</param>
-    /// <returns>The <see cref="StorageKey"/> class</returns>
-    public static StorageKey Create(int id, byte prefix)
-    {
-        var data = new byte[PrefixLength];
-        FillHeader(data, id, prefix);
-        return new(id, data);
-    }
-
-    /// <summary>
-    /// Create StorageKey
-    /// </summary>
-    /// <param name="id">The id of the contract.</param>
-    /// <param name="prefix">The prefix of the key.</param>
-    /// <param name="content">Content</param>
-    /// <returns>The <see cref="StorageKey"/> class</returns>
-    public static StorageKey Create(int id, byte prefix, byte content)
-    {
-        var data = new byte[ByteLength];
-        FillHeader(data, id, prefix);
-        data[PrefixLength] = content;
-        return new(id, data);
-    }
-
-    /// <summary>
-    /// Create StorageKey
-    /// </summary>
-    /// <param name="id">The id of the contract.</param>
-    /// <param name="prefix">The prefix of the key.</param>
-    /// <param name="hash">Hash</param>
-    /// <returns>The <see cref="StorageKey"/> class</returns>
-    public static StorageKey Create(int id, byte prefix, UInt160 hash)
-    {
-        var data = new byte[UInt160Length];
-        FillHeader(data, id, prefix);
-        hash.Serialize(data.AsSpan(PrefixLength..));
-        return new(id, data);
-    }
-
-    /// <summary>
-    /// Create StorageKey
-    /// </summary>
-    /// <param name="id">The id of the contract.</param>
-    /// <param name="prefix">The prefix of the key.</param>
-    /// <param name="hash">Hash</param>
-    /// <returns>The <see cref="StorageKey"/> class</returns>
-    public static StorageKey Create(int id, byte prefix, UInt256 hash)
-    {
-        var data = new byte[UInt256Length];
-        FillHeader(data, id, prefix);
-        hash.Serialize(data.AsSpan(PrefixLength..));
-        return new(id, data);
-    }
-
-    /// <summary>
-    /// Create StorageKey
-    /// </summary>
-    /// <param name="id">The id of the contract.</param>
-    /// <param name="prefix">The prefix of the key.</param>
-    /// <param name="publicKey">Public key</param>
-    /// <returns>The <see cref="StorageKey"/> class</returns>
-    public static StorageKey Create(int id, byte prefix, ECPoint publicKey)
-    {
-        return Create(id, prefix, publicKey.GetSpan());
-    }
-
-    public static StorageKey Create(int id, byte prefix, UInt160 hash1, UInt160 hash2)
-    {
-        var data = new byte[UInt160UInt160Length];
-        FillHeader(data, id, prefix);
-        hash1.Serialize(data.AsSpan(PrefixLength..));
-        hash2.Serialize(data.AsSpan(UInt160Length..));
-        return new(id, data);
-    }
-
-    /// <summary>
-    /// Create StorageKey
-    /// </summary>
-    /// <param name="id">The id of the contract.</param>
-    /// <param name="prefix">The prefix of the key.</param>
-    /// <param name="hash">Hash</param>
-    /// <param name="signer">Signer</param>
-    /// <returns>The <see cref="StorageKey"/> class</returns>
-    public static StorageKey Create(int id, byte prefix, UInt256 hash, UInt160 signer)
-    {
-        var data = new byte[UInt256UInt160Length];
-        FillHeader(data, id, prefix);
-        hash.Serialize(data.AsSpan(PrefixLength..));
-        signer.Serialize(data.AsSpan(UInt256Length..));
-        return new(id, data);
-    }
-
-    /// <summary>
-    /// Create StorageKey
-    /// </summary>
-    /// <param name="id">The id of the contract.</param>
-    /// <param name="prefix">The prefix of the key.</param>
-    /// <param name="bigEndian">Big Endian key.</param>
-    /// <returns>The <see cref="StorageKey"/> class</returns>
-    [MethodImpl(MethodImplOptions.AggressiveInlining)]
-    public static StorageKey Create(int id, byte prefix, int bigEndian)
-    {
-        var data = new byte[Int32Length];
-        FillHeader(data, id, prefix);
-        BinaryPrimitives.WriteInt32BigEndian(data.AsSpan(PrefixLength..), bigEndian);
-        return new(id, data);
-    }
-
-    /// <summary>
-    /// Create StorageKey
-    /// </summary>
-    /// <param name="id">The id of the contract.</param>
-    /// <param name="prefix">The prefix of the key.</param>
-    /// <param name="bigEndian">Big Endian key.</param>
-    /// <returns>The <see cref="StorageKey"/> class</returns>
-    [MethodImpl(MethodImplOptions.AggressiveInlining)]
-    public static StorageKey Create(int id, byte prefix, uint bigEndian)
-    {
-        var data = new byte[Int32Length];
-        FillHeader(data, id, prefix);
-        BinaryPrimitives.WriteUInt32BigEndian(data.AsSpan(PrefixLength..), bigEndian);
-        return new(id, data);
-    }
-
-    /// <summary>
-    /// Create StorageKey
-    /// </summary>
-    /// <param name="id">The id of the contract.</param>
-    /// <param name="prefix">The prefix of the key.</param>
-    /// <param name="bigEndian">Big Endian key.</param>
-    /// <returns>The <see cref="StorageKey"/> class</returns>
-    [MethodImpl(MethodImplOptions.AggressiveInlining)]
-    public static StorageKey Create(int id, byte prefix, long bigEndian)
-    {
-        var data = new byte[Int64Length];
-        FillHeader(data, id, prefix);
-        BinaryPrimitives.WriteInt64BigEndian(data.AsSpan(PrefixLength..), bigEndian);
-        return new(id, data);
-    }
-
-    /// <summary>
-    /// Create StorageKey
-    /// </summary>
-    /// <param name="id">The id of the contract.</param>
-    /// <param name="prefix">The prefix of the key.</param>
-    /// <param name="bigEndian">Big Endian key.</param>
-    /// <returns>The <see cref="StorageKey"/> class</returns>
-    [MethodImpl(MethodImplOptions.AggressiveInlining)]
-    public static StorageKey Create(int id, byte prefix, ulong bigEndian)
-    {
-        var data = new byte[Int64Length];
-        FillHeader(data, id, prefix);
-        BinaryPrimitives.WriteUInt64BigEndian(data.AsSpan(PrefixLength..), bigEndian);
-        return new(id, data);
-    }
-
-    /// <summary>
-    /// Create StorageKey
-    /// </summary>
-    /// <param name="id">The id of the contract.</param>
-    /// <param name="prefix">The prefix of the key.</param>
-    /// <param name="content">Content</param>
-    /// <returns>The <see cref="StorageKey"/> class</returns>
-    public static StorageKey Create(int id, byte prefix, ReadOnlySpan<byte> content)
-    {
-        var data = new byte[PrefixLength + content.Length];
-        FillHeader(data, id, prefix);
-        content.CopyTo(data.AsSpan(PrefixLength..));
-        return new(id, data);
-    }
-
-    /// <summary>
-    /// Create StorageKey
-    /// </summary>
-    /// <param name="id">The id of the contract.</param>
-    /// <param name="prefix">The prefix of the key.</param>
-    /// <param name="content">Content</param>
-    /// <returns>The <see cref="StorageKey"/> class</returns>
-    public static StorageKey Create(int id, byte prefix, ISerializableSpan content)
-    {
-        return Create(id, prefix, content.GetSpan());
-    }
-
-=======
->>>>>>> 3fa2dc2b
     /// <summary>
     /// Creates a search prefix for a contract.
     /// </summary>
