--- conflicted
+++ resolved
@@ -44,14 +44,7 @@
     /// <returns><see langword="true"/> if the signature is valid; otherwise, <see langword="false"/>.</returns>
     protected internal bool CheckSig(byte[] pubkey, byte[] signature)
     {
-        try
-        {
-            return Crypto.VerifySignature(ScriptContainer!.GetSignData(ProtocolSettings.Network), signature, pubkey, ECCurve.Secp256r1);
-        }
-        catch (ArgumentException)
-        {
-            return false;
-        }
+        return Crypto.VerifySignature(ScriptContainer!.GetSignData(ProtocolSettings.Network), signature, pubkey, ECCurve.Secp256r1);
     }
 
     /// <summary>
@@ -69,33 +62,13 @@
         if (m == 0) throw new ArgumentException("signatures array cannot be empty.");
         if (m > n) throw new ArgumentException($"signatures count ({m}) cannot be greater than pubkeys count ({n}).");
         AddFee(CheckSigPrice * n * ExecFeeFactor);
-        try
+        for (int i = 0, j = 0; i < m && j < n;)
         {
-<<<<<<< HEAD
-            var message = ScriptContainer!.GetSignData(ProtocolSettings.Network);
-            int m = signatures.Length, n = pubkeys.Length;
-            if (n == 0) throw new ArgumentException("pubkeys array cannot be empty.");
-            if (m == 0) throw new ArgumentException("signatures array cannot be empty.");
-            if (m > n) throw new ArgumentException($"signatures count ({m}) cannot be greater than pubkeys count ({n}).");
-            AddFee(CheckSigPrice * n * ExecFeeFactor);
-=======
->>>>>>> 0052be72
-            for (int i = 0, j = 0; i < m && j < n;)
-            {
-                if (Crypto.VerifySignature(message, signatures[i], pubkeys[j], ECCurve.Secp256r1))
-                    i++;
-                j++;
-                if (m - i > n - j)
-                    return false;
-            }
-<<<<<<< HEAD
-            return true;
-=======
->>>>>>> 0052be72
-        }
-        catch (ArgumentException)
-        {
-            return false;
+            if (Crypto.VerifySignature(message, signatures[i], pubkeys[j], ECCurve.Secp256r1))
+                i++;
+            j++;
+            if (m - i > n - j)
+                return false;
         }
         return true;
     }
