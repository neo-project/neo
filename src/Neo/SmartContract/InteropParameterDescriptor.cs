--- conflicted
+++ resolved
@@ -40,26 +40,19 @@
     /// </summary>
     public Func<StackItem, object?> Converter { get; }
 
+    public bool IsNullable { get; }
+
+    public bool IsElementNullable { get; }
+
     /// <summary>
     /// Indicates whether the parameter is an enumeration.
     /// </summary>
     public bool IsEnum => Type.IsEnum;
 
-<<<<<<< HEAD
-        public bool IsNullable { get; }
-
-        public bool IsElementNullable { get; }
-
-        /// <summary>
-        /// Indicates whether the parameter is an enumeration.
-        /// </summary>
-        public bool IsEnum => Type.IsEnum;
-=======
     /// <summary>
     /// Indicates whether the parameter is an array.
     /// </summary>
     public bool IsArray => Type.IsArray && Type.GetElementType() != typeof(byte);
->>>>>>> 0052be72
 
     /// <summary>
     /// Indicates whether the parameter is an <see cref="InteropInterface"/>.
@@ -93,60 +86,33 @@
         : this(parameterInfo.ParameterType, parameterInfo.GetCustomAttributes<ValidatorAttribute>(true).ToArray())
     {
         Name = parameterInfo.Name;
+        if (!parameterInfo.ParameterType.IsValueType)
+        {
+            var context = new NullabilityInfoContext();
+            var info = context.Create(parameterInfo);
+            if (info.ReadState == NullabilityState.Nullable)
+                IsNullable = true;
+            if (info.ElementType?.ReadState == NullabilityState.Nullable)
+                IsElementNullable = true;
+        }
     }
 
     internal InteropParameterDescriptor(Type type, params ValidatorAttribute[] validators)
     {
         Type = type;
+        if (type.IsGenericType && type.GetGenericTypeDefinition() == typeof(Nullable<>))
+        {
+            type = type.GenericTypeArguments[0];
+            IsNullable = true;
+        }
         _validators = validators;
         if (IsEnum)
         {
-<<<<<<< HEAD
-            Name = parameterInfo.Name;
-            if (!parameterInfo.ParameterType.IsValueType)
-            {
-                var context = new NullabilityInfoContext();
-                var info = context.Create(parameterInfo);
-                if (info.ReadState == NullabilityState.Nullable)
-                    IsNullable = true;
-                if (info.ElementType?.ReadState == NullabilityState.Nullable)
-                    IsElementNullable = true;
-            }
-=======
             Converter = converters[type.GetEnumUnderlyingType()];
->>>>>>> 0052be72
         }
         else if (IsArray)
         {
-<<<<<<< HEAD
-            Type = type;
-            if (type.IsGenericType && type.GetGenericTypeDefinition() == typeof(Nullable<>))
-            {
-                type = type.GenericTypeArguments[0];
-                IsNullable = true;
-            }
-            _validators = validators;
-            if (IsEnum)
-            {
-                Converter = converters[type.GetEnumUnderlyingType()];
-            }
-            else if (IsArray)
-            {
-                Converter = converters[type.GetElementType()!];
-            }
-            else if (converters.TryGetValue(type, out var converter))
-            {
-                IsInterface = false;
-                Converter = converter;
-            }
-            else
-            {
-                IsInterface = true;
-                Converter = converters[typeof(InteropInterface)];
-            }
-=======
             Converter = converters[type.GetElementType()!];
->>>>>>> 0052be72
         }
         else if (converters.TryGetValue(type, out var converter))
         {
