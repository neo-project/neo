--- conflicted
+++ resolved
@@ -26,11 +26,7 @@
     public class StorageItem : ISerializable
     {
         private ReadOnlyMemory<byte> _value;
-<<<<<<< HEAD
-        private object _cache;
-=======
         private object? _cache;
->>>>>>> 292540e3
 
         public int Size => Value.GetVarSize();
 
@@ -51,11 +47,7 @@
             }
             set
             {
-<<<<<<< HEAD
                 _value = value.ToArray(); // create new memory region
-=======
-                _value = value;
->>>>>>> 292540e3
                 _cache = null;
             }
         }
@@ -71,11 +63,7 @@
         /// <param name="value">The byte array value of the <see cref="StorageItem"/>.</param>
         public StorageItem(byte[] value)
         {
-<<<<<<< HEAD
             _value = value.AsMemory().ToArray(); // allocate new buffer
-=======
-            _value = value;
->>>>>>> 292540e3
         }
 
         /// <summary>
@@ -113,13 +101,8 @@
         {
             var newItem = new StorageItem
             {
-<<<<<<< HEAD
                 _value = _value.ToArray(), // allocate new buffer
                 _cache = _cache is IInteroperable interoperable ? interoperable.Clone() : _cache,
-=======
-                _value = _value,
-                _cache = _cache is IInteroperable interoperable ? interoperable.Clone() : _cache
->>>>>>> 292540e3
             };
 
             return newItem;
@@ -136,11 +119,7 @@
         /// <param name="replica">The instance to be copied.</param>
         public void FromReplica(StorageItem replica)
         {
-<<<<<<< HEAD
             _value = replica._value.ToArray(); // allocate new buffer. DONT USE INSTANCE
-=======
-            _value = replica._value;
->>>>>>> 292540e3
             if (replica._cache is IInteroperable interoperable)
             {
                 if (_cache?.GetType() == interoperable.GetType())
@@ -167,11 +146,7 @@
                 interoperable.FromStackItem(BinarySerializer.Deserialize(_value, ExecutionEngineLimits.Default));
                 _cache = interoperable;
             }
-<<<<<<< HEAD
-            _value = ReadOnlyMemory<byte>.Empty; // garbage collect the previous allocated memory space
-=======
-            _value = null;
->>>>>>> 292540e3
+            _value = ReadOnlyMemory<byte>.Empty; // garbage collect the previous allocated memory space
             return (T)_cache;
         }
 
@@ -189,11 +164,7 @@
                 interoperable.FromStackItem(BinarySerializer.Deserialize(_value, ExecutionEngineLimits.Default), verify);
                 _cache = interoperable;
             }
-<<<<<<< HEAD
-            _value = ReadOnlyMemory<byte>.Empty; // garbage collect the previous allocated memory space
-=======
-            _value = null;
->>>>>>> 292540e3
+            _value = ReadOnlyMemory<byte>.Empty; // garbage collect the previous allocated memory space
             return (T)_cache;
         }
 
@@ -209,11 +180,7 @@
         public void Set(BigInteger integer)
         {
             _cache = integer;
-<<<<<<< HEAD
-            _value = ReadOnlyMemory<byte>.Empty; // garbage collect the previous allocated memory space
-=======
-            _value = null;
->>>>>>> 292540e3
+            _value = ReadOnlyMemory<byte>.Empty; // garbage collect the previous allocated memory space
         }
 
         /// <summary>
@@ -223,11 +190,7 @@
         public void Set(IInteroperable interoperable)
         {
             _cache = interoperable;
-<<<<<<< HEAD
-            _value = ReadOnlyMemory<byte>.Empty; // garbage collect the previous allocated memory space
-=======
-            _value = null;
->>>>>>> 292540e3
+            _value = ReadOnlyMemory<byte>.Empty; // garbage collect the previous allocated memory space
         }
 
         public static implicit operator BigInteger(StorageItem item)
