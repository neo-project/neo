--- conflicted
+++ resolved
@@ -25,8 +25,6 @@
     /// </summary>
     public class StorageItem : ISerializable
     {
-<<<<<<< HEAD
-=======
         private class SealInteroperable(StorageItem item) : IDisposable
         {
             public readonly StorageItem Item = item;
@@ -37,7 +35,6 @@
             }
         }
 
->>>>>>> 9b9be473
         private ReadOnlyMemory<byte> _value;
         private object? _cache;
 
@@ -95,8 +92,6 @@
         public StorageItem(IInteroperable interoperable)
         {
             _cache = interoperable;
-<<<<<<< HEAD
-=======
         }
 
         /// <summary>
@@ -136,7 +131,6 @@
         {
             // Assert is Serializable and cached
             _ = Value;
->>>>>>> 9b9be473
         }
 
         /// <summary>
@@ -193,16 +187,7 @@
         /// <returns>The <see cref="IInteroperable"/> in the storage.</returns>
         public T GetInteroperable<T>() where T : IInteroperable, new()
         {
-<<<<<<< HEAD
-            if (_cache is null)
-            {
-                var interoperable = new T();
-                interoperable.FromStackItem(BinarySerializer.Deserialize(_value, ExecutionEngineLimits.Default));
-                _cache = interoperable;
-            }
-=======
             _cache ??= GetInteroperableClone<T>();
->>>>>>> 9b9be473
             _value = null;
             return (T)_cache;
         }
@@ -227,16 +212,6 @@
         /// <returns>The <see cref="IInteroperable"/> in the storage.</returns>
         public T GetInteroperableClone<T>() where T : IInteroperable, new()
         {
-<<<<<<< HEAD
-            if (_cache is null)
-            {
-                var interoperable = new T();
-                interoperable.FromStackItem(BinarySerializer.Deserialize(_value, ExecutionEngineLimits.Default), verify);
-                _cache = interoperable;
-            }
-            _value = null;
-            return (T)_cache;
-=======
             // If it's interoperable and not sealed
             if (_value.IsEmpty && _cache is T interoperable)
             {
@@ -247,7 +222,6 @@
             interoperable = new T();
             interoperable.FromStackItem(BinarySerializer.Deserialize(_value, ExecutionEngineLimits.Default));
             return interoperable;
->>>>>>> 9b9be473
         }
 
         /// <summary>
@@ -277,13 +251,8 @@
         /// <returns>The <see cref="IDisposable"/> that seal the item when disposed.</returns>
         public IDisposable GetInteroperable<T>(out T interop) where T : IInteroperable, new()
         {
-<<<<<<< HEAD
-            _cache = integer;
-            _value = null;
-=======
             interop = GetInteroperable<T>();
             return new SealInteroperable(this);
->>>>>>> 9b9be473
         }
 
         /// <summary>
@@ -295,9 +264,6 @@
         /// <returns>The <see cref="IDisposable"/> that seal the item when disposed.</returns>
         public IDisposable GetInteroperable<T>(out T interop, bool verify = true) where T : IInteroperableVerifiable, new()
         {
-<<<<<<< HEAD
-            _cache = interoperable;
-=======
             interop = GetInteroperable<T>(verify);
             return new SealInteroperable(this);
         }
@@ -314,7 +280,6 @@
         public void Set(BigInteger integer)
         {
             _cache = integer;
->>>>>>> 9b9be473
             _value = null;
         }
 
