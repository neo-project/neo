--- conflicted
+++ resolved
@@ -408,12 +408,7 @@
         /// <returns>The engine instance created.</returns>
         public static ApplicationEngine Create(TriggerType trigger, IVerifiable container, DataCache snapshot, Block persistingBlock = null, ProtocolSettings settings = null, long gas = TestModeGas, IDiagnostic diagnostic = null)
         {
-<<<<<<< HEAD
-            if (settings == null) settings = ProtocolSettings.Default;
-            var index = persistingBlock?.Index ?? NativeContract.Ledger.CurrentIndex(snapshot);
-=======
             var index = persistingBlock?.Index ?? (snapshot == null ? 0 : NativeContract.Ledger.CurrentIndex(snapshot));
->>>>>>> 59fe8b5b
 
             // Adjust jump table according persistingBlock
 
