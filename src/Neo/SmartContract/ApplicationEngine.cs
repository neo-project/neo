--- conflicted
+++ resolved
@@ -328,7 +328,6 @@
         /// <param name="picoGas">The amount of GAS, in the unit of picoGAS, 1 picoGAS = 1e-12 GAS, to be added.</param>
         protected internal void AddFee(BigInteger picoGas)
         {
-<<<<<<< HEAD
             // Check whitelist
 
             if (CurrentContext?.GetState<ExecutionContextState>()?.WhiteListed == true)
@@ -341,10 +340,6 @@
             FeeConsumed = GasConsumed = checked(FeeConsumed + datoshi);
 #pragma warning restore CS0618 // Type or member is obsolete
             if (FeeConsumed > _feeAmount)
-=======
-            _feeConsumed = _feeConsumed + picoGas;
-            if (_feeConsumed > _feeAmount)
->>>>>>> e47ef7ad
                 throw new InvalidOperationException("Insufficient GAS.");
         }
 
