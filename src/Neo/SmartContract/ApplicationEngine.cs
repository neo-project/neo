--- conflicted
+++ resolved
@@ -229,12 +229,7 @@
             }
             else
             {
-<<<<<<< HEAD
-                var faunActive = settings != null && settings.IsHardforkEnabled(Hardfork.HF_Faun, persistingBlock?.Index ?? NativeContract.Ledger.CurrentIndex(snapshotCache));
-                if (settings != null && !faunActive)
-=======
                 if (settings != null && !settings.IsHardforkEnabled(Hardfork.HF_Faun, persistingBlock?.Index ?? NativeContract.Ledger.CurrentIndex(snapshotCache)))
->>>>>>> dec0a792
                 {
                     // The values doesn't have the decimals stored
                     _execFeeFactor = NativeContract.Policy.GetExecFeeFactor(this) * FeeFactor;
