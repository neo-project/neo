// Copyright (C) 2015-2025 The Neo Project.
//
// ApplicationEngine.cs file belongs to the neo project and is free
// software distributed under the MIT software license, see the
// accompanying file LICENSE in the main directory of the
// repository or http://www.opensource.org/licenses/mit-license.php
// for more details.
//
// Redistribution and use in source and binary forms with or without
// modifications are permitted.

using Neo.Extensions;
using Neo.IO;
using Neo.Json;
using Neo.Network.P2P.Payloads;
using Neo.Persistence;
using Neo.SmartContract.Manifest;
using Neo.SmartContract.Native;
using Neo.VM;
using Neo.VM.Types;
using System;
using System.Collections.Generic;
using System.Linq;
using System.Numerics;
using System.Reflection;
using System.Runtime.CompilerServices;
using Array = System.Array;
using Buffer = Neo.VM.Types.Buffer;
using VMArray = Neo.VM.Types.Array;

namespace Neo.SmartContract
{
    /// <summary>
    /// A virtual machine used to execute smart contracts in the NEO system.
    /// </summary>
    public partial class ApplicationEngine : ExecutionEngine
    {
        protected static readonly JumpTable DefaultJumpTable = ComposeDefaultJumpTable();
        protected static readonly JumpTable NotEchidnaJumpTable = ComposeNotEchidnaJumpTable();

        /// <summary>
        /// The maximum cost that can be spent when a contract is executed in test mode.
        /// In the unit of datoshi, 1 datoshi = 1e-8 GAS
        /// </summary>
        public const long TestModeGas = 20_00000000;

        /// <summary>
        /// Triggered when a contract calls System.Runtime.Notify.
        /// </summary>
        public static event EventHandler<NotifyEventArgs> Notify;

        /// <summary>
        /// Triggered when a contract calls System.Runtime.Log.
        /// </summary>
        public static event EventHandler<LogEventArgs> Log;

        private static Dictionary<uint, InteropDescriptor> services;
        // Total amount of GAS spent to execute.
        // In the unit of datoshi, 1 datoshi = 1e-8 GAS, 1 GAS = 1e8 datoshi
        private readonly long _feeAmount;
        private Dictionary<Type, object> states;
        private readonly DataCache originalSnapshotCache;
        private List<NotifyEventArgs> notifications;
        private List<IDisposable> disposables;
        private readonly Dictionary<UInt160, int> invocationCounter = new();
        private readonly Dictionary<ExecutionContext, ContractTaskAwaiter> contractTasks = new();
        internal readonly uint ExecFeeFactor;
        // In the unit of datoshi, 1 datoshi = 1e-8 GAS
        internal readonly uint StoragePrice;
        private byte[] nonceData;

        /// <summary>
        /// Gets or sets the provider used to create the <see cref="ApplicationEngine"/>.
        /// </summary>
        public static IApplicationEngineProvider Provider { get; set; }

        /// <summary>
        /// Gets the descriptors of all interoperable services available in NEO.
        /// </summary>
        public static IReadOnlyDictionary<uint, InteropDescriptor> Services => services;

        /// <summary>
        /// The diagnostic used by the engine. This property can be <see langword="null"/>.
        /// </summary>
        public IDiagnostic Diagnostic { get; }

        private List<IDisposable> Disposables => disposables ??= new List<IDisposable>();

        /// <summary>
        /// The trigger of the execution.
        /// </summary>
        public TriggerType Trigger { get; }

        /// <summary>
        /// The container that containing the executed script. This field could be <see langword="null"/> if the contract is invoked by system.
        /// </summary>
        public IVerifiable ScriptContainer { get; }

        /// <summary>
        /// The snapshot used to read or write data.
        /// </summary>
        [Obsolete("This property is deprecated. Use SnapshotCache instead.")]
        public DataCache Snapshot => CurrentContext?.GetState<ExecutionContextState>().SnapshotCache ?? originalSnapshotCache;

        /// <summary>
        /// The snapshotcache <see cref="SnapshotCache"/> used to read or write data.
        /// </summary>
        public DataCache SnapshotCache => CurrentContext?.GetState<ExecutionContextState>().SnapshotCache ?? originalSnapshotCache;

        /// <summary>
        /// The block being persisted. This field could be <see langword="null"/> if the <see cref="Trigger"/> is <see cref="TriggerType.Verification"/>.
        /// </summary>
        public Block PersistingBlock { get; }

        /// <summary>
        /// The <see cref="Neo.ProtocolSettings"/> used by the engine.
        /// </summary>
        public ProtocolSettings ProtocolSettings { get; }

        /// <summary>
        /// GAS spent to execute.
        /// In the unit of datoshi, 1 datoshi = 1e-8 GAS, 1 GAS = 1e8 datoshi
        /// </summary>
        [Obsolete("This property is deprecated. Use FeeConsumed instead.")]
        public long GasConsumed { get; private set; } = 0;

        /// <summary>
        /// GAS spent to execute.
        /// In the unit of datoshi, 1 datoshi = 1e-8 GAS, 1 GAS = 1e8 datoshi
        /// </summary>
        public long FeeConsumed { get; private set; } = 0;

        /// <summary>
        /// The remaining GAS that can be spent in order to complete the execution.
        /// In the unit of datoshi, 1 datoshi = 1e-8 GAS, 1 GAS = 1e8 datoshi
        /// </summary>
        public long GasLeft => _feeAmount - FeeConsumed;

        /// <summary>
        /// The exception that caused the execution to terminate abnormally. This field could be <see langword="null"/> if no exception is thrown.
        /// </summary>
        public Exception FaultException { get; private set; }

        /// <summary>
        /// The script hash of the current context. This field could be <see langword="null"/> if no context is loaded to the engine.
        /// </summary>
        public UInt160 CurrentScriptHash => CurrentContext?.GetScriptHash();

        /// <summary>
        /// The script hash of the calling contract. This field could be <see langword="null"/> if the current context is the entry context.
        /// </summary>
        public virtual UInt160 CallingScriptHash
        {
            get
            {
                if (CurrentContext is null) return null;
                var state = CurrentContext.GetState<ExecutionContextState>();
                return state.NativeCallingScriptHash ?? state.CallingContext?.GetState<ExecutionContextState>().ScriptHash;
            }
        }

        /// <summary>
        /// The script hash of the entry context. This field could be <see langword="null"/> if no context is loaded to the engine.
        /// </summary>
        public virtual UInt160 EntryScriptHash => EntryContext?.GetScriptHash();

        /// <summary>
        /// The notifications sent during the execution.
        /// </summary>
        public IReadOnlyList<NotifyEventArgs> Notifications => notifications ?? (IReadOnlyList<NotifyEventArgs>)Array.Empty<NotifyEventArgs>();

        /// <summary>
        /// Initializes a new instance of the <see cref="ApplicationEngine"/> class.
        /// </summary>
        /// <param name="trigger">The trigger of the execution.</param>
        /// <param name="container">The container of the script.</param>
        /// <param name="snapshotCache">The snapshot used by the engine during execution.</param>
        /// <param name="persistingBlock">
        /// The block being persisted.
        /// It should be <see langword="null"/> if the <paramref name="trigger"/> is <see cref="TriggerType.Verification"/>.
        /// </param>
        /// <param name="settings">The <see cref="Neo.ProtocolSettings"/> used by the engine.</param>
        /// <param name="gas">
        /// The maximum gas, in the unit of datoshi, used in this execution.
        /// The execution will fail when the gas is exhausted.
        /// </param>
        /// <param name="diagnostic">The diagnostic to be used by the <see cref="ApplicationEngine"/>.</param>
        /// <param name="jumpTable">The jump table to be used by the <see cref="ApplicationEngine"/>.</param>
        protected ApplicationEngine(
            TriggerType trigger, IVerifiable container, DataCache snapshotCache, Block persistingBlock,
            ProtocolSettings settings, long gas, IDiagnostic diagnostic, JumpTable jumpTable = null)
            : base(jumpTable ?? DefaultJumpTable)
        {
            Trigger = trigger;
            ScriptContainer = container;
            originalSnapshotCache = snapshotCache;
            PersistingBlock = persistingBlock;
            ProtocolSettings = settings;
            _feeAmount = gas;
            Diagnostic = diagnostic;
            nonceData = container is Transaction tx ? tx.Hash.ToArray()[..16] : new byte[16];
            if (snapshotCache is null || persistingBlock?.Index == 0)
            {
                ExecFeeFactor = PolicyContract.DefaultExecFeeFactor;
                StoragePrice = PolicyContract.DefaultStoragePrice;
            }
            else
            {
                ExecFeeFactor = NativeContract.Policy.GetExecFeeFactor(snapshotCache);
                StoragePrice = NativeContract.Policy.GetStoragePrice(snapshotCache);
            }
<<<<<<< HEAD
=======

>>>>>>> 9b9be473
            if (persistingBlock is not null)
            {
                ref ulong nonce = ref System.Runtime.CompilerServices.Unsafe.As<byte, ulong>(ref nonceData[0]);
                nonce ^= persistingBlock.Nonce;
            }
            diagnostic?.Initialized(this);
        }

        #region JumpTable

        private static JumpTable ComposeDefaultJumpTable()
        {
            var table = new JumpTable();

            table[OpCode.SYSCALL] = OnSysCall;
            table[OpCode.CALLT] = OnCallT;

            return table;
        }

        public static JumpTable ComposeNotEchidnaJumpTable()
        {
            var jumpTable = ComposeDefaultJumpTable();
            jumpTable[OpCode.SUBSTR] = VulnerableSubStr;
            return jumpTable;
        }

        protected static void OnCallT(ExecutionEngine engine, Instruction instruction)
        {
            if (engine is ApplicationEngine app)
            {
                uint tokenId = instruction.TokenU16;

                app.ValidateCallFlags(CallFlags.ReadStates | CallFlags.AllowCall);
                ContractState contract = app.CurrentContext.GetState<ExecutionContextState>().Contract;
                if (contract is null || tokenId >= contract.Nef.Tokens.Length)
                    throw new InvalidOperationException();
                MethodToken token = contract.Nef.Tokens[tokenId];
                if (token.ParametersCount > app.CurrentContext.EvaluationStack.Count)
                    throw new InvalidOperationException();
                StackItem[] args = new StackItem[token.ParametersCount];
                for (int i = 0; i < token.ParametersCount; i++)
                    args[i] = app.Pop();
                app.CallContractInternal(token.Hash, token.Method, token.CallFlags, token.HasReturnValue, args);
            }
            else
            {
                throw new InvalidOperationException();
            }
        }

        protected static void OnSysCall(ExecutionEngine engine, Instruction instruction)
        {
            if (engine is ApplicationEngine app)
            {
                app.OnSysCall(GetInteropDescriptor(instruction.TokenU32));
            }
            else
            {
                throw new InvalidOperationException();
            }
        }

        #endregion

        /// <summary>
        /// Adds GAS to <see cref="FeeConsumed"/> and checks if it has exceeded the maximum limit.
        /// </summary>
        /// <param name="datoshi">The amount of GAS, in the unit of datoshi, 1 datoshi = 1e-8 GAS, to be added.</param>
        protected internal void AddFee(long datoshi)
        {
#pragma warning disable CS0618 // Type or member is obsolete
            FeeConsumed = GasConsumed = checked(FeeConsumed + datoshi);
#pragma warning restore CS0618 // Type or member is obsolete
            if (FeeConsumed > _feeAmount)
                throw new InvalidOperationException("Insufficient GAS.");
        }

        protected override void OnFault(Exception ex)
        {
            FaultException = ex;
            notifications = null;
            base.OnFault(ex);
        }

        internal void Throw(Exception ex)
        {
            OnFault(ex);
        }

        private ExecutionContext CallContractInternal(UInt160 contractHash, string method, CallFlags flags, bool hasReturnValue, StackItem[] args)
        {
            ContractState contract = NativeContract.ContractManagement.GetContract(SnapshotCache, contractHash);
            if (contract is null) throw new InvalidOperationException($"Called Contract Does Not Exist: {contractHash}");
            ContractMethodDescriptor md = contract.Manifest.Abi.GetMethod(method, args.Length);
            if (md is null) throw new InvalidOperationException($"Method \"{method}\" with {args.Length} parameter(s) doesn't exist in the contract {contractHash}.");
            return CallContractInternal(contract, md, flags, hasReturnValue, args);
        }

        private ExecutionContext CallContractInternal(ContractState contract, ContractMethodDescriptor method, CallFlags flags, bool hasReturnValue, IReadOnlyList<StackItem> args)
        {
            if (NativeContract.Policy.IsBlocked(SnapshotCache, contract.Hash))
                throw new InvalidOperationException($"The contract {contract.Hash} has been blocked.");

            ExecutionContext currentContext = CurrentContext;
            ExecutionContextState state = currentContext.GetState<ExecutionContextState>();
            if (method.Safe)
            {
                flags &= ~(CallFlags.WriteStates | CallFlags.AllowNotify);
            }
            else
            {
                var executingContract = IsHardforkEnabled(Hardfork.HF_Domovoi)
                ? state.Contract // use executing contract state to avoid possible contract update/destroy side-effects, ref. https://github.com/neo-project/neo/pull/3290.
                : NativeContract.ContractManagement.GetContract(SnapshotCache, CurrentScriptHash);
                if (executingContract?.CanCall(contract, method.Name) == false)
                    throw new InvalidOperationException($"Cannot Call Method {method.Name} Of Contract {contract.Hash} From Contract {CurrentScriptHash}");
            }

            if (invocationCounter.TryGetValue(contract.Hash, out var counter))
            {
                invocationCounter[contract.Hash] = counter + 1;
            }
            else
            {
                invocationCounter[contract.Hash] = 1;
            }

            CallFlags callingFlags = state.CallFlags;

            if (args.Count != method.Parameters.Length) throw new InvalidOperationException($"Method {method} Expects {method.Parameters.Length} Arguments But Receives {args.Count} Arguments");
            if (hasReturnValue ^ (method.ReturnType != ContractParameterType.Void)) throw new InvalidOperationException("The return value type does not match.");
            ExecutionContext context_new = LoadContract(contract, method, flags & callingFlags);
            state = context_new.GetState<ExecutionContextState>();
            state.CallingContext = currentContext;

            for (int i = args.Count - 1; i >= 0; i--)
                context_new.EvaluationStack.Push(args[i]);

            return context_new;
        }

        internal ContractTask CallFromNativeContractAsync(UInt160 callingScriptHash, UInt160 hash, string method, params StackItem[] args)
        {
            ExecutionContext context_new = CallContractInternal(hash, method, CallFlags.All, false, args);
            ExecutionContextState state = context_new.GetState<ExecutionContextState>();
            state.NativeCallingScriptHash = callingScriptHash;
            ContractTask task = new();
            contractTasks.Add(context_new, task.GetAwaiter());
            return task;
        }

        internal ContractTask<T> CallFromNativeContractAsync<T>(UInt160 callingScriptHash, UInt160 hash, string method, params StackItem[] args)
        {
            ExecutionContext context_new = CallContractInternal(hash, method, CallFlags.All, true, args);
            ExecutionContextState state = context_new.GetState<ExecutionContextState>();
            state.NativeCallingScriptHash = callingScriptHash;
            ContractTask<T> task = new();
            contractTasks.Add(context_new, task.GetAwaiter());
            return task;
        }

        internal override void UnloadContext(ExecutionContext context)
        {
            base.UnloadContext(context);
            if (context.Script != CurrentContext?.Script)
            {
                ExecutionContextState state = context.GetState<ExecutionContextState>();
                if (UncaughtException is null)
                {
                    state.SnapshotCache?.Commit();
                    if (CurrentContext != null)
                    {
                        ExecutionContextState contextState = CurrentContext.GetState<ExecutionContextState>();
                        contextState.NotificationCount += state.NotificationCount;
                        if (state.IsDynamicCall)
                        {
                            if (context.EvaluationStack.Count == 0)
                                Push(StackItem.Null);
                            else if (context.EvaluationStack.Count > 1)
                                throw new NotSupportedException("Multiple return values are not allowed in cross-contract calls.");
                        }
                    }
                }
                else
                {
                    if (state.NotificationCount > 0)
                        notifications.RemoveRange(notifications.Count - state.NotificationCount, state.NotificationCount);
                }
            }
            Diagnostic?.ContextUnloaded(context);
            if (contractTasks.Remove(context, out var awaiter))
            {
                if (UncaughtException is not null)
                    throw new VMUnhandledException(UncaughtException);
                awaiter.SetResult(this);
            }
        }

        /// <summary>
        /// Use the loaded <see cref="IApplicationEngineProvider"/> to create a new instance of the <see cref="ApplicationEngine"/> class.
        /// If no <see cref="IApplicationEngineProvider"/> is loaded, the constructor of <see cref="ApplicationEngine"/> will be called.
        /// </summary>
        /// <param name="trigger">The trigger of the execution.</param>
        /// <param name="container">The container of the script.</param>
        /// <param name="snapshot">The snapshot used by the engine during execution.</param>
        /// <param name="persistingBlock">
        /// The block being persisted.
        /// It should be <see langword="null"/> if the <paramref name="trigger"/> is <see cref="TriggerType.Verification"/>.
        /// </param>
        /// <param name="settings">The <see cref="Neo.ProtocolSettings"/> used by the engine.</param>
        /// <param name="gas">
        /// The maximum gas used in this execution, in the unit of datoshi.
        /// The execution will fail when the gas is exhausted.
        /// </param>
        /// <param name="diagnostic">The diagnostic to be used by the <see cref="ApplicationEngine"/>.</param>
        /// <returns>The engine instance created.</returns>
        public static ApplicationEngine Create(TriggerType trigger, IVerifiable container, DataCache snapshot, Block persistingBlock = null, ProtocolSettings settings = null, long gas = TestModeGas, IDiagnostic diagnostic = null)
        {
            var index = persistingBlock?.Index ?? (snapshot == null ? 0 : NativeContract.Ledger.CurrentIndex(snapshot));

            // Adjust jump table according persistingBlock

            var jumpTable = settings == null || settings.IsHardforkEnabled(Hardfork.HF_Echidna, index) ? DefaultJumpTable : NotEchidnaJumpTable;
            return Provider?.Create(trigger, container, snapshot, persistingBlock, settings, gas, diagnostic, jumpTable)
                  ?? new ApplicationEngine(trigger, container, snapshot, persistingBlock, settings, gas, diagnostic, jumpTable);
        }

        /// <summary>
        /// Extracts a substring from the specified buffer and pushes it onto the evaluation stack.
        /// <see cref="OpCode.SUBSTR"/>
        /// </summary>
        /// <param name="engine">The execution engine.</param>
        /// <param name="instruction">The instruction being executed.</param>
        /// <remarks>Pop 3, Push 1</remarks>
        [MethodImpl(MethodImplOptions.AggressiveInlining)]
        private static void VulnerableSubStr(ExecutionEngine engine, Instruction instruction)
        {
            var count = (int)engine.Pop().GetInteger();
            if (count < 0)
                throw new InvalidOperationException($"The count can not be negative for {nameof(OpCode.SUBSTR)}, count: {count}.");
            var index = (int)engine.Pop().GetInteger();
            if (index < 0)
                throw new InvalidOperationException($"The index can not be negative for {nameof(OpCode.SUBSTR)}, index: {index}.");
            var x = engine.Pop().GetSpan();
            // Note: here it's the main change
            if (index + count > x.Length)
                throw new InvalidOperationException($"The index + count is out of range for {nameof(OpCode.SUBSTR)}, index: {index}, count: {count}, {index + count}/[0, {x.Length}].");

            Buffer result = new(count, false);
            x.Slice(index, count).CopyTo(result.InnerBuffer.Span);
            engine.Push(result);
        }

        public override void LoadContext(ExecutionContext context)
        {
            // Set default execution context state
            var state = context.GetState<ExecutionContextState>();
            state.ScriptHash ??= ((ReadOnlyMemory<byte>)context.Script).Span.ToScriptHash();
            invocationCounter.TryAdd(state.ScriptHash, 1);
            base.LoadContext(context);
            Diagnostic?.ContextLoaded(context);
        }

        /// <summary>
        /// Loads a deployed contract to the invocation stack. If the _initialize method is found on the contract, loads it as well.
        /// </summary>
        /// <param name="contract">The contract to be loaded.</param>
        /// <param name="method">The method of the contract to be called.</param>
        /// <param name="callFlags">The <see cref="CallFlags"/> used to call the method.</param>
        /// <returns>The loaded context.</returns>
        public ExecutionContext LoadContract(ContractState contract, ContractMethodDescriptor method, CallFlags callFlags)
        {
            ExecutionContext context = LoadScript(contract.Script,
                rvcount: method.ReturnType == ContractParameterType.Void ? 0 : 1,
                initialPosition: method.Offset,
                configureState: p =>
                {
                    p.CallFlags = callFlags;
                    p.ScriptHash = contract.Hash;
                    p.Contract = new ContractState
                    {
                        Id = contract.Id,
                        UpdateCounter = contract.UpdateCounter,
                        Hash = contract.Hash,
                        Nef = contract.Nef,
                        Manifest = contract.Manifest
                    };
                });

            // Call initialization
            var init = contract.Manifest.Abi.GetMethod(ContractBasicMethod.Initialize, ContractBasicMethod.InitializePCount);
            if (init != null)
            {
                LoadContext(context.Clone(init.Offset));
            }

            return context;
        }

        /// <summary>
        /// Loads a script to the invocation stack.
        /// </summary>
        /// <param name="script">The script to be loaded.</param>
        /// <param name="rvcount">The number of return values of the script.</param>
        /// <param name="initialPosition">The initial position of the instruction pointer.</param>
        /// <param name="configureState">The action used to configure the state of the loaded context.</param>
        /// <returns>The loaded context.</returns>
        public ExecutionContext LoadScript(Script script, int rvcount = -1, int initialPosition = 0, Action<ExecutionContextState> configureState = null)
        {
            // Create and configure context
            ExecutionContext context = CreateContext(script, rvcount, initialPosition);
            ExecutionContextState state = context.GetState<ExecutionContextState>();
            state.SnapshotCache = SnapshotCache?.CloneCache();
            configureState?.Invoke(state);

            // Load context
            LoadContext(context);
            return context;
        }

        /// <summary>
        /// Converts an <see cref="object"/> to a <see cref="StackItem"/> that used in the virtual machine.
        /// </summary>
        /// <param name="value">The <see cref="object"/> to convert.</param>
        /// <returns>The converted <see cref="StackItem"/>.</returns>
        protected internal StackItem Convert(object value)
        {
            if (value is IDisposable disposable) Disposables.Add(disposable);
            return value switch
            {
                null => StackItem.Null,
                bool b => b,
                sbyte i => i,
                byte i => (BigInteger)i,
                short i => i,
                ushort i => (BigInteger)i,
                int i => i,
                uint i => i,
                long i => i,
                ulong i => i,
                Enum e => Convert(System.Convert.ChangeType(e, e.GetTypeCode())),
                byte[] data => data,
                ReadOnlyMemory<byte> m => m,
                string s => s,
                BigInteger i => i,
                JObject o => o.ToByteArray(false),
                IInteroperable interoperable => interoperable.ToStackItem(ReferenceCounter),
                ISerializable i => i.ToArray(),
                StackItem item => item,
                (object a, object b) => new Struct(ReferenceCounter) { Convert(a), Convert(b) },
                Array array => new VMArray(ReferenceCounter, array.OfType<object>().Select(p => Convert(p))),
                _ => StackItem.FromInterface(value)
            };
        }

        /// <summary>
        /// Converts a <see cref="StackItem"/> to an <see cref="object"/> that to be used as an argument of an interoperable service or native contract.
        /// </summary>
        /// <param name="item">The <see cref="StackItem"/> to convert.</param>
        /// <param name="descriptor">The descriptor of the parameter.</param>
        /// <returns>The converted <see cref="object"/>.</returns>
        protected internal object Convert(StackItem item, InteropParameterDescriptor descriptor)
        {
            descriptor.Validate(item);
            if (descriptor.IsArray)
            {
                Array av;
                if (item is VMArray array)
                {
                    av = Array.CreateInstance(descriptor.Type.GetElementType(), array.Count);
                    for (int i = 0; i < av.Length; i++)
                        av.SetValue(descriptor.Converter(array[i]), i);
                }
                else
                {
                    int count = (int)item.GetInteger();
                    if (count > Limits.MaxStackSize) throw new InvalidOperationException();
                    av = Array.CreateInstance(descriptor.Type.GetElementType(), count);
                    for (int i = 0; i < av.Length; i++)
                        av.SetValue(descriptor.Converter(Pop()), i);
                }
                return av;
            }
            else
            {
                object value = descriptor.Converter(item);
                if (descriptor.IsEnum)
                    value = Enum.ToObject(descriptor.Type, value);
                else if (descriptor.IsInterface)
                    value = ((InteropInterface)value).GetInterface<object>();
                return value;
            }
        }

        public override void Dispose()
        {
            Diagnostic?.Disposed();
            if (disposables != null)
            {
                foreach (IDisposable disposable in disposables)
                    disposable.Dispose();
                disposables = null;
            }
            base.Dispose();
        }

        /// <summary>
        /// Determines whether the <see cref="CallFlags"/> of the current context meets the specified requirements.
        /// </summary>
        /// <param name="requiredCallFlags">The requirements to check.</param>
        internal protected void ValidateCallFlags(CallFlags requiredCallFlags)
        {
            ExecutionContextState state = CurrentContext.GetState<ExecutionContextState>();
            if (!state.CallFlags.HasFlag(requiredCallFlags))
                throw new InvalidOperationException($"Cannot call this SYSCALL with the flag {state.CallFlags}.");
        }

        /// <summary>
        /// Invokes the specified interoperable service.
        /// </summary>
        /// <param name="descriptor">The descriptor of the interoperable service.</param>
        protected virtual void OnSysCall(InteropDescriptor descriptor)
        {
            ValidateCallFlags(descriptor.RequiredCallFlags);
            AddFee(descriptor.FixedPrice * ExecFeeFactor);

            object[] parameters = new object[descriptor.Parameters.Count];
            for (int i = 0; i < parameters.Length; i++)
                parameters[i] = Convert(Pop(), descriptor.Parameters[i]);

            object returnValue = descriptor.Handler.Invoke(this, parameters);
            if (descriptor.Handler.ReturnType != typeof(void))
                Push(Convert(returnValue));
        }

        protected override void PreExecuteInstruction(Instruction instruction)
        {
            Diagnostic?.PreExecuteInstruction(instruction);
            AddFee(ExecFeeFactor * OpCodePriceTable[(byte)instruction.OpCode]);
        }

        protected override void PostExecuteInstruction(Instruction instruction)
        {
            base.PostExecuteInstruction(instruction);
            Diagnostic?.PostExecuteInstruction(instruction);
        }

        private static Block CreateDummyBlock(IReadOnlyStore snapshot, ProtocolSettings settings)
        {
            UInt256 hash = NativeContract.Ledger.CurrentHash(snapshot);
            Block currentBlock = NativeContract.Ledger.GetBlock(snapshot, hash);
            return new Block
            {
                Header = new Header
                {
                    Version = 0,
                    PrevHash = hash,
                    MerkleRoot = new UInt256(),
                    Timestamp = currentBlock.Timestamp + (uint)snapshot.GetTimePerBlock(settings).TotalMilliseconds,
                    Index = currentBlock.Index + 1,
                    NextConsensus = currentBlock.NextConsensus,
                    Witness = Witness.Empty,
                },
                Transactions = [],
            };
        }

        private static InteropDescriptor Register(string name, string handler, long fixedPrice, CallFlags requiredCallFlags)
        {
            var flags = BindingFlags.Public | BindingFlags.NonPublic | BindingFlags.Instance | BindingFlags.Static;
            MethodInfo method = typeof(ApplicationEngine).GetMethod(handler, flags)
                ?? typeof(ApplicationEngine).GetProperty(handler, flags).GetMethod;
            InteropDescriptor descriptor = new()
            {
                Name = name,
                Handler = method,
                FixedPrice = fixedPrice,
                RequiredCallFlags = requiredCallFlags
            };
            services ??= new Dictionary<uint, InteropDescriptor>();
            services.Add(descriptor.Hash, descriptor);
            return descriptor;
        }

        /// <summary>
        /// Get Interop Descriptor
        /// </summary>
        /// <param name="methodHash">Method Hash</param>
        /// <returns>InteropDescriptor</returns>
        [MethodImpl(MethodImplOptions.AggressiveInlining)]
        public static InteropDescriptor GetInteropDescriptor(uint methodHash)
        {
            return services[methodHash];
        }

        /// <summary>
        /// Creates a new instance of the <see cref="ApplicationEngine"/> class, and use it to run the specified script.
        /// </summary>
        /// <param name="script">The script to be executed.</param>
        /// <param name="snapshot">The snapshot used by the engine during execution.</param>
        /// <param name="container">The container of the script.</param>
        /// <param name="persistingBlock">The block being persisted.</param>
        /// <param name="settings">The <see cref="Neo.ProtocolSettings"/> used by the engine.</param>
        /// <param name="offset">The initial position of the instruction pointer.</param>
        /// <param name="gas">The maximum gas, in the unit of datoshi, used in this execution. The execution will fail when the gas is exhausted.</param>
        /// <param name="diagnostic">The diagnostic to be used by the <see cref="ApplicationEngine"/>.</param>
        /// <returns>The engine instance created.</returns>
        public static ApplicationEngine Run(ReadOnlyMemory<byte> script, DataCache snapshot, IVerifiable container = null, Block persistingBlock = null, ProtocolSettings settings = null, int offset = 0, long gas = TestModeGas, IDiagnostic diagnostic = null)
        {
            persistingBlock ??= CreateDummyBlock(snapshot, settings ?? ProtocolSettings.Default);
            ApplicationEngine engine = Create(TriggerType.Application, container, snapshot, persistingBlock, settings, gas, diagnostic);
            engine.LoadScript(script, initialPosition: offset);
            engine.Execute();
            return engine;
        }

        public T GetState<T>()
        {
            if (states is null) return default;
            if (!states.TryGetValue(typeof(T), out object state)) return default;
            return (T)state;
        }

        public T GetState<T>(Func<T> factory)
        {
            if (states is null)
            {
                T state = factory();
                SetState(state);
                return state;
            }
            else
            {
                if (!states.TryGetValue(typeof(T), out object state))
                {
                    state = factory();
                    SetState(state);
                }
                return (T)state;
            }
        }

        public void SetState<T>(T state)
        {
            states ??= new Dictionary<Type, object>();
            states[typeof(T)] = state;
        }

        public bool IsHardforkEnabled(Hardfork hardfork)
        {
            // Return true if PersistingBlock is null and Hardfork is enabled
            if (PersistingBlock is null)
                return ProtocolSettings.Hardforks.ContainsKey(hardfork);

            return ProtocolSettings.IsHardforkEnabled(hardfork, PersistingBlock.Index);
        }
    }
}<|MERGE_RESOLUTION|>--- conflicted
+++ resolved
@@ -209,10 +209,7 @@
                 ExecFeeFactor = NativeContract.Policy.GetExecFeeFactor(snapshotCache);
                 StoragePrice = NativeContract.Policy.GetStoragePrice(snapshotCache);
             }
-<<<<<<< HEAD
-=======
-
->>>>>>> 9b9be473
+
             if (persistingBlock is not null)
             {
                 ref ulong nonce = ref System.Runtime.CompilerServices.Unsafe.As<byte, ulong>(ref nonceData[0]);
