--- conflicted
+++ resolved
@@ -42,6 +42,7 @@
     /// Indicates the effective voting turnout in NEO. The voted candidates will only be effective when the voting turnout exceeds this value.
     /// </summary>
     public const decimal EffectiveVoterTurnout = 0.2M;
+    private const long VoteFactor = 100000000L;
 
     private const byte Prefix_VotersCount = 1;
     private const byte Prefix_Candidate = 33;
@@ -81,46 +82,10 @@
         return TotalAmount;
     }
 
-<<<<<<< HEAD
     internal override void OnBalanceChanging(ApplicationEngine engine, UInt160 account, NeoAccountState state, BigInteger amount)
     {
         GasDistribution? distribution = DistributeGas(engine, account, state);
         if (distribution is not null)
-=======
-        /// <summary>
-        /// Indicates the effective voting turnout in NEO. The voted candidates will only be effective when the voting turnout exceeds this value.
-        /// </summary>
-        public const decimal EffectiveVoterTurnout = 0.2M;
-        private const long VoteFactor = 100000000L;
-
-        private const byte Prefix_VotersCount = 1;
-        private const byte Prefix_Candidate = 33;
-        private const byte Prefix_Committee = 14;
-        private const byte Prefix_GasPerBlock = 29;
-        private const byte Prefix_RegisterPrice = 13;
-        private const byte Prefix_VoterRewardPerCommittee = 23;
-
-        private const byte NeoHolderRewardRatio = 10;
-        private const byte CommitteeRewardRatio = 10;
-        private const byte VoterRewardRatio = 80;
-
-        private readonly StorageKey _votersCount;
-        private readonly StorageKey _registerPrice;
-
-        [ContractEvent(1, name: "CandidateStateChanged",
-           "pubkey", ContractParameterType.PublicKey,
-           "registered", ContractParameterType.Boolean,
-           "votes", ContractParameterType.Integer)]
-        [ContractEvent(2, name: "Vote",
-           "account", ContractParameterType.Hash160,
-           "from", ContractParameterType.PublicKey,
-           "to", ContractParameterType.PublicKey,
-           "amount", ContractParameterType.Integer)]
-        [ContractEvent(Hardfork.HF_Cockatrice, 3, name: "CommitteeChanged",
-           "old", ContractParameterType.Array,
-           "new", ContractParameterType.Array)]
-        internal NeoToken() : base()
->>>>>>> d3949f92
         {
             var list = engine.CurrentContext!.GetState<List<GasDistribution>>();
             list.Add(distribution);
@@ -146,32 +111,18 @@
     {
         if (hfChecker(Hardfork.HF_Echidna, blockHeight))
         {
-            manifest.SupportedStandards = new[] { "NEP-17", "NEP-27" };
+            manifest.SupportedStandards = ["NEP-17", "NEP-27"];
         }
         else
         {
-            manifest.SupportedStandards = new[] { "NEP-17" };
-        }
-    }
-
-<<<<<<< HEAD
+            manifest.SupportedStandards = ["NEP-17"];
+        }
+    }
+
     private GasDistribution? DistributeGas(ApplicationEngine engine, UInt160 account, NeoAccountState state)
     {
         // PersistingBlock is null when running under the debugger
         if (engine.PersistingBlock is null) return null;
-=======
-        protected override void OnManifestCompose(IsHardforkEnabledDelegate hfChecker, uint blockHeight, ContractManifest manifest)
-        {
-            if (hfChecker(Hardfork.HF_Echidna, blockHeight))
-            {
-                manifest.SupportedStandards = ["NEP-17", "NEP-27"];
-            }
-            else
-            {
-                manifest.SupportedStandards = ["NEP-17"];
-            }
-        }
->>>>>>> d3949f92
 
         // In the unit of datoshi, 1 datoshi = 1e-8 GAS
         BigInteger datoshi = CalculateBonus(engine.SnapshotCache, state, engine.PersistingBlock.Index);
@@ -190,7 +141,6 @@
         };
     }
 
-<<<<<<< HEAD
     private BigInteger CalculateBonus(DataCache snapshot, NeoAccountState state, uint end)
     {
         if (state.Balance.IsZero) return BigInteger.Zero;
@@ -200,78 +150,45 @@
         ArgumentOutOfRangeException.ThrowIfNotEqual(end, expectEnd);
         if (state.BalanceHeight >= end) return BigInteger.Zero;
         // In the unit of datoshi, 1 datoshi = 1e-8 GAS
-        BigInteger neoHolderReward = CalculateNeoHolderReward(snapshot, state.Balance, state.BalanceHeight, end);
-        if (state.VoteTo is null) return neoHolderReward;
-=======
-            var expectEnd = Ledger.CurrentIndex(snapshot) + 1;
-            if (expectEnd != end) throw new ArgumentOutOfRangeException(nameof(end));
-            if (state.BalanceHeight >= end) return BigInteger.Zero;
-            // In the unit of datoshi, 1 datoshi = 1e-8 GAS
-            (var neoHolderReward, var voteReward) = CalculateReward(snapshot, state, end);
->>>>>>> d3949f92
-
-        var keyLastest = CreateStorageKey(Prefix_VoterRewardPerCommittee, state.VoteTo);
-        var latestGasPerVote = snapshot.TryGet(keyLastest) ?? BigInteger.Zero;
-        var voteReward = state.Balance * (latestGasPerVote - state.LastGasPerVote) / 100000000L;
+        (var neoHolderReward, var voteReward) = CalculateReward(snapshot, state, end);
 
         return neoHolderReward + voteReward;
     }
 
-<<<<<<< HEAD
-    private BigInteger CalculateNeoHolderReward(DataCache snapshot, BigInteger value, uint start, uint end)
-    {
+    private (BigInteger neoHold, BigInteger voteReward) CalculateReward(DataCache snapshot, NeoAccountState state, uint end)
+    {
+        var start = state.BalanceHeight;
+
+        // Compute Neo holder reward
+
         // In the unit of datoshi, 1 GAS = 10^8 datoshi
-        BigInteger sum = 0;
+        BigInteger sumNeoHold = 0;
         foreach (var (index, gasPerBlock) in GetSortedGasRecords(snapshot, end - 1))
         {
             if (index > start)
             {
-                sum += gasPerBlock * (end - index);
+                sumNeoHold += gasPerBlock * (end - index);
                 end = index;
             }
             else
             {
-                sum += gasPerBlock * (end - start);
+                sumNeoHold += gasPerBlock * (end - start);
                 break;
             }
-=======
-        private (BigInteger neoHold, BigInteger voteReward) CalculateReward(DataCache snapshot, NeoAccountState state, uint end)
-        {
-            var start = state.BalanceHeight;
-
-            // Compute Neo holder reward
-
-            // In the unit of datoshi, 1 GAS = 10^8 datoshi
-            BigInteger sumNeoHold = 0;
-            foreach (var (index, gasPerBlock) in GetSortedGasRecords(snapshot, end - 1))
-            {
-                if (index > start)
-                {
-                    sumNeoHold += gasPerBlock * (end - index);
-                    end = index;
-                }
-                else
-                {
-                    sumNeoHold += gasPerBlock * (end - start);
-                    break;
-                }
-            }
-
-            // Compute vote reward
-
-            var voteReward = BigInteger.Zero;
-
-            if (state.VoteTo != null)
-            {
-                var keyLastest = CreateStorageKey(Prefix_VoterRewardPerCommittee, state.VoteTo);
-                var latestGasPerVote = snapshot.TryGet(keyLastest) ?? BigInteger.Zero;
-                voteReward = state.Balance * (latestGasPerVote - state.LastGasPerVote) / VoteFactor;
-            }
-
-            return (state.Balance * sumNeoHold * NeoHolderRewardRatio / 100 / TotalAmount, voteReward);
->>>>>>> d3949f92
-        }
-        return value * sum * NeoHolderRewardRatio / 100 / TotalAmount;
+        }
+
+        // Compute vote reward
+
+        var voteReward = BigInteger.Zero;
+
+        if (state.VoteTo != null)
+        {
+            var keyLastest = CreateStorageKey(Prefix_VoterRewardPerCommittee, state.VoteTo);
+            var latestGasPerVote = snapshot.TryGet(keyLastest) ?? BigInteger.Zero;
+            voteReward = state.Balance * (latestGasPerVote - state.LastGasPerVote) / VoteFactor;
+        }
+
+        return (state.Balance * sumNeoHold * NeoHolderRewardRatio / 100 / TotalAmount, voteReward);
     }
 
     private void CheckCandidate(DataCache snapshot, ECPoint pubkey, CandidateState candidate)
@@ -353,32 +270,17 @@
 
         if (ShouldRefreshCommittee(engine.PersistingBlock.Index, m))
         {
-            BigInteger voterRewardOfEachCommittee = gasPerBlock * VoterRewardRatio * 100000000L * m / (m + n) / 100; // Zoom in 100000000 times, and the final calculation should be divided 100000000L
+            BigInteger voterRewardOfEachCommittee = gasPerBlock * VoterRewardRatio * VoteFactor * m / (m + n) / 100; // Zoom in VoteFactor times, and the final calculation should be divided VoteFactor
             for (index = 0; index < committee.Count; index++)
             {
-<<<<<<< HEAD
-                var (PublicKey, Votes) = committee[index];
+                var (publicKey, votes) = committee[index];
                 var factor = index < n ? 2 : 1; // The `voter` rewards of validator will double than other committee's
-                if (Votes > 0)
+                if (votes > 0)
                 {
-                    BigInteger voterSumRewardPerNEO = factor * voterRewardOfEachCommittee / Votes;
-                    StorageKey voterRewardKey = CreateStorageKey(Prefix_VoterRewardPerCommittee, PublicKey);
+                    BigInteger voterSumRewardPerNEO = factor * voterRewardOfEachCommittee / votes;
+                    StorageKey voterRewardKey = CreateStorageKey(Prefix_VoterRewardPerCommittee, publicKey);
                     StorageItem lastRewardPerNeo = engine.SnapshotCache.GetAndChange(voterRewardKey, () => new StorageItem(BigInteger.Zero));
                     lastRewardPerNeo.Add(voterSumRewardPerNEO);
-=======
-                BigInteger voterRewardOfEachCommittee = gasPerBlock * VoterRewardRatio * VoteFactor * m / (m + n) / 100; // Zoom in VoteFactor times, and the final calculation should be divided VoteFactor
-                for (index = 0; index < committee.Count; index++)
-                {
-                    var (publicKey, votes) = committee[index];
-                    var factor = index < n ? 2 : 1; // The `voter` rewards of validator will double than other committee's
-                    if (votes > 0)
-                    {
-                        BigInteger voterSumRewardPerNEO = factor * voterRewardOfEachCommittee / votes;
-                        StorageKey voterRewardKey = CreateStorageKey(Prefix_VoterRewardPerCommittee, publicKey);
-                        StorageItem lastRewardPerNeo = engine.SnapshotCache.GetAndChange(voterRewardKey, () => new StorageItem(BigInteger.Zero));
-                        lastRewardPerNeo.Add(voterSumRewardPerNEO);
-                    }
->>>>>>> d3949f92
                 }
             }
         }
