// Copyright (C) 2015-2025 The Neo Project.
//
// NeoToken.cs file belongs to the neo project and is free
// software distributed under the MIT software license, see the
// accompanying file LICENSE in the main directory of the
// repository or http://www.opensource.org/licenses/mit-license.php
// for more details.
//
// Redistribution and use in source and binary forms with or without
// modifications are permitted.

#pragma warning disable IDE0051

using Neo.Cryptography.ECC;
using Neo.Extensions;
using Neo.IO;
using Neo.Persistence;
using Neo.SmartContract.Iterators;
using Neo.SmartContract.Manifest;
using Neo.VM;
using Neo.VM.Types;
using System;
using System.Buffers.Binary;
using System.Collections.Generic;
using System.Linq;
using System.Numerics;

namespace Neo.SmartContract.Native
{
    /// <summary>
    /// Represents the NEO token in the NEO system.
    /// </summary>
    public sealed class NeoToken : FungibleToken<NeoToken.NeoAccountState>
    {
        public override string Symbol => "NEO";
        public override byte Decimals => 0;

        /// <summary>
        /// Indicates the total amount of NEO.
        /// </summary>
        public BigInteger TotalAmount { get; }

        /// <summary>
        /// Indicates the effective voting turnout in NEO. The voted candidates will only be effective when the voting turnout exceeds this value.
        /// </summary>
        public const decimal EffectiveVoterTurnout = 0.2M;

        private const byte Prefix_VotersCount = 1;
        private const byte Prefix_Candidate = 33;
        private const byte Prefix_Committee = 14;
        private const byte Prefix_GasPerBlock = 29;
        private const byte Prefix_RegisterPrice = 13;
        private const byte Prefix_VoterRewardPerCommittee = 23;

        private const byte NeoHolderRewardRatio = 10;
        private const byte CommitteeRewardRatio = 10;
        private const byte VoterRewardRatio = 80;

        private readonly StorageKey _votersCount;
        private readonly StorageKey _registerPrice;

        [ContractEvent(1, name: "CandidateStateChanged",
           "pubkey", ContractParameterType.PublicKey,
           "registered", ContractParameterType.Boolean,
           "votes", ContractParameterType.Integer)]
        [ContractEvent(2, name: "Vote",
           "account", ContractParameterType.Hash160,
           "from", ContractParameterType.PublicKey,
           "to", ContractParameterType.PublicKey,
           "amount", ContractParameterType.Integer)]
        [ContractEvent(Hardfork.HF_Cockatrice, 3, name: "CommitteeChanged",
           "old", ContractParameterType.Array,
           "new", ContractParameterType.Array)]
        internal NeoToken() : base()
        {
            TotalAmount = 100000000 * Factor;
            _votersCount = CreateStorageKey(Prefix_VotersCount);
            _registerPrice = CreateStorageKey(Prefix_RegisterPrice);
        }

        public override BigInteger TotalSupply(DataCache snapshot)
        {
            return TotalAmount;
        }

        internal override void OnBalanceChanging(ApplicationEngine engine, UInt160 account, NeoAccountState state, BigInteger amount)
        {
            GasDistribution distribution = DistributeGas(engine, account, state);
            if (distribution is not null)
            {
                var list = engine.CurrentContext.GetState<List<GasDistribution>>();
                list.Add(distribution);
            }
            if (amount.IsZero) return;
            if (state.VoteTo is null) return;
            engine.SnapshotCache.GetAndChange(_votersCount).Add(amount);
            StorageKey key = CreateStorageKey(Prefix_Candidate).Add(state.VoteTo);
            CandidateState candidate = engine.SnapshotCache.GetAndChange(key).GetInteroperable<CandidateState>();
            candidate.Votes += amount;
            CheckCandidate(engine.SnapshotCache, state.VoteTo, candidate);
        }

        private protected override async ContractTask PostTransferAsync(ApplicationEngine engine, UInt160 from, UInt160 to, BigInteger amount, StackItem data, bool callOnPayment)
        {
            await base.PostTransferAsync(engine, from, to, amount, data, callOnPayment);
            var list = engine.CurrentContext.GetState<List<GasDistribution>>();
            foreach (var distribution in list)
                await GAS.Mint(engine, distribution.Account, distribution.Amount, callOnPayment);
        }

        protected override void OnManifestCompose(IsHardforkEnabledDelegate hfChecker, uint blockHeight, ContractManifest manifest)
        {
            if (hfChecker(Hardfork.HF_Echidna, blockHeight))
            {
                manifest.SupportedStandards = new[] { "NEP-17", "NEP-27" };
            }
            else
            {
                manifest.SupportedStandards = new[] { "NEP-17" };
            }
        }

        private GasDistribution DistributeGas(ApplicationEngine engine, UInt160 account, NeoAccountState state)
        {
            // PersistingBlock is null when running under the debugger
            if (engine.PersistingBlock is null) return null;

            // In the unit of datoshi, 1 datoshi = 1e-8 GAS
            BigInteger datoshi = CalculateBonus(engine.SnapshotCache, state, engine.PersistingBlock.Index);
            state.BalanceHeight = engine.PersistingBlock.Index;
            if (state.VoteTo is not null)
            {
                var keyLastest = CreateStorageKey(Prefix_VoterRewardPerCommittee).Add(state.VoteTo);
                var latestGasPerVote = engine.SnapshotCache.TryGet(keyLastest) ?? BigInteger.Zero;
                state.LastGasPerVote = latestGasPerVote;
            }
            if (datoshi == 0) return null;
            return new GasDistribution
            {
                Account = account,
                Amount = datoshi
            };
        }

        private BigInteger CalculateBonus(DataCache snapshot, NeoAccountState state, uint end)
        {
            if (state.Balance.IsZero) return BigInteger.Zero;
            if (state.Balance.Sign < 0) throw new ArgumentOutOfRangeException(nameof(state.Balance));

            var expectEnd = Ledger.CurrentIndex(snapshot) + 1;
            if (expectEnd != end) throw new ArgumentOutOfRangeException(nameof(end));
            if (state.BalanceHeight >= end) return BigInteger.Zero;
            // In the unit of datoshi, 1 datoshi = 1e-8 GAS
            BigInteger neoHolderReward = CalculateNeoHolderReward(snapshot, state.Balance, state.BalanceHeight, end);
            if (state.VoteTo is null) return neoHolderReward;

            var keyLastest = CreateStorageKey(Prefix_VoterRewardPerCommittee).Add(state.VoteTo);
            var latestGasPerVote = snapshot.TryGet(keyLastest) ?? BigInteger.Zero;
            var voteReward = state.Balance * (latestGasPerVote - state.LastGasPerVote) / 100000000L;

            return neoHolderReward + voteReward;
        }

        private BigInteger CalculateNeoHolderReward(DataCache snapshot, BigInteger value, uint start, uint end)
        {
            // In the unit of datoshi, 1 GAS = 10^8 datoshi
            BigInteger sum = 0;
            foreach (var (index, gasPerBlock) in GetSortedGasRecords(snapshot, end - 1))
            {
                if (index > start)
                {
                    sum += gasPerBlock * (end - index);
                    end = index;
                }
                else
                {
                    sum += gasPerBlock * (end - start);
                    break;
                }
            }
            return value * sum * NeoHolderRewardRatio / 100 / TotalAmount;
        }

        private void CheckCandidate(DataCache snapshot, ECPoint pubkey, CandidateState candidate)
        {
            if (!candidate.Registered && candidate.Votes.IsZero)
            {
                snapshot.Delete(CreateStorageKey(Prefix_VoterRewardPerCommittee).Add(pubkey));
                snapshot.Delete(CreateStorageKey(Prefix_Candidate).Add(pubkey));
            }
        }

        /// <summary>
        /// Determine whether the votes should be recounted at the specified height.
        /// </summary>
        /// <param name="height">The height to be checked.</param>
        /// <param name="committeeMembersCount">The number of committee members in the system.</param>
        /// <returns><see langword="true"/> if the votes should be recounted; otherwise, <see langword="false"/>.</returns>
        public static bool ShouldRefreshCommittee(uint height, int committeeMembersCount) => height % committeeMembersCount == 0;

        internal override ContractTask InitializeAsync(ApplicationEngine engine, Hardfork? hardfork)
        {
            if (hardfork == ActiveIn)
            {
                var cachedCommittee = new CachedCommittee(engine.ProtocolSettings.StandbyCommittee.Select(p => (p, BigInteger.Zero)));
                engine.SnapshotCache.Add(CreateStorageKey(Prefix_Committee), new StorageItem(cachedCommittee));
                engine.SnapshotCache.Add(_votersCount, new StorageItem(System.Array.Empty<byte>()));
                engine.SnapshotCache.Add(CreateStorageKey(Prefix_GasPerBlock).AddBigEndian(0u), new StorageItem(5 * GAS.Factor));
                engine.SnapshotCache.Add(_registerPrice, new StorageItem(1000 * GAS.Factor));
                return Mint(engine, Contract.GetBFTAddress(engine.ProtocolSettings.StandbyValidators), TotalAmount, false);
            }
            return ContractTask.CompletedTask;
        }

        internal override ContractTask OnPersistAsync(ApplicationEngine engine)
        {
            // Set next committee
            if (ShouldRefreshCommittee(engine.PersistingBlock.Index, engine.ProtocolSettings.CommitteeMembersCount))
            {
                var storageItem = engine.SnapshotCache.GetAndChange(CreateStorageKey(Prefix_Committee));
                var cachedCommittee = storageItem.GetInteroperable<CachedCommittee>();

                var prevCommittee = cachedCommittee.Select(u => u.PublicKey).ToArray();

                cachedCommittee.Clear();
                cachedCommittee.AddRange(ComputeCommitteeMembers(engine.SnapshotCache, engine.ProtocolSettings));

                // Hardfork check for https://github.com/neo-project/neo/pull/3158
                // New notification will case 3.7.0 and 3.6.0 have different behavior
                var index = engine.PersistingBlock?.Index ?? Ledger.CurrentIndex(engine.SnapshotCache);
                if (engine.ProtocolSettings.IsHardforkEnabled(Hardfork.HF_Cockatrice, index))
                {
                    var newCommittee = cachedCommittee.Select(u => u.PublicKey).ToArray();

                    if (!newCommittee.SequenceEqual(prevCommittee))
                    {
                        engine.SendNotification(Hash, "CommitteeChanged", new VM.Types.Array(engine.ReferenceCounter) {
                            new VM.Types.Array(engine.ReferenceCounter, prevCommittee.Select(u => (ByteString)u.ToArray())) ,
                            new VM.Types.Array(engine.ReferenceCounter, newCommittee.Select(u => (ByteString)u.ToArray()))
                        });
                    }
                }
            }
            return ContractTask.CompletedTask;
        }

        internal override async ContractTask PostPersistAsync(ApplicationEngine engine)
        {
            // Distribute GAS for committee

            int m = engine.ProtocolSettings.CommitteeMembersCount;
            int n = engine.ProtocolSettings.ValidatorsCount;
            int index = (int)(engine.PersistingBlock.Index % (uint)m);
            var gasPerBlock = GetGasPerBlock(engine.SnapshotCache);
            var committee = GetCommitteeFromCache(engine.SnapshotCache);
            var pubkey = committee[index].PublicKey;
            var account = Contract.CreateSignatureRedeemScript(pubkey).ToScriptHash();
            await GAS.Mint(engine, account, gasPerBlock * CommitteeRewardRatio / 100, false);

            // Record the cumulative reward of the voters of committee

            if (ShouldRefreshCommittee(engine.PersistingBlock.Index, m))
            {
                BigInteger voterRewardOfEachCommittee = gasPerBlock * VoterRewardRatio * 100000000L * m / (m + n) / 100; // Zoom in 100000000 times, and the final calculation should be divided 100000000L
                for (index = 0; index < committee.Count; index++)
                {
                    var (PublicKey, Votes) = committee[index];
                    var factor = index < n ? 2 : 1; // The `voter` rewards of validator will double than other committee's
                    if (Votes > 0)
                    {
                        BigInteger voterSumRewardPerNEO = factor * voterRewardOfEachCommittee / Votes;
                        StorageKey voterRewardKey = CreateStorageKey(Prefix_VoterRewardPerCommittee).Add(PublicKey);
                        StorageItem lastRewardPerNeo = engine.SnapshotCache.GetAndChange(voterRewardKey, () => new StorageItem(BigInteger.Zero));
                        lastRewardPerNeo.Add(voterSumRewardPerNEO);
                    }
                }
            }
        }

        [ContractMethod(CpuFee = 1 << 15, RequiredCallFlags = CallFlags.States)]
        private void SetGasPerBlock(ApplicationEngine engine, BigInteger gasPerBlock)
        {
            if (gasPerBlock < 0 || gasPerBlock > 10 * GAS.Factor)
                throw new ArgumentOutOfRangeException(nameof(gasPerBlock));
            if (!CheckCommittee(engine)) throw new InvalidOperationException();

            uint index = engine.PersistingBlock.Index + 1;
            StorageItem entry = engine.SnapshotCache.GetAndChange(CreateStorageKey(Prefix_GasPerBlock).AddBigEndian(index), () => new StorageItem(gasPerBlock));
            entry.Set(gasPerBlock);
        }

        /// <summary>
        /// Gets the amount of GAS generated in each block.
        /// </summary>
        /// <param name="snapshot">The snapshot used to read data.</param>
        /// <returns>The amount of GAS generated.</returns>
        [ContractMethod(CpuFee = 1 << 15, RequiredCallFlags = CallFlags.ReadStates)]
        public BigInteger GetGasPerBlock(DataCache snapshot)
        {
            return GetSortedGasRecords(snapshot, Ledger.CurrentIndex(snapshot) + 1).First().GasPerBlock;
        }

        [ContractMethod(CpuFee = 1 << 15, RequiredCallFlags = CallFlags.States)]
        private void SetRegisterPrice(ApplicationEngine engine, long registerPrice)
        {
            if (registerPrice <= 0)
                throw new ArgumentOutOfRangeException(nameof(registerPrice));
            if (!CheckCommittee(engine)) throw new InvalidOperationException();
            engine.SnapshotCache.GetAndChange(_registerPrice).Set(registerPrice);
        }

        /// <summary>
        /// Gets the fees to be paid to register as a candidate.
        /// </summary>
        /// <param name="snapshot">The snapshot used to read data.</param>
        /// <returns>The amount of the fees.</returns>
        [ContractMethod(CpuFee = 1 << 15, RequiredCallFlags = CallFlags.ReadStates)]
        public long GetRegisterPrice(DataCache snapshot)
        {
            // In the unit of datoshi, 1 datoshi = 1e-8 GAS
            return (long)(BigInteger)snapshot[_registerPrice];
        }

        private IEnumerable<(uint Index, BigInteger GasPerBlock)> GetSortedGasRecords(DataCache snapshot, uint end)
        {
            byte[] key = CreateStorageKey(Prefix_GasPerBlock).AddBigEndian(end).ToArray();
            byte[] boundary = CreateStorageKey(Prefix_GasPerBlock).ToArray();
            return snapshot.FindRange(key, boundary, SeekDirection.Backward)
                .Select(u => (BinaryPrimitives.ReadUInt32BigEndian(u.Key.Key.Span[^sizeof(uint)..]), (BigInteger)u.Value));
        }

        /// <summary>
        /// Get the amount of unclaimed GAS in the specified account.
        /// </summary>
        /// <param name="snapshot">The snapshot used to read data.</param>
        /// <param name="account">The account to check.</param>
        /// <param name="end">The block index used when calculating GAS.</param>
        /// <returns>The amount of unclaimed GAS.</returns>
        [ContractMethod(CpuFee = 1 << 17, RequiredCallFlags = CallFlags.ReadStates)]
        public BigInteger UnclaimedGas(DataCache snapshot, UInt160 account, uint end)
        {
            StorageItem storage = snapshot.TryGet(CreateStorageKey(Prefix_Account).Add(account));
            if (storage is null) return BigInteger.Zero;
            NeoAccountState state = storage.GetInteroperable<NeoAccountState>();
            return CalculateBonus(snapshot, state, end);
        }

<<<<<<< HEAD
=======
        [ContractMethod(Hardfork.HF_Echidna, RequiredCallFlags = CallFlags.States | CallFlags.AllowNotify)]
        private async ContractTask OnNEP17Payment(ApplicationEngine engine, UInt160 from, BigInteger amount, StackItem data)
        {
            if (engine.CallingScriptHash != GAS.Hash)
                throw new InvalidOperationException("only GAS is accepted");

            if ((long)amount != GetRegisterPrice(engine.SnapshotCache))
                throw new ArgumentException("incorrect GAS amount for registration");

            var pubkey = ECPoint.DecodePoint(data.GetSpan(), ECCurve.Secp256r1);

            if (!RegisterInternal(engine, pubkey))
                throw new InvalidOperationException("failed to register candidate");

            await GAS.Burn(engine, Hash, amount);
        }

>>>>>>> 805678d9
        [ContractMethod(true, Hardfork.HF_Echidna, RequiredCallFlags = CallFlags.States)]
        [ContractMethod(Hardfork.HF_Echidna, /* */ RequiredCallFlags = CallFlags.States | CallFlags.AllowNotify)]
        private bool RegisterCandidate(ApplicationEngine engine, ECPoint pubkey)
        {
            // This check can be removed post-Echidna if compatible,
            // RegisterInternal does this anyway.
            var index = engine.PersistingBlock?.Index ?? Ledger.CurrentIndex(engine.SnapshotCache);
            if (!engine.ProtocolSettings.IsHardforkEnabled(Hardfork.HF_Echidna, index) &&
                !engine.CheckWitnessInternal(Contract.CreateSignatureRedeemScript(pubkey).ToScriptHash()))
                return false;
            // In the unit of datoshi, 1 datoshi = 1e-8 GAS
            engine.AddFee(GetRegisterPrice(engine.SnapshotCache));
            return RegisterInternal(engine, pubkey);
        }

        private bool RegisterInternal(ApplicationEngine engine, ECPoint pubkey)
        {
            if (!engine.CheckWitnessInternal(Contract.CreateSignatureRedeemScript(pubkey).ToScriptHash()))
                return false;
            StorageKey key = CreateStorageKey(Prefix_Candidate).Add(pubkey);
            StorageItem item = engine.SnapshotCache.GetAndChange(key, () => new StorageItem(new CandidateState()));
            CandidateState state = item.GetInteroperable<CandidateState>();
            if (state.Registered) return true;
            state.Registered = true;
            engine.SendNotification(Hash, "CandidateStateChanged",
                new VM.Types.Array(engine.ReferenceCounter) { pubkey.ToArray(), true, state.Votes });
            return true;
        }

        [ContractMethod(true, Hardfork.HF_Echidna, CpuFee = 1 << 16, RequiredCallFlags = CallFlags.States)]
        [ContractMethod(Hardfork.HF_Echidna, /* */ CpuFee = 1 << 16, RequiredCallFlags = CallFlags.States | CallFlags.AllowNotify)]
        private bool UnregisterCandidate(ApplicationEngine engine, ECPoint pubkey)
        {
            if (!engine.CheckWitnessInternal(Contract.CreateSignatureRedeemScript(pubkey).ToScriptHash()))
                return false;
            StorageKey key = CreateStorageKey(Prefix_Candidate).Add(pubkey);
            if (engine.SnapshotCache.TryGet(key) is null) return true;
            StorageItem item = engine.SnapshotCache.GetAndChange(key);
            CandidateState state = item.GetInteroperable<CandidateState>();
            if (!state.Registered) return true;
            state.Registered = false;
            CheckCandidate(engine.SnapshotCache, pubkey, state);
            engine.SendNotification(Hash, "CandidateStateChanged",
                new VM.Types.Array(engine.ReferenceCounter) { pubkey.ToArray(), false, state.Votes });
            return true;
        }

        [ContractMethod(true, Hardfork.HF_Echidna, CpuFee = 1 << 16, RequiredCallFlags = CallFlags.States)]
        [ContractMethod(Hardfork.HF_Echidna, /* */ CpuFee = 1 << 16, RequiredCallFlags = CallFlags.States | CallFlags.AllowNotify)]
        private async ContractTask<bool> Vote(ApplicationEngine engine, UInt160 account, ECPoint voteTo)
        {
            if (!engine.CheckWitnessInternal(account)) return false;
            NeoAccountState state_account = engine.SnapshotCache.GetAndChange(CreateStorageKey(Prefix_Account).Add(account))?.GetInteroperable<NeoAccountState>();
            if (state_account is null) return false;
            if (state_account.Balance == 0) return false;
            CandidateState validator_new = null;
            if (voteTo != null)
            {
                validator_new = engine.SnapshotCache.GetAndChange(CreateStorageKey(Prefix_Candidate).Add(voteTo))?.GetInteroperable<CandidateState>();
                if (validator_new is null) return false;
                if (!validator_new.Registered) return false;
            }
            if (state_account.VoteTo is null ^ voteTo is null)
            {
                StorageItem item = engine.SnapshotCache.GetAndChange(_votersCount);
                if (state_account.VoteTo is null)
                    item.Add(state_account.Balance);
                else
                    item.Add(-state_account.Balance);
            }
            GasDistribution gasDistribution = DistributeGas(engine, account, state_account);
            if (state_account.VoteTo != null)
            {
                StorageKey key = CreateStorageKey(Prefix_Candidate).Add(state_account.VoteTo);
                StorageItem storage_validator = engine.SnapshotCache.GetAndChange(key);
                CandidateState state_validator = storage_validator.GetInteroperable<CandidateState>();
                state_validator.Votes -= state_account.Balance;
                CheckCandidate(engine.SnapshotCache, state_account.VoteTo, state_validator);
            }
            if (voteTo != null && voteTo != state_account.VoteTo)
            {
                StorageKey voterRewardKey = CreateStorageKey(Prefix_VoterRewardPerCommittee).Add(voteTo);
                var latestGasPerVote = engine.SnapshotCache.TryGet(voterRewardKey) ?? BigInteger.Zero;
                state_account.LastGasPerVote = latestGasPerVote;
            }
            ECPoint from = state_account.VoteTo;
            state_account.VoteTo = voteTo;

            if (validator_new != null)
            {
                validator_new.Votes += state_account.Balance;
            }
            else
            {
                state_account.LastGasPerVote = 0;
            }
            engine.SendNotification(Hash, "Vote",
                new VM.Types.Array(engine.ReferenceCounter) { account.ToArray(), from?.ToArray() ?? StackItem.Null, voteTo?.ToArray() ?? StackItem.Null, state_account.Balance });
            if (gasDistribution is not null)
                await GAS.Mint(engine, gasDistribution.Account, gasDistribution.Amount, true);
            return true;
        }

        /// <summary>
        /// Gets the first 256 registered candidates.
        /// </summary>
        /// <param name="snapshot">The snapshot used to read data.</param>
        /// <returns>All the registered candidates.</returns>
        [ContractMethod(CpuFee = 1 << 22, RequiredCallFlags = CallFlags.ReadStates)]
        internal (ECPoint PublicKey, BigInteger Votes)[] GetCandidates(DataCache snapshot)
        {
            return GetCandidatesInternal(snapshot)
                .Select(p => (p.PublicKey, p.State.Votes))
                .Take(256)
                .ToArray();
        }

        /// <summary>
        /// Gets the registered candidates iterator.
        /// </summary>
        /// <param name="snapshot">The snapshot used to read data.</param>
        /// <returns>All the registered candidates.</returns>
        [ContractMethod(CpuFee = 1 << 22, RequiredCallFlags = CallFlags.ReadStates)]
        private IIterator GetAllCandidates(DataCache snapshot)
        {
            const FindOptions options = FindOptions.RemovePrefix | FindOptions.DeserializeValues | FindOptions.PickField1;
            var enumerator = GetCandidatesInternal(snapshot)
                .Select(p => (p.Key, p.Value))
                .GetEnumerator();
            return new StorageIterator(enumerator, 1, options);
        }

        internal IEnumerable<(StorageKey Key, StorageItem Value, ECPoint PublicKey, CandidateState State)> GetCandidatesInternal(DataCache snapshot)
        {
            byte[] prefix_key = CreateStorageKey(Prefix_Candidate).ToArray();
            return snapshot.Find(prefix_key)
                .Select(p => (p.Key, p.Value, PublicKey: p.Key.Key[1..].AsSerializable<ECPoint>(), State: p.Value.GetInteroperable<CandidateState>()))
                .Where(p => p.State.Registered)
                .Where(p => !Policy.IsBlocked(snapshot, Contract.CreateSignatureRedeemScript(p.PublicKey).ToScriptHash()));
        }

        /// <summary>
        /// Gets votes from specific candidate.
        /// </summary>
        /// <param name="snapshot">The snapshot used to read data.</param>
        /// <param name="pubKey">Specific public key</param>
        /// <returns>Votes or -1 if it was not found.</returns>
        [ContractMethod(CpuFee = 1 << 15, RequiredCallFlags = CallFlags.ReadStates)]
        public BigInteger GetCandidateVote(DataCache snapshot, ECPoint pubKey)
        {
            StorageItem storage = snapshot.TryGet(CreateStorageKey(Prefix_Candidate).Add(pubKey));
            CandidateState state = storage?.GetInteroperable<CandidateState>();
            return state?.Registered == true ? state.Votes : -1;
        }

        /// <summary>
        /// Gets all the members of the committee.
        /// </summary>
        /// <param name="snapshot">The snapshot used to read data.</param>
        /// <returns>The public keys of the members.</returns>
        [ContractMethod(CpuFee = 1 << 16, RequiredCallFlags = CallFlags.ReadStates)]
        public ECPoint[] GetCommittee(DataCache snapshot)
        {
            return GetCommitteeFromCache(snapshot).Select(p => p.PublicKey).OrderBy(p => p).ToArray();
        }

        /// <summary>
        /// Get account state.
        /// </summary>
        /// <param name="snapshot">The snapshot used to read data.</param>
        /// <param name="account">account</param>
        /// <returns>The state of the account.</returns>
        [ContractMethod(CpuFee = 1 << 15, RequiredCallFlags = CallFlags.ReadStates)]
        public NeoAccountState GetAccountState(DataCache snapshot, UInt160 account)
        {
            return snapshot.TryGet(CreateStorageKey(Prefix_Account).Add(account))?.GetInteroperable<NeoAccountState>();
        }

        /// <summary>
        /// Gets the address of the committee.
        /// </summary>
        /// <param name="snapshot">The snapshot used to read data.</param>
        /// <returns>The address of the committee.</returns>
        [ContractMethod(Hardfork.HF_Cockatrice, CpuFee = 1 << 16, RequiredCallFlags = CallFlags.ReadStates)]
        public UInt160 GetCommitteeAddress(DataCache snapshot)
        {
            ECPoint[] committees = GetCommittee(snapshot);
            return Contract.CreateMultiSigRedeemScript(committees.Length - (committees.Length - 1) / 2, committees).ToScriptHash();
        }

        private CachedCommittee GetCommitteeFromCache(DataCache snapshot)
        {
            return snapshot[CreateStorageKey(Prefix_Committee)].GetInteroperable<CachedCommittee>();
        }

        /// <summary>
        /// Computes the validators of the next block.
        /// </summary>
        /// <param name="snapshot">The snapshot used to read data.</param>
        /// <param name="settings">The <see cref="ProtocolSettings"/> used during computing.</param>
        /// <returns>The public keys of the validators.</returns>
        public ECPoint[] ComputeNextBlockValidators(DataCache snapshot, ProtocolSettings settings)
        {
            return ComputeCommitteeMembers(snapshot, settings).Select(p => p.PublicKey).Take(settings.ValidatorsCount).OrderBy(p => p).ToArray();
        }

        private IEnumerable<(ECPoint PublicKey, BigInteger Votes)> ComputeCommitteeMembers(DataCache snapshot, ProtocolSettings settings)
        {
            decimal votersCount = (decimal)(BigInteger)snapshot[_votersCount];
            decimal voterTurnout = votersCount / (decimal)TotalAmount;
            var candidates = GetCandidatesInternal(snapshot)
                .Select(p => (p.PublicKey, p.State.Votes))
                .ToArray();
            if (voterTurnout < EffectiveVoterTurnout || candidates.Length < settings.CommitteeMembersCount)
                return settings.StandbyCommittee.Select(p => (p, candidates.FirstOrDefault(k => k.PublicKey.Equals(p)).Votes));
            return candidates
                .OrderByDescending(p => p.Votes)
                .ThenBy(p => p.PublicKey)
                .Take(settings.CommitteeMembersCount);
        }

        [ContractMethod(CpuFee = 1 << 16, RequiredCallFlags = CallFlags.ReadStates)]
        private ECPoint[] GetNextBlockValidators(ApplicationEngine engine)
        {
            return GetNextBlockValidators(engine.SnapshotCache, engine.ProtocolSettings.ValidatorsCount);
        }

        /// <summary>
        /// Gets the validators of the next block.
        /// </summary>
        /// <param name="snapshot">The snapshot used to read data.</param>
        /// <param name="validatorsCount">The number of validators in the system.</param>
        /// <returns>The public keys of the validators.</returns>
        public ECPoint[] GetNextBlockValidators(DataCache snapshot, int validatorsCount)
        {
            return GetCommitteeFromCache(snapshot)
                .Take(validatorsCount)
                .Select(p => p.PublicKey)
                .OrderBy(p => p)
                .ToArray();
        }

        /// <summary>
        /// Represents the account state of <see cref="NeoToken"/>.
        /// </summary>
        public class NeoAccountState : AccountState
        {
            /// <summary>
            /// The height of the block where the balance changed last time.
            /// </summary>
            public uint BalanceHeight;

            /// <summary>
            /// The voting target of the account. This field can be <see langword="null"/>.
            /// </summary>
            public ECPoint VoteTo;

            public BigInteger LastGasPerVote;

            public override void FromStackItem(StackItem stackItem)
            {
                base.FromStackItem(stackItem);
                Struct @struct = (Struct)stackItem;
                BalanceHeight = (uint)@struct[1].GetInteger();
                VoteTo = @struct[2].IsNull ? null : ECPoint.DecodePoint(@struct[2].GetSpan(), ECCurve.Secp256r1);
                LastGasPerVote = @struct[3].GetInteger();
            }

            public override StackItem ToStackItem(IReferenceCounter referenceCounter)
            {
                Struct @struct = (Struct)base.ToStackItem(referenceCounter);
                @struct.Add(BalanceHeight);
                @struct.Add(VoteTo?.ToArray() ?? StackItem.Null);
                @struct.Add(LastGasPerVote);
                return @struct;
            }
        }

        internal class CandidateState : IInteroperable
        {
            public bool Registered;
            public BigInteger Votes;

            public void FromStackItem(StackItem stackItem)
            {
                Struct @struct = (Struct)stackItem;
                Registered = @struct[0].GetBoolean();
                Votes = @struct[1].GetInteger();
            }

            public StackItem ToStackItem(IReferenceCounter referenceCounter)
            {
                return new Struct(referenceCounter) { Registered, Votes };
            }
        }

        internal class CachedCommittee : InteroperableList<(ECPoint PublicKey, BigInteger Votes)>
        {
            public CachedCommittee() { }
            public CachedCommittee(IEnumerable<(ECPoint, BigInteger)> collection) => AddRange(collection);

            protected override (ECPoint, BigInteger) ElementFromStackItem(StackItem item)
            {
                Struct @struct = (Struct)item;
                return (ECPoint.DecodePoint(@struct[0].GetSpan(), ECCurve.Secp256r1), @struct[1].GetInteger());
            }

            protected override StackItem ElementToStackItem((ECPoint PublicKey, BigInteger Votes) element, IReferenceCounter referenceCounter)
            {
                return new Struct(referenceCounter) { element.PublicKey.ToArray(), element.Votes };
            }
        }

        private record GasDistribution
        {
            public UInt160 Account { get; init; }
            public BigInteger Amount { get; init; }
        }
    }
}<|MERGE_RESOLUTION|>--- conflicted
+++ resolved
@@ -345,8 +345,6 @@
             return CalculateBonus(snapshot, state, end);
         }
 
-<<<<<<< HEAD
-=======
         [ContractMethod(Hardfork.HF_Echidna, RequiredCallFlags = CallFlags.States | CallFlags.AllowNotify)]
         private async ContractTask OnNEP17Payment(ApplicationEngine engine, UInt160 from, BigInteger amount, StackItem data)
         {
@@ -364,7 +362,6 @@
             await GAS.Burn(engine, Hash, amount);
         }
 
->>>>>>> 805678d9
         [ContractMethod(true, Hardfork.HF_Echidna, RequiredCallFlags = CallFlags.States)]
         [ContractMethod(Hardfork.HF_Echidna, /* */ RequiredCallFlags = CallFlags.States | CallFlags.AllowNotify)]
         private bool RegisterCandidate(ApplicationEngine engine, ECPoint pubkey)
