--- conflicted
+++ resolved
@@ -103,13 +103,8 @@
         /// <returns>The pending request. Or <see langword="null"/> if no request with the specified id is found.</returns>
         public OracleRequest GetRequest(IReadOnlyStore snapshot, ulong id)
         {
-<<<<<<< HEAD
-            var key = CreateStorageKey(Prefix_Request).AddBigEndian(id);
-            return snapshot.TryGet(key, out var item) ? item.GetInteroperable<OracleRequest>() : null;
-=======
             var key = CreateStorageKey(Prefix_Request, id);
             return snapshot.TryGet(key, out var item) ? item.GetInteroperableClone<OracleRequest>() : null;
->>>>>>> 9b9be473
         }
 
         /// <summary>
@@ -120,13 +115,8 @@
         public IEnumerable<(ulong, OracleRequest)> GetRequests(IReadOnlyStore snapshot)
         {
             var key = CreateStorageKey(Prefix_Request);
-<<<<<<< HEAD
-            return snapshot.Find(key.ToArray())
-                .Select(p => (BinaryPrimitives.ReadUInt64BigEndian(p.Key.Key.Span[1..]), p.Value.GetInteroperable<OracleRequest>()));
-=======
             return snapshot.Find(key)
                 .Select(p => (BinaryPrimitives.ReadUInt64BigEndian(p.Key.Key.Span[1..]), p.Value.GetInteroperableClone<OracleRequest>()));
->>>>>>> 9b9be473
         }
 
         /// <summary>
@@ -137,22 +127,13 @@
         /// <returns>All the requests with the specified url.</returns>
         public IEnumerable<(ulong, OracleRequest)> GetRequestsByUrl(IReadOnlyStore snapshot, string url)
         {
-<<<<<<< HEAD
-            var listKey = CreateStorageKey(Prefix_IdList).Add(GetUrlHash(url));
-=======
             var listKey = CreateStorageKey(Prefix_IdList, GetUrlHash(url));
->>>>>>> 9b9be473
             IdList list = snapshot.TryGet(listKey, out var item) ? item.GetInteroperable<IdList>() : null;
             if (list is null) yield break;
             foreach (ulong id in list)
             {
-<<<<<<< HEAD
-                var key = CreateStorageKey(Prefix_Request).AddBigEndian(id);
-                yield return (id, snapshot[key].GetInteroperable<OracleRequest>());
-=======
                 var key = CreateStorageKey(Prefix_Request, id);
                 yield return (id, snapshot[key].GetInteroperableClone<OracleRequest>());
->>>>>>> 9b9be473
             }
         }
 
@@ -273,16 +254,12 @@
                 list.Add(id);
             }
 
-<<<<<<< HEAD
-            engine.SendNotification(Hash, "OracleRequest", new Array(engine.ReferenceCounter) { id, engine.CallingScriptHash.ToArray(), url, filter ?? StackItem.Null });
-=======
             engine.SendNotification(Hash, "OracleRequest", new Array(engine.ReferenceCounter) {
                 id,
                 engine.CallingScriptHash.ToArray(),
                 url,
                 filter ?? StackItem.Null
             });
->>>>>>> 9b9be473
         }
 
         [ContractMethod(CpuFee = 1 << 15)]
