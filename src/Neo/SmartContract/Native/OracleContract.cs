// Copyright (C) 2015-2025 The Neo Project.
//
// OracleContract.cs file belongs to the neo project and is free
// software distributed under the MIT software license, see the
// accompanying file LICENSE in the main directory of the
// repository or http://www.opensource.org/licenses/mit-license.php
// for more details.
//
// Redistribution and use in source and binary forms with or without
// modifications are permitted.

#pragma warning disable IDE0051

using Neo.Cryptography;
using Neo.Extensions;
using Neo.Network.P2P.Payloads;
using Neo.Persistence;
using Neo.VM;
using Neo.VM.Types;
using System;
using System.Buffers.Binary;
using System.Collections.Generic;
using System.Linq;
using System.Numerics;
using Array = Neo.VM.Types.Array;

namespace Neo.SmartContract.Native
{
    /// <summary>
    /// The native Oracle service for NEO system.
    /// </summary>
    public sealed class OracleContract : NativeContract
    {
        private const int MaxUrlLength = 256;
        private const int MaxFilterLength = 128;
        private const int MaxCallbackLength = 32;
        private const int MaxUserDataLength = 512;

        private const byte Prefix_Price = 5;
        private const byte Prefix_RequestId = 9;
        private const byte Prefix_Request = 7;
        private const byte Prefix_IdList = 6;

        [ContractEvent(0, name: "OracleRequest",
            "Id", ContractParameterType.Integer,
            "RequestContract", ContractParameterType.Hash160,
            "Url", ContractParameterType.String,
            "Filter", ContractParameterType.String)]
        [ContractEvent(1, name: "OracleResponse",
            "Id", ContractParameterType.Integer,
            "OriginalTx", ContractParameterType.Hash256)]
        internal OracleContract() : base() { }

        [ContractMethod(CpuFee = 1 << 15, RequiredCallFlags = CallFlags.States)]
        private void SetPrice(ApplicationEngine engine, long price)
        {
            if (price <= 0)
                throw new ArgumentOutOfRangeException(nameof(price));
            if (!CheckCommittee(engine)) throw new InvalidOperationException();
            engine.SnapshotCache.GetAndChange(CreateStorageKey(Prefix_Price)).Set(price);
        }

        /// <summary>
        /// Gets the price for an Oracle request.
        /// </summary>
        /// <param name="snapshot">The snapshot used to read data.</param>
        /// <returns>The price for an Oracle request, in the unit of datoshi, 1 datoshi = 1e-8 GAS.</returns>
        [ContractMethod(CpuFee = 1 << 15, RequiredCallFlags = CallFlags.ReadStates)]
        public long GetPrice(IReadOnlyStore snapshot)
        {
            return (long)(BigInteger)snapshot[CreateStorageKey(Prefix_Price)];
        }

        [ContractMethod(RequiredCallFlags = CallFlags.States | CallFlags.AllowCall | CallFlags.AllowNotify)]
        private ContractTask Finish(ApplicationEngine engine)
        {
            if (engine.InvocationStack.Count != 2) throw new InvalidOperationException();
            if (engine.GetInvocationCounter() != 1) throw new InvalidOperationException();
            Transaction tx = (Transaction)engine.ScriptContainer;
            OracleResponse response = tx.GetAttribute<OracleResponse>();
            if (response == null) throw new ArgumentException("Oracle response was not found");
            OracleRequest request = GetRequest(engine.SnapshotCache, response.Id);
            if (request == null) throw new ArgumentException("Oracle request was not found");
            engine.SendNotification(Hash, "OracleResponse", new Array(engine.ReferenceCounter) { response.Id, request.OriginalTxid.ToArray() });
            StackItem userData = BinarySerializer.Deserialize(request.UserData, engine.Limits, engine.ReferenceCounter);
            return engine.CallFromNativeContractAsync(Hash, request.CallbackContract, request.CallbackMethod, request.Url, userData, (int)response.Code, response.Result);
        }

        private UInt256 GetOriginalTxid(ApplicationEngine engine)
        {
            Transaction tx = (Transaction)engine.ScriptContainer;
            OracleResponse response = tx.GetAttribute<OracleResponse>();
            if (response is null) return tx.Hash;
            OracleRequest request = GetRequest(engine.SnapshotCache, response.Id);
            return request.OriginalTxid;
        }

        /// <summary>
        /// Gets a pending request with the specified id.
        /// </summary>
        /// <param name="snapshot">The snapshot used to read data.</param>
        /// <param name="id">The id of the request.</param>
        /// <returns>The pending request. Or <see langword="null"/> if no request with the specified id is found.</returns>
        public OracleRequest GetRequest(IReadOnlyStore snapshot, ulong id)
        {
            var key = CreateStorageKey(Prefix_Request, id);
            return snapshot.TryGet(key, out var item) ? item.GetInteroperableClone<OracleRequest>() : null;
        }

        /// <summary>
        /// Gets all the pending requests.
        /// </summary>
        /// <param name="snapshot">The snapshot used to read data.</param>
        /// <returns>All the pending requests.</returns>
        public IEnumerable<(ulong, OracleRequest)> GetRequests(IReadOnlyStore snapshot)
        {
            var key = CreateStorageKey(Prefix_Request);
<<<<<<< HEAD
            return snapshot.Find(key.ToArray())
                .Select(p => (BinaryPrimitives.ReadUInt64BigEndian(p.Key.Key.Span[1..]), p.Value.GetInteroperableClone<OracleRequest>()));
=======
            return snapshot.Find(key)
                .Select(p => (BinaryPrimitives.ReadUInt64BigEndian(p.Key.Key.Span[1..]), p.Value.GetInteroperable<OracleRequest>()));
>>>>>>> 4a1cba98
        }

        /// <summary>
        /// Gets the requests with the specified url.
        /// </summary>
        /// <param name="snapshot">The snapshot used to read data.</param>
        /// <param name="url">The url of the requests.</param>
        /// <returns>All the requests with the specified url.</returns>
        public IEnumerable<(ulong, OracleRequest)> GetRequestsByUrl(IReadOnlyStore snapshot, string url)
        {
            var listKey = CreateStorageKey(Prefix_IdList, GetUrlHash(url));
            IdList list = snapshot.TryGet(listKey, out var item) ? item.GetInteroperable<IdList>() : null;
            if (list is null) yield break;
            foreach (ulong id in list)
            {
                var key = CreateStorageKey(Prefix_Request, id);
                yield return (id, snapshot[key].GetInteroperableClone<OracleRequest>());
            }
        }

        private static ReadOnlySpan<byte> GetUrlHash(string url)
        {
            return Crypto.Hash160(url.ToStrictUtf8Bytes());
        }

        internal override ContractTask InitializeAsync(ApplicationEngine engine, Hardfork? hardfork)
        {
            if (hardfork == ActiveIn)
            {
                engine.SnapshotCache.Add(CreateStorageKey(Prefix_RequestId), new StorageItem(BigInteger.Zero));
                engine.SnapshotCache.Add(CreateStorageKey(Prefix_Price), new StorageItem(0_50000000));
            }
            return ContractTask.CompletedTask;
        }

        internal override async ContractTask PostPersistAsync(ApplicationEngine engine)
        {
            (UInt160 Account, BigInteger GAS)[] nodes = null;
            foreach (Transaction tx in engine.PersistingBlock.Transactions)
            {
                //Filter the response transactions
                OracleResponse response = tx.GetAttribute<OracleResponse>();
                if (response is null) continue;

                //Remove the request from storage
                StorageKey key = CreateStorageKey(Prefix_Request, response.Id);
                // Don't need to seal because it's read-only
                var request = engine.SnapshotCache.TryGet(key)?.GetInteroperable<OracleRequest>();
                if (request == null) continue;
                engine.SnapshotCache.Delete(key);

                //Remove the id from IdList
                key = CreateStorageKey(Prefix_IdList, GetUrlHash(request.Url));
                using var sealInterop = engine.SnapshotCache.GetAndChange(key).GetInteroperable(out IdList list);
                if (!list.Remove(response.Id)) throw new InvalidOperationException();
                if (list.Count == 0) engine.SnapshotCache.Delete(key);

                //Mint GAS for oracle nodes
                nodes ??= RoleManagement.GetDesignatedByRole(engine.SnapshotCache, Role.Oracle, engine.PersistingBlock.Index)
                    .Select(p => (Contract.CreateSignatureRedeemScript(p).ToScriptHash(), BigInteger.Zero))
                    .ToArray();
                if (nodes.Length > 0)
                {
                    int index = (int)(response.Id % (ulong)nodes.Length);
                    nodes[index].GAS += GetPrice(engine.SnapshotCache);
                }
            }
            if (nodes != null)
            {
                foreach (var (account, gas) in nodes)
                {
                    if (gas.Sign > 0)
                        await GAS.Mint(engine, account, gas, false);
                }
            }
        }

        [ContractMethod(RequiredCallFlags = CallFlags.States | CallFlags.AllowNotify)]
        private async ContractTask Request(ApplicationEngine engine, string url, string filter, string callback,
            StackItem userData, long gasForResponse /* In the unit of datoshi, 1 datoshi = 1e-8 GAS */)
        {
            var urlSize = url.GetStrictUtf8ByteCount();
            if (urlSize > MaxUrlLength)
                throw new ArgumentException($"The url bytes size({urlSize}) cannot be greater than {MaxUrlLength}.");

            var filterSize = filter.GetStrictUtf8ByteCount();
            if (filterSize > MaxFilterLength)
                throw new ArgumentException($"The filter bytes size({filterSize}) cannot be greater than {MaxFilterLength}.");

            var callbackSize = callback is null ? 0 : callback.GetStrictUtf8ByteCount();
            if (callbackSize > MaxCallbackLength)
                throw new ArgumentException($"The callback bytes size({callbackSize}) cannot be greater than {MaxCallbackLength}.");

            if (callback.StartsWith('_'))
                throw new ArgumentException($"The callback cannot start with '_'.");

            if (gasForResponse < 0_10000000)
                throw new ArgumentException($"The gasForResponse({gasForResponse}) must be greater than or equal to 0.1 datoshi.");

            engine.AddFee(GetPrice(engine.SnapshotCache));

            //Mint gas for the response
            engine.AddFee(gasForResponse);
            await GAS.Mint(engine, Hash, gasForResponse, false);

            //Increase the request id
            StorageItem item_id = engine.SnapshotCache.GetAndChange(CreateStorageKey(Prefix_RequestId));
            ulong id = (ulong)(BigInteger)item_id;
            item_id.Add(1);

            //Put the request to storage
            if (ContractManagement.GetContract(engine.SnapshotCache, engine.CallingScriptHash) is null)
                throw new InvalidOperationException();
            var request = new OracleRequest
            {
                OriginalTxid = GetOriginalTxid(engine),
                GasForResponse = gasForResponse,
                Url = url,
                Filter = filter,
                CallbackContract = engine.CallingScriptHash,
                CallbackMethod = callback,
                UserData = BinarySerializer.Serialize(userData, MaxUserDataLength, engine.Limits.MaxStackSize)
            };
            engine.SnapshotCache.Add(CreateStorageKey(Prefix_Request, id), StorageItem.CreateSealed(request));

            //Add the id to the IdList
            using var sealInterop = engine.SnapshotCache.GetAndChange
                (CreateStorageKey(Prefix_IdList, GetUrlHash(url)), () => new StorageItem(new IdList()))
                .GetInteroperable(out IdList list);

            if (list.Count >= 256)
                throw new InvalidOperationException("There are too many pending responses for this url");
            list.Add(id);

            engine.SendNotification(Hash, "OracleRequest", new Array(engine.ReferenceCounter) {
                id,
                engine.CallingScriptHash.ToArray(),
                url,
                filter ?? StackItem.Null
            });
        }

        [ContractMethod(CpuFee = 1 << 15)]
        private bool Verify(ApplicationEngine engine)
        {
            Transaction tx = (Transaction)engine.ScriptContainer;
            return tx?.GetAttribute<OracleResponse>() != null;
        }

        private class IdList : InteroperableList<ulong>
        {
            protected override ulong ElementFromStackItem(StackItem item)
            {
                return (ulong)item.GetInteger();
            }

            protected override StackItem ElementToStackItem(ulong element, IReferenceCounter referenceCounter)
            {
                return element;
            }
        }
    }
}<|MERGE_RESOLUTION|>--- conflicted
+++ resolved
@@ -115,13 +115,8 @@
         public IEnumerable<(ulong, OracleRequest)> GetRequests(IReadOnlyStore snapshot)
         {
             var key = CreateStorageKey(Prefix_Request);
-<<<<<<< HEAD
-            return snapshot.Find(key.ToArray())
+            return snapshot.Find(key)
                 .Select(p => (BinaryPrimitives.ReadUInt64BigEndian(p.Key.Key.Span[1..]), p.Value.GetInteroperableClone<OracleRequest>()));
-=======
-            return snapshot.Find(key)
-                .Select(p => (BinaryPrimitives.ReadUInt64BigEndian(p.Key.Key.Span[1..]), p.Value.GetInteroperable<OracleRequest>()));
->>>>>>> 4a1cba98
         }
 
         /// <summary>
