--- conflicted
+++ resolved
@@ -46,11 +46,7 @@
                 PropertyInfo p => p.GetMethod,
                 _ => throw new ArgumentException(null, nameof(member))
             };
-<<<<<<< HEAD
             var parameterInfos = this.Handler.GetParameters();
-=======
-            ParameterInfo[] parameterInfos = Handler.GetParameters();
->>>>>>> 20069383
             if (parameterInfos.Length > 0)
             {
                 NeedApplicationEngine = parameterInfos[0].ParameterType.IsAssignableFrom(typeof(ApplicationEngine));
