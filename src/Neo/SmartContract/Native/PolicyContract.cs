// Copyright (C) 2015-2025 The Neo Project.
//
// PolicyContract.cs file belongs to the neo project and is free
// software distributed under the MIT software license, see the
// accompanying file LICENSE in the main directory of the
// repository or http://www.opensource.org/licenses/mit-license.php
// for more details.
//
// Redistribution and use in source and binary forms with or without
// modifications are permitted.

#pragma warning disable IDE0051

using Neo.Network.P2P.Payloads;
using Neo.Persistence;
using System;
using System.Numerics;

namespace Neo.SmartContract.Native
{
    /// <summary>
    /// A native contract that manages the system policies.
    /// </summary>
    public sealed class PolicyContract : NativeContract
    {
        /// <summary>
        /// The default execution fee factor.
        /// </summary>
        public const uint DefaultExecFeeFactor = 30;

        /// <summary>
        /// The default storage price.
        /// </summary>
        public const uint DefaultStoragePrice = 100000;

        /// <summary>
        /// The default network fee per byte of transactions.
        /// In the unit of datoshi, 1 datoshi = 1e-8 GAS
        /// </summary>
        public const uint DefaultFeePerByte = 1000;

        /// <summary>
        /// The default fee for attribute.
        /// </summary>
        public const uint DefaultAttributeFee = 0;

        /// <summary>
        /// The maximum execution fee factor that the committee can set.
        /// </summary>
        public const uint MaxExecFeeFactor = 100;

        /// <summary>
        /// The maximum fee for attribute that the committee can set.
        /// </summary>
        public const uint MaxAttributeFee = 10_0000_0000;

        /// <summary>
        /// The maximum storage price that the committee can set.
        /// </summary>
        public const uint MaxStoragePrice = 10000000;

        private const byte Prefix_BlockedAccount = 15;
        private const byte Prefix_FeePerByte = 10;
        private const byte Prefix_ExecFeeFactor = 18;
        private const byte Prefix_StoragePrice = 19;
        private const byte Prefix_AttributeFee = 20;

        private readonly StorageKey _feePerByte;
        private readonly StorageKey _execFeeFactor;
        private readonly StorageKey _storagePrice;

        private class LastFeePerByte(long feePerByte) : IStorageCacheEntry
        {
            public readonly long FeePerByte = feePerByte;
            public StorageItem GetStorageItem() => new(FeePerByte);
        }

        private class LastStorageFee(uint storagePrice) : IStorageCacheEntry
        {
            public readonly uint StoragePrice = storagePrice;
            public StorageItem GetStorageItem() => new(StoragePrice);
        }

        private class LastExecFee(uint execFeeFactor) : IStorageCacheEntry
        {
            public readonly uint ExecFeeFactor = execFeeFactor;
            public StorageItem GetStorageItem() => new(ExecFeeFactor);
        }

        internal PolicyContract() : base()
        {
            _feePerByte = CreateStorageKey(Prefix_FeePerByte);
            _execFeeFactor = CreateStorageKey(Prefix_ExecFeeFactor);
            _storagePrice = CreateStorageKey(Prefix_StoragePrice);
        }

        internal override ContractTask InitializeAsync(ApplicationEngine engine, Hardfork? hardfork)
        {
            if (hardfork == ActiveIn)
            {
                engine.SnapshotCache.Add(_feePerByte, new LastFeePerByte(DefaultFeePerByte));
                engine.SnapshotCache.Add(_execFeeFactor, new LastExecFee(DefaultExecFeeFactor));
                engine.SnapshotCache.Add(_storagePrice, new LastStorageFee(DefaultStoragePrice));
            }
            return ContractTask.CompletedTask;
        }

        /// <summary>
        /// Gets the network fee per transaction byte.
        /// </summary>
        /// <param name="snapshot">The snapshot used to read data.</param>
        /// <returns>The network fee per transaction byte.</returns>
        [ContractMethod(CpuFee = 1 << 15, RequiredCallFlags = CallFlags.ReadStates)]
        public long GetFeePerByte(IReadOnlyStoreView snapshot)
        {
            var cached = snapshot.GetFromCache<LastFeePerByte>();
            if (cached != null)
            {
                return cached.FeePerByte;
            }
            var fee = (long)(BigInteger)snapshot[_feePerByte];
            snapshot.AddToCache(new LastFeePerByte(fee));
            return fee;
        }

        /// <summary>
        /// Gets the execution fee factor. This is a multiplier that can be adjusted by the committee to adjust the system fees for transactions.
        /// </summary>
        /// <param name="snapshot">The snapshot used to read data.</param>
        /// <returns>The execution fee factor.</returns>
        [ContractMethod(CpuFee = 1 << 15, RequiredCallFlags = CallFlags.ReadStates)]
        public uint GetExecFeeFactor(IReadOnlyStoreView snapshot)
        {
            var cached = snapshot.GetFromCache<LastExecFee>();
            if (cached != null)
            {
                return cached.ExecFeeFactor;
            }
            var fee = (uint)(BigInteger)snapshot[_execFeeFactor];
            snapshot.AddToCache(new LastExecFee(fee));
            return fee;
        }

        /// <summary>
        /// Gets the storage price.
        /// </summary>
        /// <param name="snapshot">The snapshot used to read data.</param>
        /// <returns>The storage price.</returns>
        [ContractMethod(CpuFee = 1 << 15, RequiredCallFlags = CallFlags.ReadStates)]
        public uint GetStoragePrice(IReadOnlyStoreView snapshot)
        {
            var cached = snapshot.GetFromCache<LastStorageFee>();
            if (cached != null)
            {
                return cached.StoragePrice;
            }
            var fee = (uint)(BigInteger)snapshot[_storagePrice];
            snapshot.AddToCache(new LastStorageFee(fee));
            return fee;
        }

        /// <summary>
        /// Gets the fee for attribute.
        /// </summary>
        /// <param name="snapshot">The snapshot used to read data.</param>
        /// <param name="attributeType">Attribute type</param>
        /// <returns>The fee for attribute.</returns>
        [ContractMethod(CpuFee = 1 << 15, RequiredCallFlags = CallFlags.ReadStates)]
        public uint GetAttributeFee(IReadOnlyStoreView snapshot, byte attributeType)
        {
            if (!Enum.IsDefined(typeof(TransactionAttributeType), attributeType)) throw new InvalidOperationException();
<<<<<<< HEAD
            var entry = snapshot.TryGet(CreateStorageKey(Prefix_AttributeFee).Add(attributeType));
            if (entry == null) return DefaultAttributeFee;
=======
>>>>>>> d71ff196

            var key = CreateStorageKey(Prefix_AttributeFee).Add(attributeType);
            return snapshot.TryGet(key, out var item) ? (uint)(BigInteger)item : DefaultAttributeFee;
        }

        /// <summary>
        /// Determines whether the specified account is blocked.
        /// </summary>
        /// <param name="snapshot">The snapshot used to read data.</param>
        /// <param name="account">The account to be checked.</param>
        /// <returns><see langword="true"/> if the account is blocked; otherwise, <see langword="false"/>.</returns>
        [ContractMethod(CpuFee = 1 << 15, RequiredCallFlags = CallFlags.ReadStates)]
        public bool IsBlocked(IReadOnlyStoreView snapshot, UInt160 account)
        {
            return snapshot.Contains(CreateStorageKey(Prefix_BlockedAccount).Add(account));
        }

        [ContractMethod(CpuFee = 1 << 15, RequiredCallFlags = CallFlags.States)]
        private void SetAttributeFee(ApplicationEngine engine, byte attributeType, uint value)
        {
            if (!Enum.IsDefined(typeof(TransactionAttributeType), attributeType)) throw new InvalidOperationException();
            if (value > MaxAttributeFee) throw new ArgumentOutOfRangeException(nameof(value));
            if (!CheckCommittee(engine)) throw new InvalidOperationException();

            engine.SnapshotCache.GetAndChange(CreateStorageKey(Prefix_AttributeFee).Add(attributeType), () => new StorageItem(DefaultAttributeFee)).Set(value);
        }

        [ContractMethod(CpuFee = 1 << 15, RequiredCallFlags = CallFlags.States)]
        private void SetFeePerByte(ApplicationEngine engine, long value)
        {
            if (value < 0 || value > 1_00000000) throw new ArgumentOutOfRangeException(nameof(value));
            if (!CheckCommittee(engine)) throw new InvalidOperationException();
            engine.SnapshotCache.GetAndChange(_feePerByte, new LastFeePerByte(value));
        }

        [ContractMethod(CpuFee = 1 << 15, RequiredCallFlags = CallFlags.States)]
        private void SetExecFeeFactor(ApplicationEngine engine, uint value)
        {
            if (value == 0 || value > MaxExecFeeFactor) throw new ArgumentOutOfRangeException(nameof(value));
            if (!CheckCommittee(engine)) throw new InvalidOperationException();
            engine.SnapshotCache.GetAndChange(_execFeeFactor, new LastExecFee(value));
        }

        [ContractMethod(CpuFee = 1 << 15, RequiredCallFlags = CallFlags.States)]
        private void SetStoragePrice(ApplicationEngine engine, uint value)
        {
            if (value == 0 || value > MaxStoragePrice) throw new ArgumentOutOfRangeException(nameof(value));
            if (!CheckCommittee(engine)) throw new InvalidOperationException();
            engine.SnapshotCache.GetAndChange(_storagePrice, new LastStorageFee(value));
        }

        [ContractMethod(CpuFee = 1 << 15, RequiredCallFlags = CallFlags.States)]
        private bool BlockAccount(ApplicationEngine engine, UInt160 account)
        {
            if (!CheckCommittee(engine)) throw new InvalidOperationException();
            return BlockAccount(engine.SnapshotCache, account);
        }

        internal bool BlockAccount(DataCache snapshot, UInt160 account)
        {
            if (IsNative(account)) throw new InvalidOperationException("It's impossible to block a native contract.");

            var key = CreateStorageKey(Prefix_BlockedAccount).Add(account);
            if (snapshot.Contains(key)) return false;

            snapshot.Add(key, new StorageItem(Array.Empty<byte>()));
            return true;
        }

        [ContractMethod(CpuFee = 1 << 15, RequiredCallFlags = CallFlags.States)]
        private bool UnblockAccount(ApplicationEngine engine, UInt160 account)
        {
            if (!CheckCommittee(engine)) throw new InvalidOperationException();

            var key = CreateStorageKey(Prefix_BlockedAccount).Add(account);
            if (!engine.SnapshotCache.Contains(key)) return false;

            engine.SnapshotCache.Delete(key);
            return true;
        }
    }
}<|MERGE_RESOLUTION|>--- conflicted
+++ resolved
@@ -169,11 +169,6 @@
         public uint GetAttributeFee(IReadOnlyStoreView snapshot, byte attributeType)
         {
             if (!Enum.IsDefined(typeof(TransactionAttributeType), attributeType)) throw new InvalidOperationException();
-<<<<<<< HEAD
-            var entry = snapshot.TryGet(CreateStorageKey(Prefix_AttributeFee).Add(attributeType));
-            if (entry == null) return DefaultAttributeFee;
-=======
->>>>>>> d71ff196
 
             var key = CreateStorageKey(Prefix_AttributeFee).Add(attributeType);
             return snapshot.TryGet(key, out var item) ? (uint)(BigInteger)item : DefaultAttributeFee;
