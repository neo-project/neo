// Copyright (C) 2015-2025 The Neo Project.
//
// PolicyContract.cs file belongs to the neo project and is free
// software distributed under the MIT software license, see the
// accompanying file LICENSE in the main directory of the
// repository or http://www.opensource.org/licenses/mit-license.php
// for more details.
//
// Redistribution and use in source and binary forms with or without
// modifications are permitted.

#pragma warning disable IDE0051

using Neo.Extensions;
using Neo.Network.P2P.Payloads;
using Neo.Persistence;
using Neo.SmartContract.Iterators;
using System;
using System.Buffers.Binary;
using System.Diagnostics.CodeAnalysis;
using System.Numerics;

namespace Neo.SmartContract.Native
{
    /// <summary>
    /// A native contract that manages the system policies.
    /// </summary>
    public sealed class PolicyContract : NativeContract
    {
        /// <summary>
        /// The default execution fee factor.
        /// </summary>
        public const uint DefaultExecFeeFactor = 30;

        /// <summary>
        /// The default storage price.
        /// </summary>
        public const uint DefaultStoragePrice = 100000;

        /// <summary>
        /// The default network fee per byte of transactions.
        /// In the unit of datoshi, 1 datoshi = 1e-8 GAS
        /// </summary>
        public const uint DefaultFeePerByte = 1000;

        /// <summary>
        /// The default fee for attribute.
        /// </summary>
        public const uint DefaultAttributeFee = 0;

        /// <summary>
        /// The default fee for NotaryAssisted attribute.
        /// </summary>
        public const uint DefaultNotaryAssistedAttributeFee = 1000_0000;

        /// <summary>
        /// The default max proof of node height.
        /// </summary>
        public const uint DefaultMaxProofOfNodeHeight = 10_000;

        /// <summary>
        /// The default proof of node difficulty.
        /// </summary>
        public const uint DefaultProofOfNodeDifficulty = 0x00FFFFFF;

        /// <summary>
        /// The maximum execution fee factor that the committee can set.
        /// </summary>
        public const ulong MaxExecFeeFactor = 100;

        /// <summary>
        /// The maximum fee for attribute that the committee can set.
        /// </summary>
        public const uint MaxAttributeFee = 10_0000_0000;

        /// <summary>
        /// The maximum storage price that the committee can set.
        /// </summary>
        public const uint MaxStoragePrice = 10000000;

        /// <summary>
        /// The maximum block generation time that the committee can set in milliseconds.
        /// </summary>
        public const uint MaxMillisecondsPerBlock = 30_000;

        /// <summary>
        /// The maximum MaxValidUntilBlockIncrement value that the committee can set.
        /// It is set to be a day of 1-second blocks.
        /// </summary>
        public const uint MaxMaxValidUntilBlockIncrement = 86400;

        /// <summary>
        /// The maximum MaxTraceableBlocks value that the committee can set.
        /// It is set to be a year of 15-second blocks.
        /// </summary>
        public const uint MaxMaxTraceableBlocks = 2102400;

        private const byte Prefix_BlockedAccount = 15;
        private const byte Prefix_WhitelistedFeeContracts = 16;
        private const byte Prefix_FeePerByte = 10;
        private const byte Prefix_ExecFeeFactor = 18;
        private const byte Prefix_StoragePrice = 19;
        private const byte Prefix_AttributeFee = 20;
        private const byte Prefix_MillisecondsPerBlock = 21;
        private const byte Prefix_MaxValidUntilBlockIncrement = 22;
        private const byte Prefix_MaxTraceableBlocks = 23;
        private const byte Prefix_MaxProofOfNodeHeight = 24;
        private const byte Prefix_ProofOfNodeDifficulty = 25;

        private readonly StorageKey _feePerByte;
        private readonly StorageKey _execFeeFactor;
        private readonly StorageKey _storagePrice;
        private readonly StorageKey _millisecondsPerBlock;
        private readonly StorageKey _maxValidUntilBlockIncrement;
        private readonly StorageKey _maxTraceableBlocks;
        private readonly StorageKey _maxProofOfNodeHeight;
        private readonly StorageKey _proofOfNodeDifficulty;

        /// <summary>
        /// The event name for the block generation time changed.
        /// </summary>
        private const string MillisecondsPerBlockChangedEventName = "MillisecondsPerBlockChanged";

        private const string WhitelistChangedEventName = "WhitelistFeeChanged";

        [ContractEvent(Hardfork.HF_Echidna, 0, name: MillisecondsPerBlockChangedEventName,
            "old", ContractParameterType.Integer,
            "new", ContractParameterType.Integer
        )]
        [ContractEvent(Hardfork.HF_Faun, 1, name: WhitelistChangedEventName,
            "contract", ContractParameterType.Hash160,
            "method", ContractParameterType.String,
            "argCount", ContractParameterType.Integer,
            "fee", ContractParameterType.Any
        )]
        internal PolicyContract() : base()
        {
            _feePerByte = CreateStorageKey(Prefix_FeePerByte);
            _execFeeFactor = CreateStorageKey(Prefix_ExecFeeFactor);
            _storagePrice = CreateStorageKey(Prefix_StoragePrice);
            _millisecondsPerBlock = CreateStorageKey(Prefix_MillisecondsPerBlock);
            _maxValidUntilBlockIncrement = CreateStorageKey(Prefix_MaxValidUntilBlockIncrement);
            _maxTraceableBlocks = CreateStorageKey(Prefix_MaxTraceableBlocks);
            _maxProofOfNodeHeight = CreateStorageKey(Prefix_MaxProofOfNodeHeight);
            _proofOfNodeDifficulty = CreateStorageKey(Prefix_ProofOfNodeDifficulty);
        }

        internal override ContractTask InitializeAsync(ApplicationEngine engine, Hardfork? hardfork)
        {
            if (hardfork == ActiveIn)
            {
                engine.SnapshotCache.Add(_feePerByte, new StorageItem(DefaultFeePerByte));
                engine.SnapshotCache.Add(_execFeeFactor, new StorageItem(DefaultExecFeeFactor));
                engine.SnapshotCache.Add(_storagePrice, new StorageItem(DefaultStoragePrice));
            }
            if (hardfork == Hardfork.HF_Echidna)
            {
                engine.SnapshotCache.Add(CreateStorageKey(Prefix_AttributeFee, (byte)TransactionAttributeType.NotaryAssisted), new StorageItem(DefaultNotaryAssistedAttributeFee));
                engine.SnapshotCache.Add(_millisecondsPerBlock, new StorageItem(engine.ProtocolSettings.MillisecondsPerBlock));
                engine.SnapshotCache.Add(_maxValidUntilBlockIncrement, new StorageItem(engine.ProtocolSettings.MaxValidUntilBlockIncrement));
                engine.SnapshotCache.Add(_maxTraceableBlocks, new StorageItem(engine.ProtocolSettings.MaxTraceableBlocks));
            }
<<<<<<< HEAD
            if (hardfork == Hardfork.HF_Faun)
            {
                engine.SnapshotCache.Add(_maxProofOfNodeHeight, new StorageItem(DefaultMaxProofOfNodeHeight));
                engine.SnapshotCache.Add(_proofOfNodeDifficulty, new StorageItem(DefaultProofOfNodeDifficulty));
=======

            // After Faun Hardfork the unit it's pico-gas, before it was datoshi

            if (hardfork == Hardfork.HF_Faun)
            {
                // Add decimals to exec fee factor
                var item = engine.SnapshotCache.TryGet(_execFeeFactor) ??
                    throw new InvalidOperationException("Policy was not initialized");
                item.Set((uint)(BigInteger)item * ApplicationEngine.FeeFactor);
>>>>>>> e4e46b3e
            }
            return ContractTask.CompletedTask;
        }

        /// <summary>
        /// Gets the network fee per transaction byte.
        /// </summary>
        /// <param name="snapshot">The snapshot used to read data.</param>
        /// <returns>The network fee per transaction byte.</returns>
        [ContractMethod(CpuFee = 1 << 15, RequiredCallFlags = CallFlags.ReadStates)]
        public long GetFeePerByte(IReadOnlyStore snapshot)
        {
            return (long)(BigInteger)snapshot[_feePerByte];
        }

        /// <summary>
        /// Gets the execution fee factor. This is a multiplier that can be adjusted by the committee to adjust the system fees for transactions.
        /// </summary>
        /// <param name="engine">The execution engine.</param>
        /// <returns>The execution fee factor.</returns>
        [ContractMethod(CpuFee = 1 << 15, RequiredCallFlags = CallFlags.ReadStates)]
        public uint GetExecFeeFactor(ApplicationEngine engine)
        {
            if (engine.IsHardforkEnabled(Hardfork.HF_Faun))
                return (uint)((BigInteger)engine.SnapshotCache[_execFeeFactor] / ApplicationEngine.FeeFactor);

            return (uint)(BigInteger)engine.SnapshotCache[_execFeeFactor];
        }

        public long GetExecFeeFactor(ProtocolSettings settings, IReadOnlyStore snapshot, uint index)
        {
            if (settings.IsHardforkEnabled(Hardfork.HF_Faun, index))
                return (long)((BigInteger)snapshot[_execFeeFactor] / ApplicationEngine.FeeFactor);

            return (long)(BigInteger)snapshot[_execFeeFactor];
        }

        /// <summary>
        /// Gets the execution fee factor. This is a multiplier that can be adjusted by the committee to adjust the system fees for transactions.
        /// </summary>
        /// <param name="engine">The execution engine.</param>
        /// <returns>The execution fee factor in the unit of pico Gas. 1 picoGAS = 1e-12 GAS</returns>
        [ContractMethod(Hardfork.HF_Faun, CpuFee = 1 << 15, RequiredCallFlags = CallFlags.ReadStates)]
        public BigInteger GetExecPicoFeeFactor(ApplicationEngine engine)
        {
            return (BigInteger)engine.SnapshotCache[_execFeeFactor];
        }

        /// <summary>
        /// Gets the storage price.
        /// </summary>
        /// <param name="snapshot">The snapshot used to read data.</param>
        /// <returns>The storage price.</returns>
        [ContractMethod(CpuFee = 1 << 15, RequiredCallFlags = CallFlags.ReadStates)]
        public uint GetStoragePrice(IReadOnlyStore snapshot)
        {
            return (uint)(BigInteger)snapshot[_storagePrice];
        }

        /// <summary>
        /// Gets the block generation time in milliseconds.
        /// </summary>
        /// <param name="snapshot">The snapshot used to read data.</param>
        /// <returns>The block generation time in milliseconds.</returns>
        [ContractMethod(Hardfork.HF_Echidna, CpuFee = 1 << 15, RequiredCallFlags = CallFlags.ReadStates)]
        public uint GetMillisecondsPerBlock(IReadOnlyStore snapshot)
        {
            return (uint)(BigInteger)snapshot[_millisecondsPerBlock];
        }

        /// <summary>
        /// Gets the upper increment size of blockchain height (in blocks) exceeding
        /// that a transaction should fail validation.
        /// </summary>
        /// <param name="snapshot">The snapshot used to read data.</param>
        /// <returns>MaxValidUntilBlockIncrement value.</returns>
        [ContractMethod(Hardfork.HF_Echidna, CpuFee = 1 << 15, RequiredCallFlags = CallFlags.ReadStates)]
        public uint GetMaxValidUntilBlockIncrement(IReadOnlyStore snapshot)
        {
            return (uint)(BigInteger)snapshot[_maxValidUntilBlockIncrement];
        }

        /// <summary>
        /// Gets the length of the chain accessible to smart contracts.
        /// </summary>
        /// <param name="snapshot">The snapshot used to read data.</param>
        /// <returns>MaxTraceableBlocks value.</returns>
        [ContractMethod(Hardfork.HF_Echidna, CpuFee = 1 << 15, RequiredCallFlags = CallFlags.ReadStates)]
        public uint GetMaxTraceableBlocks(IReadOnlyStore snapshot)
        {
            return (uint)(BigInteger)snapshot[_maxTraceableBlocks];
        }

        /// <summary>
        /// Gets the fee for attribute before Echidna hardfork. NotaryAssisted attribute type not supported.
        /// </summary>
        /// <param name="snapshot">The snapshot used to read data.</param>
        /// <param name="attributeType">Attribute type excluding <see cref="TransactionAttributeType.NotaryAssisted"/></param>
        /// <returns>The fee for attribute.</returns>
        [ContractMethod(true, Hardfork.HF_Echidna, CpuFee = 1 << 15, RequiredCallFlags = CallFlags.ReadStates, Name = "getAttributeFee")]
        public uint GetAttributeFeeV0(IReadOnlyStore snapshot, byte attributeType)
        {
            return GetAttributeFee(snapshot, attributeType, false);
        }

        /// <summary>
        /// Gets the fee for attribute after Echidna hardfork. NotaryAssisted attribute type supported.
        /// </summary>
        /// <param name="snapshot">The snapshot used to read data.</param>
        /// <param name="attributeType">Attribute type</param>
        /// <returns>The fee for attribute.</returns>
        [ContractMethod(Hardfork.HF_Echidna, CpuFee = 1 << 15, RequiredCallFlags = CallFlags.ReadStates, Name = "getAttributeFee")]
        public uint GetAttributeFeeV1(IReadOnlyStore snapshot, byte attributeType)
        {
            return GetAttributeFee(snapshot, attributeType, true);
        }

        /// <summary>
        /// Gets the max proof of node height.
        /// </summary>
        /// <param name="snapshot">The snapshot used to read data.</param>
        /// <returns>The proof of node height.</returns>
        [ContractMethod(Hardfork.HF_Echidna, CpuFee = 1 << 15, RequiredCallFlags = CallFlags.ReadStates)]
        public uint GetMaxProofOfNodeHeight(IReadOnlyStore snapshot)
        {
            return (uint)(BigInteger)snapshot[_maxProofOfNodeHeight];
        }

        /// <summary>
        /// Gets the max proof of node difficulty.
        /// </summary>
        /// <param name="snapshot">The snapshot used to read data.</param>
        /// <returns>The proof of node height.</returns>
        [ContractMethod(Hardfork.HF_Echidna, CpuFee = 1 << 15, RequiredCallFlags = CallFlags.ReadStates)]
        public uint GetProofOfLifeDifficulty(IReadOnlyStore snapshot)
        {
            return (uint)(BigInteger)snapshot[_proofOfNodeDifficulty];
        }

        /// <summary>
        /// Generic handler for GetAttributeFeeV0 and GetAttributeFee that
        /// gets the fee for attribute.
        /// </summary>
        /// <param name="snapshot">The snapshot used to read data.</param>
        /// <param name="attributeType">Attribute type</param>
        /// <param name="allowNotaryAssisted">Whether to support <see cref="TransactionAttributeType.NotaryAssisted"/> attribute type.</param>
        /// <returns>The fee for attribute.</returns>
        private uint GetAttributeFee(IReadOnlyStore snapshot, byte attributeType, bool allowNotaryAssisted)
        {
            if (!Enum.IsDefined(typeof(TransactionAttributeType), attributeType) ||
                (!allowNotaryAssisted && attributeType == (byte)(TransactionAttributeType.NotaryAssisted)))
            {
                throw new InvalidOperationException($"Attribute type {attributeType} is not supported.");
            }

            var key = CreateStorageKey(Prefix_AttributeFee, attributeType);
            return snapshot.TryGet(key, out var item) ? (uint)(BigInteger)item : DefaultAttributeFee;
        }

        /// <summary>
        /// Determines whether the specified account is blocked.
        /// </summary>
        /// <param name="snapshot">The snapshot used to read data.</param>
        /// <param name="account">The account to be checked.</param>
        /// <returns><see langword="true"/> if the account is blocked; otherwise, <see langword="false"/>.</returns>
        [ContractMethod(CpuFee = 1 << 15, RequiredCallFlags = CallFlags.ReadStates)]
        public bool IsBlocked(IReadOnlyStore snapshot, UInt160 account)
        {
            return snapshot.Contains(CreateStorageKey(Prefix_BlockedAccount, account));
        }

        internal bool IsWhitelistFeeContract(DataCache snapshot, UInt160 contractHash, string method, int argCount, [NotNullWhen(true)] out long? fixedFee)
        {
            // Check contract existence

            var currentContract = ContractManagement.GetContract(snapshot, contractHash);

            if (currentContract != null)
            {
                // Check state existence

                var item = snapshot.TryGet(CreateStorageKey(Prefix_WhitelistedFeeContracts, contractHash, method, argCount));

                if (item != null)
                {
                    fixedFee = (long)(BigInteger)item;
                    return true;
                }
            }

            fixedFee = null;
            return false;
        }

        /// <summary>
        /// Remove whitelisted Fee contracts
        /// </summary>
        /// <param name="engine">The execution engine.</param>
        /// <param name="contractHash">The contract to set the whitelist</param>
        /// <param name="method">Method</param>
        /// <param name="argCount">Argument count</param>
        [ContractMethod(Hardfork.HF_Faun, CpuFee = 1 << 15, RequiredCallFlags = CallFlags.States | CallFlags.AllowNotify)]
        private void RemoveWhitelistFeeContract(ApplicationEngine engine, UInt160 contractHash, string method, int argCount)
        {
            if (!CheckCommittee(engine)) throw new InvalidOperationException("Invalid committee signature");

            var key = CreateStorageKey(Prefix_WhitelistedFeeContracts, contractHash, method, argCount);

            if (!engine.SnapshotCache.Contains(key)) throw new InvalidOperationException("Whitelist not found");

            engine.SnapshotCache.Delete(key);

            // Emit event
            engine.SendNotification(Hash, WhitelistChangedEventName,
                [new VM.Types.ByteString(contractHash.ToArray()), new VM.Types.ByteString(method.ToStrictUtf8Bytes()),
                new VM.Types.Integer(argCount), VM.Types.StackItem.Null]);
        }

        internal int CleanWhitelist(ApplicationEngine engine, UInt160 contractHash)
        {
            var count = 0;
            var searchKey = CreateStorageKey(Prefix_WhitelistedFeeContracts, contractHash);

            foreach ((var key, _) in engine.SnapshotCache.Find(searchKey, SeekDirection.Forward))
            {
                engine.SnapshotCache.Delete(key);
                count++;

                // Emit event recovering the values from the Key

                var keyData = key.ToArray().AsSpan();
                (var method, var argCount) = StorageKey.ReadMethodAndArgCount(key.ToArray().AsSpan());

                engine.SendNotification(Hash, WhitelistChangedEventName,
                    [new VM.Types.ByteString(contractHash.ToArray()), new VM.Types.ByteString(method.ToStrictUtf8Bytes()),
                    new VM.Types.Integer(argCount), VM.Types.StackItem.Null]);
            }

            return count;
        }

        /// <summary>
        /// Set whitelisted Fee contracts
        /// </summary>
        /// <param name="engine">The execution engine.</param>
        /// <param name="contractHash">The contract to set the whitelist</param>
        /// <param name="method">Method</param>
        /// <param name="argCount">Argument count</param>
        /// <param name="fixedFee">Fixed execution fee</param>
        [ContractMethod(Hardfork.HF_Faun, CpuFee = 1 << 15, RequiredCallFlags = CallFlags.States | CallFlags.AllowNotify)]
        internal void SetWhitelistFeeContract(ApplicationEngine engine, UInt160 contractHash, string method, int argCount, long fixedFee)
        {
            ArgumentOutOfRangeException.ThrowIfNegative(fixedFee, nameof(fixedFee));

            if (!CheckCommittee(engine)) throw new InvalidOperationException("Invalid committee signature");

            var key = CreateStorageKey(Prefix_WhitelistedFeeContracts, contractHash, method, argCount);

            // Validate methods
            var contract = ContractManagement.GetContract(engine.SnapshotCache, contractHash)
                    ?? throw new InvalidOperationException("Is not a valid contract");

            if (contract.Manifest.Abi.GetMethod(method, argCount) is null)
                throw new InvalidOperationException($"{method} with {argCount} args is not a valid method of {contractHash}");

            // Set
            var entry = engine.SnapshotCache
                    .GetAndChange(key, () => new StorageItem(fixedFee));

            entry.Set(fixedFee);

            // Emit event

            engine.SendNotification(Hash, WhitelistChangedEventName,
                [new VM.Types.ByteString(contractHash.ToArray()), new VM.Types.ByteString(method.ToStrictUtf8Bytes()),
                new VM.Types.Integer(argCount), new VM.Types.Integer(fixedFee)]);
        }

        /// <summary>
        /// Sets the block generation time in milliseconds.
        /// </summary>
        /// <param name="engine">The execution engine.</param>
        /// <param name="value">The block generation time in milliseconds. Must be between 1 and MaxBlockGenTime.</param>
        /// <exception cref="ArgumentOutOfRangeException">Thrown when the provided value is outside the allowed range.</exception>
        /// <exception cref="InvalidOperationException">Thrown when the caller is not a committee member.</exception>
        [ContractMethod(Hardfork.HF_Echidna, CpuFee = 1 << 15, RequiredCallFlags = CallFlags.States | CallFlags.AllowNotify)]
        public void SetMillisecondsPerBlock(ApplicationEngine engine, uint value)
        {
            if (value == 0 || value > MaxMillisecondsPerBlock)
                throw new ArgumentOutOfRangeException(nameof(value), $"MillisecondsPerBlock must be between [1, {MaxMillisecondsPerBlock}], got {value}");
            AssertCommittee(engine);

            var oldTime = GetMillisecondsPerBlock(engine.SnapshotCache);
            engine.SnapshotCache.GetAndChange(_millisecondsPerBlock)!.Set(value);

            engine.SendNotification(Hash, MillisecondsPerBlockChangedEventName,
                [new VM.Types.Integer(oldTime), new VM.Types.Integer(value)]);
        }

        /// <summary>
        /// Sets the fee for attribute before Echidna hardfork. NotaryAssisted attribute type not supported.
        /// </summary>
        /// <param name="engine">The engine used to check committee witness and read data.</param>
        /// <param name="attributeType">Attribute type excluding <see cref="TransactionAttributeType.NotaryAssisted"/></param>
        /// <param name="value">Attribute fee value</param>
        /// <returns>The fee for attribute.</returns>
        [ContractMethod(true, Hardfork.HF_Echidna, CpuFee = 1 << 15, RequiredCallFlags = CallFlags.States, Name = "setAttributeFee")]
        private void SetAttributeFeeV0(ApplicationEngine engine, byte attributeType, uint value)
        {
            SetAttributeFee(engine, attributeType, value, false);
        }

        /// <summary>
        /// Sets the fee for attribute after Echidna hardfork. NotaryAssisted attribute type supported.
        /// </summary>
        /// <param name="engine">The engine used to check committee witness and read data.</param>
        /// <param name="attributeType">Attribute type excluding <see cref="TransactionAttributeType.NotaryAssisted"/></param>
        /// <param name="value">Attribute fee value</param>
        /// <returns>The fee for attribute.</returns>
        [ContractMethod(Hardfork.HF_Echidna, CpuFee = 1 << 15, RequiredCallFlags = CallFlags.States, Name = "setAttributeFee")]
        private void SetAttributeFeeV1(ApplicationEngine engine, byte attributeType, uint value)
        {
            SetAttributeFee(engine, attributeType, value, true);
        }

        /// <summary>
        /// Generic handler for SetAttributeFeeV0 and SetAttributeFeeV1 that
        /// gets the fee for attribute.
        /// </summary>
        /// <param name="engine">The engine used to check committee witness and read data.</param>
        /// <param name="attributeType">Attribute type</param>
        /// <param name="value">Attribute fee value</param>
        /// <param name="allowNotaryAssisted">Whether to support <see cref="TransactionAttributeType.NotaryAssisted"/> attribute type.</param>
        /// <returns>The fee for attribute.</returns>
        private void SetAttributeFee(ApplicationEngine engine, byte attributeType, uint value, bool allowNotaryAssisted)
        {
            if (!Enum.IsDefined(typeof(TransactionAttributeType), attributeType) ||
                (!allowNotaryAssisted && attributeType == (byte)(TransactionAttributeType.NotaryAssisted)))
            {
                throw new InvalidOperationException($"Attribute type {attributeType} is not supported.");
            }

            if (value > MaxAttributeFee)
                throw new ArgumentOutOfRangeException(nameof(value), $"AttributeFee must be less than {MaxAttributeFee}");

            AssertCommittee(engine);

            engine.SnapshotCache.GetAndChange(CreateStorageKey(Prefix_AttributeFee, attributeType), () => new StorageItem(DefaultAttributeFee)).Set(value);
        }

        [ContractMethod(CpuFee = 1 << 15, RequiredCallFlags = CallFlags.States)]
        private void SetMaxProofOfNodeHeight(ApplicationEngine engine, uint value)
        {
            var maxValue = GetMaxTraceableBlocks(engine.SnapshotCache);

            if (value < 100 || value > maxValue)
                throw new ArgumentOutOfRangeException(nameof(value), $"MaxProofOfNodeHeight must be between [100, {maxValue}], got {value}");
            AssertCommittee(engine);

            engine.SnapshotCache.GetAndChange(_maxProofOfNodeHeight)!.Set(value);
        }

        [ContractMethod(CpuFee = 1 << 15, RequiredCallFlags = CallFlags.States)]
        private void SetProofOfNodeDifficulty(ApplicationEngine engine, uint value)
        {
            AssertCommittee(engine);

            engine.SnapshotCache.GetAndChange(_proofOfNodeDifficulty)!.Set(value);
        }

        [ContractMethod(CpuFee = 1 << 15, RequiredCallFlags = CallFlags.States)]
        private void SetFeePerByte(ApplicationEngine engine, long value)
        {
            if (value < 0 || value > 1_00000000)
                throw new ArgumentOutOfRangeException(nameof(value), $"FeePerByte must be between [0, 100000000], got {value}");
            AssertCommittee(engine);

            engine.SnapshotCache.GetAndChange(_feePerByte)!.Set(value);
        }

        [ContractMethod(CpuFee = 1 << 15, RequiredCallFlags = CallFlags.States)]
        private void SetExecFeeFactor(ApplicationEngine engine, ulong value)
        {
            // After FAUN hardfork, the max exec fee factor is with decimals defined in ApplicationEngine.FeeFactor
            var maxValue = engine.IsHardforkEnabled(Hardfork.HF_Faun) ? ApplicationEngine.FeeFactor * MaxExecFeeFactor : MaxExecFeeFactor;

            if (value == 0 || value > maxValue)
                throw new ArgumentOutOfRangeException(nameof(value), $"ExecFeeFactor must be between [1, {maxValue}], got {value}");

            AssertCommittee(engine);
            engine.SnapshotCache.GetAndChange(_execFeeFactor)!.Set(value);
        }

        [ContractMethod(CpuFee = 1 << 15, RequiredCallFlags = CallFlags.States)]
        private void SetStoragePrice(ApplicationEngine engine, uint value)
        {
            if (value == 0 || value > MaxStoragePrice)
                throw new ArgumentOutOfRangeException(nameof(value), $"StoragePrice must be between [1, {MaxStoragePrice}], got {value}");
            AssertCommittee(engine);

            engine.SnapshotCache.GetAndChange(_storagePrice)!.Set(value);
        }

        [ContractMethod(Hardfork.HF_Echidna, CpuFee = 1 << 15, RequiredCallFlags = CallFlags.States)]
        private void SetMaxValidUntilBlockIncrement(ApplicationEngine engine, uint value)
        {
            if (value == 0 || value > MaxMaxValidUntilBlockIncrement)
                throw new ArgumentOutOfRangeException(nameof(value), $"MaxValidUntilBlockIncrement must be between [1, {MaxMaxValidUntilBlockIncrement}], got {value}");
            var mtb = GetMaxTraceableBlocks(engine.SnapshotCache);
            if (value >= mtb)
                throw new InvalidOperationException($"MaxValidUntilBlockIncrement must be lower than MaxTraceableBlocks ({value} vs {mtb})");
            AssertCommittee(engine);

            engine.SnapshotCache.GetAndChange(_maxValidUntilBlockIncrement)!.Set(value);
        }

        /// <summary>
        /// Sets the length of the chain accessible to smart contracts.
        /// </summary>
        /// <param name="engine">The engine used to check committee witness and read data.</param>
        /// <param name="value">MaxTraceableBlocks value.</param>
        [ContractMethod(Hardfork.HF_Echidna, CpuFee = 1 << 15, RequiredCallFlags = CallFlags.States)]
        private void SetMaxTraceableBlocks(ApplicationEngine engine, uint value)
        {
            if (value == 0 || value > MaxMaxTraceableBlocks)
                throw new ArgumentOutOfRangeException(nameof(value), $"MaxTraceableBlocks must be between [1, {MaxMaxTraceableBlocks}], got {value}");

            var oldVal = GetMaxTraceableBlocks(engine.SnapshotCache);
            if (value > oldVal)
                throw new InvalidOperationException($"MaxTraceableBlocks can not be increased (old {oldVal}, new {value})");

            var mVUBIncrement = GetMaxValidUntilBlockIncrement(engine.SnapshotCache);
            if (value <= mVUBIncrement)
                throw new InvalidOperationException($"MaxTraceableBlocks must be larger than MaxValidUntilBlockIncrement ({value} vs {mVUBIncrement})");

            AssertCommittee(engine);

            engine.SnapshotCache.GetAndChange(_maxTraceableBlocks)!.Set(value);
        }

        [ContractMethod(CpuFee = 1 << 15, RequiredCallFlags = CallFlags.States)]
        private async ContractTask<bool> BlockAccount(ApplicationEngine engine, UInt160 account)
        {
            AssertCommittee(engine);

            return await BlockAccountInternal(engine, account);
        }

        internal async ContractTask<bool> BlockAccountInternal(ApplicationEngine engine, UInt160 account)
        {
            if (IsNative(account)) throw new InvalidOperationException("Cannot block a native contract.");

            var key = CreateStorageKey(Prefix_BlockedAccount, account);

            if (engine.SnapshotCache.Contains(key)) return false;

            await NEO.VoteInternal(engine, account, null);

            engine.SnapshotCache.Add(key, new StorageItem([]));
            return true;
        }

        [ContractMethod(CpuFee = 1 << 15, RequiredCallFlags = CallFlags.States)]
        private bool UnblockAccount(ApplicationEngine engine, UInt160 account)
        {
            AssertCommittee(engine);


            var key = CreateStorageKey(Prefix_BlockedAccount, account);
            if (!engine.SnapshotCache.Contains(key)) return false;

            engine.SnapshotCache.Delete(key);
            return true;
        }

        [ContractMethod(Hardfork.HF_Faun, CpuFee = 1 << 15, RequiredCallFlags = CallFlags.ReadStates)]
        private StorageIterator GetBlockedAccounts(DataCache snapshot)
        {
            const FindOptions options = FindOptions.RemovePrefix | FindOptions.KeysOnly;
            var enumerator = snapshot
                .Find(CreateStorageKey(Prefix_BlockedAccount), SeekDirection.Forward)
                .GetEnumerator();
            return new StorageIterator(enumerator, 1, options);
        }

        [ContractMethod(Hardfork.HF_Faun, CpuFee = 1 << 15, RequiredCallFlags = CallFlags.ReadStates)]
        internal StorageIterator GetWhitelistFeeContracts(DataCache snapshot)
        {
            const FindOptions options = FindOptions.RemovePrefix | FindOptions.KeysOnly;
            var enumerator = snapshot
                .Find(CreateStorageKey(Prefix_WhitelistedFeeContracts), SeekDirection.Forward)
                .GetEnumerator();

            return new StorageIterator(enumerator, 1, options);
        }
    }
}<|MERGE_RESOLUTION|>--- conflicted
+++ resolved
@@ -160,12 +160,10 @@
                 engine.SnapshotCache.Add(_maxValidUntilBlockIncrement, new StorageItem(engine.ProtocolSettings.MaxValidUntilBlockIncrement));
                 engine.SnapshotCache.Add(_maxTraceableBlocks, new StorageItem(engine.ProtocolSettings.MaxTraceableBlocks));
             }
-<<<<<<< HEAD
             if (hardfork == Hardfork.HF_Faun)
             {
                 engine.SnapshotCache.Add(_maxProofOfNodeHeight, new StorageItem(DefaultMaxProofOfNodeHeight));
                 engine.SnapshotCache.Add(_proofOfNodeDifficulty, new StorageItem(DefaultProofOfNodeDifficulty));
-=======
 
             // After Faun Hardfork the unit it's pico-gas, before it was datoshi
 
@@ -175,7 +173,6 @@
                 var item = engine.SnapshotCache.TryGet(_execFeeFactor) ??
                     throw new InvalidOperationException("Policy was not initialized");
                 item.Set((uint)(BigInteger)item * ApplicationEngine.FeeFactor);
->>>>>>> e4e46b3e
             }
             return ContractTask.CompletedTask;
         }
