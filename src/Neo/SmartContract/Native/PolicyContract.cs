// Copyright (C) 2015-2025 The Neo Project.
//
// PolicyContract.cs file belongs to the neo project and is free
// software distributed under the MIT software license, see the
// accompanying file LICENSE in the main directory of the
// repository or http://www.opensource.org/licenses/mit-license.php
// for more details.
//
// Redistribution and use in source and binary forms with or without
// modifications are permitted.

#pragma warning disable IDE0051

using Neo.Network.P2P.Payloads;
using Neo.Persistence;
using Neo.SmartContract.Iterators;
using System;
using System.Numerics;

namespace Neo.SmartContract.Native
{
    /// <summary>
    /// A native contract that manages the system policies.
    /// </summary>
    public sealed class PolicyContract : NativeContract
    {
        /// <summary>
        /// The default execution fee factor.
        /// </summary>
        public const uint DefaultExecFeeFactor = 30;

        /// <summary>
        /// The default storage price.
        /// </summary>
        public const uint DefaultStoragePrice = 100000;

        /// <summary>
        /// The default network fee per byte of transactions.
        /// In the unit of datoshi, 1 datoshi = 1e-8 GAS
        /// </summary>
        public const uint DefaultFeePerByte = 1000;

        /// <summary>
        /// The default fee for attribute.
        /// </summary>
        public const uint DefaultAttributeFee = 0;

        /// <summary>
        /// The default fee for NotaryAssisted attribute.
        /// </summary>
        public const uint DefaultNotaryAssistedAttributeFee = 1000_0000;

        /// <summary>
        /// The maximum execution fee factor that the committee can set.
        /// </summary>
        public const ulong MaxExecFeeFactor = 100;

        /// <summary>
        /// The maximum fee for attribute that the committee can set.
        /// </summary>
        public const uint MaxAttributeFee = 10_0000_0000;

        /// <summary>
        /// The maximum storage price that the committee can set.
        /// </summary>
        public const uint MaxStoragePrice = 10000000;

        /// <summary>
        /// The maximum block generation time that the committee can set in milliseconds.
        /// </summary>
        public const uint MaxMillisecondsPerBlock = 30_000;

        /// <summary>
        /// The maximum MaxValidUntilBlockIncrement value that the committee can set.
        /// It is set to be a day of 1-second blocks.
        /// </summary>
        public const uint MaxMaxValidUntilBlockIncrement = 86400;

        /// <summary>
        /// The maximum MaxTraceableBlocks value that the committee can set.
        /// It is set to be a year of 15-second blocks.
        /// </summary>
        public const uint MaxMaxTraceableBlocks = 2102400;

        private const byte Prefix_BlockedAccount = 15;
        private const byte Prefix_FeePerByte = 10;
        private const byte Prefix_ExecFeeFactor = 18;
        private const byte Prefix_StoragePrice = 19;
        private const byte Prefix_AttributeFee = 20;
        private const byte Prefix_MillisecondsPerBlock = 21;
        private const byte Prefix_MaxValidUntilBlockIncrement = 22;
        private const byte Prefix_MaxTraceableBlocks = 23;

        private readonly StorageKey _feePerByte;
        private readonly StorageKey _execFeeFactor;
        private readonly StorageKey _storagePrice;
        private readonly StorageKey _millisecondsPerBlock;
        private readonly StorageKey _maxValidUntilBlockIncrement;
        private readonly StorageKey _maxTraceableBlocks;

        /// <summary>
        /// The event name for the block generation time changed.
        /// </summary>
        private const string MillisecondsPerBlockChangedEventName = "MillisecondsPerBlockChanged";

        [ContractEvent(Hardfork.HF_Echidna, 0, name: MillisecondsPerBlockChangedEventName,
            "old", ContractParameterType.Integer,
            "new", ContractParameterType.Integer
        )]
        internal PolicyContract() : base()
        {
            _feePerByte = CreateStorageKey(Prefix_FeePerByte);
            _execFeeFactor = CreateStorageKey(Prefix_ExecFeeFactor);
            _storagePrice = CreateStorageKey(Prefix_StoragePrice);
            _millisecondsPerBlock = CreateStorageKey(Prefix_MillisecondsPerBlock);
            _maxValidUntilBlockIncrement = CreateStorageKey(Prefix_MaxValidUntilBlockIncrement);
            _maxTraceableBlocks = CreateStorageKey(Prefix_MaxTraceableBlocks);
        }

        internal override ContractTask InitializeAsync(ApplicationEngine engine, Hardfork? hardfork)
        {
            if (hardfork == ActiveIn)
            {
                engine.SnapshotCache.Add(_feePerByte, new StorageItem(DefaultFeePerByte));
                engine.SnapshotCache.Add(_execFeeFactor, new StorageItem(DefaultExecFeeFactor));
                engine.SnapshotCache.Add(_storagePrice, new StorageItem(DefaultStoragePrice));
            }
            if (hardfork == Hardfork.HF_Echidna)
            {
                engine.SnapshotCache.Add(CreateStorageKey(Prefix_AttributeFee, (byte)TransactionAttributeType.NotaryAssisted), new StorageItem(DefaultNotaryAssistedAttributeFee));
                engine.SnapshotCache.Add(_millisecondsPerBlock, new StorageItem(engine.ProtocolSettings.MillisecondsPerBlock));
                engine.SnapshotCache.Add(_maxValidUntilBlockIncrement, new StorageItem(engine.ProtocolSettings.MaxValidUntilBlockIncrement));
                engine.SnapshotCache.Add(_maxTraceableBlocks, new StorageItem(engine.ProtocolSettings.MaxTraceableBlocks));
            }

            // After Faun Hardfork the unit it's pico-gas, before it was datoshi

            if (hardfork == Hardfork.HF_Faun)
            {
                // Add decimals to exec fee factor
                var item = engine.SnapshotCache.TryGet(_execFeeFactor) ??
                    throw new InvalidOperationException("Policy was not initialized");
                item.Set((uint)(BigInteger)item * ApplicationEngine.FeeFactor);
            }
            return ContractTask.CompletedTask;
        }

        /// <summary>
        /// Gets the network fee per transaction byte.
        /// </summary>
        /// <param name="snapshot">The snapshot used to read data.</param>
        /// <returns>The network fee per transaction byte.</returns>
        [ContractMethod(CpuFee = 1 << 15, RequiredCallFlags = CallFlags.ReadStates)]
        public long GetFeePerByte(IReadOnlyStore snapshot)
        {
            return (long)(BigInteger)snapshot[_feePerByte];
        }

        /// <summary>
        /// Gets the execution fee factor. This is a multiplier that can be adjusted by the committee to adjust the system fees for transactions.
        /// </summary>
        /// <param name="engine">The execution engine.</param>
        /// <returns>The execution fee factor.</returns>
        [ContractMethod(CpuFee = 1 << 15, RequiredCallFlags = CallFlags.ReadStates)]
        public uint GetExecFeeFactor(ApplicationEngine engine)
        {
            if (engine.IsHardforkEnabled(Hardfork.HF_Faun))
                return (uint)((BigInteger)engine.SnapshotCache[_execFeeFactor] / ApplicationEngine.FeeFactor);

            return (uint)(BigInteger)engine.SnapshotCache[_execFeeFactor];
        }

        public long GetExecFeeFactor(ProtocolSettings settings, IReadOnlyStore snapshot, uint index)
        {
            if (settings.IsHardforkEnabled(Hardfork.HF_Faun, index))
                return (long)((BigInteger)snapshot[_execFeeFactor] / ApplicationEngine.FeeFactor);

            return (long)(BigInteger)snapshot[_execFeeFactor];
        }

        /// <summary>
        /// Gets the execution fee factor. This is a multiplier that can be adjusted by the committee to adjust the system fees for transactions.
        /// </summary>
        /// <param name="engine">The execution engine.</param>
        /// <returns>The execution fee factor in the unit of pico Gas. 1 picoGAS = 1e-12 GAS</returns>
        [ContractMethod(CpuFee = 1 << 15, RequiredCallFlags = CallFlags.ReadStates)]
        public BigInteger GetExecPicoFeeFactor(ApplicationEngine engine)
        {
            return (BigInteger)engine.SnapshotCache[_execFeeFactor];
        }

        /// <summary>
        /// Gets the storage price.
        /// </summary>
        /// <param name="snapshot">The snapshot used to read data.</param>
        /// <returns>The storage price.</returns>
        [ContractMethod(CpuFee = 1 << 15, RequiredCallFlags = CallFlags.ReadStates)]
        public uint GetStoragePrice(IReadOnlyStore snapshot)
        {
            return (uint)(BigInteger)snapshot[_storagePrice];
        }

        /// <summary>
        /// Gets the block generation time in milliseconds.
        /// </summary>
        /// <param name="snapshot">The snapshot used to read data.</param>
        /// <returns>The block generation time in milliseconds.</returns>
        [ContractMethod(Hardfork.HF_Echidna, CpuFee = 1 << 15, RequiredCallFlags = CallFlags.ReadStates)]
        public uint GetMillisecondsPerBlock(IReadOnlyStore snapshot)
        {
            return (uint)(BigInteger)snapshot[_millisecondsPerBlock];
        }

        /// <summary>
        /// Gets the upper increment size of blockchain height (in blocks) exceeding
        /// that a transaction should fail validation.
        /// </summary>
        /// <param name="snapshot">The snapshot used to read data.</param>
        /// <returns>MaxValidUntilBlockIncrement value.</returns>
        [ContractMethod(Hardfork.HF_Echidna, CpuFee = 1 << 15, RequiredCallFlags = CallFlags.ReadStates)]
        public uint GetMaxValidUntilBlockIncrement(IReadOnlyStore snapshot)
        {
            return (uint)(BigInteger)snapshot[_maxValidUntilBlockIncrement];
        }

        /// <summary>
        /// Gets the length of the chain accessible to smart contracts.
        /// </summary>
        /// <param name="snapshot">The snapshot used to read data.</param>
        /// <returns>MaxTraceableBlocks value.</returns>
        [ContractMethod(Hardfork.HF_Echidna, CpuFee = 1 << 15, RequiredCallFlags = CallFlags.ReadStates)]
        public uint GetMaxTraceableBlocks(IReadOnlyStore snapshot)
        {
            return (uint)(BigInteger)snapshot[_maxTraceableBlocks];
        }

        /// <summary>
        /// Gets the fee for attribute before Echidna hardfork. NotaryAssisted attribute type not supported.
        /// </summary>
        /// <param name="snapshot">The snapshot used to read data.</param>
        /// <param name="attributeType">Attribute type excluding <see cref="TransactionAttributeType.NotaryAssisted"/></param>
        /// <returns>The fee for attribute.</returns>
        [ContractMethod(true, Hardfork.HF_Echidna, CpuFee = 1 << 15, RequiredCallFlags = CallFlags.ReadStates, Name = "getAttributeFee")]
        public uint GetAttributeFeeV0(IReadOnlyStore snapshot, byte attributeType)
        {
            return GetAttributeFee(snapshot, attributeType, false);
        }

        /// <summary>
        /// Gets the fee for attribute after Echidna hardfork. NotaryAssisted attribute type supported.
        /// </summary>
        /// <param name="snapshot">The snapshot used to read data.</param>
        /// <param name="attributeType">Attribute type</param>
        /// <returns>The fee for attribute.</returns>
        [ContractMethod(Hardfork.HF_Echidna, CpuFee = 1 << 15, RequiredCallFlags = CallFlags.ReadStates, Name = "getAttributeFee")]
        public uint GetAttributeFeeV1(IReadOnlyStore snapshot, byte attributeType)
        {
            return GetAttributeFee(snapshot, attributeType, true);
        }

        /// <summary>
        /// Generic handler for GetAttributeFeeV0 and GetAttributeFee that
        /// gets the fee for attribute.
        /// </summary>
        /// <param name="snapshot">The snapshot used to read data.</param>
        /// <param name="attributeType">Attribute type</param>
        /// <param name="allowNotaryAssisted">Whether to support <see cref="TransactionAttributeType.NotaryAssisted"/> attribute type.</param>
        /// <returns>The fee for attribute.</returns>
        private uint GetAttributeFee(IReadOnlyStore snapshot, byte attributeType, bool allowNotaryAssisted)
        {
            if (!Enum.IsDefined(typeof(TransactionAttributeType), attributeType) ||
                (!allowNotaryAssisted && attributeType == (byte)(TransactionAttributeType.NotaryAssisted)))
            {
                throw new InvalidOperationException($"Attribute type {attributeType} is not supported.");
            }

            var key = CreateStorageKey(Prefix_AttributeFee, attributeType);
            return snapshot.TryGet(key, out var item) ? (uint)(BigInteger)item : DefaultAttributeFee;
        }

        /// <summary>
        /// Determines whether the specified account is blocked.
        /// </summary>
        /// <param name="snapshot">The snapshot used to read data.</param>
        /// <param name="account">The account to be checked.</param>
        /// <returns><see langword="true"/> if the account is blocked; otherwise, <see langword="false"/>.</returns>
        [ContractMethod(CpuFee = 1 << 15, RequiredCallFlags = CallFlags.ReadStates)]
        public bool IsBlocked(IReadOnlyStore snapshot, UInt160 account)
        {
            return snapshot.Contains(CreateStorageKey(Prefix_BlockedAccount, account));
        }

        /// <summary>
        /// Sets the block generation time in milliseconds.
        /// </summary>
        /// <param name="engine">The execution engine.</param>
        /// <param name="value">The block generation time in milliseconds. Must be between 1 and MaxBlockGenTime.</param>
        /// <exception cref="ArgumentOutOfRangeException">Thrown when the provided value is outside the allowed range.</exception>
        /// <exception cref="InvalidOperationException">Thrown when the caller is not a committee member.</exception>
        [ContractMethod(Hardfork.HF_Echidna, CpuFee = 1 << 15, RequiredCallFlags = CallFlags.States | CallFlags.AllowNotify)]
        public void SetMillisecondsPerBlock(ApplicationEngine engine, uint value)
        {
            if (value == 0 || value > MaxMillisecondsPerBlock)
                throw new ArgumentOutOfRangeException(nameof(value), $"MillisecondsPerBlock must be between [1, {MaxMillisecondsPerBlock}], got {value}");
            AssertCommittee(engine);

            var oldTime = GetMillisecondsPerBlock(engine.SnapshotCache);
            engine.SnapshotCache.GetAndChange(_millisecondsPerBlock).Set(value);

            engine.SendNotification(Hash, MillisecondsPerBlockChangedEventName,
                [new VM.Types.Integer(oldTime), new VM.Types.Integer(value)]);
        }

        /// <summary>
        /// Sets the fee for attribute before Echidna hardfork. NotaryAssisted attribute type not supported.
        /// </summary>
        /// <param name="engine">The engine used to check committee witness and read data.</param>
        /// <param name="attributeType">Attribute type excluding <see cref="TransactionAttributeType.NotaryAssisted"/></param>
        /// <param name="value">Attribute fee value</param>
        /// <returns>The fee for attribute.</returns>
        [ContractMethod(true, Hardfork.HF_Echidna, CpuFee = 1 << 15, RequiredCallFlags = CallFlags.States, Name = "setAttributeFee")]
        private void SetAttributeFeeV0(ApplicationEngine engine, byte attributeType, uint value)
        {
            SetAttributeFee(engine, attributeType, value, false);
        }

        /// <summary>
        /// Sets the fee for attribute after Echidna hardfork. NotaryAssisted attribute type supported.
        /// </summary>
        /// <param name="engine">The engine used to check committee witness and read data.</param>
        /// <param name="attributeType">Attribute type excluding <see cref="TransactionAttributeType.NotaryAssisted"/></param>
        /// <param name="value">Attribute fee value</param>
        /// <returns>The fee for attribute.</returns>
        [ContractMethod(Hardfork.HF_Echidna, CpuFee = 1 << 15, RequiredCallFlags = CallFlags.States, Name = "setAttributeFee")]
        private void SetAttributeFeeV1(ApplicationEngine engine, byte attributeType, uint value)
        {
            SetAttributeFee(engine, attributeType, value, true);
        }

        /// <summary>
        /// Generic handler for SetAttributeFeeV0 and SetAttributeFeeV1 that
        /// gets the fee for attribute.
        /// </summary>
        /// <param name="engine">The engine used to check committee witness and read data.</param>
        /// <param name="attributeType">Attribute type</param>
        /// <param name="value">Attribute fee value</param>
        /// <param name="allowNotaryAssisted">Whether to support <see cref="TransactionAttributeType.NotaryAssisted"/> attribute type.</param>
        /// <returns>The fee for attribute.</returns>
        private void SetAttributeFee(ApplicationEngine engine, byte attributeType, uint value, bool allowNotaryAssisted)
        {
            if (!Enum.IsDefined(typeof(TransactionAttributeType), attributeType) ||
                (!allowNotaryAssisted && attributeType == (byte)(TransactionAttributeType.NotaryAssisted)))
            {
                throw new InvalidOperationException($"Attribute type {attributeType} is not supported.");
            }

            if (value > MaxAttributeFee)
                throw new ArgumentOutOfRangeException(nameof(value), $"AttributeFee must be less than {MaxAttributeFee}");

            AssertCommittee(engine);

            engine.SnapshotCache.GetAndChange(CreateStorageKey(Prefix_AttributeFee, attributeType), () => new StorageItem(DefaultAttributeFee)).Set(value);
        }

        [ContractMethod(CpuFee = 1 << 15, RequiredCallFlags = CallFlags.States)]
        private void SetFeePerByte(ApplicationEngine engine, long value)
        {
            if (value < 0 || value > 1_00000000)
                throw new ArgumentOutOfRangeException(nameof(value), $"FeePerByte must be between [0, 100000000], got {value}");
            AssertCommittee(engine);

            engine.SnapshotCache.GetAndChange(_feePerByte).Set(value);
        }

        [ContractMethod(CpuFee = 1 << 15, RequiredCallFlags = CallFlags.States)]
        private void SetExecFeeFactor(ApplicationEngine engine, ulong value)
        {
<<<<<<< HEAD
            // After FAUN hardfork, the max exec fee factor is with decimals defined in ApplicationEngine.FeeFactor
            var maxValue = engine.IsHardforkEnabled(Hardfork.HF_Faun) ? ApplicationEngine.FeeFactor * MaxExecFeeFactor : MaxExecFeeFactor;

            if (value == 0 || value > maxValue)
                throw new ArgumentOutOfRangeException(nameof(value), $"ExecFeeFactor must be between [1, {maxValue}], got {value}");
            if (!CheckCommittee(engine)) throw new InvalidOperationException();
=======
            if (value == 0 || value > MaxExecFeeFactor)
                throw new ArgumentOutOfRangeException(nameof(value), $"ExecFeeFactor must be between [1, {MaxExecFeeFactor}], got {value}");
            AssertCommittee(engine);

>>>>>>> b9c6438f
            engine.SnapshotCache.GetAndChange(_execFeeFactor).Set(value);
        }

        [ContractMethod(CpuFee = 1 << 15, RequiredCallFlags = CallFlags.States)]
        private void SetStoragePrice(ApplicationEngine engine, uint value)
        {
            if (value == 0 || value > MaxStoragePrice)
                throw new ArgumentOutOfRangeException(nameof(value), $"StoragePrice must be between [1, {MaxStoragePrice}], got {value}");
            AssertCommittee(engine);

            engine.SnapshotCache.GetAndChange(_storagePrice).Set(value);
        }

        [ContractMethod(Hardfork.HF_Echidna, CpuFee = 1 << 15, RequiredCallFlags = CallFlags.States)]
        private void SetMaxValidUntilBlockIncrement(ApplicationEngine engine, uint value)
        {
            if (value == 0 || value > MaxMaxValidUntilBlockIncrement)
                throw new ArgumentOutOfRangeException(nameof(value), $"MaxValidUntilBlockIncrement must be between [1, {MaxMaxValidUntilBlockIncrement}], got {value}");
            var mtb = GetMaxTraceableBlocks(engine.SnapshotCache);
            if (value >= mtb)
                throw new InvalidOperationException($"MaxValidUntilBlockIncrement must be lower than MaxTraceableBlocks ({value} vs {mtb})");
            AssertCommittee(engine);

            engine.SnapshotCache.GetAndChange(_maxValidUntilBlockIncrement).Set(value);
        }

        /// <summary>
        /// Sets the length of the chain accessible to smart contracts.
        /// </summary>
        /// <param name="engine">The engine used to check committee witness and read data.</param>
        /// <param name="value">MaxTraceableBlocks value.</param>
        [ContractMethod(Hardfork.HF_Echidna, CpuFee = 1 << 15, RequiredCallFlags = CallFlags.States)]
        private void SetMaxTraceableBlocks(ApplicationEngine engine, uint value)
        {
            if (value == 0 || value > MaxMaxTraceableBlocks)
                throw new ArgumentOutOfRangeException(nameof(value), $"MaxTraceableBlocks must be between [1, {MaxMaxTraceableBlocks}], got {value}");

            var oldVal = GetMaxTraceableBlocks(engine.SnapshotCache);
            if (value > oldVal)
                throw new InvalidOperationException($"MaxTraceableBlocks can not be increased (old {oldVal}, new {value})");

            var mVUBIncrement = GetMaxValidUntilBlockIncrement(engine.SnapshotCache);
            if (value <= mVUBIncrement)
                throw new InvalidOperationException($"MaxTraceableBlocks must be larger than MaxValidUntilBlockIncrement ({value} vs {mVUBIncrement})");

            AssertCommittee(engine);

            engine.SnapshotCache.GetAndChange(_maxTraceableBlocks).Set(value);
        }

        [ContractMethod(CpuFee = 1 << 15, RequiredCallFlags = CallFlags.States)]
        private bool BlockAccount(ApplicationEngine engine, UInt160 account)
        {
            AssertCommittee(engine);

            return BlockAccount(engine.SnapshotCache, account);
        }

        internal bool BlockAccount(DataCache snapshot, UInt160 account)
        {
            if (IsNative(account)) throw new InvalidOperationException("Cannot block a native contract.");

            var key = CreateStorageKey(Prefix_BlockedAccount, account);
            if (snapshot.Contains(key)) return false;

            snapshot.Add(key, new StorageItem(Array.Empty<byte>()));
            return true;
        }

        [ContractMethod(CpuFee = 1 << 15, RequiredCallFlags = CallFlags.States)]
        private bool UnblockAccount(ApplicationEngine engine, UInt160 account)
        {
            AssertCommittee(engine);


            var key = CreateStorageKey(Prefix_BlockedAccount, account);
            if (!engine.SnapshotCache.Contains(key)) return false;

            engine.SnapshotCache.Delete(key);
            return true;
        }

        [ContractMethod(Hardfork.HF_Faun, CpuFee = 1 << 15, RequiredCallFlags = CallFlags.ReadStates)]
        private StorageIterator GetBlockedAccounts(DataCache snapshot)
        {
            const FindOptions options = FindOptions.RemovePrefix | FindOptions.KeysOnly;
            var enumerator = snapshot
                .Find(CreateStorageKey(Prefix_BlockedAccount), SeekDirection.Forward)
                .GetEnumerator();
            return new StorageIterator(enumerator, 1, options);
        }
    }
}<|MERGE_RESOLUTION|>--- conflicted
+++ resolved
@@ -375,19 +375,13 @@
         [ContractMethod(CpuFee = 1 << 15, RequiredCallFlags = CallFlags.States)]
         private void SetExecFeeFactor(ApplicationEngine engine, ulong value)
         {
-<<<<<<< HEAD
             // After FAUN hardfork, the max exec fee factor is with decimals defined in ApplicationEngine.FeeFactor
             var maxValue = engine.IsHardforkEnabled(Hardfork.HF_Faun) ? ApplicationEngine.FeeFactor * MaxExecFeeFactor : MaxExecFeeFactor;
 
             if (value == 0 || value > maxValue)
                 throw new ArgumentOutOfRangeException(nameof(value), $"ExecFeeFactor must be between [1, {maxValue}], got {value}");
-            if (!CheckCommittee(engine)) throw new InvalidOperationException();
-=======
-            if (value == 0 || value > MaxExecFeeFactor)
-                throw new ArgumentOutOfRangeException(nameof(value), $"ExecFeeFactor must be between [1, {MaxExecFeeFactor}], got {value}");
-            AssertCommittee(engine);
-
->>>>>>> b9c6438f
+
+            AssertCommittee(engine);
             engine.SnapshotCache.GetAndChange(_execFeeFactor).Set(value);
         }
 
