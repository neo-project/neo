--- conflicted
+++ resolved
@@ -71,11 +71,7 @@
         private const byte Prefix_FeePerByte = 10;
         private const byte Prefix_ExecFeeFactor = 18;
         private const byte Prefix_StoragePrice = 19;
-<<<<<<< HEAD
-        private const byte Prefix_ConflictsFee = 20;
-=======
         private const byte Prefix_AttributeFee = 20;
->>>>>>> f5e257c1
 
         internal PolicyContract()
         {
@@ -124,16 +120,6 @@
         }
 
         /// <summary>
-<<<<<<< HEAD
-        /// Gets the fee for Conflicts attribute per signer.
-        /// </summary>
-        /// <param name="snapshot">The snapshot used to read data.</param>
-        /// <returns>The fee for Conflicts attribute per signer.</returns>
-        [ContractMethod(CpuFee = 1 << 15, RequiredCallFlags = CallFlags.ReadStates)]
-        public uint GetConflictsFee(DataCache snapshot)
-        {
-            return (uint)(BigInteger)snapshot[CreateStorageKey(Prefix_ConflictsFee)];
-=======
         /// Gets the fee for attribute.
         /// </summary>
         /// <param name="snapshot">The snapshot used to read data.</param>
@@ -147,7 +133,6 @@
             if (entry == null) return DefaultAttributeFee;
 
             return (uint)(BigInteger)entry;
->>>>>>> f5e257c1
         }
 
         /// <summary>
