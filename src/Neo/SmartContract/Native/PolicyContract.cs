// Copyright (C) 2015-2025 The Neo Project.
//
// PolicyContract.cs file belongs to the neo project and is free
// software distributed under the MIT software license, see the
// accompanying file LICENSE in the main directory of the
// repository or http://www.opensource.org/licenses/mit-license.php
// for more details.
//
// Redistribution and use in source and binary forms with or without
// modifications are permitted.

#pragma warning disable IDE0051

using Neo.Extensions;
using Neo.Network.P2P.Payloads;
using Neo.Persistence;
using Neo.SmartContract.Iterators;
using Neo.SmartContract.Manifest;
using Neo.VM.Types;
using System;
using System.Buffers.Binary;
using System.Collections.Generic;
using System.Diagnostics.CodeAnalysis;
using System.Linq;
using System.Numerics;

namespace Neo.SmartContract.Native
{
    /// <summary>
    /// A native contract that manages the system policies.
    /// </summary>
    public sealed class PolicyContract : NativeContract
    {
        /// <summary>
        /// The default execution fee factor.
        /// </summary>
        public const uint DefaultExecFeeFactor = 30;

        /// <summary>
        /// The default storage price.
        /// </summary>
        public const uint DefaultStoragePrice = 100000;

        /// <summary>
        /// The default network fee per byte of transactions.
        /// In the unit of datoshi, 1 datoshi = 1e-8 GAS
        /// </summary>
        public const uint DefaultFeePerByte = 1000;

        /// <summary>
        /// The default fee for attribute.
        /// </summary>
        public const uint DefaultAttributeFee = 0;

        /// <summary>
        /// The default fee for NotaryAssisted attribute.
        /// </summary>
        public const uint DefaultNotaryAssistedAttributeFee = 1000_0000;

        /// <summary>
        /// The maximum execution fee factor that the committee can set.
        /// </summary>
        public const ulong MaxExecFeeFactor = 100;

        /// <summary>
        /// The maximum fee for attribute that the committee can set.
        /// </summary>
        public const uint MaxAttributeFee = 10_0000_0000;

        /// <summary>
        /// The maximum storage price that the committee can set.
        /// </summary>
        public const uint MaxStoragePrice = 10000000;

        /// <summary>
        /// The maximum block generation time that the committee can set in milliseconds.
        /// </summary>
        public const uint MaxMillisecondsPerBlock = 30_000;

        /// <summary>
        /// The maximum MaxValidUntilBlockIncrement value that the committee can set.
        /// It is set to be a day of 1-second blocks.
        /// </summary>
        public const uint MaxMaxValidUntilBlockIncrement = 86400;

        /// <summary>
        /// The maximum MaxTraceableBlocks value that the committee can set.
        /// It is set to be a year of 15-second blocks.
        /// </summary>
        public const uint MaxMaxTraceableBlocks = 2102400;

        private const byte Prefix_BlockedAccount = 15;
        private const byte Prefix_WhitelistedFeeContracts = 16;
        private const byte Prefix_BlockedAccountRequestFunds = 17;
        private const byte Prefix_FeePerByte = 10;
        private const byte Prefix_ExecFeeFactor = 18;
        private const byte Prefix_StoragePrice = 19;
        private const byte Prefix_AttributeFee = 20;
        private const byte Prefix_MillisecondsPerBlock = 21;
        private const byte Prefix_MaxValidUntilBlockIncrement = 22;
        private const byte Prefix_MaxTraceableBlocks = 23;

        private readonly StorageKey _feePerByte;
        private readonly StorageKey _execFeeFactor;
        private readonly StorageKey _storagePrice;
        private readonly StorageKey _millisecondsPerBlock;
        private readonly StorageKey _maxValidUntilBlockIncrement;
        private readonly StorageKey _maxTraceableBlocks;
        private const ulong RequiredTimeForRecoverFunds = 365 * 24 * 60 * 60 * 1_000UL; // 1 year in milliseconds

        /// <summary>
        /// The event name for the block generation time changed.
        /// </summary>
        private const string MillisecondsPerBlockChangedEventName = "MillisecondsPerBlockChanged";
        private const string RecoveredFundsEventName = "RecoveredFunds";
        private const string WhitelistChangedEventName = "WhitelistFeeChanged";

        [ContractEvent(Hardfork.HF_Echidna, 0, name: MillisecondsPerBlockChangedEventName,
            "old", ContractParameterType.Integer,
            "new", ContractParameterType.Integer
        )]
        [ContractEvent(Hardfork.HF_Faun, 1, name: WhitelistChangedEventName,
            "contract", ContractParameterType.Hash160,
            "method", ContractParameterType.String,
            "argCount", ContractParameterType.Integer,
            "fee", ContractParameterType.Any
        )]
        [ContractEvent(Hardfork.HF_Faun, 3, name: RecoveredFundsEventName, "account", ContractParameterType.Hash160)]
        internal PolicyContract() : base()
        {
            _feePerByte = CreateStorageKey(Prefix_FeePerByte);
            _execFeeFactor = CreateStorageKey(Prefix_ExecFeeFactor);
            _storagePrice = CreateStorageKey(Prefix_StoragePrice);
            _millisecondsPerBlock = CreateStorageKey(Prefix_MillisecondsPerBlock);
            _maxValidUntilBlockIncrement = CreateStorageKey(Prefix_MaxValidUntilBlockIncrement);
            _maxTraceableBlocks = CreateStorageKey(Prefix_MaxTraceableBlocks);
        }

        internal override ContractTask InitializeAsync(ApplicationEngine engine, Hardfork? hardfork)
        {
            if (hardfork == ActiveIn)
            {
                engine.SnapshotCache.Add(_feePerByte, new StorageItem(DefaultFeePerByte));
                engine.SnapshotCache.Add(_execFeeFactor, new StorageItem(DefaultExecFeeFactor));
                engine.SnapshotCache.Add(_storagePrice, new StorageItem(DefaultStoragePrice));
            }
            if (hardfork == Hardfork.HF_Echidna)
            {
                engine.SnapshotCache.Add(CreateStorageKey(Prefix_AttributeFee, (byte)TransactionAttributeType.NotaryAssisted), new StorageItem(DefaultNotaryAssistedAttributeFee));
                engine.SnapshotCache.Add(_millisecondsPerBlock, new StorageItem(engine.ProtocolSettings.MillisecondsPerBlock));
                engine.SnapshotCache.Add(_maxValidUntilBlockIncrement, new StorageItem(engine.ProtocolSettings.MaxValidUntilBlockIncrement));
                engine.SnapshotCache.Add(_maxTraceableBlocks, new StorageItem(engine.ProtocolSettings.MaxTraceableBlocks));
            }

            // After Faun Hardfork the unit it's pico-gas, before it was datoshi

            if (hardfork == Hardfork.HF_Faun)
            {
                // Add decimals to exec fee factor
                var item = engine.SnapshotCache.TryGet(_execFeeFactor) ??
                    throw new InvalidOperationException("Policy was not initialized");
                item.Set((uint)(BigInteger)item * ApplicationEngine.FeeFactor);
            }
            return ContractTask.CompletedTask;
        }

        /// <summary>
        /// Gets the network fee per transaction byte.
        /// </summary>
        /// <param name="snapshot">The snapshot used to read data.</param>
        /// <returns>The network fee per transaction byte.</returns>
        [ContractMethod(CpuFee = 1 << 15, RequiredCallFlags = CallFlags.ReadStates)]
        public long GetFeePerByte(IReadOnlyStore snapshot)
        {
            return (long)(BigInteger)snapshot[_feePerByte];
        }

        /// <summary>
        /// Gets the execution fee factor. This is a multiplier that can be adjusted by the committee to adjust the system fees for transactions.
        /// </summary>
        /// <param name="engine">The execution engine.</param>
        /// <returns>The execution fee factor.</returns>
        [ContractMethod(CpuFee = 1 << 15, RequiredCallFlags = CallFlags.ReadStates)]
        public uint GetExecFeeFactor(ApplicationEngine engine)
        {
            if (engine.IsHardforkEnabled(Hardfork.HF_Faun))
                return (uint)((BigInteger)engine.SnapshotCache[_execFeeFactor] / ApplicationEngine.FeeFactor);

            return (uint)(BigInteger)engine.SnapshotCache[_execFeeFactor];
        }

        public long GetExecFeeFactor(ProtocolSettings settings, IReadOnlyStore snapshot, uint index)
        {
            if (settings.IsHardforkEnabled(Hardfork.HF_Faun, index))
                return (long)((BigInteger)snapshot[_execFeeFactor] / ApplicationEngine.FeeFactor);

            return (long)(BigInteger)snapshot[_execFeeFactor];
        }

        /// <summary>
        /// Gets the execution fee factor. This is a multiplier that can be adjusted by the committee to adjust the system fees for transactions.
        /// </summary>
        /// <param name="engine">The execution engine.</param>
        /// <returns>The execution fee factor in the unit of pico Gas. 1 picoGAS = 1e-12 GAS</returns>
        [ContractMethod(Hardfork.HF_Faun, CpuFee = 1 << 15, RequiredCallFlags = CallFlags.ReadStates)]
        public BigInteger GetExecPicoFeeFactor(ApplicationEngine engine)
        {
            return (BigInteger)engine.SnapshotCache[_execFeeFactor];
        }

        /// <summary>
        /// Gets the storage price.
        /// </summary>
        /// <param name="snapshot">The snapshot used to read data.</param>
        /// <returns>The storage price.</returns>
        [ContractMethod(CpuFee = 1 << 15, RequiredCallFlags = CallFlags.ReadStates)]
        public uint GetStoragePrice(IReadOnlyStore snapshot)
        {
            return (uint)(BigInteger)snapshot[_storagePrice];
        }

        /// <summary>
        /// Gets the block generation time in milliseconds.
        /// </summary>
        /// <param name="snapshot">The snapshot used to read data.</param>
        /// <returns>The block generation time in milliseconds.</returns>
        [ContractMethod(Hardfork.HF_Echidna, CpuFee = 1 << 15, RequiredCallFlags = CallFlags.ReadStates)]
        public uint GetMillisecondsPerBlock(IReadOnlyStore snapshot)
        {
            return (uint)(BigInteger)snapshot[_millisecondsPerBlock];
        }

        /// <summary>
        /// Gets the upper increment size of blockchain height (in blocks) exceeding
        /// that a transaction should fail validation.
        /// </summary>
        /// <param name="snapshot">The snapshot used to read data.</param>
        /// <returns>MaxValidUntilBlockIncrement value.</returns>
        [ContractMethod(Hardfork.HF_Echidna, CpuFee = 1 << 15, RequiredCallFlags = CallFlags.ReadStates)]
        public uint GetMaxValidUntilBlockIncrement(IReadOnlyStore snapshot)
        {
            return (uint)(BigInteger)snapshot[_maxValidUntilBlockIncrement];
        }

        /// <summary>
        /// Gets the length of the chain accessible to smart contracts.
        /// </summary>
        /// <param name="snapshot">The snapshot used to read data.</param>
        /// <returns>MaxTraceableBlocks value.</returns>
        [ContractMethod(Hardfork.HF_Echidna, CpuFee = 1 << 15, RequiredCallFlags = CallFlags.ReadStates)]
        public uint GetMaxTraceableBlocks(IReadOnlyStore snapshot)
        {
            return (uint)(BigInteger)snapshot[_maxTraceableBlocks];
        }

        /// <summary>
        /// Gets the fee for attribute before Echidna hardfork. NotaryAssisted attribute type not supported.
        /// </summary>
        /// <param name="snapshot">The snapshot used to read data.</param>
        /// <param name="attributeType">Attribute type excluding <see cref="TransactionAttributeType.NotaryAssisted"/></param>
        /// <returns>The fee for attribute.</returns>
        [ContractMethod(true, Hardfork.HF_Echidna, CpuFee = 1 << 15, RequiredCallFlags = CallFlags.ReadStates, Name = "getAttributeFee")]
        public uint GetAttributeFeeV0(IReadOnlyStore snapshot, byte attributeType)
        {
            return GetAttributeFee(snapshot, attributeType, false);
        }

        /// <summary>
        /// Gets the fee for attribute after Echidna hardfork. NotaryAssisted attribute type supported.
        /// </summary>
        /// <param name="snapshot">The snapshot used to read data.</param>
        /// <param name="attributeType">Attribute type</param>
        /// <returns>The fee for attribute.</returns>
        [ContractMethod(Hardfork.HF_Echidna, CpuFee = 1 << 15, RequiredCallFlags = CallFlags.ReadStates, Name = "getAttributeFee")]
        public uint GetAttributeFeeV1(IReadOnlyStore snapshot, byte attributeType)
        {
            return GetAttributeFee(snapshot, attributeType, true);
        }

        /// <summary>
        /// Generic handler for GetAttributeFeeV0 and GetAttributeFee that
        /// gets the fee for attribute.
        /// </summary>
        /// <param name="snapshot">The snapshot used to read data.</param>
        /// <param name="attributeType">Attribute type</param>
        /// <param name="allowNotaryAssisted">Whether to support <see cref="TransactionAttributeType.NotaryAssisted"/> attribute type.</param>
        /// <returns>The fee for attribute.</returns>
        private uint GetAttributeFee(IReadOnlyStore snapshot, byte attributeType, bool allowNotaryAssisted)
        {
            if (!Enum.IsDefined(typeof(TransactionAttributeType), attributeType) ||
                (!allowNotaryAssisted && attributeType == (byte)(TransactionAttributeType.NotaryAssisted)))
            {
                throw new InvalidOperationException($"Attribute type {attributeType} is not supported.");
            }

            var key = CreateStorageKey(Prefix_AttributeFee, attributeType);
            return snapshot.TryGet(key, out var item) ? (uint)(BigInteger)item : DefaultAttributeFee;
        }

        /// <summary>
        /// Determines whether the specified account is blocked.
        /// </summary>
        /// <param name="snapshot">The snapshot used to read data.</param>
        /// <param name="account">The account to be checked.</param>
        /// <returns><see langword="true"/> if the account is blocked; otherwise, <see langword="false"/>.</returns>
        [ContractMethod(CpuFee = 1 << 15, RequiredCallFlags = CallFlags.ReadStates)]
        public bool IsBlocked(IReadOnlyStore snapshot, UInt160 account)
        {
            return snapshot.Contains(CreateStorageKey(Prefix_BlockedAccount, account));
        }

        internal bool IsWhitelistFeeContract(DataCache snapshot, UInt160 contractHash, ContractMethodDescriptor method, [NotNullWhen(true)] out long? fixedFee)
        {
            // Check contract existence

            var currentContract = ContractManagement.GetContract(snapshot, contractHash);

            if (currentContract != null)
            {
                // Check state existence

                var item = snapshot.TryGet(CreateStorageKey(Prefix_WhitelistedFeeContracts, contractHash, method.Offset));

                if (item != null)
                {
                    fixedFee = (long)(BigInteger)item;
                    return true;
                }
            }

            fixedFee = null;
            return false;
        }

        /// <summary>
        /// Remove whitelisted Fee contracts
        /// </summary>
        /// <param name="engine">The execution engine.</param>
        /// <param name="contractHash">The contract to set the whitelist</param>
        /// <param name="method">Method</param>
        /// <param name="argCount">Argument count</param>
        [ContractMethod(Hardfork.HF_Faun, CpuFee = 1 << 15, RequiredCallFlags = CallFlags.States | CallFlags.AllowNotify)]
        private void RemoveWhitelistFeeContract(ApplicationEngine engine, UInt160 contractHash, string method, int argCount)
        {
            if (!CheckCommittee(engine)) throw new InvalidOperationException("Invalid committee signature");

            // Validate methods
            var contract = ContractManagement.GetContract(engine.SnapshotCache, contractHash)
                    ?? throw new InvalidOperationException("Is not a valid contract");

            // If exists multiple instance a exception is throwed
            var methodDescriptor = contract.Manifest.Abi.Methods.SingleOrDefault(u => u.Name == method && u.Parameters.Length == argCount) ??
                throw new InvalidOperationException($"Method {method} with {argCount} args was not found in {contractHash}");
            var key = CreateStorageKey(Prefix_WhitelistedFeeContracts, contractHash, methodDescriptor.Offset);

            if (!engine.SnapshotCache.Contains(key)) throw new InvalidOperationException("Whitelist not found");

            engine.SnapshotCache.Delete(key);

            // Emit event
            engine.SendNotification(Hash, WhitelistChangedEventName,
                [new VM.Types.ByteString(contractHash.ToArray()), method, argCount, VM.Types.StackItem.Null]);
        }

        internal int CleanWhitelist(ApplicationEngine engine, ContractState contract)
        {
            var count = 0;
            var searchKey = CreateStorageKey(Prefix_WhitelistedFeeContracts, contract.Hash);

            foreach ((var key, _) in engine.SnapshotCache.Find(searchKey, SeekDirection.Forward))
            {
                engine.SnapshotCache.Delete(key);
                count++;

                // Emit event recovering the values from the Key
                var keyData = key.ToArray().AsSpan();
                var methodOffset = BinaryPrimitives.ReadInt32BigEndian(keyData.Slice(StorageKey.PrefixLength + UInt160.Length, sizeof(int)));

                // Get method for event
                var method = contract.Manifest.Abi.Methods.FirstOrDefault(m => m.Offset == methodOffset);

                engine.SendNotification(Hash, WhitelistChangedEventName,
                    [
                    new VM.Types.ByteString(contract.Hash.ToArray()),
                    method?.Name ?? VM.Types.StackItem.Null,
                    method?.Parameters.Length ?? VM.Types.StackItem.Null,
                    VM.Types.StackItem.Null
                    ]);
            }

            return count;
        }

        /// <summary>
        /// Set whitelisted Fee contracts
        /// </summary>
        /// <param name="engine">The execution engine.</param>
        /// <param name="contractHash">The contract to set the whitelist</param>
        /// <param name="method">Method</param>
        /// <param name="argCount">Argument count</param>
        /// <param name="fixedFee">Fixed execution fee</param>
        [ContractMethod(Hardfork.HF_Faun, CpuFee = 1 << 15, RequiredCallFlags = CallFlags.States | CallFlags.AllowNotify)]
        internal void SetWhitelistFeeContract(ApplicationEngine engine, UInt160 contractHash, string method, int argCount, long fixedFee)
        {
            ArgumentOutOfRangeException.ThrowIfNegative(fixedFee, nameof(fixedFee));

            if (!CheckCommittee(engine)) throw new InvalidOperationException("Invalid committee signature");

            // Validate methods
            var contract = ContractManagement.GetContract(engine.SnapshotCache, contractHash)
                    ?? throw new InvalidOperationException("Is not a valid contract");

            // If exists multiple instance a exception is throwed
            var methodDescriptor = contract.Manifest.Abi.Methods.SingleOrDefault(u => u.Name == method && u.Parameters.Length == argCount) ??
                throw new InvalidOperationException($"Method {method} with {argCount} args was not found in {contractHash}");
            var key = CreateStorageKey(Prefix_WhitelistedFeeContracts, contractHash, methodDescriptor.Offset);

            // Set
            var entry = engine.SnapshotCache
                    .GetAndChange(key, () => new StorageItem(fixedFee));
            entry.Set(fixedFee);

            // Emit event
            engine.SendNotification(Hash, WhitelistChangedEventName, [new VM.Types.ByteString(contractHash.ToArray()), method, argCount, fixedFee]);
        }

        /// <summary>
        /// Sets the block generation time in milliseconds.
        /// </summary>
        /// <param name="engine">The execution engine.</param>
        /// <param name="value">The block generation time in milliseconds. Must be between 1 and MaxBlockGenTime.</param>
        /// <exception cref="ArgumentOutOfRangeException">Thrown when the provided value is outside the allowed range.</exception>
        /// <exception cref="InvalidOperationException">Thrown when the caller is not a committee member.</exception>
        [ContractMethod(Hardfork.HF_Echidna, CpuFee = 1 << 15, RequiredCallFlags = CallFlags.States | CallFlags.AllowNotify)]
        public void SetMillisecondsPerBlock(ApplicationEngine engine, uint value)
        {
            if (value == 0 || value > MaxMillisecondsPerBlock)
                throw new ArgumentOutOfRangeException(nameof(value), $"MillisecondsPerBlock must be between [1, {MaxMillisecondsPerBlock}], got {value}");
            AssertCommittee(engine);

            var oldTime = GetMillisecondsPerBlock(engine.SnapshotCache);
            engine.SnapshotCache.GetAndChange(_millisecondsPerBlock)!.Set(value);

            engine.SendNotification(Hash, MillisecondsPerBlockChangedEventName,
                [new VM.Types.Integer(oldTime), new VM.Types.Integer(value)]);
        }

        /// <summary>
        /// Sets the fee for attribute before Echidna hardfork. NotaryAssisted attribute type not supported.
        /// </summary>
        /// <param name="engine">The engine used to check committee witness and read data.</param>
        /// <param name="attributeType">Attribute type excluding <see cref="TransactionAttributeType.NotaryAssisted"/></param>
        /// <param name="value">Attribute fee value</param>
        /// <returns>The fee for attribute.</returns>
        [ContractMethod(true, Hardfork.HF_Echidna, CpuFee = 1 << 15, RequiredCallFlags = CallFlags.States, Name = "setAttributeFee")]
        private void SetAttributeFeeV0(ApplicationEngine engine, byte attributeType, uint value)
        {
            SetAttributeFee(engine, attributeType, value, false);
        }

        /// <summary>
        /// Sets the fee for attribute after Echidna hardfork. NotaryAssisted attribute type supported.
        /// </summary>
        /// <param name="engine">The engine used to check committee witness and read data.</param>
        /// <param name="attributeType">Attribute type excluding <see cref="TransactionAttributeType.NotaryAssisted"/></param>
        /// <param name="value">Attribute fee value</param>
        /// <returns>The fee for attribute.</returns>
        [ContractMethod(Hardfork.HF_Echidna, CpuFee = 1 << 15, RequiredCallFlags = CallFlags.States, Name = "setAttributeFee")]
        private void SetAttributeFeeV1(ApplicationEngine engine, byte attributeType, uint value)
        {
            SetAttributeFee(engine, attributeType, value, true);
        }

        /// <summary>
        /// Generic handler for SetAttributeFeeV0 and SetAttributeFeeV1 that
        /// gets the fee for attribute.
        /// </summary>
        /// <param name="engine">The engine used to check committee witness and read data.</param>
        /// <param name="attributeType">Attribute type</param>
        /// <param name="value">Attribute fee value</param>
        /// <param name="allowNotaryAssisted">Whether to support <see cref="TransactionAttributeType.NotaryAssisted"/> attribute type.</param>
        /// <returns>The fee for attribute.</returns>
        private void SetAttributeFee(ApplicationEngine engine, byte attributeType, uint value, bool allowNotaryAssisted)
        {
            if (!Enum.IsDefined(typeof(TransactionAttributeType), attributeType) ||
                (!allowNotaryAssisted && attributeType == (byte)(TransactionAttributeType.NotaryAssisted)))
            {
                throw new InvalidOperationException($"Attribute type {attributeType} is not supported.");
            }

            if (value > MaxAttributeFee)
                throw new ArgumentOutOfRangeException(nameof(value), $"AttributeFee must be less than {MaxAttributeFee}");

            AssertCommittee(engine);

            engine.SnapshotCache.GetAndChange(CreateStorageKey(Prefix_AttributeFee, attributeType), () => new StorageItem(DefaultAttributeFee)).Set(value);
        }

        [ContractMethod(CpuFee = 1 << 15, RequiredCallFlags = CallFlags.States)]
        private void SetFeePerByte(ApplicationEngine engine, long value)
        {
            if (value < 0 || value > 1_00000000)
                throw new ArgumentOutOfRangeException(nameof(value), $"FeePerByte must be between [0, 100000000], got {value}");
            AssertCommittee(engine);

            engine.SnapshotCache.GetAndChange(_feePerByte)!.Set(value);
        }

        [ContractMethod(CpuFee = 1 << 15, RequiredCallFlags = CallFlags.States)]
        private void SetExecFeeFactor(ApplicationEngine engine, ulong value)
        {
            // After FAUN hardfork, the max exec fee factor is with decimals defined in ApplicationEngine.FeeFactor
            var maxValue = engine.IsHardforkEnabled(Hardfork.HF_Faun) ? ApplicationEngine.FeeFactor * MaxExecFeeFactor : MaxExecFeeFactor;

            if (value == 0 || value > maxValue)
                throw new ArgumentOutOfRangeException(nameof(value), $"ExecFeeFactor must be between [1, {maxValue}], got {value}");

            AssertCommittee(engine);
            engine.SnapshotCache.GetAndChange(_execFeeFactor)!.Set(value);
        }

        [ContractMethod(CpuFee = 1 << 15, RequiredCallFlags = CallFlags.States)]
        private void SetStoragePrice(ApplicationEngine engine, uint value)
        {
            if (value == 0 || value > MaxStoragePrice)
                throw new ArgumentOutOfRangeException(nameof(value), $"StoragePrice must be between [1, {MaxStoragePrice}], got {value}");
            AssertCommittee(engine);

            engine.SnapshotCache.GetAndChange(_storagePrice)!.Set(value);
        }

        [ContractMethod(Hardfork.HF_Echidna, CpuFee = 1 << 15, RequiredCallFlags = CallFlags.States)]
        private void SetMaxValidUntilBlockIncrement(ApplicationEngine engine, uint value)
        {
            if (value == 0 || value > MaxMaxValidUntilBlockIncrement)
                throw new ArgumentOutOfRangeException(nameof(value), $"MaxValidUntilBlockIncrement must be between [1, {MaxMaxValidUntilBlockIncrement}], got {value}");
            var mtb = GetMaxTraceableBlocks(engine.SnapshotCache);
            if (value >= mtb)
                throw new InvalidOperationException($"MaxValidUntilBlockIncrement must be lower than MaxTraceableBlocks ({value} vs {mtb})");
            AssertCommittee(engine);

            engine.SnapshotCache.GetAndChange(_maxValidUntilBlockIncrement)!.Set(value);
        }

        /// <summary>
        /// Sets the length of the chain accessible to smart contracts.
        /// </summary>
        /// <param name="engine">The engine used to check committee witness and read data.</param>
        /// <param name="value">MaxTraceableBlocks value.</param>
        [ContractMethod(Hardfork.HF_Echidna, CpuFee = 1 << 15, RequiredCallFlags = CallFlags.States)]
        private void SetMaxTraceableBlocks(ApplicationEngine engine, uint value)
        {
            if (value == 0 || value > MaxMaxTraceableBlocks)
                throw new ArgumentOutOfRangeException(nameof(value), $"MaxTraceableBlocks must be between [1, {MaxMaxTraceableBlocks}], got {value}");

            var oldVal = GetMaxTraceableBlocks(engine.SnapshotCache);
            if (value > oldVal)
                throw new InvalidOperationException($"MaxTraceableBlocks can not be increased (old {oldVal}, new {value})");

            var mVUBIncrement = GetMaxValidUntilBlockIncrement(engine.SnapshotCache);
            if (value <= mVUBIncrement)
                throw new InvalidOperationException($"MaxTraceableBlocks must be larger than MaxValidUntilBlockIncrement ({value} vs {mVUBIncrement})");

            AssertCommittee(engine);

            engine.SnapshotCache.GetAndChange(_maxTraceableBlocks)!.Set(value);
        }

        [ContractMethod(true, Hardfork.HF_Faun, CpuFee = 1 << 15, RequiredCallFlags = CallFlags.States, Name = "blockAccount")]
        private async ContractTask<bool> BlockAccountV0(ApplicationEngine engine, UInt160 account)
        {
            AssertCommittee(engine);

            return await BlockAccountInternal(engine, account);
        }

        [ContractMethod(Hardfork.HF_Faun, CpuFee = 1 << 15, RequiredCallFlags = CallFlags.States | CallFlags.AllowNotify, Name = "blockAccount")]
        private async ContractTask<bool> BlockAccountV1(ApplicationEngine engine, UInt160 account)
        {
            AssertCommittee(engine);

            return await BlockAccountInternal(engine, account);
        }

        internal async ContractTask<bool> BlockAccountInternal(ApplicationEngine engine, UInt160 account)
        {
            if (IsNative(account)) throw new InvalidOperationException("Cannot block a native contract.");

            var key = CreateStorageKey(Prefix_BlockedAccount, account);

            if (engine.SnapshotCache.Contains(key))
            {
                // Check if it is stored the recover funds time
                if (engine.IsHardforkEnabled(Hardfork.HF_Faun))
                {
                    key = CreateStorageKey(Prefix_BlockedAccountRequestFunds, account);
                    // Don't modify it if already exists
                    _ = engine.SnapshotCache.GetAndChange(key, () => new StorageItem(engine.GetTime()));
                }

<<<<<<< HEAD
                return false;
            }
=======
            if (engine.IsHardforkEnabled(Hardfork.HF_Faun))
                await NEO.VoteInternal(engine, account, null);
>>>>>>> 1f32e67e

            await NEO.VoteInternal(engine, account, null);
            engine.SnapshotCache.Add(key, new StorageItem([]));

            // Set request time for recover funds
            if (engine.IsHardforkEnabled(Hardfork.HF_Faun))
            {
                key = CreateStorageKey(Prefix_BlockedAccountRequestFunds, account);
                var entry = engine.SnapshotCache.GetAndChange(key, () => new StorageItem());
                entry.Set(engine.GetTime());
            }
            return true;
        }

        [ContractMethod(CpuFee = 1 << 15, RequiredCallFlags = CallFlags.States)]
        private bool UnblockAccount(ApplicationEngine engine, UInt160 account)
        {
            AssertCommittee(engine);

            var key = CreateStorageKey(Prefix_BlockedAccount, account);
            if (!engine.SnapshotCache.Contains(key)) return false;

            engine.SnapshotCache.Delete(key);

            // Remove request funds if any

            key = CreateStorageKey(Prefix_BlockedAccountRequestFunds, account);
            engine.SnapshotCache.Delete(key);
            return true;
        }

        [ContractMethod(Hardfork.HF_Faun, CpuFee = 1 << 15, RequiredCallFlags = CallFlags.ReadStates)]
        private StorageIterator GetBlockedAccounts(DataCache snapshot)
        {
            const FindOptions options = FindOptions.RemovePrefix | FindOptions.KeysOnly;
            var enumerator = snapshot
                .Find(CreateStorageKey(Prefix_BlockedAccount), SeekDirection.Forward)
                .GetEnumerator();
            return new StorageIterator(enumerator, 1, options);
        }

        [ContractMethod(Hardfork.HF_Faun, CpuFee = 1 << 15, RequiredCallFlags = CallFlags.States | CallFlags.AllowNotify)]
        internal async ContractTask RecoverFunds(ApplicationEngine engine, UInt160 account, VM.Types.Array extraTokens)
        {
            var committeeMultiSigAddr = AssertAlmostFullCommittee(engine);

            // Set request time

            var key = CreateStorageKey(Prefix_BlockedAccountRequestFunds, account);
            var entry = engine.SnapshotCache.GetAndChange(key, null)
                ?? throw new InvalidOperationException("Request not found.");
            if (engine.GetTime() - (BigInteger)entry < RequiredTimeForRecoverFunds)
                throw new InvalidOperationException("Request must be signed at least 1 year ago.");

            // Validate and collect extra NEP17 tokens

            var validatedTokens = new HashSet<UInt160>
            {
                NEO.Hash,
                GAS.Hash
            };

            foreach (var tokenItem in extraTokens)
            {
                var span = tokenItem.GetSpan();
                if (span.Length != UInt160.Length)
                    throw new ArgumentException($"Invalid token hash length: expected {UInt160.Length} bytes, got {span.Length} bytes.");

                var contractHash = new UInt160(span);

                // Validate contract exists
                var contract = ContractManagement.GetContract(engine.SnapshotCache, contractHash);
                if (contract == null)
                    throw new InvalidOperationException($"Contract {contractHash} does not exist.");

                // Validate contract implements NEP-17 standard
                if (!contract.Manifest.SupportedStandards.Contains("NEP-17"))
                    throw new InvalidOperationException($"Contract {contractHash} does not implement NEP-17 standard.");

                // Prevent NEO and GAS from being in extraTokens
                if (contractHash == NEO.Hash || contractHash == GAS.Hash)
                    throw new InvalidOperationException($"NEO and GAS should not be included in extraTokens. They are automatically processed.");

                // Prevent duplicate tokens
                if (!validatedTokens.Add(contractHash))
                    throw new InvalidOperationException($"Duplicate token {contractHash} in extraTokens.");
            }

            // Remove and notify

            engine.SnapshotCache.Delete(key);
            engine.SendNotification(Hash, RecoveredFundsEventName, [new ByteString(account.ToArray())]);

            // Transfer funds, NEO, GAS and extra NEP17 tokens

            foreach (var contractHash in validatedTokens)
            {
                // Check balance
                var balance = await engine.CallFromNativeContractAsync<BigInteger>(account, contractHash, "balanceOf", account.ToArray());

                if (balance > 0)
                {
                    // transfer
                    var result = await engine.CallFromNativeContractAsync<bool>(account, contractHash, "transfer",
                        account.ToArray(), NativeContract.Treasury.Hash.ToArray(), balance, StackItem.Null);

                    if (!result)
                        throw new InvalidOperationException($"Transfer of {balance} from {account} to {committeeMultiSigAddr} failed in contract {contractHash}.");
                }
            }
        }

        [ContractMethod(Hardfork.HF_Faun, CpuFee = 1 << 15, RequiredCallFlags = CallFlags.ReadStates)]
        internal StorageIterator GetWhitelistFeeContracts(DataCache snapshot)
        {
            const FindOptions options = FindOptions.RemovePrefix | FindOptions.KeysOnly;
            var enumerator = snapshot
                .Find(CreateStorageKey(Prefix_WhitelistedFeeContracts), SeekDirection.Forward)
                .GetEnumerator();

            return new StorageIterator(enumerator, 1, options);
        }
    }
}<|MERGE_RESOLUTION|>--- conflicted
+++ resolved
@@ -598,15 +598,11 @@
                     _ = engine.SnapshotCache.GetAndChange(key, () => new StorageItem(engine.GetTime()));
                 }
 
-<<<<<<< HEAD
                 return false;
             }
-=======
+
             if (engine.IsHardforkEnabled(Hardfork.HF_Faun))
                 await NEO.VoteInternal(engine, account, null);
->>>>>>> 1f32e67e
-
-            await NEO.VoteInternal(engine, account, null);
             engine.SnapshotCache.Add(key, new StorageItem([]));
 
             // Set request time for recover funds
