// Copyright (C) 2015-2025 The Neo Project.
//
// PolicyContract.cs file belongs to the neo project and is free
// software distributed under the MIT software license, see the
// accompanying file LICENSE in the main directory of the
// repository or http://www.opensource.org/licenses/mit-license.php
// for more details.
//
// Redistribution and use in source and binary forms with or without
// modifications are permitted.

#pragma warning disable IDE0051

using Neo.Extensions;
using Neo.Network.P2P.Payloads;
using Neo.Persistence;
using Neo.SmartContract.Iterators;
using Neo.VM.Types;
using System;
using System.Linq;
using System.Buffers.Binary;
using System.Diagnostics.CodeAnalysis;
using System.Numerics;

namespace Neo.SmartContract.Native
{
    /// <summary>
    /// A native contract that manages the system policies.
    /// </summary>
    public sealed class PolicyContract : NativeContract
    {
        /// <summary>
        /// The default execution fee factor.
        /// </summary>
        public const uint DefaultExecFeeFactor = 30;

        /// <summary>
        /// The default storage price.
        /// </summary>
        public const uint DefaultStoragePrice = 100000;

        /// <summary>
        /// The default network fee per byte of transactions.
        /// In the unit of datoshi, 1 datoshi = 1e-8 GAS
        /// </summary>
        public const uint DefaultFeePerByte = 1000;

        /// <summary>
        /// The default fee for attribute.
        /// </summary>
        public const uint DefaultAttributeFee = 0;

        /// <summary>
        /// The default fee for NotaryAssisted attribute.
        /// </summary>
        public const uint DefaultNotaryAssistedAttributeFee = 1000_0000;

        /// <summary>
        /// The maximum execution fee factor that the committee can set.
        /// </summary>
        public const ulong MaxExecFeeFactor = 100;

        /// <summary>
        /// The maximum fee for attribute that the committee can set.
        /// </summary>
        public const uint MaxAttributeFee = 10_0000_0000;

        /// <summary>
        /// The maximum storage price that the committee can set.
        /// </summary>
        public const uint MaxStoragePrice = 10000000;

        /// <summary>
        /// The maximum block generation time that the committee can set in milliseconds.
        /// </summary>
        public const uint MaxMillisecondsPerBlock = 30_000;

        /// <summary>
        /// The maximum MaxValidUntilBlockIncrement value that the committee can set.
        /// It is set to be a day of 1-second blocks.
        /// </summary>
        public const uint MaxMaxValidUntilBlockIncrement = 86400;

        /// <summary>
        /// The maximum MaxTraceableBlocks value that the committee can set.
        /// It is set to be a year of 15-second blocks.
        /// </summary>
        public const uint MaxMaxTraceableBlocks = 2102400;

        private const byte Prefix_BlockedAccount = 15;
        private const byte Prefix_WhitelistedFeeContracts = 16;
        private const byte Prefix_BlockedAccountRequestFunds = 17;
        private const byte Prefix_FeePerByte = 10;
        private const byte Prefix_ExecFeeFactor = 18;
        private const byte Prefix_StoragePrice = 19;
        private const byte Prefix_AttributeFee = 20;
        private const byte Prefix_MillisecondsPerBlock = 21;
        private const byte Prefix_MaxValidUntilBlockIncrement = 22;
        private const byte Prefix_MaxTraceableBlocks = 23;

        private readonly StorageKey _feePerByte;
        private readonly StorageKey _execFeeFactor;
        private readonly StorageKey _storagePrice;
        private readonly StorageKey _millisecondsPerBlock;
        private readonly StorageKey _maxValidUntilBlockIncrement;
        private readonly StorageKey _maxTraceableBlocks;
        private const ulong RequiredTimeForRecoverFunds = 365 * 24 * 60 * 60 * 500UL; // 6 months in milliseconds

        /// <summary>
        /// The event name for the block generation time changed.
        /// </summary>
        private const string MillisecondsPerBlockChangedEventName = "MillisecondsPerBlockChanged";
        private const string RecoverFundsStartEventName = "RecoverFundsStarted";
        private const string RecoverFundsEndsEventName = "RecoverFundsFinished";
        private const string WhitelistChangedEventName = "WhitelistFeeChanged";

        [ContractEvent(Hardfork.HF_Echidna, 0, name: MillisecondsPerBlockChangedEventName,
            "old", ContractParameterType.Integer,
            "new", ContractParameterType.Integer
        )]
        [ContractEvent(Hardfork.HF_Faun, 1, name: WhitelistChangedEventName,
            "contract", ContractParameterType.Hash160,
            "method", ContractParameterType.String,
            "argCount", ContractParameterType.Integer,
            "fee", ContractParameterType.Any
        )]
        internal PolicyContract() : base()
        {
            _feePerByte = CreateStorageKey(Prefix_FeePerByte);
            _execFeeFactor = CreateStorageKey(Prefix_ExecFeeFactor);
            _storagePrice = CreateStorageKey(Prefix_StoragePrice);
            _millisecondsPerBlock = CreateStorageKey(Prefix_MillisecondsPerBlock);
            _maxValidUntilBlockIncrement = CreateStorageKey(Prefix_MaxValidUntilBlockIncrement);
            _maxTraceableBlocks = CreateStorageKey(Prefix_MaxTraceableBlocks);
        }

        internal override ContractTask InitializeAsync(ApplicationEngine engine, Hardfork? hardfork)
        {
            if (hardfork == ActiveIn)
            {
                engine.SnapshotCache.Add(_feePerByte, new StorageItem(DefaultFeePerByte));
                engine.SnapshotCache.Add(_execFeeFactor, new StorageItem(DefaultExecFeeFactor));
                engine.SnapshotCache.Add(_storagePrice, new StorageItem(DefaultStoragePrice));
            }
            if (hardfork == Hardfork.HF_Echidna)
            {
                engine.SnapshotCache.Add(CreateStorageKey(Prefix_AttributeFee, (byte)TransactionAttributeType.NotaryAssisted), new StorageItem(DefaultNotaryAssistedAttributeFee));
                engine.SnapshotCache.Add(_millisecondsPerBlock, new StorageItem(engine.ProtocolSettings.MillisecondsPerBlock));
                engine.SnapshotCache.Add(_maxValidUntilBlockIncrement, new StorageItem(engine.ProtocolSettings.MaxValidUntilBlockIncrement));
                engine.SnapshotCache.Add(_maxTraceableBlocks, new StorageItem(engine.ProtocolSettings.MaxTraceableBlocks));
            }

            // After Faun Hardfork the unit it's pico-gas, before it was datoshi

            if (hardfork == Hardfork.HF_Faun)
            {
                // Add decimals to exec fee factor
                var item = engine.SnapshotCache.TryGet(_execFeeFactor) ??
                    throw new InvalidOperationException("Policy was not initialized");
                item.Set((uint)(BigInteger)item * ApplicationEngine.FeeFactor);
            }
            return ContractTask.CompletedTask;
        }

        /// <summary>
        /// Gets the network fee per transaction byte.
        /// </summary>
        /// <param name="snapshot">The snapshot used to read data.</param>
        /// <returns>The network fee per transaction byte.</returns>
        [ContractMethod(CpuFee = 1 << 15, RequiredCallFlags = CallFlags.ReadStates)]
        public long GetFeePerByte(IReadOnlyStore snapshot)
        {
            return (long)(BigInteger)snapshot[_feePerByte];
        }

        /// <summary>
        /// Gets the execution fee factor. This is a multiplier that can be adjusted by the committee to adjust the system fees for transactions.
        /// </summary>
        /// <param name="engine">The execution engine.</param>
        /// <returns>The execution fee factor.</returns>
        [ContractMethod(CpuFee = 1 << 15, RequiredCallFlags = CallFlags.ReadStates)]
        public uint GetExecFeeFactor(ApplicationEngine engine)
        {
            if (engine.IsHardforkEnabled(Hardfork.HF_Faun))
                return (uint)((BigInteger)engine.SnapshotCache[_execFeeFactor] / ApplicationEngine.FeeFactor);

            return (uint)(BigInteger)engine.SnapshotCache[_execFeeFactor];
        }

        public long GetExecFeeFactor(ProtocolSettings settings, IReadOnlyStore snapshot, uint index)
        {
            if (settings.IsHardforkEnabled(Hardfork.HF_Faun, index))
                return (long)((BigInteger)snapshot[_execFeeFactor] / ApplicationEngine.FeeFactor);

            return (long)(BigInteger)snapshot[_execFeeFactor];
        }

        /// <summary>
        /// Gets the execution fee factor. This is a multiplier that can be adjusted by the committee to adjust the system fees for transactions.
        /// </summary>
        /// <param name="engine">The execution engine.</param>
        /// <returns>The execution fee factor in the unit of pico Gas. 1 picoGAS = 1e-12 GAS</returns>
        [ContractMethod(Hardfork.HF_Faun, CpuFee = 1 << 15, RequiredCallFlags = CallFlags.ReadStates)]
        public BigInteger GetExecPicoFeeFactor(ApplicationEngine engine)
        {
            return (BigInteger)engine.SnapshotCache[_execFeeFactor];
        }

        /// <summary>
        /// Gets the storage price.
        /// </summary>
        /// <param name="snapshot">The snapshot used to read data.</param>
        /// <returns>The storage price.</returns>
        [ContractMethod(CpuFee = 1 << 15, RequiredCallFlags = CallFlags.ReadStates)]
        public uint GetStoragePrice(IReadOnlyStore snapshot)
        {
            return (uint)(BigInteger)snapshot[_storagePrice];
        }

        /// <summary>
        /// Gets the block generation time in milliseconds.
        /// </summary>
        /// <param name="snapshot">The snapshot used to read data.</param>
        /// <returns>The block generation time in milliseconds.</returns>
        [ContractMethod(Hardfork.HF_Echidna, CpuFee = 1 << 15, RequiredCallFlags = CallFlags.ReadStates)]
        public uint GetMillisecondsPerBlock(IReadOnlyStore snapshot)
        {
            return (uint)(BigInteger)snapshot[_millisecondsPerBlock];
        }

        /// <summary>
        /// Gets the upper increment size of blockchain height (in blocks) exceeding
        /// that a transaction should fail validation.
        /// </summary>
        /// <param name="snapshot">The snapshot used to read data.</param>
        /// <returns>MaxValidUntilBlockIncrement value.</returns>
        [ContractMethod(Hardfork.HF_Echidna, CpuFee = 1 << 15, RequiredCallFlags = CallFlags.ReadStates)]
        public uint GetMaxValidUntilBlockIncrement(IReadOnlyStore snapshot)
        {
            return (uint)(BigInteger)snapshot[_maxValidUntilBlockIncrement];
        }

        /// <summary>
        /// Gets the length of the chain accessible to smart contracts.
        /// </summary>
        /// <param name="snapshot">The snapshot used to read data.</param>
        /// <returns>MaxTraceableBlocks value.</returns>
        [ContractMethod(Hardfork.HF_Echidna, CpuFee = 1 << 15, RequiredCallFlags = CallFlags.ReadStates)]
        public uint GetMaxTraceableBlocks(IReadOnlyStore snapshot)
        {
            return (uint)(BigInteger)snapshot[_maxTraceableBlocks];
        }

        /// <summary>
        /// Gets the fee for attribute before Echidna hardfork. NotaryAssisted attribute type not supported.
        /// </summary>
        /// <param name="snapshot">The snapshot used to read data.</param>
        /// <param name="attributeType">Attribute type excluding <see cref="TransactionAttributeType.NotaryAssisted"/></param>
        /// <returns>The fee for attribute.</returns>
        [ContractMethod(true, Hardfork.HF_Echidna, CpuFee = 1 << 15, RequiredCallFlags = CallFlags.ReadStates, Name = "getAttributeFee")]
        public uint GetAttributeFeeV0(IReadOnlyStore snapshot, byte attributeType)
        {
            return GetAttributeFee(snapshot, attributeType, false);
        }

        /// <summary>
        /// Gets the fee for attribute after Echidna hardfork. NotaryAssisted attribute type supported.
        /// </summary>
        /// <param name="snapshot">The snapshot used to read data.</param>
        /// <param name="attributeType">Attribute type</param>
        /// <returns>The fee for attribute.</returns>
        [ContractMethod(Hardfork.HF_Echidna, CpuFee = 1 << 15, RequiredCallFlags = CallFlags.ReadStates, Name = "getAttributeFee")]
        public uint GetAttributeFeeV1(IReadOnlyStore snapshot, byte attributeType)
        {
            return GetAttributeFee(snapshot, attributeType, true);
        }

        /// <summary>
        /// Generic handler for GetAttributeFeeV0 and GetAttributeFee that
        /// gets the fee for attribute.
        /// </summary>
        /// <param name="snapshot">The snapshot used to read data.</param>
        /// <param name="attributeType">Attribute type</param>
        /// <param name="allowNotaryAssisted">Whether to support <see cref="TransactionAttributeType.NotaryAssisted"/> attribute type.</param>
        /// <returns>The fee for attribute.</returns>
        private uint GetAttributeFee(IReadOnlyStore snapshot, byte attributeType, bool allowNotaryAssisted)
        {
            if (!Enum.IsDefined(typeof(TransactionAttributeType), attributeType) ||
                (!allowNotaryAssisted && attributeType == (byte)(TransactionAttributeType.NotaryAssisted)))
            {
                throw new InvalidOperationException($"Attribute type {attributeType} is not supported.");
            }

            var key = CreateStorageKey(Prefix_AttributeFee, attributeType);
            return snapshot.TryGet(key, out var item) ? (uint)(BigInteger)item : DefaultAttributeFee;
        }

        /// <summary>
        /// Determines whether the specified account is blocked.
        /// </summary>
        /// <param name="snapshot">The snapshot used to read data.</param>
        /// <param name="account">The account to be checked.</param>
        /// <returns><see langword="true"/> if the account is blocked; otherwise, <see langword="false"/>.</returns>
        [ContractMethod(CpuFee = 1 << 15, RequiredCallFlags = CallFlags.ReadStates)]
        public bool IsBlocked(IReadOnlyStore snapshot, UInt160 account)
        {
            return snapshot.Contains(CreateStorageKey(Prefix_BlockedAccount, account));
        }

        internal bool IsWhitelistFeeContract(DataCache snapshot, UInt160 contractHash, string method, int argCount, [NotNullWhen(true)] out long? fixedFee)
        {
            // Check contract existence

            var currentContract = ContractManagement.GetContract(snapshot, contractHash);

            if (currentContract != null)
            {
                // Check state existence

                var item = snapshot.TryGet(CreateStorageKey(Prefix_WhitelistedFeeContracts, contractHash, method, argCount));

                if (item != null)
                {
                    fixedFee = (long)(BigInteger)item;
                    return true;
                }
            }

            fixedFee = null;
            return false;
        }

        /// <summary>
        /// Remove whitelisted Fee contracts
        /// </summary>
        /// <param name="engine">The execution engine.</param>
        /// <param name="contractHash">The contract to set the whitelist</param>
        /// <param name="method">Method</param>
        /// <param name="argCount">Argument count</param>
        [ContractMethod(Hardfork.HF_Faun, CpuFee = 1 << 15, RequiredCallFlags = CallFlags.States | CallFlags.AllowNotify)]
        private void RemoveWhitelistFeeContract(ApplicationEngine engine, UInt160 contractHash, string method, int argCount)
        {
            if (!CheckCommittee(engine)) throw new InvalidOperationException("Invalid committee signature");

            var key = CreateStorageKey(Prefix_WhitelistedFeeContracts, contractHash, method, argCount);

            if (!engine.SnapshotCache.Contains(key)) throw new InvalidOperationException("Whitelist not found");

            engine.SnapshotCache.Delete(key);

            // Emit event
            engine.SendNotification(Hash, WhitelistChangedEventName,
                [new VM.Types.ByteString(contractHash.ToArray()), new VM.Types.ByteString(method.ToStrictUtf8Bytes()),
                new VM.Types.Integer(argCount), VM.Types.StackItem.Null]);
        }

        internal int CleanWhitelist(ApplicationEngine engine, UInt160 contractHash)
        {
            var count = 0;
            var searchKey = CreateStorageKey(Prefix_WhitelistedFeeContracts, contractHash);

            foreach ((var key, _) in engine.SnapshotCache.Find(searchKey, SeekDirection.Forward))
            {
                engine.SnapshotCache.Delete(key);
                count++;

                // Emit event recovering the values from the Key

                var keyData = key.ToArray().AsSpan();
                (var method, var argCount) = StorageKey.ReadMethodAndArgCount(key.ToArray().AsSpan());

                engine.SendNotification(Hash, WhitelistChangedEventName,
                    [new VM.Types.ByteString(contractHash.ToArray()), new VM.Types.ByteString(method.ToStrictUtf8Bytes()),
                    new VM.Types.Integer(argCount), VM.Types.StackItem.Null]);
            }

            return count;
        }

        /// <summary>
        /// Set whitelisted Fee contracts
        /// </summary>
        /// <param name="engine">The execution engine.</param>
        /// <param name="contractHash">The contract to set the whitelist</param>
        /// <param name="method">Method</param>
        /// <param name="argCount">Argument count</param>
        /// <param name="fixedFee">Fixed execution fee</param>
        [ContractMethod(Hardfork.HF_Faun, CpuFee = 1 << 15, RequiredCallFlags = CallFlags.States | CallFlags.AllowNotify)]
        internal void SetWhitelistFeeContract(ApplicationEngine engine, UInt160 contractHash, string method, int argCount, long fixedFee)
        {
            ArgumentOutOfRangeException.ThrowIfNegative(fixedFee, nameof(fixedFee));

            if (!CheckCommittee(engine)) throw new InvalidOperationException("Invalid committee signature");

            var key = CreateStorageKey(Prefix_WhitelistedFeeContracts, contractHash, method, argCount);

            // Validate methods
            var contract = ContractManagement.GetContract(engine.SnapshotCache, contractHash)
                    ?? throw new InvalidOperationException("Is not a valid contract");

            if (contract.Manifest.Abi.GetMethod(method, argCount) is null)
                throw new InvalidOperationException($"{method} with {argCount} args is not a valid method of {contractHash}");

            // Set
            var entry = engine.SnapshotCache
                    .GetAndChange(key, () => new StorageItem(fixedFee));

            entry.Set(fixedFee);

            // Emit event

            engine.SendNotification(Hash, WhitelistChangedEventName,
                [new VM.Types.ByteString(contractHash.ToArray()), new VM.Types.ByteString(method.ToStrictUtf8Bytes()),
                new VM.Types.Integer(argCount), new VM.Types.Integer(fixedFee)]);
        }

        /// <summary>
        /// Sets the block generation time in milliseconds.
        /// </summary>
        /// <param name="engine">The execution engine.</param>
        /// <param name="value">The block generation time in milliseconds. Must be between 1 and MaxBlockGenTime.</param>
        /// <exception cref="ArgumentOutOfRangeException">Thrown when the provided value is outside the allowed range.</exception>
        /// <exception cref="InvalidOperationException">Thrown when the caller is not a committee member.</exception>
        [ContractMethod(Hardfork.HF_Echidna, CpuFee = 1 << 15, RequiredCallFlags = CallFlags.States | CallFlags.AllowNotify)]
        public void SetMillisecondsPerBlock(ApplicationEngine engine, uint value)
        {
            if (value == 0 || value > MaxMillisecondsPerBlock)
                throw new ArgumentOutOfRangeException(nameof(value), $"MillisecondsPerBlock must be between [1, {MaxMillisecondsPerBlock}], got {value}");
            AssertCommittee(engine);

            var oldTime = GetMillisecondsPerBlock(engine.SnapshotCache);
            engine.SnapshotCache.GetAndChange(_millisecondsPerBlock)!.Set(value);

            engine.SendNotification(Hash, MillisecondsPerBlockChangedEventName,
                [new VM.Types.Integer(oldTime), new VM.Types.Integer(value)]);
        }

        /// <summary>
        /// Sets the fee for attribute before Echidna hardfork. NotaryAssisted attribute type not supported.
        /// </summary>
        /// <param name="engine">The engine used to check committee witness and read data.</param>
        /// <param name="attributeType">Attribute type excluding <see cref="TransactionAttributeType.NotaryAssisted"/></param>
        /// <param name="value">Attribute fee value</param>
        /// <returns>The fee for attribute.</returns>
        [ContractMethod(true, Hardfork.HF_Echidna, CpuFee = 1 << 15, RequiredCallFlags = CallFlags.States, Name = "setAttributeFee")]
        private void SetAttributeFeeV0(ApplicationEngine engine, byte attributeType, uint value)
        {
            SetAttributeFee(engine, attributeType, value, false);
        }

        /// <summary>
        /// Sets the fee for attribute after Echidna hardfork. NotaryAssisted attribute type supported.
        /// </summary>
        /// <param name="engine">The engine used to check committee witness and read data.</param>
        /// <param name="attributeType">Attribute type excluding <see cref="TransactionAttributeType.NotaryAssisted"/></param>
        /// <param name="value">Attribute fee value</param>
        /// <returns>The fee for attribute.</returns>
        [ContractMethod(Hardfork.HF_Echidna, CpuFee = 1 << 15, RequiredCallFlags = CallFlags.States, Name = "setAttributeFee")]
        private void SetAttributeFeeV1(ApplicationEngine engine, byte attributeType, uint value)
        {
            SetAttributeFee(engine, attributeType, value, true);
        }

        /// <summary>
        /// Generic handler for SetAttributeFeeV0 and SetAttributeFeeV1 that
        /// gets the fee for attribute.
        /// </summary>
        /// <param name="engine">The engine used to check committee witness and read data.</param>
        /// <param name="attributeType">Attribute type</param>
        /// <param name="value">Attribute fee value</param>
        /// <param name="allowNotaryAssisted">Whether to support <see cref="TransactionAttributeType.NotaryAssisted"/> attribute type.</param>
        /// <returns>The fee for attribute.</returns>
        private void SetAttributeFee(ApplicationEngine engine, byte attributeType, uint value, bool allowNotaryAssisted)
        {
            if (!Enum.IsDefined(typeof(TransactionAttributeType), attributeType) ||
                (!allowNotaryAssisted && attributeType == (byte)(TransactionAttributeType.NotaryAssisted)))
            {
                throw new InvalidOperationException($"Attribute type {attributeType} is not supported.");
            }

            if (value > MaxAttributeFee)
                throw new ArgumentOutOfRangeException(nameof(value), $"AttributeFee must be less than {MaxAttributeFee}");

            AssertCommittee(engine);

            engine.SnapshotCache.GetAndChange(CreateStorageKey(Prefix_AttributeFee, attributeType), () => new StorageItem(DefaultAttributeFee)).Set(value);
        }

        [ContractMethod(CpuFee = 1 << 15, RequiredCallFlags = CallFlags.States)]
        private void SetFeePerByte(ApplicationEngine engine, long value)
        {
            if (value < 0 || value > 1_00000000)
                throw new ArgumentOutOfRangeException(nameof(value), $"FeePerByte must be between [0, 100000000], got {value}");
            AssertCommittee(engine);

            engine.SnapshotCache.GetAndChange(_feePerByte)!.Set(value);
        }

        [ContractMethod(CpuFee = 1 << 15, RequiredCallFlags = CallFlags.States)]
        private void SetExecFeeFactor(ApplicationEngine engine, ulong value)
        {
            // After FAUN hardfork, the max exec fee factor is with decimals defined in ApplicationEngine.FeeFactor
            var maxValue = engine.IsHardforkEnabled(Hardfork.HF_Faun) ? ApplicationEngine.FeeFactor * MaxExecFeeFactor : MaxExecFeeFactor;

            if (value == 0 || value > maxValue)
                throw new ArgumentOutOfRangeException(nameof(value), $"ExecFeeFactor must be between [1, {maxValue}], got {value}");

            AssertCommittee(engine);
            engine.SnapshotCache.GetAndChange(_execFeeFactor)!.Set(value);
        }

        [ContractMethod(CpuFee = 1 << 15, RequiredCallFlags = CallFlags.States)]
        private void SetStoragePrice(ApplicationEngine engine, uint value)
        {
            if (value == 0 || value > MaxStoragePrice)
                throw new ArgumentOutOfRangeException(nameof(value), $"StoragePrice must be between [1, {MaxStoragePrice}], got {value}");
            AssertCommittee(engine);

            engine.SnapshotCache.GetAndChange(_storagePrice)!.Set(value);
        }

        [ContractMethod(Hardfork.HF_Echidna, CpuFee = 1 << 15, RequiredCallFlags = CallFlags.States)]
        private void SetMaxValidUntilBlockIncrement(ApplicationEngine engine, uint value)
        {
            if (value == 0 || value > MaxMaxValidUntilBlockIncrement)
                throw new ArgumentOutOfRangeException(nameof(value), $"MaxValidUntilBlockIncrement must be between [1, {MaxMaxValidUntilBlockIncrement}], got {value}");
            var mtb = GetMaxTraceableBlocks(engine.SnapshotCache);
            if (value >= mtb)
                throw new InvalidOperationException($"MaxValidUntilBlockIncrement must be lower than MaxTraceableBlocks ({value} vs {mtb})");
            AssertCommittee(engine);

            engine.SnapshotCache.GetAndChange(_maxValidUntilBlockIncrement)!.Set(value);
        }

        /// <summary>
        /// Sets the length of the chain accessible to smart contracts.
        /// </summary>
        /// <param name="engine">The engine used to check committee witness and read data.</param>
        /// <param name="value">MaxTraceableBlocks value.</param>
        [ContractMethod(Hardfork.HF_Echidna, CpuFee = 1 << 15, RequiredCallFlags = CallFlags.States)]
        private void SetMaxTraceableBlocks(ApplicationEngine engine, uint value)
        {
            if (value == 0 || value > MaxMaxTraceableBlocks)
                throw new ArgumentOutOfRangeException(nameof(value), $"MaxTraceableBlocks must be between [1, {MaxMaxTraceableBlocks}], got {value}");

            var oldVal = GetMaxTraceableBlocks(engine.SnapshotCache);
            if (value > oldVal)
                throw new InvalidOperationException($"MaxTraceableBlocks can not be increased (old {oldVal}, new {value})");

            var mVUBIncrement = GetMaxValidUntilBlockIncrement(engine.SnapshotCache);
            if (value <= mVUBIncrement)
                throw new InvalidOperationException($"MaxTraceableBlocks must be larger than MaxValidUntilBlockIncrement ({value} vs {mVUBIncrement})");

            AssertCommittee(engine);

            engine.SnapshotCache.GetAndChange(_maxTraceableBlocks)!.Set(value);
        }

        [ContractMethod(CpuFee = 1 << 15, RequiredCallFlags = CallFlags.States)]
        private async ContractTask<bool> BlockAccount(ApplicationEngine engine, UInt160 account)
        {
            AssertCommittee(engine);

            return await BlockAccountInternal(engine, account);
        }

        internal async ContractTask<bool> BlockAccountInternal(ApplicationEngine engine, UInt160 account)
        {
            if (IsNative(account)) throw new InvalidOperationException("Cannot block a native contract.");

            var key = CreateStorageKey(Prefix_BlockedAccount, account);

<<<<<<< HEAD
            snapshot.Add(key, new StorageItem([]));
=======
            if (engine.SnapshotCache.Contains(key)) return false;

            await NEO.VoteInternal(engine, account, null);

            engine.SnapshotCache.Add(key, new StorageItem([]));
>>>>>>> e4e46b3e
            return true;
        }

        [ContractMethod(CpuFee = 1 << 15, RequiredCallFlags = CallFlags.States)]
        private bool UnblockAccount(ApplicationEngine engine, UInt160 account)
        {
            AssertCommittee(engine);

            var key = CreateStorageKey(Prefix_BlockedAccount, account);
            if (!engine.SnapshotCache.Contains(key)) return false;

            engine.SnapshotCache.Delete(key);

            // Remove request funds if any

            key = CreateStorageKey(Prefix_BlockedAccountRequestFunds, account);
            engine.SnapshotCache.Delete(key);

            return true;
        }

        [ContractMethod(Hardfork.HF_Faun, CpuFee = 1 << 15, RequiredCallFlags = CallFlags.ReadStates)]
        private StorageIterator GetBlockedAccounts(DataCache snapshot)
        {
            const FindOptions options = FindOptions.RemovePrefix | FindOptions.KeysOnly;
            var enumerator = snapshot
                .Find(CreateStorageKey(Prefix_BlockedAccount), SeekDirection.Forward)
                .GetEnumerator();
            return new StorageIterator(enumerator, 1, options);
        }

        #region Recover Funds

        [ContractMethod(Hardfork.HF_Faun, CpuFee = 1 << 15, RequiredCallFlags = CallFlags.ReadStates | CallFlags.AllowNotify)]
        public void RecoverFundsStart(ApplicationEngine engine, UInt160 account)
        {
            AssertAlmostFullCommittee(engine);

            // Must be blocked

            if (!IsBlocked(engine.SnapshotCache, account))
                throw new InvalidOperationException("The account is not blocked.");

            // Set request time

            var key = CreateStorageKey(Prefix_BlockedAccountRequestFunds, account);
            var entry = engine.SnapshotCache.GetAndChange(key, () => new StorageItem())!;
            entry.Set(engine.GetTime());

            // Notify

            engine.SendNotification(Hash, RecoverFundsStartEventName, [new ByteString(account.ToArray())]);
        }

        [ContractMethod(Hardfork.HF_Faun, CpuFee = 1 << 15, RequiredCallFlags = CallFlags.ReadStates | CallFlags.AllowNotify)]
        public void RecoverFundsFinish(ApplicationEngine engine, UInt160 account, VM.Types.Array extraTokens)
        {
            var committeeMultiSigAddr = AssertAlmostFullCommittee(engine);

            // Set request time

            var key = CreateStorageKey(Prefix_BlockedAccountRequestFunds, account);
            var entry = engine.SnapshotCache.GetAndChange(key, null);

            if (entry == null)
                throw new InvalidOperationException("Request not found.");

            if (engine.GetTime() - (BigInteger)entry < RequiredTimeForRecoverFunds)
                throw new InvalidOperationException("Request must be signed at 6 months ago.");

            // Transfer funds, NEO, GAS and extra NEP17 tokens

            // Validate and collect extra NEP17 tokens
            var validatedTokens = new List<UInt160>();
            foreach (var tokenItem in extraTokens)
            {
                var span = tokenItem.GetSpan();
                if (span.Length != UInt160.Length)
                    throw new ArgumentException($"Invalid token hash length: expected {UInt160.Length} bytes, got {span.Length} bytes.");

                var contractHash = new UInt160(span);

                // Validate contract exists
                var contract = ContractManagement.GetContract(engine.SnapshotCache, contractHash);
                if (contract == null)
                    throw new InvalidOperationException($"Contract {contractHash} does not exist.");

                // Validate contract implements NEP-17 standard
                if (!contract.Manifest.SupportedStandards.Contains("NEP-17"))
                    throw new InvalidOperationException($"Contract {contractHash} does not implement NEP-17 standard.");

                // Prevent duplicate tokens
                if (validatedTokens.Contains(contractHash))
                    throw new InvalidOperationException($"Duplicate token {contractHash} in extraTokens.");

                // Prevent NEO and GAS from being in extraTokens
                if (contractHash == NEO.Hash || contractHash == GAS.Hash)
                    throw new InvalidOperationException($"NEO and GAS should not be included in extraTokens. They are automatically processed.");

                validatedTokens.Add(contractHash);
            }

            // Transfer funds, NEO, GAS and extra NEP17 tokens

            foreach (var contractHash in new UInt160[] { NEO.Hash, GAS.Hash }.Concat(validatedTokens))
            {
                engine.CallContract(contractHash, "balanceOf", CallFlags.ReadOnly, new VM.Types.Array(engine.ReferenceCounter, [account.ToArray()]));

                var balance = engine.Pop<Integer>().GetInteger();

                if (balance > 0)
                {
                    // Mock account witness in CheckWitnessInternal

                    var state = engine.CurrentContext!.GetState<ExecutionContextState>();
                    var bak = state.NativeCallingScriptHash;
                    state.NativeCallingScriptHash = account;

                    engine.CallContract(contractHash, "transfer", CallFlags.All,
                        new VM.Types.Array(engine.ReferenceCounter, [account.ToArray(), NativeContract.Treasury.Hash.ToArray(), balance, StackItem.Null]));

                    // Reset witnesses

                    state.NativeCallingScriptHash = bak;
                }
            }

            // Remove and notify

            engine.SnapshotCache.Delete(key);
            engine.SendNotification(Hash, RecoverFundsEndsEventName, [new VM.Types.ByteString(account.ToArray())]);
        }

        [ContractMethod(Hardfork.HF_Faun, CpuFee = 1 << 15, RequiredCallFlags = CallFlags.ReadStates)]
        private StorageIterator GetRecoverOfFunds(DataCache snapshot)
        {
            var enumerator = snapshot
                .Find(CreateStorageKey(Prefix_BlockedAccountRequestFunds), SeekDirection.Forward)
                .GetEnumerator();

            return new StorageIterator(enumerator, 1, FindOptions.RemovePrefix);
        }

        #endregion

        [ContractMethod(Hardfork.HF_Faun, CpuFee = 1 << 15, RequiredCallFlags = CallFlags.ReadStates)]
        internal StorageIterator GetWhitelistFeeContracts(DataCache snapshot)
        {
            const FindOptions options = FindOptions.RemovePrefix | FindOptions.KeysOnly;
            var enumerator = snapshot
                .Find(CreateStorageKey(Prefix_WhitelistedFeeContracts), SeekDirection.Forward)
                .GetEnumerator();

            return new StorageIterator(enumerator, 1, options);
        }
    }
}<|MERGE_RESOLUTION|>--- conflicted
+++ resolved
@@ -570,15 +570,11 @@
 
             var key = CreateStorageKey(Prefix_BlockedAccount, account);
 
-<<<<<<< HEAD
-            snapshot.Add(key, new StorageItem([]));
-=======
             if (engine.SnapshotCache.Contains(key)) return false;
 
             await NEO.VoteInternal(engine, account, null);
 
             engine.SnapshotCache.Add(key, new StorageItem([]));
->>>>>>> e4e46b3e
             return true;
         }
 
