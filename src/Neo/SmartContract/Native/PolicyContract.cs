// Copyright (C) 2015-2025 The Neo Project.
//
// PolicyContract.cs file belongs to the neo project and is free
// software distributed under the MIT software license, see the
// accompanying file LICENSE in the main directory of the
// repository or http://www.opensource.org/licenses/mit-license.php
// for more details.
//
// Redistribution and use in source and binary forms with or without
// modifications are permitted.

#pragma warning disable IDE0051

using Neo.Extensions;
using Neo.Network.P2P.Payloads;
using Neo.Persistence;
using Neo.SmartContract.Iterators;
using Neo.VM.Types;
using System;
<<<<<<< HEAD
using System.Linq;
=======
using System.Buffers.Binary;
using System.Diagnostics.CodeAnalysis;
>>>>>>> 440abe66
using System.Numerics;

namespace Neo.SmartContract.Native
{
    /// <summary>
    /// A native contract that manages the system policies.
    /// </summary>
    public sealed class PolicyContract : NativeContract
    {
        /// <summary>
        /// The default execution fee factor.
        /// </summary>
        public const uint DefaultExecFeeFactor = 30;

        /// <summary>
        /// The default storage price.
        /// </summary>
        public const uint DefaultStoragePrice = 100000;

        /// <summary>
        /// The default network fee per byte of transactions.
        /// In the unit of datoshi, 1 datoshi = 1e-8 GAS
        /// </summary>
        public const uint DefaultFeePerByte = 1000;

        /// <summary>
        /// The default fee for attribute.
        /// </summary>
        public const uint DefaultAttributeFee = 0;

        /// <summary>
        /// The default fee for NotaryAssisted attribute.
        /// </summary>
        public const uint DefaultNotaryAssistedAttributeFee = 1000_0000;

        /// <summary>
        /// The maximum execution fee factor that the committee can set.
        /// </summary>
        public const ulong MaxExecFeeFactor = 100;

        /// <summary>
        /// The maximum fee for attribute that the committee can set.
        /// </summary>
        public const uint MaxAttributeFee = 10_0000_0000;

        /// <summary>
        /// The maximum storage price that the committee can set.
        /// </summary>
        public const uint MaxStoragePrice = 10000000;

        /// <summary>
        /// The maximum block generation time that the committee can set in milliseconds.
        /// </summary>
        public const uint MaxMillisecondsPerBlock = 30_000;

        /// <summary>
        /// The maximum MaxValidUntilBlockIncrement value that the committee can set.
        /// It is set to be a day of 1-second blocks.
        /// </summary>
        public const uint MaxMaxValidUntilBlockIncrement = 86400;

        /// <summary>
        /// The maximum MaxTraceableBlocks value that the committee can set.
        /// It is set to be a year of 15-second blocks.
        /// </summary>
        public const uint MaxMaxTraceableBlocks = 2102400;

        private const byte Prefix_BlockedAccount = 15;
<<<<<<< HEAD
        private const byte Prefix_BlockedAccountRequestFunds = 16;
=======
        private const byte Prefix_WhitelistedFeeContracts = 16;
>>>>>>> 440abe66
        private const byte Prefix_FeePerByte = 10;
        private const byte Prefix_ExecFeeFactor = 18;
        private const byte Prefix_StoragePrice = 19;
        private const byte Prefix_AttributeFee = 20;
        private const byte Prefix_MillisecondsPerBlock = 21;
        private const byte Prefix_MaxValidUntilBlockIncrement = 22;
        private const byte Prefix_MaxTraceableBlocks = 23;

        private readonly StorageKey _feePerByte;
        private readonly StorageKey _execFeeFactor;
        private readonly StorageKey _storagePrice;
        private readonly StorageKey _millisecondsPerBlock;
        private readonly StorageKey _maxValidUntilBlockIncrement;
        private readonly StorageKey _maxTraceableBlocks;
        private const ulong RequiredTimeForRecoverFunds = 365 * 24 * 60 * 60 * 500UL; // 6 months in milliseconds

        /// <summary>
        /// The event name for the block generation time changed.
        /// </summary>
        private const string MillisecondsPerBlockChangedEventName = "MillisecondsPerBlockChanged";
        private const string RecoverFundsStartEventName = "RecoverFundsStarted";
        private const string RecoverFundsEndsEventName = "RecoverFundsFinished";

<<<<<<< HEAD
        [ContractEvent(Hardfork.HF_Faun, 0, name: RecoverFundsStartEventName, "address", ContractParameterType.Hash160)]
        [ContractEvent(Hardfork.HF_Faun, 0, name: RecoverFundsEndsEventName, "address", ContractParameterType.Hash160)]
=======
        private const string WhitelistChangedEventName = "WhitelistFeeChanged";

>>>>>>> 440abe66
        [ContractEvent(Hardfork.HF_Echidna, 0, name: MillisecondsPerBlockChangedEventName,
            "old", ContractParameterType.Integer,
            "new", ContractParameterType.Integer
        )]
        [ContractEvent(Hardfork.HF_Faun, 1, name: WhitelistChangedEventName,
            "contract", ContractParameterType.Hash160,
            "method", ContractParameterType.String,
            "argCount", ContractParameterType.Integer,
            "fee", ContractParameterType.Any
        )]
        internal PolicyContract() : base()
        {
            _feePerByte = CreateStorageKey(Prefix_FeePerByte);
            _execFeeFactor = CreateStorageKey(Prefix_ExecFeeFactor);
            _storagePrice = CreateStorageKey(Prefix_StoragePrice);
            _millisecondsPerBlock = CreateStorageKey(Prefix_MillisecondsPerBlock);
            _maxValidUntilBlockIncrement = CreateStorageKey(Prefix_MaxValidUntilBlockIncrement);
            _maxTraceableBlocks = CreateStorageKey(Prefix_MaxTraceableBlocks);
        }

        internal override ContractTask InitializeAsync(ApplicationEngine engine, Hardfork? hardfork)
        {
            if (hardfork == ActiveIn)
            {
                engine.SnapshotCache.Add(_feePerByte, new StorageItem(DefaultFeePerByte));
                engine.SnapshotCache.Add(_execFeeFactor, new StorageItem(DefaultExecFeeFactor));
                engine.SnapshotCache.Add(_storagePrice, new StorageItem(DefaultStoragePrice));
            }
            if (hardfork == Hardfork.HF_Echidna)
            {
                engine.SnapshotCache.Add(CreateStorageKey(Prefix_AttributeFee, (byte)TransactionAttributeType.NotaryAssisted), new StorageItem(DefaultNotaryAssistedAttributeFee));
                engine.SnapshotCache.Add(_millisecondsPerBlock, new StorageItem(engine.ProtocolSettings.MillisecondsPerBlock));
                engine.SnapshotCache.Add(_maxValidUntilBlockIncrement, new StorageItem(engine.ProtocolSettings.MaxValidUntilBlockIncrement));
                engine.SnapshotCache.Add(_maxTraceableBlocks, new StorageItem(engine.ProtocolSettings.MaxTraceableBlocks));
            }

            // After Faun Hardfork the unit it's pico-gas, before it was datoshi

            if (hardfork == Hardfork.HF_Faun)
            {
                // Add decimals to exec fee factor
                var item = engine.SnapshotCache.TryGet(_execFeeFactor) ??
                    throw new InvalidOperationException("Policy was not initialized");
                item.Set((uint)(BigInteger)item * ApplicationEngine.FeeFactor);
            }
            return ContractTask.CompletedTask;
        }

        /// <summary>
        /// Gets the network fee per transaction byte.
        /// </summary>
        /// <param name="snapshot">The snapshot used to read data.</param>
        /// <returns>The network fee per transaction byte.</returns>
        [ContractMethod(CpuFee = 1 << 15, RequiredCallFlags = CallFlags.ReadStates)]
        public long GetFeePerByte(IReadOnlyStore snapshot)
        {
            return (long)(BigInteger)snapshot[_feePerByte];
        }

        /// <summary>
        /// Gets the execution fee factor. This is a multiplier that can be adjusted by the committee to adjust the system fees for transactions.
        /// </summary>
        /// <param name="engine">The execution engine.</param>
        /// <returns>The execution fee factor.</returns>
        [ContractMethod(CpuFee = 1 << 15, RequiredCallFlags = CallFlags.ReadStates)]
        public uint GetExecFeeFactor(ApplicationEngine engine)
        {
            if (engine.IsHardforkEnabled(Hardfork.HF_Faun))
                return (uint)((BigInteger)engine.SnapshotCache[_execFeeFactor] / ApplicationEngine.FeeFactor);

            return (uint)(BigInteger)engine.SnapshotCache[_execFeeFactor];
        }

        public long GetExecFeeFactor(ProtocolSettings settings, IReadOnlyStore snapshot, uint index)
        {
            if (settings.IsHardforkEnabled(Hardfork.HF_Faun, index))
                return (long)((BigInteger)snapshot[_execFeeFactor] / ApplicationEngine.FeeFactor);

            return (long)(BigInteger)snapshot[_execFeeFactor];
        }

        /// <summary>
        /// Gets the execution fee factor. This is a multiplier that can be adjusted by the committee to adjust the system fees for transactions.
        /// </summary>
        /// <param name="engine">The execution engine.</param>
        /// <returns>The execution fee factor in the unit of pico Gas. 1 picoGAS = 1e-12 GAS</returns>
        [ContractMethod(Hardfork.HF_Faun, CpuFee = 1 << 15, RequiredCallFlags = CallFlags.ReadStates)]
        public BigInteger GetExecPicoFeeFactor(ApplicationEngine engine)
        {
            return (BigInteger)engine.SnapshotCache[_execFeeFactor];
        }

        /// <summary>
        /// Gets the storage price.
        /// </summary>
        /// <param name="snapshot">The snapshot used to read data.</param>
        /// <returns>The storage price.</returns>
        [ContractMethod(CpuFee = 1 << 15, RequiredCallFlags = CallFlags.ReadStates)]
        public uint GetStoragePrice(IReadOnlyStore snapshot)
        {
            return (uint)(BigInteger)snapshot[_storagePrice];
        }

        /// <summary>
        /// Gets the block generation time in milliseconds.
        /// </summary>
        /// <param name="snapshot">The snapshot used to read data.</param>
        /// <returns>The block generation time in milliseconds.</returns>
        [ContractMethod(Hardfork.HF_Echidna, CpuFee = 1 << 15, RequiredCallFlags = CallFlags.ReadStates)]
        public uint GetMillisecondsPerBlock(IReadOnlyStore snapshot)
        {
            return (uint)(BigInteger)snapshot[_millisecondsPerBlock];
        }

        /// <summary>
        /// Gets the upper increment size of blockchain height (in blocks) exceeding
        /// that a transaction should fail validation.
        /// </summary>
        /// <param name="snapshot">The snapshot used to read data.</param>
        /// <returns>MaxValidUntilBlockIncrement value.</returns>
        [ContractMethod(Hardfork.HF_Echidna, CpuFee = 1 << 15, RequiredCallFlags = CallFlags.ReadStates)]
        public uint GetMaxValidUntilBlockIncrement(IReadOnlyStore snapshot)
        {
            return (uint)(BigInteger)snapshot[_maxValidUntilBlockIncrement];
        }

        /// <summary>
        /// Gets the length of the chain accessible to smart contracts.
        /// </summary>
        /// <param name="snapshot">The snapshot used to read data.</param>
        /// <returns>MaxTraceableBlocks value.</returns>
        [ContractMethod(Hardfork.HF_Echidna, CpuFee = 1 << 15, RequiredCallFlags = CallFlags.ReadStates)]
        public uint GetMaxTraceableBlocks(IReadOnlyStore snapshot)
        {
            return (uint)(BigInteger)snapshot[_maxTraceableBlocks];
        }

        /// <summary>
        /// Gets the fee for attribute before Echidna hardfork. NotaryAssisted attribute type not supported.
        /// </summary>
        /// <param name="snapshot">The snapshot used to read data.</param>
        /// <param name="attributeType">Attribute type excluding <see cref="TransactionAttributeType.NotaryAssisted"/></param>
        /// <returns>The fee for attribute.</returns>
        [ContractMethod(true, Hardfork.HF_Echidna, CpuFee = 1 << 15, RequiredCallFlags = CallFlags.ReadStates, Name = "getAttributeFee")]
        public uint GetAttributeFeeV0(IReadOnlyStore snapshot, byte attributeType)
        {
            return GetAttributeFee(snapshot, attributeType, false);
        }

        /// <summary>
        /// Gets the fee for attribute after Echidna hardfork. NotaryAssisted attribute type supported.
        /// </summary>
        /// <param name="snapshot">The snapshot used to read data.</param>
        /// <param name="attributeType">Attribute type</param>
        /// <returns>The fee for attribute.</returns>
        [ContractMethod(Hardfork.HF_Echidna, CpuFee = 1 << 15, RequiredCallFlags = CallFlags.ReadStates, Name = "getAttributeFee")]
        public uint GetAttributeFeeV1(IReadOnlyStore snapshot, byte attributeType)
        {
            return GetAttributeFee(snapshot, attributeType, true);
        }

        /// <summary>
        /// Generic handler for GetAttributeFeeV0 and GetAttributeFee that
        /// gets the fee for attribute.
        /// </summary>
        /// <param name="snapshot">The snapshot used to read data.</param>
        /// <param name="attributeType">Attribute type</param>
        /// <param name="allowNotaryAssisted">Whether to support <see cref="TransactionAttributeType.NotaryAssisted"/> attribute type.</param>
        /// <returns>The fee for attribute.</returns>
        private uint GetAttributeFee(IReadOnlyStore snapshot, byte attributeType, bool allowNotaryAssisted)
        {
            if (!Enum.IsDefined(typeof(TransactionAttributeType), attributeType) ||
                (!allowNotaryAssisted && attributeType == (byte)(TransactionAttributeType.NotaryAssisted)))
            {
                throw new InvalidOperationException($"Attribute type {attributeType} is not supported.");
            }

            var key = CreateStorageKey(Prefix_AttributeFee, attributeType);
            return snapshot.TryGet(key, out var item) ? (uint)(BigInteger)item : DefaultAttributeFee;
        }

        /// <summary>
        /// Determines whether the specified account is blocked.
        /// </summary>
        /// <param name="snapshot">The snapshot used to read data.</param>
        /// <param name="account">The account to be checked.</param>
        /// <returns><see langword="true"/> if the account is blocked; otherwise, <see langword="false"/>.</returns>
        [ContractMethod(CpuFee = 1 << 15, RequiredCallFlags = CallFlags.ReadStates)]
        public bool IsBlocked(IReadOnlyStore snapshot, UInt160 account)
        {
            return snapshot.Contains(CreateStorageKey(Prefix_BlockedAccount, account));
        }

        internal bool IsWhitelistFeeContract(DataCache snapshot, UInt160 contractHash, string method, int argCount, [NotNullWhen(true)] out long? fixedFee)
        {
            // Check contract existence

            var currentContract = ContractManagement.GetContract(snapshot, contractHash);

            if (currentContract != null)
            {
                // Check state existence

                var item = snapshot.TryGet(CreateStorageKey(Prefix_WhitelistedFeeContracts, contractHash, method, argCount));

                if (item != null)
                {
                    fixedFee = (long)(BigInteger)item;
                    return true;
                }
            }

            fixedFee = null;
            return false;
        }

        /// <summary>
        /// Remove whitelisted Fee contracts
        /// </summary>
        /// <param name="engine">The execution engine.</param>
        /// <param name="contractHash">The contract to set the whitelist</param>
        /// <param name="method">Method</param>
        /// <param name="argCount">Argument count</param>
        [ContractMethod(Hardfork.HF_Faun, CpuFee = 1 << 15, RequiredCallFlags = CallFlags.States | CallFlags.AllowNotify)]
        private void RemoveWhitelistFeeContract(ApplicationEngine engine, UInt160 contractHash, string method, int argCount)
        {
            if (!CheckCommittee(engine)) throw new InvalidOperationException("Invalid committee signature");

            var key = CreateStorageKey(Prefix_WhitelistedFeeContracts, contractHash, method, argCount);

            if (!engine.SnapshotCache.Contains(key)) throw new InvalidOperationException("Whitelist not found");

            engine.SnapshotCache.Delete(key);

            // Emit event
            engine.SendNotification(Hash, WhitelistChangedEventName,
                [new VM.Types.ByteString(contractHash.ToArray()), new VM.Types.ByteString(method.ToStrictUtf8Bytes()),
                new VM.Types.Integer(argCount), VM.Types.StackItem.Null]);
        }

        internal int CleanWhitelist(ApplicationEngine engine, UInt160 contractHash)
        {
            var count = 0;
            var searchKey = CreateStorageKey(Prefix_WhitelistedFeeContracts, contractHash);

            foreach ((var key, _) in engine.SnapshotCache.Find(searchKey, SeekDirection.Forward))
            {
                engine.SnapshotCache.Delete(key);
                count++;

                // Emit event recovering the values from the Key

                var keyData = key.ToArray().AsSpan();
                (var method, var argCount) = StorageKey.ReadMethodAndArgCount(key.ToArray().AsSpan());

                engine.SendNotification(Hash, WhitelistChangedEventName,
                    [new VM.Types.ByteString(contractHash.ToArray()), new VM.Types.ByteString(method.ToStrictUtf8Bytes()),
                    new VM.Types.Integer(argCount), VM.Types.StackItem.Null]);
            }

            return count;
        }

        /// <summary>
        /// Set whitelisted Fee contracts
        /// </summary>
        /// <param name="engine">The execution engine.</param>
        /// <param name="contractHash">The contract to set the whitelist</param>
        /// <param name="method">Method</param>
        /// <param name="argCount">Argument count</param>
        /// <param name="fixedFee">Fixed execution fee</param>
        [ContractMethod(Hardfork.HF_Faun, CpuFee = 1 << 15, RequiredCallFlags = CallFlags.States | CallFlags.AllowNotify)]
        internal void SetWhitelistFeeContract(ApplicationEngine engine, UInt160 contractHash, string method, int argCount, long fixedFee)
        {
            ArgumentOutOfRangeException.ThrowIfNegative(fixedFee, nameof(fixedFee));

            if (!CheckCommittee(engine)) throw new InvalidOperationException("Invalid committee signature");

            var key = CreateStorageKey(Prefix_WhitelistedFeeContracts, contractHash, method, argCount);

            // Validate methods
            var contract = ContractManagement.GetContract(engine.SnapshotCache, contractHash)
                    ?? throw new InvalidOperationException("Is not a valid contract");

            if (contract.Manifest.Abi.GetMethod(method, argCount) is null)
                throw new InvalidOperationException($"{method} with {argCount} args is not a valid method of {contractHash}");

            // Set
            var entry = engine.SnapshotCache
                    .GetAndChange(key, () => new StorageItem(fixedFee));

            entry.Set(fixedFee);

            // Emit event

            engine.SendNotification(Hash, WhitelistChangedEventName,
                [new VM.Types.ByteString(contractHash.ToArray()), new VM.Types.ByteString(method.ToStrictUtf8Bytes()),
                new VM.Types.Integer(argCount), new VM.Types.Integer(fixedFee)]);
        }

        /// <summary>
        /// Sets the block generation time in milliseconds.
        /// </summary>
        /// <param name="engine">The execution engine.</param>
        /// <param name="value">The block generation time in milliseconds. Must be between 1 and MaxBlockGenTime.</param>
        /// <exception cref="ArgumentOutOfRangeException">Thrown when the provided value is outside the allowed range.</exception>
        /// <exception cref="InvalidOperationException">Thrown when the caller is not a committee member.</exception>
        [ContractMethod(Hardfork.HF_Echidna, CpuFee = 1 << 15, RequiredCallFlags = CallFlags.States | CallFlags.AllowNotify)]
        public void SetMillisecondsPerBlock(ApplicationEngine engine, uint value)
        {
            if (value == 0 || value > MaxMillisecondsPerBlock)
                throw new ArgumentOutOfRangeException(nameof(value), $"MillisecondsPerBlock must be between [1, {MaxMillisecondsPerBlock}], got {value}");
            AssertCommittee(engine);

            var oldTime = GetMillisecondsPerBlock(engine.SnapshotCache);
            engine.SnapshotCache.GetAndChange(_millisecondsPerBlock)!.Set(value);

            engine.SendNotification(Hash, MillisecondsPerBlockChangedEventName,
                [new VM.Types.Integer(oldTime), new VM.Types.Integer(value)]);
        }

        /// <summary>
        /// Sets the fee for attribute before Echidna hardfork. NotaryAssisted attribute type not supported.
        /// </summary>
        /// <param name="engine">The engine used to check committee witness and read data.</param>
        /// <param name="attributeType">Attribute type excluding <see cref="TransactionAttributeType.NotaryAssisted"/></param>
        /// <param name="value">Attribute fee value</param>
        /// <returns>The fee for attribute.</returns>
        [ContractMethod(true, Hardfork.HF_Echidna, CpuFee = 1 << 15, RequiredCallFlags = CallFlags.States, Name = "setAttributeFee")]
        private void SetAttributeFeeV0(ApplicationEngine engine, byte attributeType, uint value)
        {
            SetAttributeFee(engine, attributeType, value, false);
        }

        /// <summary>
        /// Sets the fee for attribute after Echidna hardfork. NotaryAssisted attribute type supported.
        /// </summary>
        /// <param name="engine">The engine used to check committee witness and read data.</param>
        /// <param name="attributeType">Attribute type excluding <see cref="TransactionAttributeType.NotaryAssisted"/></param>
        /// <param name="value">Attribute fee value</param>
        /// <returns>The fee for attribute.</returns>
        [ContractMethod(Hardfork.HF_Echidna, CpuFee = 1 << 15, RequiredCallFlags = CallFlags.States, Name = "setAttributeFee")]
        private void SetAttributeFeeV1(ApplicationEngine engine, byte attributeType, uint value)
        {
            SetAttributeFee(engine, attributeType, value, true);
        }

        /// <summary>
        /// Generic handler for SetAttributeFeeV0 and SetAttributeFeeV1 that
        /// gets the fee for attribute.
        /// </summary>
        /// <param name="engine">The engine used to check committee witness and read data.</param>
        /// <param name="attributeType">Attribute type</param>
        /// <param name="value">Attribute fee value</param>
        /// <param name="allowNotaryAssisted">Whether to support <see cref="TransactionAttributeType.NotaryAssisted"/> attribute type.</param>
        /// <returns>The fee for attribute.</returns>
        private void SetAttributeFee(ApplicationEngine engine, byte attributeType, uint value, bool allowNotaryAssisted)
        {
            if (!Enum.IsDefined(typeof(TransactionAttributeType), attributeType) ||
                (!allowNotaryAssisted && attributeType == (byte)(TransactionAttributeType.NotaryAssisted)))
            {
                throw new InvalidOperationException($"Attribute type {attributeType} is not supported.");
            }

            if (value > MaxAttributeFee)
                throw new ArgumentOutOfRangeException(nameof(value), $"AttributeFee must be less than {MaxAttributeFee}");

            AssertCommittee(engine);

            engine.SnapshotCache.GetAndChange(CreateStorageKey(Prefix_AttributeFee, attributeType), () => new StorageItem(DefaultAttributeFee)).Set(value);
        }

        [ContractMethod(CpuFee = 1 << 15, RequiredCallFlags = CallFlags.States)]
        private void SetFeePerByte(ApplicationEngine engine, long value)
        {
            if (value < 0 || value > 1_00000000)
                throw new ArgumentOutOfRangeException(nameof(value), $"FeePerByte must be between [0, 100000000], got {value}");
            AssertCommittee(engine);

            engine.SnapshotCache.GetAndChange(_feePerByte)!.Set(value);
        }

        [ContractMethod(CpuFee = 1 << 15, RequiredCallFlags = CallFlags.States)]
        private void SetExecFeeFactor(ApplicationEngine engine, ulong value)
        {
            // After FAUN hardfork, the max exec fee factor is with decimals defined in ApplicationEngine.FeeFactor
            var maxValue = engine.IsHardforkEnabled(Hardfork.HF_Faun) ? ApplicationEngine.FeeFactor * MaxExecFeeFactor : MaxExecFeeFactor;

            if (value == 0 || value > maxValue)
                throw new ArgumentOutOfRangeException(nameof(value), $"ExecFeeFactor must be between [1, {maxValue}], got {value}");

            AssertCommittee(engine);
            engine.SnapshotCache.GetAndChange(_execFeeFactor)!.Set(value);
        }

        [ContractMethod(CpuFee = 1 << 15, RequiredCallFlags = CallFlags.States)]
        private void SetStoragePrice(ApplicationEngine engine, uint value)
        {
            if (value == 0 || value > MaxStoragePrice)
                throw new ArgumentOutOfRangeException(nameof(value), $"StoragePrice must be between [1, {MaxStoragePrice}], got {value}");
            AssertCommittee(engine);

            engine.SnapshotCache.GetAndChange(_storagePrice)!.Set(value);
        }

        [ContractMethod(Hardfork.HF_Echidna, CpuFee = 1 << 15, RequiredCallFlags = CallFlags.States)]
        private void SetMaxValidUntilBlockIncrement(ApplicationEngine engine, uint value)
        {
            if (value == 0 || value > MaxMaxValidUntilBlockIncrement)
                throw new ArgumentOutOfRangeException(nameof(value), $"MaxValidUntilBlockIncrement must be between [1, {MaxMaxValidUntilBlockIncrement}], got {value}");
            var mtb = GetMaxTraceableBlocks(engine.SnapshotCache);
            if (value >= mtb)
                throw new InvalidOperationException($"MaxValidUntilBlockIncrement must be lower than MaxTraceableBlocks ({value} vs {mtb})");
            AssertCommittee(engine);

            engine.SnapshotCache.GetAndChange(_maxValidUntilBlockIncrement)!.Set(value);
        }

        /// <summary>
        /// Sets the length of the chain accessible to smart contracts.
        /// </summary>
        /// <param name="engine">The engine used to check committee witness and read data.</param>
        /// <param name="value">MaxTraceableBlocks value.</param>
        [ContractMethod(Hardfork.HF_Echidna, CpuFee = 1 << 15, RequiredCallFlags = CallFlags.States)]
        private void SetMaxTraceableBlocks(ApplicationEngine engine, uint value)
        {
            if (value == 0 || value > MaxMaxTraceableBlocks)
                throw new ArgumentOutOfRangeException(nameof(value), $"MaxTraceableBlocks must be between [1, {MaxMaxTraceableBlocks}], got {value}");

            var oldVal = GetMaxTraceableBlocks(engine.SnapshotCache);
            if (value > oldVal)
                throw new InvalidOperationException($"MaxTraceableBlocks can not be increased (old {oldVal}, new {value})");

            var mVUBIncrement = GetMaxValidUntilBlockIncrement(engine.SnapshotCache);
            if (value <= mVUBIncrement)
                throw new InvalidOperationException($"MaxTraceableBlocks must be larger than MaxValidUntilBlockIncrement ({value} vs {mVUBIncrement})");

            AssertCommittee(engine);

            engine.SnapshotCache.GetAndChange(_maxTraceableBlocks)!.Set(value);
        }

        [ContractMethod(CpuFee = 1 << 15, RequiredCallFlags = CallFlags.States)]
        private bool BlockAccount(ApplicationEngine engine, UInt160 account)
        {
            AssertCommittee(engine);

            return BlockAccount(engine.SnapshotCache, account);
        }

        internal bool BlockAccount(DataCache snapshot, UInt160 account)
        {
            if (IsNative(account)) throw new InvalidOperationException("Cannot block a native contract.");

            var key = CreateStorageKey(Prefix_BlockedAccount, account);
            if (snapshot.Contains(key)) return false;

            snapshot.Add(key, new StorageItem([]));
            return true;
        }

        [ContractMethod(CpuFee = 1 << 15, RequiredCallFlags = CallFlags.States)]
        private bool UnblockAccount(ApplicationEngine engine, UInt160 account)
        {
            AssertCommittee(engine);

            var key = CreateStorageKey(Prefix_BlockedAccount, account);
            if (!engine.SnapshotCache.Contains(key)) return false;

            engine.SnapshotCache.Delete(key);

            // Remove request funds if any

            key = CreateStorageKey(Prefix_BlockedAccountRequestFunds, account);
            engine.SnapshotCache.Delete(key);

            return true;
        }

        [ContractMethod(Hardfork.HF_Faun, CpuFee = 1 << 15, RequiredCallFlags = CallFlags.ReadStates)]
        private StorageIterator GetBlockedAccounts(DataCache snapshot)
        {
            const FindOptions options = FindOptions.RemovePrefix | FindOptions.KeysOnly;
            var enumerator = snapshot
                .Find(CreateStorageKey(Prefix_BlockedAccount), SeekDirection.Forward)
                .GetEnumerator();
            return new StorageIterator(enumerator, 1, options);
        }

<<<<<<< HEAD
        #region Recover Funds

        [ContractMethod(Hardfork.HF_Faun, CpuFee = 1 << 15, RequiredCallFlags = CallFlags.ReadStates | CallFlags.AllowNotify)]
        public void RecoverFundsStart(ApplicationEngine engine, UInt160 account)
        {
            AssertAlmostFullCommittee(engine);

            // Must be blocked

            if (!IsBlocked(engine.SnapshotCache, account))
                throw new InvalidOperationException("The account is not blocked.");

            // Set request time

            var key = CreateStorageKey(Prefix_BlockedAccountRequestFunds, account);
            var entry = engine.SnapshotCache.GetAndChange(key, () => new StorageItem())!;
            entry.Set(engine.GetTime());

            // Notify

            engine.SendNotification(Hash, RecoverFundsStartEventName, [new ByteString(account.ToArray())]);
        }

        [ContractMethod(Hardfork.HF_Faun, CpuFee = 1 << 15, RequiredCallFlags = CallFlags.ReadStates | CallFlags.AllowNotify)]
        public void RecoverFundsFinish(ApplicationEngine engine, UInt160 account, VM.Types.Array extraTokens)
        {
            var committeeMultiSigAddr = AssertAlmostFullCommittee(engine);

            // Set request time

            var key = CreateStorageKey(Prefix_BlockedAccountRequestFunds, account);
            var entry = engine.SnapshotCache.GetAndChange(key, null);

            if (entry == null)
                throw new InvalidOperationException("Request not found.");

            if (engine.GetTime() - (BigInteger)entry < RequiredTimeForRecoverFunds)
                throw new InvalidOperationException("Request must be signed at 6 months ago.");

            // Transfer funds, NEO, GAS and extra NEP17 tokens

            foreach (var contractHash in new UInt160[] { NEO.Hash, GAS.Hash }.Concat(extraTokens.Select(u => new UInt160(u.GetSpan()))))
            {
                engine.CallContract(contractHash, "balanceOf", CallFlags.ReadOnly, new VM.Types.Array(engine.ReferenceCounter, [account.ToArray()]));

                var balance = engine.Pop<Integer>().GetInteger();

                if (balance > 0)
                {
                    // Mock account witness in CheckWitnessInternal

                    var state = engine.CurrentContext!.GetState<ExecutionContextState>();
                    var bak = state.NativeCallingScriptHash;
                    state.NativeCallingScriptHash = account;

                    engine.CallContract(contractHash, "transfer", CallFlags.All,
                        new VM.Types.Array(engine.ReferenceCounter, [account.ToArray(), NativeContract.Treasury.Hash.ToArray(), balance, StackItem.Null]));

                    // Reset witnesses

                    state.NativeCallingScriptHash = bak;
                }
            }

            // Remove and notify

            engine.SnapshotCache.Delete(key);
            engine.SendNotification(Hash, RecoverFundsEndsEventName, [new VM.Types.ByteString(account.ToArray())]);
        }

        [ContractMethod(Hardfork.HF_Faun, CpuFee = 1 << 15, RequiredCallFlags = CallFlags.ReadStates)]
        private StorageIterator GetRecoverOfFunds(DataCache snapshot)
        {
            var enumerator = snapshot
                .Find(CreateStorageKey(Prefix_BlockedAccountRequestFunds), SeekDirection.Forward)
                .GetEnumerator();

            return new StorageIterator(enumerator, 1, FindOptions.RemovePrefix);
        }

        #endregion
=======
        [ContractMethod(Hardfork.HF_Faun, CpuFee = 1 << 15, RequiredCallFlags = CallFlags.ReadStates)]
        internal StorageIterator GetWhitelistFeeContracts(DataCache snapshot)
        {
            const FindOptions options = FindOptions.RemovePrefix | FindOptions.KeysOnly;
            var enumerator = snapshot
                .Find(CreateStorageKey(Prefix_WhitelistedFeeContracts), SeekDirection.Forward)
                .GetEnumerator();

            return new StorageIterator(enumerator, 1, options);
        }
>>>>>>> 440abe66
    }
}<|MERGE_RESOLUTION|>--- conflicted
+++ resolved
@@ -17,12 +17,9 @@
 using Neo.SmartContract.Iterators;
 using Neo.VM.Types;
 using System;
-<<<<<<< HEAD
 using System.Linq;
-=======
 using System.Buffers.Binary;
 using System.Diagnostics.CodeAnalysis;
->>>>>>> 440abe66
 using System.Numerics;
 
 namespace Neo.SmartContract.Native
@@ -91,11 +88,8 @@
         public const uint MaxMaxTraceableBlocks = 2102400;
 
         private const byte Prefix_BlockedAccount = 15;
-<<<<<<< HEAD
-        private const byte Prefix_BlockedAccountRequestFunds = 16;
-=======
         private const byte Prefix_WhitelistedFeeContracts = 16;
->>>>>>> 440abe66
+        private const byte Prefix_BlockedAccountRequestFunds = 17;
         private const byte Prefix_FeePerByte = 10;
         private const byte Prefix_ExecFeeFactor = 18;
         private const byte Prefix_StoragePrice = 19;
@@ -118,14 +112,8 @@
         private const string MillisecondsPerBlockChangedEventName = "MillisecondsPerBlockChanged";
         private const string RecoverFundsStartEventName = "RecoverFundsStarted";
         private const string RecoverFundsEndsEventName = "RecoverFundsFinished";
-
-<<<<<<< HEAD
-        [ContractEvent(Hardfork.HF_Faun, 0, name: RecoverFundsStartEventName, "address", ContractParameterType.Hash160)]
-        [ContractEvent(Hardfork.HF_Faun, 0, name: RecoverFundsEndsEventName, "address", ContractParameterType.Hash160)]
-=======
         private const string WhitelistChangedEventName = "WhitelistFeeChanged";
 
->>>>>>> 440abe66
         [ContractEvent(Hardfork.HF_Echidna, 0, name: MillisecondsPerBlockChangedEventName,
             "old", ContractParameterType.Integer,
             "new", ContractParameterType.Integer
@@ -615,7 +603,6 @@
             return new StorageIterator(enumerator, 1, options);
         }
 
-<<<<<<< HEAD
         #region Recover Funds
 
         [ContractMethod(Hardfork.HF_Faun, CpuFee = 1 << 15, RequiredCallFlags = CallFlags.ReadStates | CallFlags.AllowNotify)]
@@ -697,7 +684,7 @@
         }
 
         #endregion
-=======
+
         [ContractMethod(Hardfork.HF_Faun, CpuFee = 1 << 15, RequiredCallFlags = CallFlags.ReadStates)]
         internal StorageIterator GetWhitelistFeeContracts(DataCache snapshot)
         {
@@ -708,6 +695,5 @@
 
             return new StorageIterator(enumerator, 1, options);
         }
->>>>>>> 440abe66
     }
 }