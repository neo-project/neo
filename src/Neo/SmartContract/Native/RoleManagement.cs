// Copyright (C) 2015-2024 The Neo Project.
//
// RoleManagement.cs file belongs to the neo project and is free
// software distributed under the MIT software license, see the
// accompanying file LICENSE in the main directory of the
// repository or http://www.opensource.org/licenses/mit-license.php
// for more details.
//
// Redistribution and use in source and binary forms with or without
// modifications are permitted.

using Neo.Cryptography.ECC;
using Neo.IO;
using Neo.Persistence;
using Neo.VM;
using Neo.VM.Types;
using System;
using System.Linq;

namespace Neo.SmartContract.Native
{
    /// <summary>
    /// A native contract for managing roles in NEO system.
    /// </summary>
    public sealed class RoleManagement : NativeContract
    {
        [ContractEvent(0, name: "Designation",
            "Role", ContractParameterType.Integer,
            "BlockIndex", ContractParameterType.Integer,
            Hardfork.HF_Echidna)]

        [ContractEvent(Hardfork.HF_Echidna, 0, name: "Designation",
            "Role", ContractParameterType.Integer,
            "BlockIndex", ContractParameterType.Integer,
            "Old", ContractParameterType.Array,
            "New", ContractParameterType.Array
            )]

        internal RoleManagement() : base() { }

        /// <summary>
        /// Gets the list of nodes for the specified role.
        /// </summary>
        /// <param name="snapshot">The snapshot used to read data.</param>
        /// <param name="role">The type of the role.</param>
        /// <param name="index">The index of the block to be queried.</param>
        /// <returns>The public keys of the nodes.</returns>
        [ContractMethod(CpuFee = 1 << 15, RequiredCallFlags = CallFlags.ReadStates)]
        public ECPoint[] GetDesignatedByRole(DataCache snapshot, Role role, uint index)
        {
            if (!Enum.IsDefined(typeof(Role), role))
                throw new ArgumentOutOfRangeException(nameof(role));
            if (Ledger.CurrentIndex(snapshot) + 1 < index)
                throw new ArgumentOutOfRangeException(nameof(index));
            byte[] key = CreateStorageKey((byte)role).AddBigEndian(index).ToArray();
            byte[] boundary = CreateStorageKey((byte)role).ToArray();
            return snapshot.FindRange(key, boundary, SeekDirection.Backward)
                .Select(u => u.Value.GetInteroperable<NodeList>().ToArray())
                .FirstOrDefault() ?? System.Array.Empty<ECPoint>();
        }

        [ContractMethod(CpuFee = 1 << 15, RequiredCallFlags = CallFlags.States | CallFlags.AllowNotify)]
        [Obsolete]
        private void DesignateAsRole(ApplicationEngine engine, Role role, ECPoint[] nodes)
        {
            if (nodes.Length == 0 || nodes.Length > 32)
                throw new ArgumentException(null, nameof(nodes));
            if (!Enum.IsDefined(typeof(Role), role))
                throw new ArgumentOutOfRangeException(nameof(role));
            if (!CheckCommittee(engine))
                throw new InvalidOperationException(nameof(DesignateAsRole));
            if (engine.PersistingBlock is null)
                throw new InvalidOperationException(nameof(DesignateAsRole));
            uint index = engine.PersistingBlock.Index + 1;
            var key = CreateStorageKey((byte)role).AddBigEndian(index);
            if (engine.SnapshotCache.Contains(key))
                throw new InvalidOperationException();
            NodeList list = new();
            list.AddRange(nodes);
            list.Sort();
            engine.SnapshotCache.Add(key, new StorageItem(list));
<<<<<<< HEAD

=======
>>>>>>> 02d6ab9e
            if (engine.IsHardforkEnabled(Hardfork.HF_Echidna))
            {
                var oldNodes = new VM.Types.Array(engine.ReferenceCounter, GetDesignatedByRole(engine.Snapshot, role, index - 1).Select(u => (ByteString)u.EncodePoint(true)));
                var newNodes = new VM.Types.Array(engine.ReferenceCounter, nodes.Select(u => (ByteString)u.EncodePoint(true)));

                engine.SendNotification(Hash, "Designation", new VM.Types.Array(engine.ReferenceCounter, [(int)role, engine.PersistingBlock.Index, oldNodes, newNodes]));
            }
            else
            {
                engine.SendNotification(Hash, "Designation", new VM.Types.Array(engine.ReferenceCounter, [(int)role, engine.PersistingBlock.Index]));
            }
        }

        private class NodeList : InteroperableList<ECPoint>
        {
            protected override ECPoint ElementFromStackItem(StackItem item)
            {
                return ECPoint.DecodePoint(item.GetSpan(), ECCurve.Secp256r1);
            }

            protected override StackItem ElementToStackItem(ECPoint element, IReferenceCounter referenceCounter)
            {
                return element.ToArray();
            }
        }
    }
}<|MERGE_RESOLUTION|>--- conflicted
+++ resolved
@@ -79,10 +79,7 @@
             list.AddRange(nodes);
             list.Sort();
             engine.SnapshotCache.Add(key, new StorageItem(list));
-<<<<<<< HEAD
-
-=======
->>>>>>> 02d6ab9e
+            
             if (engine.IsHardforkEnabled(Hardfork.HF_Echidna))
             {
                 var oldNodes = new VM.Types.Array(engine.ReferenceCounter, GetDesignatedByRole(engine.Snapshot, role, index - 1).Select(u => (ByteString)u.EncodePoint(true)));
