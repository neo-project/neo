// Copyright (C) 2015-2024 The Neo Project.
//
// RoleManagement.cs file belongs to the neo project and is free
// software distributed under the MIT software license, see the
// accompanying file LICENSE in the main directory of the
// repository or http://www.opensource.org/licenses/mit-license.php
// for more details.
//
// Redistribution and use in source and binary forms with or without
// modifications are permitted.

using Neo.Cryptography.ECC;
using Neo.IO;
using Neo.Persistence;
using Neo.VM;
using Neo.VM.Types;
using System;
using System.Linq;

namespace Neo.SmartContract.Native
{
    /// <summary>
    /// A native contract for managing roles in NEO system.
    /// </summary>
    public sealed class RoleManagement : NativeContract
    {
        [ContractEvent(0, name: "Designation",
            "Role", ContractParameterType.Integer,
            "BlockIndex", ContractParameterType.Integer,
            Hardfork.HF_Echidna)]

        [ContractEvent(Hardfork.HF_Echidna, 0, name: "Designation",
            "Role", ContractParameterType.Integer,
            "BlockIndex", ContractParameterType.Integer,
            "Old", ContractParameterType.Array,
            "New", ContractParameterType.Array
            )]

        internal RoleManagement() : base() { }

        /// <summary>
        /// Gets the list of nodes for the specified role.
        /// </summary>
        /// <param name="snapshot">The snapshot used to read data.</param>
        /// <param name="role">The type of the role.</param>
        /// <param name="index">The index of the block to be queried.</param>
        /// <returns>The public keys of the nodes.</returns>
        [ContractMethod(CpuFee = 1 << 15, RequiredCallFlags = CallFlags.ReadStates)]
        public ECPoint[] GetDesignatedByRole(DataCache snapshot, Role role, uint index)
        {
            if (!Enum.IsDefined(typeof(Role), role))
                throw new ArgumentOutOfRangeException(nameof(role));
            if (Ledger.CurrentIndex(snapshot) + 1 < index)
                throw new ArgumentOutOfRangeException(nameof(index));
            byte[] key = CreateStorageKey((byte)role).AddBigEndian(index).ToArray();
            byte[] boundary = CreateStorageKey((byte)role).ToArray();
            return snapshot.FindRange(key, boundary, SeekDirection.Backward)
                .Select(u => u.Value.GetInteroperable<NodeList>().ToArray())
                .FirstOrDefault() ?? System.Array.Empty<ECPoint>();
        }

        [ContractMethod(CpuFee = 1 << 15, RequiredCallFlags = CallFlags.States | CallFlags.AllowNotify)]
        private void DesignateAsRole(ApplicationEngine engine, Role role, ECPoint[] nodes)
        {
            if (nodes.Length == 0 || nodes.Length > 32)
                throw new ArgumentException(null, nameof(nodes));
            if (!Enum.IsDefined(typeof(Role), role))
                throw new ArgumentOutOfRangeException(nameof(role));
            if (!CheckCommittee(engine))
                throw new InvalidOperationException(nameof(DesignateAsRole));
            if (engine.PersistingBlock is null)
                throw new InvalidOperationException(nameof(DesignateAsRole));
            uint index = engine.PersistingBlock.Index + 1;
            var key = CreateStorageKey((byte)role).AddBigEndian(index);
            if (engine.SnapshotCache.Contains(key))
                throw new InvalidOperationException();
            NodeList list = new();
            list.AddRange(nodes);
            list.Sort();
<<<<<<< HEAD
            engine.Snapshot.Add(key, new StorageItem(list));

            if (engine.IsHardforkEnabled(Hardfork.HF_Echidna))
            {
                var oldNodes = new VM.Types.Array(engine.ReferenceCounter, GetDesignatedByRole(engine.Snapshot, role, index - 1).Select(u => (ByteString)u.EncodePoint(true)));
                var newNodes = new VM.Types.Array(engine.ReferenceCounter, nodes.Select(u => (ByteString)u.EncodePoint(true)));

                engine.SendNotification(Hash, "Designation", new VM.Types.Array(engine.ReferenceCounter, [(int)role, engine.PersistingBlock.Index, oldNodes, newNodes]));
            }
            else
            {
                engine.SendNotification(Hash, "Designation", new VM.Types.Array(engine.ReferenceCounter, [(int)role, engine.PersistingBlock.Index]));
            }
=======
            engine.SnapshotCache.Add(key, new StorageItem(list));
            engine.SendNotification(Hash, "Designation", new VM.Types.Array(engine.ReferenceCounter, new StackItem[] { (int)role, engine.PersistingBlock.Index }));
>>>>>>> 450cb616
        }

        private class NodeList : InteroperableList<ECPoint>
        {
            protected override ECPoint ElementFromStackItem(StackItem item)
            {
                return ECPoint.DecodePoint(item.GetSpan(), ECCurve.Secp256r1);
            }

            protected override StackItem ElementToStackItem(ECPoint element, ReferenceCounter referenceCounter)
            {
                return element.ToArray();
            }
        }
    }
}<|MERGE_RESOLUTION|>--- conflicted
+++ resolved
@@ -77,9 +77,8 @@
             NodeList list = new();
             list.AddRange(nodes);
             list.Sort();
-<<<<<<< HEAD
-            engine.Snapshot.Add(key, new StorageItem(list));
-
+            engine.SnapshotCache.Add(key, new StorageItem(list));
+            
             if (engine.IsHardforkEnabled(Hardfork.HF_Echidna))
             {
                 var oldNodes = new VM.Types.Array(engine.ReferenceCounter, GetDesignatedByRole(engine.Snapshot, role, index - 1).Select(u => (ByteString)u.EncodePoint(true)));
@@ -91,10 +90,6 @@
             {
                 engine.SendNotification(Hash, "Designation", new VM.Types.Array(engine.ReferenceCounter, [(int)role, engine.PersistingBlock.Index]));
             }
-=======
-            engine.SnapshotCache.Add(key, new StorageItem(list));
-            engine.SendNotification(Hash, "Designation", new VM.Types.Array(engine.ReferenceCounter, new StackItem[] { (int)role, engine.PersistingBlock.Index }));
->>>>>>> 450cb616
         }
 
         private class NodeList : InteroperableList<ECPoint>
