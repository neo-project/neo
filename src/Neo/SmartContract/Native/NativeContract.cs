--- conflicted
+++ resolved
@@ -376,30 +376,6 @@
     private protected StorageKey CreateStorageKey(byte prefix, ReadOnlySpan<byte> content) => new KeyBuilder(Id, prefix) { content };
 
     [MethodImpl(MethodImplOptions.AggressiveInlining)]
-<<<<<<< HEAD
-    private protected StorageKey CreateStorageKey(byte prefix, long bigEndianKey) => StorageKey.Create(Id, prefix, bigEndianKey);
-
-    [MethodImpl(MethodImplOptions.AggressiveInlining)]
-    private protected StorageKey CreateStorageKey(byte prefix, ulong bigEndianKey) => StorageKey.Create(Id, prefix, bigEndianKey);
-
-    [MethodImpl(MethodImplOptions.AggressiveInlining)]
-    private protected StorageKey CreateStorageKey(byte prefix, ReadOnlySpan<byte> content) => StorageKey.Create(Id, prefix, content);
-
-    [MethodImpl(MethodImplOptions.AggressiveInlining)]
-    private protected StorageKey CreateStorageKey(byte prefix, UInt160 hash) => StorageKey.Create(Id, prefix, hash);
-
-    [MethodImpl(MethodImplOptions.AggressiveInlining)]
-    private protected StorageKey CreateStorageKey(byte prefix, UInt256 hash) => StorageKey.Create(Id, prefix, hash);
-
-    [MethodImpl(MethodImplOptions.AggressiveInlining)]
-    private protected StorageKey CreateStorageKey(byte prefix, ECPoint pubKey) => StorageKey.Create(Id, prefix, pubKey);
-
-    [MethodImpl(MethodImplOptions.AggressiveInlining)]
-    private protected StorageKey CreateStorageKey(byte prefix, UInt160 hash1, UInt160 hash2) => StorageKey.Create(Id, prefix, hash1, hash2);
-
-    [MethodImpl(MethodImplOptions.AggressiveInlining)]
-    private protected StorageKey CreateStorageKey(byte prefix, UInt256 hash, UInt160 signer) => StorageKey.Create(Id, prefix, hash, signer);
-=======
     private protected StorageKey CreateStorageKey(byte prefix, params IEnumerable<ISerializableSpan> serializables)
     {
         var builder = new KeyBuilder(Id, prefix);
@@ -407,7 +383,6 @@
             builder.Add(serializable);
         return builder;
     }
->>>>>>> 3fa2dc2b
 
     #endregion
 
