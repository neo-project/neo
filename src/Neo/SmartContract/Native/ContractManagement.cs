// Copyright (C) 2015-2025 The Neo Project.
//
// ContractManagement.cs file belongs to the neo project and is free
// software distributed under the MIT software license, see the
// accompanying file LICENSE in the main directory of the
// repository or http://www.opensource.org/licenses/mit-license.php
// for more details.
//
// Redistribution and use in source and binary forms with or without
// modifications are permitted.

#pragma warning disable IDE0051

using Neo.Extensions;
using Neo.Extensions.IO;
using Neo.Network.P2P.Payloads;
using Neo.Persistence;
using Neo.SmartContract.Iterators;
using Neo.SmartContract.Manifest;
using Neo.VM;
using Neo.VM.Types;
using System.Buffers.Binary;
using System.Numerics;
using Array = Neo.VM.Types.Array;

namespace Neo.SmartContract.Native;

/// <summary>
/// A native contract used to manage all deployed smart contracts.
/// </summary>
[ContractEvent(0, name: "Deploy", "Hash", ContractParameterType.Hash160)]
[ContractEvent(1, name: "Update", "Hash", ContractParameterType.Hash160)]
[ContractEvent(2, name: "Destroy", "Hash", ContractParameterType.Hash160)]
public sealed class ContractManagement : NativeContract
{
    private const byte Prefix_MinimumDeploymentFee = 20;
    private const byte Prefix_NextAvailableId = 15;
    private const byte Prefix_Contract = 8;
    private const byte Prefix_ContractHash = 12;

    internal ContractManagement() { }

    private int GetNextAvailableId(DataCache snapshot)
    {
        StorageItem item = snapshot.GetAndChange(CreateStorageKey(Prefix_NextAvailableId))!;
        int value = (int)(BigInteger)item;
        item.Add(1);
        return value;
    }

    internal override ContractTask InitializeAsync(ApplicationEngine engine, Hardfork? hardfork)
    {
        if (hardfork == ActiveIn)
        {
            engine.SnapshotCache.Add(CreateStorageKey(Prefix_MinimumDeploymentFee), new StorageItem(10_00000000));
            engine.SnapshotCache.Add(CreateStorageKey(Prefix_NextAvailableId), new StorageItem(1));
        }
        return ContractTask.CompletedTask;
    }

    private async ContractTask OnDeployAsync(ApplicationEngine engine, ContractState contract, StackItem data, bool update)
    {
        ContractMethodDescriptor? md = contract.Manifest.Abi.GetMethod(ContractBasicMethod.Deploy, ContractBasicMethod.DeployPCount);
        if (md is not null)
            await engine.CallFromNativeContractAsync(Hash, contract.Hash, md.Name, data, update);
        engine.SendNotification(Hash, update ? "Update" : "Deploy", new Array(engine.ReferenceCounter) { contract.Hash.ToArray() });
    }

    internal override async ContractTask OnPersistAsync(ApplicationEngine engine)
    {
        foreach (NativeContract contract in Contracts)
        {
            if (contract.IsInitializeBlock(engine.ProtocolSettings, engine.PersistingBlock!.Index, out var hfs))
            {
                ContractState contractState = contract.GetContractState(engine.ProtocolSettings, engine.PersistingBlock.Index);
                StorageItem? state = engine.SnapshotCache.GetAndChange(CreateStorageKey(Prefix_Contract, contract.Hash));

                if (state is null)
                {
                    // Create the contract state
                    engine.SnapshotCache.Add(CreateStorageKey(Prefix_Contract, contract.Hash), new StorageItem(contractState));
                    engine.SnapshotCache.Add(CreateStorageKey(Prefix_ContractHash, contract.Id), new StorageItem(contract.Hash.ToArray()));

                    // Initialize the native smart contract if it's active starting from the genesis.
                    // If it's not the case, then hardfork-based initialization will be performed down below.
                    if (contract.ActiveIn is null)
                    {
                        await contract.InitializeAsync(engine, null);
                    }
                }
                else
                {
                    // Parse old contract
                    using var sealInterop = state.GetInteroperable(out ContractState oldContract, false);
                    // Increase the update counter
                    oldContract.UpdateCounter++;
                    // Modify nef and manifest
                    oldContract.Nef = contractState.Nef;
                    oldContract.Manifest = contractState.Manifest;
                }

                // Initialize native contract for all hardforks that are active starting from the persisting block.
                // If the contract is active starting from some non-nil hardfork, then this hardfork is also included into hfs.
                if (hfs?.Length > 0)
                {
                    foreach (var hf in hfs)
                    {
                        await contract.InitializeAsync(engine, hf);
                    }
                }

                // Emit native contract notification
                engine.SendNotification(Hash, state is null ? "Deploy" : "Update", new Array(engine.ReferenceCounter) { contract.Hash.ToArray() });
            }
        }
    }

    /// <summary>
    /// Gets the minimum deployment fee for deploying a contract.
    /// </summary>
    /// <param name="snapshot">The snapshot used to read data.</param>
    /// <returns>The minimum deployment fee for deploying a contract.</returns>
    [ContractMethod(CpuFee = 1 << 15, RequiredCallFlags = CallFlags.ReadStates)]
#pragma warning disable CA1859
    private long GetMinimumDeploymentFee(IReadOnlyStore snapshot)
#pragma warning restore CA1859
    {
        // In the unit of datoshi, 1 datoshi = 1e-8 GAS
        return (long)(BigInteger)snapshot[CreateStorageKey(Prefix_MinimumDeploymentFee)];
    }

    /// <summary>
    /// Sets the minimum deployment fee for deploying a contract. Only committee members can call this method.
    /// </summary>
    /// <param name="engine">The engine used to write data.</param>
    /// <param name="value">The minimum deployment fee for deploying a contract.</param>
    /// <exception cref="InvalidOperationException">Thrown when the caller is not a committee member.</exception>
    /// <exception cref="ArgumentOutOfRangeException">Thrown when the value is negative.</exception>
    [ContractMethod(CpuFee = 1 << 15, RequiredCallFlags = CallFlags.States)]
    private void SetMinimumDeploymentFee(ApplicationEngine engine, BigInteger value/* In the unit of datoshi, 1 datoshi = 1e-8 GAS*/)
    {
        if (value < 0) throw new ArgumentOutOfRangeException(nameof(value), "cannot be negative");
        AssertCommittee(engine);
        engine.SnapshotCache.GetAndChange(CreateStorageKey(Prefix_MinimumDeploymentFee))!.Set(value);
    }

    /// <summary>
    /// Gets the deployed contract with the specified hash.
    /// </summary>
    /// <param name="snapshot">The snapshot used to read data.</param>
    /// <param name="hash">The hash of the deployed contract.</param>
    /// <returns>The deployed contract.</returns>
    [ContractMethod(CpuFee = 1 << 15, RequiredCallFlags = CallFlags.ReadStates)]
    public ContractState? GetContract(IReadOnlyStore snapshot, UInt160 hash)
    {
        var key = CreateStorageKey(Prefix_Contract, hash);
        return snapshot.TryGet(key, out var item) ? item.GetInteroperable<ContractState>(false) : null;
    }

    /// <summary>
    /// Check if exists the deployed contract with the specified hash.
    /// </summary>
    /// <param name="snapshot">The snapshot used to read data.</param>
    /// <param name="hash">The hash of the deployed contract.</param>
    /// <returns>True if deployed contract exists.</returns>
    [ContractMethod(CpuFee = 1 << 14, RequiredCallFlags = CallFlags.ReadStates)]
    public bool IsContract(IReadOnlyStore snapshot, UInt160 hash)
    {
        var key = CreateStorageKey(Prefix_Contract, hash);
        return snapshot.Contains(key);
    }

    /// <summary>
    /// Maps specified ID to deployed contract.
    /// </summary>
    /// <param name="snapshot">The snapshot used to read data.</param>
    /// <param name="id">Contract ID.</param>
    /// <returns>The deployed contract.</returns>
    [ContractMethod(CpuFee = 1 << 15, RequiredCallFlags = CallFlags.ReadStates)]
    public ContractState? GetContractById(IReadOnlyStore snapshot, int id)
    {
        var key = CreateStorageKey(Prefix_ContractHash, id);
        return snapshot.TryGet(key, out var item) ? GetContract(snapshot, new UInt160(item.Value.Span)) : null;
    }

    /// <summary>
    /// Gets hashes of all non native deployed contracts.
    /// </summary>
    /// <param name="snapshot">The snapshot used to read data.</param>
    /// <returns>Iterator with hashes of all deployed contracts.</returns>
    [ContractMethod(CpuFee = 1 << 15, RequiredCallFlags = CallFlags.ReadStates)]
    private StorageIterator GetContractHashes(IReadOnlyStore snapshot)
    {
        const FindOptions options = FindOptions.RemovePrefix;
        var prefixKey = CreateStorageKey(Prefix_ContractHash);
        var enumerator = snapshot.Find(prefixKey)
            .Select(p => (p.Key, p.Value, Id: BinaryPrimitives.ReadInt32BigEndian(p.Key.Key.Span[1..])))
            .Where(p => p.Id >= 0)
            .Select(p => (p.Key, p.Value))
            .GetEnumerator();
        return new StorageIterator(enumerator, 1, options);
    }

    /// <summary>
    /// Check if a method exists in a contract.
    /// </summary>
    /// <param name="snapshot">The snapshot used to read data.</param>
    /// <param name="hash">The hash of the deployed contract.</param>
    /// <param name="method">The name of the method</param>
    /// <param name="pcount">The number of parameters</param>
    /// <returns>True if the method exists.</returns>
    [ContractMethod(CpuFee = 1 << 15, RequiredCallFlags = CallFlags.ReadStates)]
    public bool HasMethod(IReadOnlyStore snapshot, UInt160 hash, string method, int pcount)
    {
        var contract = GetContract(snapshot, hash);
        if (contract is null) return false;
        var methodDescriptor = contract.Manifest.Abi.GetMethod(method, pcount);
        return methodDescriptor is not null;
    }

    /// <summary>
    /// Gets all deployed contracts.
    /// </summary>
    /// <param name="snapshot">The snapshot used to read data.</param>
    /// <returns>The deployed contracts.</returns>
    public IEnumerable<ContractState> ListContracts(IReadOnlyStore snapshot)
    {
        var listContractsPrefix = CreateStorageKey(Prefix_Contract);
        return snapshot.Find(listContractsPrefix).Select(kvp => kvp.Value.GetInteroperableClone<ContractState>(false));
    }

    /// <summary>
    /// Deploys a contract. It needs to pay the deployment fee and storage fee.
    /// </summary>
    /// <param name="engine">The engine used to write data.</param>
    /// <param name="nefFile">The NEF file of the contract.</param>
    /// <param name="manifest">The manifest of the contract.</param>
    /// <returns>The deployed contract.</returns>
    [ContractMethod(RequiredCallFlags = CallFlags.States | CallFlags.AllowNotify)]
    private ContractTask<ContractState> Deploy(ApplicationEngine engine, byte[] nefFile, byte[] manifest)
    {
        return Deploy(engine, nefFile, manifest, StackItem.Null);
    }

    /// <summary>
    /// Deploys a contract. It needs to pay the deployment fee and storage fee.
    /// </summary>
    /// <param name="engine">The engine used to write data.</param>
    /// <param name="nefFile">The NEF file of the contract.</param>
    /// <param name="manifest">The manifest of the contract.</param>
    /// <param name="data">The data of the contract.</param>
    /// <returns>The deployed contract.</returns>
    [ContractMethod(RequiredCallFlags = CallFlags.All)]
    private async ContractTask<ContractState> Deploy(ApplicationEngine engine, byte[] nefFile, byte[] manifest, StackItem data)
    {
        if (engine.ScriptContainer is not Transaction tx)
            throw new InvalidOperationException();
        if (nefFile.Length == 0)
            throw new ArgumentException($"NEF file length cannot be zero.");
        if (manifest.Length == 0)
            throw new ArgumentException($"Manifest length cannot be zero.");

        engine.AddFee(Math.Max(
            engine.StoragePrice * (nefFile.Length + manifest.Length),
            GetMinimumDeploymentFee(engine.SnapshotCache)
            ));

        NefFile nef = nefFile.AsSerializable<NefFile>();
        ContractManifest parsedManifest = ContractManifest.Parse(manifest);
        Helper.Check(new Script(nef.Script, true), parsedManifest.Abi);
        UInt160 hash = Helper.GetContractHash(tx.Sender, nef.CheckSum, parsedManifest.Name);

        if (Policy.IsBlocked(engine.SnapshotCache, hash))
            throw new InvalidOperationException($"The contract {hash} has been blocked.");

        StorageKey key = CreateStorageKey(Prefix_Contract, hash);
        if (engine.SnapshotCache.Contains(key))
            throw new InvalidOperationException($"Contract Already Exists: {hash}");
        ContractState contract = new()
        {
            Id = GetNextAvailableId(engine.SnapshotCache),
            UpdateCounter = 0,
            Nef = nef,
            Hash = hash,
            Manifest = parsedManifest
        };

        if (!contract.Manifest.IsValid(engine.Limits, hash)) throw new InvalidOperationException($"Invalid Manifest: {hash}");

        engine.SnapshotCache.Add(key, StorageItem.CreateSealed(contract));
        engine.SnapshotCache.Add(CreateStorageKey(Prefix_ContractHash, contract.Id), new StorageItem(hash.ToArray()));

        await OnDeployAsync(engine, contract, data, false);

        return contract;
    }

    /// <summary>
    /// Updates a contract. It needs to pay the storage fee.
    /// </summary>
    /// <param name="engine">The engine used to write data.</param>
    /// <param name="nefFile">The NEF file of the contract.</param>
    /// <param name="manifest">The manifest of the contract.</param>
    /// <returns>The updated contract.</returns>
    [ContractMethod(RequiredCallFlags = CallFlags.States | CallFlags.AllowNotify)]
    private ContractTask Update(ApplicationEngine engine, byte[]? nefFile, byte[]? manifest)
    {
        return Update(engine, nefFile, manifest, StackItem.Null);
    }

    /// <summary>
    /// Updates a contract. It needs to pay the storage fee.
    /// </summary>
    /// <param name="engine">The engine used to write data.</param>
    /// <param name="nefFile">The NEF file of the contract.</param>
    /// <param name="manifest">The manifest of the contract.</param>
    /// <param name="data">The data of the contract.</param>
    /// <returns>The updated contract.</returns>
    [ContractMethod(RequiredCallFlags = CallFlags.All)]
    private ContractTask Update(ApplicationEngine engine, byte[]? nefFile, byte[]? manifest, StackItem data)
    {
        if (nefFile is null && manifest is null)
            throw new ArgumentException("NEF file and manifest cannot both be null.");

        engine.AddFee(engine.StoragePrice * ((nefFile?.Length ?? 0) + (manifest?.Length ?? 0)));

        var contractState = engine.SnapshotCache.GetAndChange(CreateStorageKey(Prefix_Contract, engine.CallingScriptHash!))
            ?? throw new InvalidOperationException($"Updating Contract Does Not Exist: {engine.CallingScriptHash}");

        using var sealInterop = contractState.GetInteroperable(out ContractState contract, false);
        if (contract is null)
            throw new InvalidOperationException($"Updating Contract Does Not Exist: {engine.CallingScriptHash}");
        if (contract.UpdateCounter == ushort.MaxValue)
            throw new InvalidOperationException($"The contract reached the maximum number of updates.");

        if (nefFile != null)
        {
            if (nefFile.Length == 0)
                throw new ArgumentException($"NEF file length cannot be zero.");

            // Update nef
            contract.Nef = nefFile.AsSerializable<NefFile>();
        }
        if (manifest != null)
        {
            if (manifest.Length == 0)
                throw new ArgumentException($"Manifest length cannot be zero.");

            var manifestNew = ContractManifest.Parse(manifest);
            if (manifestNew.Name != contract.Manifest.Name)
                throw new InvalidOperationException("The name of the contract can't be changed.");
            if (!manifestNew.IsValid(engine.Limits, contract.Hash))
                throw new InvalidOperationException($"Invalid Manifest: {contract.Hash}");
            contract.Manifest = manifestNew;
        }
        Helper.Check(new Script(contract.Nef.Script, true), contract.Manifest.Abi);
        // Increase update counter
        contract.UpdateCounter++;
        // Clean whitelist (emit event if exists)
        Policy.CleanWhitelist(engine, contract.Hash);
        return OnDeployAsync(engine, contract, data, true);
    }

    /// <summary>
    /// Destroys a contract.
    /// </summary>
    /// <param name="engine">The engine used to write data.</param>
    [ContractMethod(CpuFee = 1 << 15, RequiredCallFlags = CallFlags.States | CallFlags.AllowNotify)]
    private async ContractTask Destroy(ApplicationEngine engine)
    {
        UInt160 hash = engine.CallingScriptHash!;
        StorageKey ckey = CreateStorageKey(Prefix_Contract, hash);
        ContractState? contract = engine.SnapshotCache.TryGet(ckey)?.GetInteroperable<ContractState>(false);
        if (contract is null) return;
        engine.SnapshotCache.Delete(ckey);
        engine.SnapshotCache.Delete(CreateStorageKey(Prefix_ContractHash, contract.Id));
        foreach (var (key, _) in engine.SnapshotCache.Find(StorageKey.CreateSearchPrefix(contract.Id, ReadOnlySpan<byte>.Empty)))
            engine.SnapshotCache.Delete(key);
        // lock contract
<<<<<<< HEAD
        Policy.BlockAccount(engine.SnapshotCache, hash);
        // Clean whitelist (emit event if exists)
        Policy.CleanWhitelist(engine, contract.Hash);
=======
        await Policy.BlockAccountInternal(engine, hash);
>>>>>>> 56444b3f
        // emit event
        engine.SendNotification(Hash, "Destroy", new Array(engine.ReferenceCounter) { hash.ToArray() });
    }
}<|MERGE_RESOLUTION|>--- conflicted
+++ resolved
@@ -377,13 +377,9 @@
         foreach (var (key, _) in engine.SnapshotCache.Find(StorageKey.CreateSearchPrefix(contract.Id, ReadOnlySpan<byte>.Empty)))
             engine.SnapshotCache.Delete(key);
         // lock contract
-<<<<<<< HEAD
-        Policy.BlockAccount(engine.SnapshotCache, hash);
+        await Policy.BlockAccountInternal(engine, hash);
         // Clean whitelist (emit event if exists)
         Policy.CleanWhitelist(engine, contract.Hash);
-=======
-        await Policy.BlockAccountInternal(engine, hash);
->>>>>>> 56444b3f
         // emit event
         engine.SendNotification(Hash, "Destroy", new Array(engine.ReferenceCounter) { hash.ToArray() });
     }
