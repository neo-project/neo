// Copyright (C) 2015-2025 The Neo Project.
//
// ContractManagement.cs file belongs to the neo project and is free
// software distributed under the MIT software license, see the
// accompanying file LICENSE in the main directory of the
// repository or http://www.opensource.org/licenses/mit-license.php
// for more details.
//
// Redistribution and use in source and binary forms with or without
// modifications are permitted.

#pragma warning disable IDE0051

using Neo.Extensions;
using Neo.Network.P2P.Payloads;
using Neo.Persistence;
using Neo.SmartContract.Iterators;
using Neo.SmartContract.Manifest;
using Neo.VM;
using Neo.VM.Types;
using System;
using System.Buffers.Binary;
using System.Collections.Generic;
using System.Linq;
using System.Numerics;
using Array = Neo.VM.Types.Array;

namespace Neo.SmartContract.Native
{
    /// <summary>
    /// A native contract used to manage all deployed smart contracts.
    /// </summary>
    public sealed class ContractManagement : NativeContract
    {
        private const byte Prefix_MinimumDeploymentFee = 20;
        private const byte Prefix_NextAvailableId = 15;
        private const byte Prefix_Contract = 8;
        private const byte Prefix_ContractHash = 12;

        [ContractEvent(0, name: "Deploy", "Hash", ContractParameterType.Hash160)]
        [ContractEvent(1, name: "Update", "Hash", ContractParameterType.Hash160)]
        [ContractEvent(2, name: "Destroy", "Hash", ContractParameterType.Hash160)]
        internal ContractManagement() : base() { }

        private int GetNextAvailableId(DataCache snapshot)
        {
            StorageItem item = snapshot.GetAndChange(CreateStorageKey(Prefix_NextAvailableId))!;
            int value = (int)(BigInteger)item;
            item.Add(1);
            return value;
        }

        internal override ContractTask InitializeAsync(ApplicationEngine engine, Hardfork? hardfork)
        {
            if (hardfork == ActiveIn)
            {
                engine.SnapshotCache.Add(CreateStorageKey(Prefix_MinimumDeploymentFee), new StorageItem(10_00000000));
                engine.SnapshotCache.Add(CreateStorageKey(Prefix_NextAvailableId), new StorageItem(1));
            }
            return ContractTask.CompletedTask;
        }

        private async ContractTask OnDeployAsync(ApplicationEngine engine, ContractState contract, StackItem data, bool update)
        {
            ContractMethodDescriptor? md = contract.Manifest.Abi.GetMethod(ContractBasicMethod.Deploy, ContractBasicMethod.DeployPCount);
            if (md is not null)
                await engine.CallFromNativeContractAsync(Hash, contract.Hash, md.Name, data, update);
            engine.SendNotification(Hash, update ? "Update" : "Deploy", new Array(engine.ReferenceCounter) { contract.Hash.ToArray() });
        }

        internal override async ContractTask OnPersistAsync(ApplicationEngine engine)
        {
            foreach (NativeContract contract in Contracts)
            {
                if (contract.IsInitializeBlock(engine.ProtocolSettings, engine.PersistingBlock!.Index, out var hfs))
                {
                    ContractState contractState = contract.GetContractState(engine.ProtocolSettings, engine.PersistingBlock.Index);
                    StorageItem? state = engine.SnapshotCache.GetAndChange(CreateStorageKey(Prefix_Contract, contract.Hash));

                    if (state is null)
                    {
                        // Create the contract state
                        engine.SnapshotCache.Add(CreateStorageKey(Prefix_Contract, contract.Hash), new StorageItem(contractState));
                        engine.SnapshotCache.Add(CreateStorageKey(Prefix_ContractHash, contract.Id), new StorageItem(contract.Hash.ToArray()));

                        // Initialize the native smart contract if it's active starting from the genesis.
                        // If it's not the case, then hardfork-based initialization will be performed down below.
                        if (contract.ActiveIn is null)
                        {
                            await contract.InitializeAsync(engine, null);
                        }
                    }
                    else
                    {
                        // Parse old contract
                        using var sealInterop = state.GetInteroperable(out ContractState oldContract, false);
                        // Increase the update counter
                        oldContract.UpdateCounter++;
                        // Modify nef and manifest
                        oldContract.Nef = contractState.Nef;
                        oldContract.Manifest = contractState.Manifest;
                    }

                    // Initialize native contract for all hardforks that are active starting from the persisting block.
                    // If the contract is active starting from some non-nil hardfork, then this hardfork is also included into hfs.
                    if (hfs?.Length > 0)
                    {
                        foreach (var hf in hfs)
                        {
                            await contract.InitializeAsync(engine, hf);
                        }
                    }

                    // Emit native contract notification
                    engine.SendNotification(Hash, state is null ? "Deploy" : "Update", new Array(engine.ReferenceCounter) { contract.Hash.ToArray() });
                }
            }
        }

        /// <summary>
        /// Gets the minimum deployment fee for deploying a contract.
        /// </summary>
        /// <param name="snapshot">The snapshot used to read data.</param>
        /// <returns>The minimum deployment fee for deploying a contract.</returns>
        [ContractMethod(CpuFee = 1 << 15, RequiredCallFlags = CallFlags.ReadStates)]
        private long GetMinimumDeploymentFee(IReadOnlyStore snapshot)
        {
            // In the unit of datoshi, 1 datoshi = 1e-8 GAS
            return (long)(BigInteger)snapshot[CreateStorageKey(Prefix_MinimumDeploymentFee)];
        }

        /// <summary>
        /// Sets the minimum deployment fee for deploying a contract. Only committee members can call this method.
        /// </summary>
        /// <param name="engine">The engine used to write data.</param>
        /// <param name="value">The minimum deployment fee for deploying a contract.</param>
        /// <exception cref="InvalidOperationException">Thrown when the caller is not a committee member.</exception>
        /// <exception cref="ArgumentOutOfRangeException">Thrown when the value is negative.</exception>
        [ContractMethod(CpuFee = 1 << 15, RequiredCallFlags = CallFlags.States)]
        private void SetMinimumDeploymentFee(ApplicationEngine engine, BigInteger value/* In the unit of datoshi, 1 datoshi = 1e-8 GAS*/)
        {
            if (value < 0) throw new ArgumentOutOfRangeException(nameof(value), "cannot be negative");
            AssertCommittee(engine);
            engine.SnapshotCache.GetAndChange(CreateStorageKey(Prefix_MinimumDeploymentFee))!.Set(value);
        }

        /// <summary>
        /// Gets the deployed contract with the specified hash.
        /// </summary>
        /// <param name="snapshot">The snapshot used to read data.</param>
        /// <param name="hash">The hash of the deployed contract.</param>
        /// <returns>The deployed contract.</returns>
        [ContractMethod(CpuFee = 1 << 15, RequiredCallFlags = CallFlags.ReadStates)]
        public ContractState? GetContract(IReadOnlyStore snapshot, UInt160 hash)
        {
            var key = CreateStorageKey(Prefix_Contract, hash);
            return snapshot.TryGet(key, out var item) ? item.GetInteroperable<ContractState>(false) : null;
        }

        /// <summary>
        /// Check if exists the deployed contract with the specified hash.
        /// </summary>
        /// <param name="snapshot">The snapshot used to read data.</param>
        /// <param name="hash">The hash of the deployed contract.</param>
        /// <returns>True if deployed contract exists.</returns>
        [ContractMethod(Hardfork.HF_Echidna, CpuFee = 1 << 14, RequiredCallFlags = CallFlags.ReadStates)]
        public bool IsContract(IReadOnlyStore snapshot, UInt160 hash)
        {
            var key = CreateStorageKey(Prefix_Contract, hash);
            return snapshot.Contains(key);
        }

        /// <summary>
        /// Maps specified ID to deployed contract.
        /// </summary>
        /// <param name="snapshot">The snapshot used to read data.</param>
        /// <param name="id">Contract ID.</param>
        /// <returns>The deployed contract.</returns>
        [ContractMethod(CpuFee = 1 << 15, RequiredCallFlags = CallFlags.ReadStates)]
        public ContractState? GetContractById(IReadOnlyStore snapshot, int id)
        {
            var key = CreateStorageKey(Prefix_ContractHash, id);
            return snapshot.TryGet(key, out var item) ? GetContract(snapshot, new UInt160(item.Value.Span)) : null;
        }

        /// <summary>
        /// Gets hashes of all non native deployed contracts.
        /// </summary>
        /// <param name="snapshot">The snapshot used to read data.</param>
        /// <returns>Iterator with hashes of all deployed contracts.</returns>
        [ContractMethod(CpuFee = 1 << 15, RequiredCallFlags = CallFlags.ReadStates)]
        private IIterator GetContractHashes(IReadOnlyStore snapshot)
        {
            const FindOptions options = FindOptions.RemovePrefix;
            var prefixKey = CreateStorageKey(Prefix_ContractHash);
            var enumerator = snapshot.Find(prefixKey)
                .Select(p => (p.Key, p.Value, Id: BinaryPrimitives.ReadInt32BigEndian(p.Key.Key.Span[1..])))
                .Where(p => p.Id >= 0)
                .Select(p => (p.Key, p.Value))
                .GetEnumerator();
            return new StorageIterator(enumerator, 1, options);
        }

        /// <summary>
        /// Check if a method exists in a contract.
        /// </summary>
        /// <param name="snapshot">The snapshot used to read data.</param>
        /// <param name="hash">The hash of the deployed contract.</param>
        /// <param name="method">The name of the method</param>
        /// <param name="pcount">The number of parameters</param>
        /// <returns>True if the method exists.</returns>
        [ContractMethod(CpuFee = 1 << 15, RequiredCallFlags = CallFlags.ReadStates)]
        public bool HasMethod(IReadOnlyStore snapshot, UInt160 hash, string method, int pcount)
        {
            var contract = GetContract(snapshot, hash);
            if (contract is null) return false;
            var methodDescriptor = contract.Manifest.Abi.GetMethod(method, pcount);
            return methodDescriptor is not null;
        }

        /// <summary>
        /// Gets all deployed contracts.
        /// </summary>
        /// <param name="snapshot">The snapshot used to read data.</param>
        /// <returns>The deployed contracts.</returns>
        public IEnumerable<ContractState> ListContracts(IReadOnlyStore snapshot)
        {
            var listContractsPrefix = CreateStorageKey(Prefix_Contract);
            return snapshot.Find(listContractsPrefix).Select(kvp => kvp.Value.GetInteroperableClone<ContractState>(false));
        }

        /// <summary>
        /// Deploys a contract. It needs to pay the deployment fee and storage fee.
        /// </summary>
        /// <param name="engine">The engine used to write data.</param>
        /// <param name="nefFile">The NEF file of the contract.</param>
        /// <param name="manifest">The manifest of the contract.</param>
        /// <returns>The deployed contract.</returns>
        [ContractMethod(RequiredCallFlags = CallFlags.States | CallFlags.AllowNotify)]
        private ContractTask<ContractState> Deploy(ApplicationEngine engine, byte[] nefFile, byte[] manifest)
        {
            return Deploy(engine, nefFile, manifest, StackItem.Null);
        }

        /// <summary>
        /// Deploys a contract. It needs to pay the deployment fee and storage fee.
        /// </summary>
        /// <param name="engine">The engine used to write data.</param>
        /// <param name="nefFile">The NEF file of the contract.</param>
        /// <param name="manifest">The manifest of the contract.</param>
        /// <param name="data">The data of the contract.</param>
        /// <returns>The deployed contract.</returns>
        [ContractMethod(RequiredCallFlags = CallFlags.States | CallFlags.AllowNotify)]
        private async ContractTask<ContractState> Deploy(ApplicationEngine engine, byte[] nefFile, byte[] manifest, StackItem data)
        {
            // Require CallFlags.All flag for post-Aspidochelone transactions, ref. #2653, #2673.
            if (engine.IsHardforkEnabled(Hardfork.HF_Aspidochelone))
            {
                var state = engine.CurrentContext!.GetState<ExecutionContextState>();
                if (!state.CallFlags.HasFlag(CallFlags.All))
                    throw new InvalidOperationException($"Cannot call Deploy with the flag {state.CallFlags}.");
            }
            if (engine.ScriptContainer is not Transaction tx)
                throw new InvalidOperationException();
            if (nefFile.Length == 0)
                throw new ArgumentException($"NEF file length cannot be zero.");
            if (manifest.Length == 0)
                throw new ArgumentException($"Manifest length cannot be zero.");

            // In the unit of picoGAS, 1 picoGAS = 1e-12 GAS
            engine.AddFee(BigInteger.Max(engine.StoragePrice * (nefFile.Length + manifest.Length),
                GetMinimumDeploymentFee(engine.SnapshotCache))
                * ApplicationEngine.FeeFactor);

            NefFile nef = nefFile.AsSerializable<NefFile>();
            ContractManifest parsedManifest = ContractManifest.Parse(manifest);
            Helper.Check(new Script(nef.Script, engine.IsHardforkEnabled(Hardfork.HF_Basilisk)), parsedManifest.Abi);
            UInt160 hash = Helper.GetContractHash(tx.Sender, nef.CheckSum, parsedManifest.Name);

            if (Policy.IsBlocked(engine.SnapshotCache, hash))
                throw new InvalidOperationException($"The contract {hash} has been blocked.");

            StorageKey key = CreateStorageKey(Prefix_Contract, hash);
            if (engine.SnapshotCache.Contains(key))
                throw new InvalidOperationException($"Contract Already Exists: {hash}");
            ContractState contract = new()
            {
                Id = GetNextAvailableId(engine.SnapshotCache),
                UpdateCounter = 0,
                Nef = nef,
                Hash = hash,
                Manifest = parsedManifest
            };

            if (!contract.Manifest.IsValid(engine.Limits, hash)) throw new InvalidOperationException($"Invalid Manifest: {hash}");

            engine.SnapshotCache.Add(key, StorageItem.CreateSealed(contract));
            engine.SnapshotCache.Add(CreateStorageKey(Prefix_ContractHash, contract.Id), new StorageItem(hash.ToArray()));

            await OnDeployAsync(engine, contract, data, false);

            return contract;
        }

        /// <summary>
        /// Updates a contract. It needs to pay the storage fee.
        /// </summary>
        /// <param name="engine">The engine used to write data.</param>
        /// <param name="nefFile">The NEF file of the contract.</param>
        /// <param name="manifest">The manifest of the contract.</param>
        /// <returns>The updated contract.</returns>
        [ContractMethod(RequiredCallFlags = CallFlags.States | CallFlags.AllowNotify)]
        private ContractTask Update(ApplicationEngine engine, byte[] nefFile, byte[] manifest)
        {
            return Update(engine, nefFile, manifest, StackItem.Null);
        }

        /// <summary>
        /// Updates a contract. It needs to pay the storage fee.
        /// </summary>
        /// <param name="engine">The engine used to write data.</param>
        /// <param name="nefFile">The NEF file of the contract.</param>
        /// <param name="manifest">The manifest of the contract.</param>
        /// <param name="data">The data of the contract.</param>
        /// <returns>The updated contract.</returns>
        [ContractMethod(RequiredCallFlags = CallFlags.States | CallFlags.AllowNotify)]
        private ContractTask Update(ApplicationEngine engine, byte[] nefFile, byte[] manifest, StackItem data)
        {
            // Require CallFlags.All flag for post-Aspidochelone transactions, ref. #2653, #2673.
            if (engine.IsHardforkEnabled(Hardfork.HF_Aspidochelone))
            {
                var state = engine.CurrentContext!.GetState<ExecutionContextState>();
                if (!state.CallFlags.HasFlag(CallFlags.All))
                    throw new InvalidOperationException($"Cannot call Update with the flag {state.CallFlags}.");
            }
            if (nefFile is null && manifest is null)
                throw new ArgumentException("NEF file and manifest cannot both be null.");

            engine.AddFee(engine.StoragePrice * ApplicationEngine.FeeFactor * ((nefFile?.Length ?? 0) + (manifest?.Length ?? 0)));

            var contractState = engine.SnapshotCache.GetAndChange(CreateStorageKey(Prefix_Contract, engine.CallingScriptHash!))
                ?? throw new InvalidOperationException($"Updating Contract Does Not Exist: {engine.CallingScriptHash}");

            using var sealInterop = contractState.GetInteroperable(out ContractState contract, false);
            if (contract is null)
                throw new InvalidOperationException($"Updating Contract Does Not Exist: {engine.CallingScriptHash}");
            if (contract.UpdateCounter == ushort.MaxValue)
                throw new InvalidOperationException($"The contract reached the maximum number of updates.");

            if (nefFile != null)
            {
                if (nefFile.Length == 0)
                    throw new ArgumentException($"NEF file length cannot be zero.");

                // Update nef
                contract.Nef = nefFile.AsSerializable<NefFile>();
            }
            if (manifest != null)
            {
                if (manifest.Length == 0)
                    throw new ArgumentException($"Manifest length cannot be zero.");

                var manifestNew = ContractManifest.Parse(manifest);
                if (manifestNew.Name != contract.Manifest.Name)
                    throw new InvalidOperationException("The name of the contract can't be changed.");
                if (!manifestNew.IsValid(engine.Limits, contract.Hash))
                    throw new InvalidOperationException($"Invalid Manifest: {contract.Hash}");
                contract.Manifest = manifestNew;
            }
            Helper.Check(new Script(contract.Nef.Script, engine.IsHardforkEnabled(Hardfork.HF_Basilisk)), contract.Manifest.Abi);
            // Increase update counter
            contract.UpdateCounter++;
            // Clean whitelist (emit event if exists)
            Policy.CleanWhitelist(engine, contract.Hash);
            return OnDeployAsync(engine, contract, data, true);
        }

        /// <summary>
        /// Destroys a contract.
        /// </summary>
        /// <param name="engine">The engine used to write data.</param>
        [ContractMethod(CpuFee = 1 << 15, RequiredCallFlags = CallFlags.States | CallFlags.AllowNotify)]
        private async ContractTask Destroy(ApplicationEngine engine)
        {
            UInt160 hash = engine.CallingScriptHash!;
            StorageKey ckey = CreateStorageKey(Prefix_Contract, hash);
            ContractState? contract = engine.SnapshotCache.TryGet(ckey)?.GetInteroperable<ContractState>(false);
            if (contract is null) return;
            engine.SnapshotCache.Delete(ckey);
            engine.SnapshotCache.Delete(CreateStorageKey(Prefix_ContractHash, contract.Id));
            foreach (var (key, _) in engine.SnapshotCache.Find(StorageKey.CreateSearchPrefix(contract.Id, ReadOnlySpan<byte>.Empty)))
                engine.SnapshotCache.Delete(key);
            // lock contract
<<<<<<< HEAD
            await Policy.BlockAccountInternal(engine, hash);
=======
            Policy.BlockAccount(engine.SnapshotCache, hash);
            // Clean whitelist (emit event if exists)
            Policy.CleanWhitelist(engine, contract.Hash);
>>>>>>> 440abe66
            // emit event
            engine.SendNotification(Hash, "Destroy", new Array(engine.ReferenceCounter) { hash.ToArray() });
        }
    }
}<|MERGE_RESOLUTION|>--- conflicted
+++ resolved
@@ -391,13 +391,9 @@
             foreach (var (key, _) in engine.SnapshotCache.Find(StorageKey.CreateSearchPrefix(contract.Id, ReadOnlySpan<byte>.Empty)))
                 engine.SnapshotCache.Delete(key);
             // lock contract
-<<<<<<< HEAD
             await Policy.BlockAccountInternal(engine, hash);
-=======
-            Policy.BlockAccount(engine.SnapshotCache, hash);
             // Clean whitelist (emit event if exists)
             Policy.CleanWhitelist(engine, contract.Hash);
->>>>>>> 440abe66
             // emit event
             engine.SendNotification(Hash, "Destroy", new Array(engine.ReferenceCounter) { hash.ToArray() });
         }
