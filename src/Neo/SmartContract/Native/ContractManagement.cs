// Copyright (C) 2015-2025 The Neo Project.
//
// ContractManagement.cs file belongs to the neo project and is free
// software distributed under the MIT software license, see the
// accompanying file LICENSE in the main directory of the
// repository or http://www.opensource.org/licenses/mit-license.php
// for more details.
//
// Redistribution and use in source and binary forms with or without
// modifications are permitted.

#pragma warning disable IDE0051

using Neo.Extensions;
using Neo.Extensions.IO;
using Neo.Network.P2P.Payloads;
using Neo.Persistence;
using Neo.SmartContract.Iterators;
using Neo.SmartContract.Manifest;
using Neo.VM;
using Neo.VM.Types;
using System.Buffers.Binary;
using System.Numerics;
using Array = Neo.VM.Types.Array;

namespace Neo.SmartContract.Native;

/// <summary>
/// A native contract used to manage all deployed smart contracts.
/// </summary>
public sealed class ContractManagement : NativeContract
{
    private const byte Prefix_MinimumDeploymentFee = 20;
    private const byte Prefix_NextAvailableId = 15;
    private const byte Prefix_Contract = 8;
    private const byte Prefix_ContractHash = 12;

    [ContractEvent(0, name: "Deploy", "Hash", ContractParameterType.Hash160)]
    [ContractEvent(1, name: "Update", "Hash", ContractParameterType.Hash160)]
    [ContractEvent(2, name: "Destroy", "Hash", ContractParameterType.Hash160)]
    internal ContractManagement() : base() { }

    private int GetNextAvailableId(DataCache snapshot)
    {
        StorageItem item = snapshot.GetAndChange(CreateStorageKey(Prefix_NextAvailableId))!;
        int value = (int)(BigInteger)item;
        item.Add(1);
        return value;
    }

    internal override ContractTask InitializeAsync(ApplicationEngine engine, Hardfork? hardfork)
    {
        if (hardfork == ActiveIn)
        {
            engine.SnapshotCache.Add(CreateStorageKey(Prefix_MinimumDeploymentFee), new StorageItem(10_00000000));
            engine.SnapshotCache.Add(CreateStorageKey(Prefix_NextAvailableId), new StorageItem(1));
        }
        return ContractTask.CompletedTask;
    }

    private async ContractTask OnDeployAsync(ApplicationEngine engine, ContractState contract, StackItem data, bool update)
    {
        ContractMethodDescriptor? md = contract.Manifest.Abi.GetMethod(ContractBasicMethod.Deploy, ContractBasicMethod.DeployPCount);
        if (md is not null)
            await engine.CallFromNativeContractAsync(Hash, contract.Hash, md.Name, data, update);
        engine.SendNotification(Hash, update ? "Update" : "Deploy", new Array(engine.ReferenceCounter) { contract.Hash.ToArray() });
    }

    internal override async ContractTask OnPersistAsync(ApplicationEngine engine)
    {
        foreach (NativeContract contract in Contracts)
        {
            if (contract.IsInitializeBlock(engine.ProtocolSettings, engine.PersistingBlock!.Index, out var hfs))
            {
                ContractState contractState = contract.GetContractState(engine.ProtocolSettings, engine.PersistingBlock.Index);
                StorageItem? state = engine.SnapshotCache.GetAndChange(CreateStorageKey(Prefix_Contract, contract.Hash));

                if (state is null)
                {
                    // Create the contract state
                    engine.SnapshotCache.Add(CreateStorageKey(Prefix_Contract, contract.Hash), new StorageItem(contractState));
                    engine.SnapshotCache.Add(CreateStorageKey(Prefix_ContractHash, contract.Id), new StorageItem(contract.Hash.ToArray()));

                    // Initialize the native smart contract if it's active starting from the genesis.
                    // If it's not the case, then hardfork-based initialization will be performed down below.
                    if (contract.ActiveIn is null)
                    {
                        await contract.InitializeAsync(engine, null);
                    }
                }
                else
                {
                    // Parse old contract
                    using var sealInterop = state.GetInteroperable(out ContractState oldContract, false);
                    // Increase the update counter
                    oldContract.UpdateCounter++;
                    // Modify nef and manifest
                    oldContract.Nef = contractState.Nef;
                    oldContract.Manifest = contractState.Manifest;
                }

                // Initialize native contract for all hardforks that are active starting from the persisting block.
                // If the contract is active starting from some non-nil hardfork, then this hardfork is also included into hfs.
                if (hfs?.Length > 0)
                {
                    foreach (var hf in hfs)
                    {
                        await contract.InitializeAsync(engine, hf);
                    }
                }

                // Emit native contract notification
                engine.SendNotification(Hash, state is null ? "Deploy" : "Update", new Array(engine.ReferenceCounter) { contract.Hash.ToArray() });
            }
        }
    }

    /// <summary>
    /// Gets the minimum deployment fee for deploying a contract.
    /// </summary>
    /// <param name="snapshot">The snapshot used to read data.</param>
    /// <returns>The minimum deployment fee for deploying a contract.</returns>
    [ContractMethod(CpuFee = 1 << 15, RequiredCallFlags = CallFlags.ReadStates)]
#pragma warning disable CA1859
    private long GetMinimumDeploymentFee(IReadOnlyStore snapshot)
#pragma warning restore CA1859
    {
        // In the unit of datoshi, 1 datoshi = 1e-8 GAS
        return (long)(BigInteger)snapshot[CreateStorageKey(Prefix_MinimumDeploymentFee)];
    }

    /// <summary>
    /// Sets the minimum deployment fee for deploying a contract. Only committee members can call this method.
    /// </summary>
    /// <param name="engine">The engine used to write data.</param>
    /// <param name="value">The minimum deployment fee for deploying a contract.</param>
    /// <exception cref="InvalidOperationException">Thrown when the caller is not a committee member.</exception>
    /// <exception cref="ArgumentOutOfRangeException">Thrown when the value is negative.</exception>
    [ContractMethod(CpuFee = 1 << 15, RequiredCallFlags = CallFlags.States)]
    private void SetMinimumDeploymentFee(ApplicationEngine engine, BigInteger value/* In the unit of datoshi, 1 datoshi = 1e-8 GAS*/)
    {
        if (value < 0) throw new ArgumentOutOfRangeException(nameof(value), "cannot be negative");
        AssertCommittee(engine);
        engine.SnapshotCache.GetAndChange(CreateStorageKey(Prefix_MinimumDeploymentFee))!.Set(value);
    }

    /// <summary>
    /// Gets the deployed contract with the specified hash.
    /// </summary>
    /// <param name="snapshot">The snapshot used to read data.</param>
    /// <param name="hash">The hash of the deployed contract.</param>
    /// <returns>The deployed contract.</returns>
    [ContractMethod(CpuFee = 1 << 15, RequiredCallFlags = CallFlags.ReadStates)]
    public ContractState? GetContract(IReadOnlyStore snapshot, UInt160 hash)
    {
        var key = CreateStorageKey(Prefix_Contract, hash);
        return snapshot.TryGet(key, out var item) ? item.GetInteroperable<ContractState>(false) : null;
    }

    /// <summary>
    /// Check if exists the deployed contract with the specified hash.
    /// </summary>
    /// <param name="snapshot">The snapshot used to read data.</param>
    /// <param name="hash">The hash of the deployed contract.</param>
    /// <returns>True if deployed contract exists.</returns>
    [ContractMethod(Hardfork.HF_Echidna, CpuFee = 1 << 14, RequiredCallFlags = CallFlags.ReadStates)]
    public bool IsContract(IReadOnlyStore snapshot, UInt160 hash)
    {
        var key = CreateStorageKey(Prefix_Contract, hash);
        return snapshot.Contains(key);
    }

    /// <summary>
    /// Maps specified ID to deployed contract.
    /// </summary>
    /// <param name="snapshot">The snapshot used to read data.</param>
    /// <param name="id">Contract ID.</param>
    /// <returns>The deployed contract.</returns>
    [ContractMethod(CpuFee = 1 << 15, RequiredCallFlags = CallFlags.ReadStates)]
    public ContractState? GetContractById(IReadOnlyStore snapshot, int id)
    {
        var key = CreateStorageKey(Prefix_ContractHash, id);
        return snapshot.TryGet(key, out var item) ? GetContract(snapshot, new UInt160(item.Value.Span)) : null;
    }

    /// <summary>
    /// Gets hashes of all non native deployed contracts.
    /// </summary>
    /// <param name="snapshot">The snapshot used to read data.</param>
    /// <returns>Iterator with hashes of all deployed contracts.</returns>
    [ContractMethod(CpuFee = 1 << 15, RequiredCallFlags = CallFlags.ReadStates)]
    private StorageIterator GetContractHashes(IReadOnlyStore snapshot)
    {
        const FindOptions options = FindOptions.RemovePrefix;
        var prefixKey = CreateStorageKey(Prefix_ContractHash);
        var enumerator = snapshot.Find(prefixKey)
            .Select(p => (p.Key, p.Value, Id: BinaryPrimitives.ReadInt32BigEndian(p.Key.Key.Span[1..])))
            .Where(p => p.Id >= 0)
            .Select(p => (p.Key, p.Value))
            .GetEnumerator();
        return new StorageIterator(enumerator, 1, options);
    }

    /// <summary>
    /// Check if a method exists in a contract.
    /// </summary>
    /// <param name="snapshot">The snapshot used to read data.</param>
    /// <param name="hash">The hash of the deployed contract.</param>
    /// <param name="method">The name of the method</param>
    /// <param name="pcount">The number of parameters</param>
    /// <returns>True if the method exists.</returns>
    [ContractMethod(CpuFee = 1 << 15, RequiredCallFlags = CallFlags.ReadStates)]
    public bool HasMethod(IReadOnlyStore snapshot, UInt160 hash, string method, int pcount)
    {
        var contract = GetContract(snapshot, hash);
        if (contract is null) return false;
        var methodDescriptor = contract.Manifest.Abi.GetMethod(method, pcount);
        return methodDescriptor is not null;
    }

    /// <summary>
    /// Gets all deployed contracts.
    /// </summary>
    /// <param name="snapshot">The snapshot used to read data.</param>
    /// <returns>The deployed contracts.</returns>
    public IEnumerable<ContractState> ListContracts(IReadOnlyStore snapshot)
    {
        var listContractsPrefix = CreateStorageKey(Prefix_Contract);
        return snapshot.Find(listContractsPrefix).Select(kvp => kvp.Value.GetInteroperableClone<ContractState>(false));
    }

    /// <summary>
    /// Deploys a contract. It needs to pay the deployment fee and storage fee.
    /// </summary>
    /// <param name="engine">The engine used to write data.</param>
    /// <param name="nefFile">The NEF file of the contract.</param>
    /// <param name="manifest">The manifest of the contract.</param>
    /// <returns>The deployed contract.</returns>
    [ContractMethod(RequiredCallFlags = CallFlags.States | CallFlags.AllowNotify)]
    private ContractTask<ContractState> Deploy(ApplicationEngine engine, byte[] nefFile, byte[] manifest)
    {
        return Deploy(engine, nefFile, manifest, StackItem.Null);
    }

    /// <summary>
    /// Deploys a contract. It needs to pay the deployment fee and storage fee.
    /// </summary>
    /// <param name="engine">The engine used to write data.</param>
    /// <param name="nefFile">The NEF file of the contract.</param>
    /// <param name="manifest">The manifest of the contract.</param>
    /// <param name="data">The data of the contract.</param>
    /// <returns>The deployed contract.</returns>
    [ContractMethod(RequiredCallFlags = CallFlags.States | CallFlags.AllowNotify)]
    private async ContractTask<ContractState> Deploy(ApplicationEngine engine, byte[] nefFile, byte[] manifest, StackItem data)
    {
        // Require CallFlags.All flag for post-Aspidochelone transactions, ref. #2653, #2673.
        if (engine.IsHardforkEnabled(Hardfork.HF_Aspidochelone))
        {
            var state = engine.CurrentContext!.GetState<ExecutionContextState>();
            if (!state.CallFlags.HasFlag(CallFlags.All))
                throw new InvalidOperationException($"Cannot call Deploy with the flag {state.CallFlags}.");
        }
        if (engine.ScriptContainer is not Transaction tx)
            throw new InvalidOperationException();
        if (nefFile.Length == 0)
            throw new ArgumentException($"NEF file length cannot be zero.");
        if (manifest.Length == 0)
            throw new ArgumentException($"Manifest length cannot be zero.");

        engine.AddFee(Math.Max(
            engine.StoragePrice * (nefFile.Length + manifest.Length),
            GetMinimumDeploymentFee(engine.SnapshotCache)
            ));

        NefFile nef = nefFile.AsSerializable<NefFile>();
        ContractManifest parsedManifest = ContractManifest.Parse(manifest);
        Helper.Check(new Script(nef.Script, engine.IsHardforkEnabled(Hardfork.HF_Basilisk)), parsedManifest.Abi);
        UInt160 hash = Helper.GetContractHash(tx.Sender, nef.CheckSum, parsedManifest.Name);

        if (Policy.IsBlocked(engine.SnapshotCache, hash))
            throw new InvalidOperationException($"The contract {hash} has been blocked.");

        StorageKey key = CreateStorageKey(Prefix_Contract, hash);
        if (engine.SnapshotCache.Contains(key))
            throw new InvalidOperationException($"Contract Already Exists: {hash}");
        ContractState contract = new()
        {
            Id = GetNextAvailableId(engine.SnapshotCache),
            UpdateCounter = 0,
            Nef = nef,
            Hash = hash,
            Manifest = parsedManifest
        };

        if (!contract.Manifest.IsValid(engine.Limits, hash)) throw new InvalidOperationException($"Invalid Manifest: {hash}");

        engine.SnapshotCache.Add(key, StorageItem.CreateSealed(contract));
        engine.SnapshotCache.Add(CreateStorageKey(Prefix_ContractHash, contract.Id), new StorageItem(hash.ToArray()));

        await OnDeployAsync(engine, contract, data, false);

        return contract;
    }

    /// <summary>
    /// Updates a contract. It needs to pay the storage fee.
    /// </summary>
    /// <param name="engine">The engine used to write data.</param>
    /// <param name="nefFile">The NEF file of the contract.</param>
    /// <param name="manifest">The manifest of the contract.</param>
    /// <returns>The updated contract.</returns>
    [ContractMethod(RequiredCallFlags = CallFlags.States | CallFlags.AllowNotify)]
    private ContractTask Update(ApplicationEngine engine, byte[] nefFile, byte[] manifest)
    {
        return Update(engine, nefFile, manifest, StackItem.Null);
    }

<<<<<<< HEAD
        /// <summary>
        /// Updates a contract. It needs to pay the storage fee.
        /// </summary>
        /// <param name="engine">The engine used to write data.</param>
        /// <param name="nefFile">The NEF file of the contract.</param>
        /// <param name="manifest">The manifest of the contract.</param>
        /// <returns>The updated contract.</returns>
        [ContractMethod(RequiredCallFlags = CallFlags.States | CallFlags.AllowNotify)]
        private ContractTask Update(ApplicationEngine engine, byte[]? nefFile, byte[]? manifest)
=======
    /// <summary>
    /// Updates a contract. It needs to pay the storage fee.
    /// </summary>
    /// <param name="engine">The engine used to write data.</param>
    /// <param name="nefFile">The NEF file of the contract.</param>
    /// <param name="manifest">The manifest of the contract.</param>
    /// <param name="data">The data of the contract.</param>
    /// <returns>The updated contract.</returns>
    [ContractMethod(RequiredCallFlags = CallFlags.States | CallFlags.AllowNotify)]
    private ContractTask Update(ApplicationEngine engine, byte[] nefFile, byte[] manifest, StackItem data)
    {
        // Require CallFlags.All flag for post-Aspidochelone transactions, ref. #2653, #2673.
        if (engine.IsHardforkEnabled(Hardfork.HF_Aspidochelone))
>>>>>>> 0052be72
        {
            var state = engine.CurrentContext!.GetState<ExecutionContextState>();
            if (!state.CallFlags.HasFlag(CallFlags.All))
                throw new InvalidOperationException($"Cannot call Update with the flag {state.CallFlags}.");
        }
        if (nefFile is null && manifest is null)
            throw new ArgumentException("NEF file and manifest cannot both be null.");

<<<<<<< HEAD
        /// <summary>
        /// Updates a contract. It needs to pay the storage fee.
        /// </summary>
        /// <param name="engine">The engine used to write data.</param>
        /// <param name="nefFile">The NEF file of the contract.</param>
        /// <param name="manifest">The manifest of the contract.</param>
        /// <param name="data">The data of the contract.</param>
        /// <returns>The updated contract.</returns>
        [ContractMethod(RequiredCallFlags = CallFlags.States | CallFlags.AllowNotify)]
        private ContractTask Update(ApplicationEngine engine, byte[]? nefFile, byte[]? manifest, StackItem data)
        {
            // Require CallFlags.All flag for post-Aspidochelone transactions, ref. #2653, #2673.
            if (engine.IsHardforkEnabled(Hardfork.HF_Aspidochelone))
            {
                var state = engine.CurrentContext!.GetState<ExecutionContextState>();
                if (!state.CallFlags.HasFlag(CallFlags.All))
                    throw new InvalidOperationException($"Cannot call Update with the flag {state.CallFlags}.");
            }
            if (nefFile is null && manifest is null)
                throw new ArgumentException("NEF file and manifest cannot both be null.");

            engine.AddFee(engine.StoragePrice * ((nefFile?.Length ?? 0) + (manifest?.Length ?? 0)));
=======
        engine.AddFee(engine.StoragePrice * ((nefFile?.Length ?? 0) + (manifest?.Length ?? 0)));
>>>>>>> 0052be72

        var contractState = engine.SnapshotCache.GetAndChange(CreateStorageKey(Prefix_Contract, engine.CallingScriptHash!))
            ?? throw new InvalidOperationException($"Updating Contract Does Not Exist: {engine.CallingScriptHash}");

        using var sealInterop = contractState.GetInteroperable(out ContractState contract, false);
        if (contract is null)
            throw new InvalidOperationException($"Updating Contract Does Not Exist: {engine.CallingScriptHash}");
        if (contract.UpdateCounter == ushort.MaxValue)
            throw new InvalidOperationException($"The contract reached the maximum number of updates.");

        if (nefFile != null)
        {
            if (nefFile.Length == 0)
                throw new ArgumentException($"NEF file length cannot be zero.");

            // Update nef
            contract.Nef = nefFile.AsSerializable<NefFile>();
        }
        if (manifest != null)
        {
            if (manifest.Length == 0)
                throw new ArgumentException($"Manifest length cannot be zero.");

            var manifestNew = ContractManifest.Parse(manifest);
            if (manifestNew.Name != contract.Manifest.Name)
                throw new InvalidOperationException("The name of the contract can't be changed.");
            if (!manifestNew.IsValid(engine.Limits, contract.Hash))
                throw new InvalidOperationException($"Invalid Manifest: {contract.Hash}");
            contract.Manifest = manifestNew;
        }
        Helper.Check(new Script(contract.Nef.Script, engine.IsHardforkEnabled(Hardfork.HF_Basilisk)), contract.Manifest.Abi);
        contract.UpdateCounter++; // Increase update counter
        return OnDeployAsync(engine, contract, data, true);
    }

    /// <summary>
    /// Destroys a contract.
    /// </summary>
    /// <param name="engine">The engine used to write data.</param>
    [ContractMethod(CpuFee = 1 << 15, RequiredCallFlags = CallFlags.States | CallFlags.AllowNotify)]
    private void Destroy(ApplicationEngine engine)
    {
        UInt160 hash = engine.CallingScriptHash!;
        StorageKey ckey = CreateStorageKey(Prefix_Contract, hash);
        ContractState? contract = engine.SnapshotCache.TryGet(ckey)?.GetInteroperable<ContractState>(false);
        if (contract is null) return;
        engine.SnapshotCache.Delete(ckey);
        engine.SnapshotCache.Delete(CreateStorageKey(Prefix_ContractHash, contract.Id));
        foreach (var (key, _) in engine.SnapshotCache.Find(StorageKey.CreateSearchPrefix(contract.Id, ReadOnlySpan<byte>.Empty)))
            engine.SnapshotCache.Delete(key);
        // lock contract
        Policy.BlockAccount(engine.SnapshotCache, hash);
        // emit event
        engine.SendNotification(Hash, "Destroy", new Array(engine.ReferenceCounter) { hash.ToArray() });
    }
}<|MERGE_RESOLUTION|>--- conflicted
+++ resolved
@@ -310,22 +310,11 @@
     /// <param name="manifest">The manifest of the contract.</param>
     /// <returns>The updated contract.</returns>
     [ContractMethod(RequiredCallFlags = CallFlags.States | CallFlags.AllowNotify)]
-    private ContractTask Update(ApplicationEngine engine, byte[] nefFile, byte[] manifest)
+    private ContractTask Update(ApplicationEngine engine, byte[]? nefFile, byte[]? manifest)
     {
         return Update(engine, nefFile, manifest, StackItem.Null);
     }
 
-<<<<<<< HEAD
-        /// <summary>
-        /// Updates a contract. It needs to pay the storage fee.
-        /// </summary>
-        /// <param name="engine">The engine used to write data.</param>
-        /// <param name="nefFile">The NEF file of the contract.</param>
-        /// <param name="manifest">The manifest of the contract.</param>
-        /// <returns>The updated contract.</returns>
-        [ContractMethod(RequiredCallFlags = CallFlags.States | CallFlags.AllowNotify)]
-        private ContractTask Update(ApplicationEngine engine, byte[]? nefFile, byte[]? manifest)
-=======
     /// <summary>
     /// Updates a contract. It needs to pay the storage fee.
     /// </summary>
@@ -335,11 +324,10 @@
     /// <param name="data">The data of the contract.</param>
     /// <returns>The updated contract.</returns>
     [ContractMethod(RequiredCallFlags = CallFlags.States | CallFlags.AllowNotify)]
-    private ContractTask Update(ApplicationEngine engine, byte[] nefFile, byte[] manifest, StackItem data)
+    private ContractTask Update(ApplicationEngine engine, byte[]? nefFile, byte[]? manifest, StackItem data)
     {
         // Require CallFlags.All flag for post-Aspidochelone transactions, ref. #2653, #2673.
         if (engine.IsHardforkEnabled(Hardfork.HF_Aspidochelone))
->>>>>>> 0052be72
         {
             var state = engine.CurrentContext!.GetState<ExecutionContextState>();
             if (!state.CallFlags.HasFlag(CallFlags.All))
@@ -348,32 +336,7 @@
         if (nefFile is null && manifest is null)
             throw new ArgumentException("NEF file and manifest cannot both be null.");
 
-<<<<<<< HEAD
-        /// <summary>
-        /// Updates a contract. It needs to pay the storage fee.
-        /// </summary>
-        /// <param name="engine">The engine used to write data.</param>
-        /// <param name="nefFile">The NEF file of the contract.</param>
-        /// <param name="manifest">The manifest of the contract.</param>
-        /// <param name="data">The data of the contract.</param>
-        /// <returns>The updated contract.</returns>
-        [ContractMethod(RequiredCallFlags = CallFlags.States | CallFlags.AllowNotify)]
-        private ContractTask Update(ApplicationEngine engine, byte[]? nefFile, byte[]? manifest, StackItem data)
-        {
-            // Require CallFlags.All flag for post-Aspidochelone transactions, ref. #2653, #2673.
-            if (engine.IsHardforkEnabled(Hardfork.HF_Aspidochelone))
-            {
-                var state = engine.CurrentContext!.GetState<ExecutionContextState>();
-                if (!state.CallFlags.HasFlag(CallFlags.All))
-                    throw new InvalidOperationException($"Cannot call Update with the flag {state.CallFlags}.");
-            }
-            if (nefFile is null && manifest is null)
-                throw new ArgumentException("NEF file and manifest cannot both be null.");
-
-            engine.AddFee(engine.StoragePrice * ((nefFile?.Length ?? 0) + (manifest?.Length ?? 0)));
-=======
         engine.AddFee(engine.StoragePrice * ((nefFile?.Length ?? 0) + (manifest?.Length ?? 0)));
->>>>>>> 0052be72
 
         var contractState = engine.SnapshotCache.GetAndChange(CreateStorageKey(Prefix_Contract, engine.CallingScriptHash!))
             ?? throw new InvalidOperationException($"Updating Contract Does Not Exist: {engine.CallingScriptHash}");
