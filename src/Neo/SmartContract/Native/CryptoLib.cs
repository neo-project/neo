// Copyright (C) 2015-2025 The Neo Project.
//
// CryptoLib.cs file belongs to the neo project and is free
// software distributed under the MIT software license, see the
// accompanying file LICENSE in the main directory of the
// repository or http://www.opensource.org/licenses/mit-license.php
// for more details.
//
// Redistribution and use in source and binary forms with or without
// modifications are permitted.

using Neo.Cryptography;
using Neo.Cryptography.ECC;
using Org.BouncyCastle.Crypto.Parameters;
using Org.BouncyCastle.Crypto.Signers;

namespace Neo.SmartContract.Native;

/// <summary>
/// A native contract library that provides cryptographic algorithms.
/// </summary>
public sealed partial class CryptoLib : NativeContract
{
    private static readonly Dictionary<NamedCurveHash, (ECCurve Curve, HashAlgorithm HashAlgorithm)> s_curves = new()
    {
        [NamedCurveHash.secp256k1SHA256] = (ECCurve.Secp256k1, HashAlgorithm.SHA256),
        [NamedCurveHash.secp256r1SHA256] = (ECCurve.Secp256r1, HashAlgorithm.SHA256),
        [NamedCurveHash.secp256k1Keccak256] = (ECCurve.Secp256k1, HashAlgorithm.Keccak256),
        [NamedCurveHash.secp256r1Keccak256] = (ECCurve.Secp256r1, HashAlgorithm.Keccak256),
    };

    internal CryptoLib() : base() { }

    /// <summary>
    /// Recovers the public key from a secp256k1 signature in a single byte array format.
    /// </summary>
    /// <param name="messageHash">The hash of the message that was signed.</param>
    /// <param name="signature">The 65-byte signature in format: r[32] + s[32] + v[1]. 64-bytes for eip-2098, where v must be 27 or 28.</param>
    /// <returns>The recovered public key in compressed format, or null if recovery fails.</returns>
    [ContractMethod(CpuFee = 1 << 15, Name = "recoverSecp256K1")]
    public static byte[]? RecoverSecp256K1(byte[] messageHash, byte[] signature)
    {
        // It will be checked in Crypto.ECRecover
        // if (signature.Length != 65 && signature.Length != 64)
        //    throw new ArgumentException("Signature must be 65 or 64 bytes", nameof(signature));

        try
        {
            var point = Crypto.ECRecover(signature, messageHash);
            return point.EncodePoint(true);
        }
        catch
        {
            return null;
        }
    }

    /// <summary>
    /// Computes the hash value for the specified byte array using the ripemd160 algorithm.
    /// </summary>
    /// <param name="data">The input to compute the hash code for.</param>
    /// <returns>The computed hash code.</returns>
    [ContractMethod(CpuFee = 1 << 15, Name = "ripemd160")]
    public static byte[] RIPEMD160(byte[] data)
    {
        return data.RIPEMD160();
    }

    /// <summary>
    /// Computes the hash value for the specified byte array using the sha256 algorithm.
    /// </summary>
    /// <param name="data">The input to compute the hash code for.</param>
    /// <returns>The computed hash code.</returns>
    [ContractMethod(CpuFee = 1 << 15)]
    public static byte[] Sha256(byte[] data)
    {
        return data.Sha256();
    }

    /// <summary>
    /// Computes the hash value for the specified byte array using the murmur32 algorithm.
    /// </summary>
    /// <param name="data">The input to compute the hash code for.</param>
    /// <param name="seed">The seed of the murmur32 hash function</param>
    /// <returns>The computed hash code.</returns>
    [ContractMethod(CpuFee = 1 << 13)]
    public static byte[] Murmur32(byte[] data, uint seed)
    {
        Murmur32 murmur = new(seed);
        return murmur.ComputeHash(data);
    }

    /// <summary>
    /// Computes the hash value for the specified byte array using the keccak256 algorithm.
    /// </summary>
    /// <param name="data">The input to compute the hash code for.</param>
    /// <returns>Computed hash</returns>
    [ContractMethod(CpuFee = 1 << 15)]
    public static byte[] Keccak256(byte[] data)
    {
        return data.Keccak256();
    }

    /// <summary>
    /// Verifies that a digital signature is appropriate for the provided key and message using the ECDSA algorithm.
    /// </summary>
    /// <param name="message">The signed message.</param>
    /// <param name="pubkey">The public key to be used.</param>
    /// <param name="signature">The signature to be verified.</param>
    /// <param name="curveHash">A pair of the curve to be used by the ECDSA algorithm and the hasher function to be used to hash message.</param>
    /// <returns><see langword="true"/> if the signature is valid; otherwise, <see langword="false"/>.</returns>
    [ContractMethod(CpuFee = 1 << 15)]
    public static bool VerifyWithECDsa(byte[] message, byte[] pubkey, byte[] signature, NamedCurveHash curveHash)
    {
        if (!s_curves.TryGetValue(curveHash, out var ch))
            throw new NotSupportedException($"Unsupported curve or hash algorithm: {curveHash}");
        return Crypto.VerifySignature(message, signature, pubkey, ch.Curve, ch.HashAlgorithm);
    }

<<<<<<< HEAD
    // This is for solving the hardfork issue in https://github.com/neo-project/neo/pull/3209
    [ContractMethod(true, Hardfork.HF_Cockatrice, CpuFee = 1 << 15, Name = "verifyWithECDsa")]
    public static bool VerifyWithECDsaV0(byte[] message, byte[] pubkey, byte[] signature, NamedCurveHash curve)
    {
        if (curve != NamedCurveHash.secp256k1SHA256 && curve != NamedCurveHash.secp256r1SHA256)
            throw new ArgumentOutOfRangeException(nameof(curve));
        return Crypto.VerifySignature(message, signature, pubkey, s_curves[curve].Curve);
    }

=======
>>>>>>> 78d9f3d7
    /// <summary>
    /// Verifies that a digital signature is appropriate for the provided key and message using the Ed25519 algorithm.
    /// </summary>
    /// <param name="message">The signed message.</param>
    /// <param name="pubkey">The Ed25519 public key to be used.</param>
    /// <param name="signature">The signature to be verified.</param>
    /// <returns><see langword="true"/> if the signature is valid; otherwise, <see langword="false"/>.</returns>
    [ContractMethod(CpuFee = 1 << 15)]
    public static bool VerifyWithEd25519(byte[] message, byte[] pubkey, byte[] signature)
    {
        if (signature.Length != Ed25519.SignatureSize)
            throw new FormatException($"Signature size should be {Ed25519.SignatureSize}");

        if (pubkey.Length != Ed25519.PublicKeySize)
            throw new FormatException($"Public key size should be {Ed25519.PublicKeySize}");

        var verifier = new Ed25519Signer();
        verifier.Init(false, new Ed25519PublicKeyParameters(pubkey, 0));
        verifier.BlockUpdate(message, 0, message.Length);
        return verifier.VerifySignature(signature);
    }
}<|MERGE_RESOLUTION|>--- conflicted
+++ resolved
@@ -117,18 +117,6 @@
         return Crypto.VerifySignature(message, signature, pubkey, ch.Curve, ch.HashAlgorithm);
     }
 
-<<<<<<< HEAD
-    // This is for solving the hardfork issue in https://github.com/neo-project/neo/pull/3209
-    [ContractMethod(true, Hardfork.HF_Cockatrice, CpuFee = 1 << 15, Name = "verifyWithECDsa")]
-    public static bool VerifyWithECDsaV0(byte[] message, byte[] pubkey, byte[] signature, NamedCurveHash curve)
-    {
-        if (curve != NamedCurveHash.secp256k1SHA256 && curve != NamedCurveHash.secp256r1SHA256)
-            throw new ArgumentOutOfRangeException(nameof(curve));
-        return Crypto.VerifySignature(message, signature, pubkey, s_curves[curve].Curve);
-    }
-
-=======
->>>>>>> 78d9f3d7
     /// <summary>
     /// Verifies that a digital signature is appropriate for the provided key and message using the Ed25519 algorithm.
     /// </summary>
