--- conflicted
+++ resolved
@@ -112,15 +112,9 @@
     [ContractMethod(Hardfork.HF_Cockatrice, CpuFee = 1 << 15)]
     public static bool VerifyWithECDsa(byte[] message, byte[] pubkey, byte[] signature, NamedCurveHash curveHash)
     {
-        try
-        {
-            var ch = s_curves[curveHash];
-            return Crypto.VerifySignature(message, signature, pubkey, ch.Curve, ch.HashAlgorithm);
-        }
-        catch (ArgumentException)
-        {
-            return false;
-        }
+        if (!s_curves.TryGetValue(curveHash, out var ch))
+            throw new NotSupportedException($"Unsupported curve or hash algorithm: {curveHash}");
+        return Crypto.VerifySignature(message, signature, pubkey, ch.Curve, ch.HashAlgorithm);
     }
 
     // This is for solving the hardfork issue in https://github.com/neo-project/neo/pull/3209
@@ -129,21 +123,7 @@
     {
         if (curve != NamedCurveHash.secp256k1SHA256 && curve != NamedCurveHash.secp256r1SHA256)
             throw new ArgumentOutOfRangeException(nameof(curve));
-
-        try
-        {
-            return Crypto.VerifySignature(message, signature, pubkey, s_curves[curve].Curve);
-        }
-        catch (ArgumentException)
-        {
-<<<<<<< HEAD
-            if (!s_curves.TryGetValue(curveHash, out var ch))
-                throw new NotSupportedException($"Unsupported curve or hash algorithm: {curveHash}");
-            return Crypto.VerifySignature(message, signature, pubkey, ch.Curve, ch.HashAlgorithm);
-=======
-            return false;
->>>>>>> 0052be72
-        }
+        return Crypto.VerifySignature(message, signature, pubkey, s_curves[curve].Curve);
     }
 
     /// <summary>
@@ -157,40 +137,14 @@
     public static bool VerifyWithEd25519(byte[] message, byte[] pubkey, byte[] signature)
     {
         if (signature.Length != Ed25519.SignatureSize)
-            return false;
+            throw new FormatException($"Signature size should be {Ed25519.SignatureSize}");
 
         if (pubkey.Length != Ed25519.PublicKeySize)
-            return false;
+            throw new FormatException($"Public key size should be {Ed25519.PublicKeySize}");
 
-        try
-        {
-<<<<<<< HEAD
-            if (curve != NamedCurveHash.secp256k1SHA256 && curve != NamedCurveHash.secp256r1SHA256)
-                throw new ArgumentOutOfRangeException(nameof(curve));
-            return Crypto.VerifySignature(message, signature, pubkey, s_curves[curve].Curve);
-=======
-            var verifier = new Ed25519Signer();
-            verifier.Init(false, new Ed25519PublicKeyParameters(pubkey, 0));
-            verifier.BlockUpdate(message, 0, message.Length);
-            return verifier.VerifySignature(signature);
->>>>>>> 0052be72
-        }
-        catch (Exception)
-        {
-<<<<<<< HEAD
-            if (signature.Length != Ed25519.SignatureSize)
-                throw new FormatException($"Signature size should be {Ed25519.SignatureSize}");
-
-            if (pubkey.Length != Ed25519.PublicKeySize)
-                throw new FormatException($"Public key size should be {Ed25519.PublicKeySize}");
-
-            var verifier = new Ed25519Signer();
-            verifier.Init(false, new Ed25519PublicKeyParameters(pubkey, 0));
-            verifier.BlockUpdate(message, 0, message.Length);
-            return verifier.VerifySignature(signature);
-=======
-            return false;
->>>>>>> 0052be72
-        }
+        var verifier = new Ed25519Signer();
+        verifier.Init(false, new Ed25519PublicKeyParameters(pubkey, 0));
+        verifier.BlockUpdate(message, 0, message.Length);
+        return verifier.VerifySignature(signature);
     }
 }