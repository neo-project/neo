--- conflicted
+++ resolved
@@ -78,18 +78,13 @@
             return data.Keccak256();
         }
 
-        internal static byte[] GetMessageHash(byte[] message, Hasher hasher)
-        {
-            return GetMessageHash(message.AsSpan(), hasher);
-        }
-
-        internal static byte[] GetMessageHash(ReadOnlySpan<byte> message, Hasher hasher)
+        private static byte[] GetMessageHash(byte[] message, Hasher hasher)
         {
             return hasher switch
             {
                 Hasher.SHA256 => message.Sha256(),
                 Hasher.Keccak256 => message.Keccak256(),
-                _ => throw new NotSupportedException(nameof(hasher))
+                _ => null
             };
         }
 
@@ -99,7 +94,6 @@
             {
                 var messageHash = GetMessageHash(message, hasher);
                 if (messageHash == null) return null;
-
                 return Crypto.ECRecover(signature, messageHash);
             }
             catch
@@ -157,15 +151,7 @@
         [ContractMethod(Hardfork.HF_Echidna, CpuFee = 1 << 10, Name = "secp256k1Recover")]
         public static byte[] Secp256K1Recover(byte[] message, Hasher hasher, byte[] signature)
         {
-<<<<<<< HEAD
             if (signature.Length != 65 && signature.Length != 64)
-=======
-            if (signature.Length != 65)
-                return null;
-
-            var v = signature[64];
-            if (v != 27 && v != 28)
->>>>>>> 092d132c
                 return null;
 
             var point = ECrecover(message, signature, hasher);
