// Copyright (C) 2015-2025 The Neo Project.
//
// TransactionState.cs file belongs to the neo project and is free
// software distributed under the MIT software license, see the
// accompanying file LICENSE in the main directory of the
// repository or http://www.opensource.org/licenses/mit-license.php
// for more details.
//
// Redistribution and use in source and binary forms with or without
// modifications are permitted.

#nullable enable

using Neo.Extensions;
using Neo.Network.P2P.Payloads;
using Neo.VM;
using Neo.VM.Types;
<<<<<<< HEAD
using System;
=======
>>>>>>> 9b9be473

namespace Neo.SmartContract.Native
{
    /// <summary>
    /// Represents a transaction that has been included in a block.
    /// </summary>
    public class TransactionState : IInteroperable
    {
        /// <summary>
        /// The block containing this transaction.
        /// </summary>
        public uint BlockIndex { get; set; }

        /// <summary>
        /// The transaction, if the transaction is trimmed this value will be null
        /// </summary>
        public Transaction? Transaction { get; set; }

        /// <summary>
        /// The execution state
        /// </summary>
        public VMState State { get; set; }

        void IInteroperable.FromReplica(IInteroperable replica)
        {
            var from = (TransactionState)replica;
            BlockIndex = from.BlockIndex;
            Transaction = from.Transaction;
            State = from.State;
        }

        void IInteroperable.FromStackItem(StackItem stackItem)
        {
            var @struct = (Struct)stackItem;
            BlockIndex = (uint)@struct[0].GetInteger();

            // Conflict record.
            if (@struct.Count == 1) return;

            // Fully-qualified transaction.
            var rawTransaction = ((ByteString)@struct[1]).Memory;
            Transaction = rawTransaction.AsSerializable<Transaction>();
            State = (VMState)(byte)@struct[2].GetInteger();
        }

        StackItem IInteroperable.ToStackItem(IReferenceCounter referenceCounter)
        {
            if (Transaction is null)
                return new Struct(referenceCounter) { BlockIndex };
            return new Struct(referenceCounter) { BlockIndex, Transaction.ToArray(), (byte)State };
        }
    }
}

#nullable disable<|MERGE_RESOLUTION|>--- conflicted
+++ resolved
@@ -15,10 +15,6 @@
 using Neo.Network.P2P.Payloads;
 using Neo.VM;
 using Neo.VM.Types;
-<<<<<<< HEAD
-using System;
-=======
->>>>>>> 9b9be473
 
 namespace Neo.SmartContract.Native
 {
