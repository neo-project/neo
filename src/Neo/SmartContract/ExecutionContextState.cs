// Copyright (C) 2015-2022 The Neo Project.
// 
// The neo is free software distributed under the MIT software license, 
// see the accompanying file LICENSE in the main directory of the
// project or http://www.opensource.org/licenses/mit-license.php 
// for more details.
// 
// Redistribution and use in source and binary forms with or without
// modifications are permitted.

using Neo.Persistence;
using Neo.VM;

namespace Neo.SmartContract
{
    /// <summary>
    /// Represents the custom state in <see cref="ExecutionContext"/>.
    /// </summary>
    public class ExecutionContextState
    {
        /// <summary>
        /// The script hash of the current context.
        /// </summary>
        public UInt160 ScriptHash { get; set; }

        /// <summary>
        /// The calling context.
        /// </summary>
        public ExecutionContext CallingContext { get; set; }

        /// <summary>
<<<<<<< HEAD
        /// Used in native contracts only.
=======
        /// The script hash of the calling native contract. Used in native contracts only.
>>>>>>> 76f9d9aa
        /// </summary>
        internal UInt160 NativeCallingScriptHash { get; set; }

        /// <summary>
        /// The <see cref="ContractState"/> of the current context.
        /// </summary>
        public ContractState Contract { get; set; }

        /// <summary>
        /// The <see cref="SmartContract.CallFlags"/> of the current context.
        /// </summary>
        public CallFlags CallFlags { get; set; } = CallFlags.All;

        public DataCache Snapshot { get; set; }

        public int NotificationCount { get; set; }

        public bool IsDynamicCall { get; set; }
    }
}<|MERGE_RESOLUTION|>--- conflicted
+++ resolved
@@ -29,11 +29,7 @@
         public ExecutionContext CallingContext { get; set; }
 
         /// <summary>
-<<<<<<< HEAD
-        /// Used in native contracts only.
-=======
         /// The script hash of the calling native contract. Used in native contracts only.
->>>>>>> 76f9d9aa
         /// </summary>
         internal UInt160 NativeCallingScriptHash { get; set; }
 
