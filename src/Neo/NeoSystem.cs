--- conflicted
+++ resolved
@@ -84,11 +84,7 @@
         /// <remarks>
         /// It doesn't need to be disposed because the <see cref="IStoreSnapshot"/> inside it is null.
         /// </remarks>
-<<<<<<< HEAD
-        public DataCache StoreView => new StoreCache(store);
-=======
         public StoreCache StoreView => new(store);
->>>>>>> 9b9be473
 
         /// <summary>
         /// The memory pool of the <see cref="NeoSystem"/>.
