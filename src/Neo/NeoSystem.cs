// Copyright (C) 2015-2025 The Neo Project.
//
// NeoSystem.cs file belongs to the neo project and is free
// software distributed under the MIT software license, see the
// accompanying file LICENSE in the main directory of the
// repository or http://www.opensource.org/licenses/mit-license.php
// for more details.
//
// Redistribution and use in source and binary forms with or without
// modifications are permitted.

using Akka.Actor;
using Neo.Extensions;
using Neo.IO.Caching;
using Neo.Ledger;
using Neo.Network.P2P;
using Neo.Network.P2P.Payloads;
using Neo.Persistence;
using Neo.Persistence.Providers;
using Neo.Plugins;
using Neo.SmartContract;
using Neo.SmartContract.Native;
using Neo.VM;
using System;
using System.Collections.Generic;
using System.Collections.Immutable;
using System.Linq;
using System.Threading;

namespace Neo
{
    /// <summary>
    /// Represents the basic unit that contains all the components required for running of a NEO node.
    /// </summary>
    public class NeoSystem : IDisposable
    {
        /// <summary>
        /// Triggered when a service is added to the <see cref="NeoSystem"/>.
        /// </summary>
        public event EventHandler<object> ServiceAdded;

        /// <summary>
        /// The protocol settings of the <see cref="NeoSystem"/>.
        /// </summary>
        public ProtocolSettings Settings { get; }

        /// <summary>
        /// The <see cref="Akka.Actor.ActorSystem"/> used to create actors for the <see cref="NeoSystem"/>.
        /// </summary>
        public ActorSystem ActorSystem { get; } = ActorSystem.Create(nameof(NeoSystem),
            $"akka {{ log-dead-letters = off , loglevel = warning, loggers = [ \"{typeof(Utility.Logger).AssemblyQualifiedName}\" ] }}" +
            $"blockchain-mailbox {{ mailbox-type: \"{typeof(BlockchainMailbox).AssemblyQualifiedName}\" }}" +
            $"task-manager-mailbox {{ mailbox-type: \"{typeof(TaskManagerMailbox).AssemblyQualifiedName}\" }}" +
            $"remote-node-mailbox {{ mailbox-type: \"{typeof(RemoteNodeMailbox).AssemblyQualifiedName}\" }}");

        /// <summary>
        /// The genesis block of the NEO blockchain.
        /// </summary>
        public Block GenesisBlock { get; }

        /// <summary>
        /// The <see cref="Ledger.Blockchain"/> actor of the <see cref="NeoSystem"/>.
        /// </summary>
        public IActorRef Blockchain { get; }

        /// <summary>
        /// The <see cref="Network.P2P.LocalNode"/> actor of the <see cref="NeoSystem"/>.
        /// </summary>
        public IActorRef LocalNode { get; }

        /// <summary>
        /// The <see cref="Network.P2P.TaskManager"/> actor of the <see cref="NeoSystem"/>.
        /// </summary>
        public IActorRef TaskManager { get; }

        /// <summary>
        /// The transaction router actor of the <see cref="NeoSystem"/>.
        /// </summary>
        public IActorRef TxRouter;

        /// <summary>
        /// A readonly view of the store.
        /// </summary>
        /// <remarks>
        /// It doesn't need to be disposed because the <see cref="IStoreSnapshot"/> inside it is null.
        /// </remarks>
        public StoreCache StoreView => new(store);

        /// <summary>
        /// The memory pool of the <see cref="NeoSystem"/>.
        /// </summary>
        public MemoryPool MemPool { get; }

        /// <summary>
        /// The header cache of the <see cref="NeoSystem"/>.
        /// </summary>
        public HeaderCache HeaderCache { get; } = new();

        internal RelayCache RelayCache { get; } = new(100);

        private ImmutableList<object> services = ImmutableList<object>.Empty;
        private readonly IStore store;
        protected readonly IStoreProvider StorageProvider;
        private ChannelsConfig start_message = null;
        private int suspend = 0;

        static NeoSystem()
        {
            // Unify unhandled exceptions
            AppDomain.CurrentDomain.UnhandledException += CurrentDomain_UnhandledException;

            Plugin.LoadPlugins();
        }

        /// <summary>
        /// Initializes a new instance of the <see cref="NeoSystem"/> class.
        /// </summary>
        /// <param name="settings">The protocol settings of the <see cref="NeoSystem"/>.</param>
        /// <param name="storageProvider">
        /// The storage engine used to create the <see cref="IStoreProvider"/> objects.
        /// If this parameter is <see langword="null"/>, a default in-memory storage engine will be used.
        /// </param>
        /// <param name="storagePath">
        /// The path of the storage.
        /// If <paramref name="storageProvider"/> is the default in-memory storage engine, this parameter is ignored.
        /// </param>
        public NeoSystem(ProtocolSettings settings, string storageProvider = null, string storagePath = null) :
            this(settings, StoreFactory.GetStoreProvider(storageProvider ?? nameof(MemoryStore))
                ?? throw new ArgumentException($"Can't find the storage provider {storageProvider}", nameof(storageProvider)), storagePath)
        {
        }

        /// <summary>
        /// Initializes a new instance of the <see cref="NeoSystem"/> class.
        /// </summary>
        /// <param name="settings">The protocol settings of the <see cref="NeoSystem"/>.</param>
        /// <param name="storageProvider">The <see cref="IStoreProvider"/> to use.</param>
        /// <param name="storagePath">
        /// The path of the storage.
        /// If <paramref name="storageProvider"/> is the default in-memory storage engine, this parameter is ignored.
        /// </param>
        public NeoSystem(ProtocolSettings settings, IStoreProvider storageProvider, string storagePath = null)
        {
            Settings = settings;
            GenesisBlock = CreateGenesisBlock(settings);
            StorageProvider = storageProvider;
            store = storageProvider.GetStore(storagePath);
            MemPool = new MemoryPool(this);
            Blockchain = ActorSystem.ActorOf(Ledger.Blockchain.Props(this));
            LocalNode = ActorSystem.ActorOf(Network.P2P.LocalNode.Props(this));
            TaskManager = ActorSystem.ActorOf(Network.P2P.TaskManager.Props(this));
            TxRouter = ActorSystem.ActorOf(TransactionRouter.Props(this));
            foreach (var plugin in Plugin.Plugins)
                plugin.OnSystemLoaded(this);
<<<<<<< HEAD
            Blockchain.Ask(new Blockchain.Initialize()).GetAwaiter().GetResult();
=======
            Blockchain.Ask(new Blockchain.Initialize()).ConfigureAwait(false).GetAwaiter().GetResult();
>>>>>>> 6c7f6c43
        }

        /// <summary>
        /// Creates the genesis block for the NEO blockchain.
        /// </summary>
        /// <param name="settings">The <see cref="ProtocolSettings"/> of the NEO system.</param>
        /// <returns>The genesis block.</returns>
        public static Block CreateGenesisBlock(ProtocolSettings settings) => new()
        {
            Header = new Header
            {
                PrevHash = UInt256.Zero,
                MerkleRoot = UInt256.Zero,
                Timestamp = (new DateTime(2016, 7, 15, 15, 8, 21, DateTimeKind.Utc)).ToTimestampMS(),
                Nonce = 2083236893, // nonce from the Bitcoin genesis block.
                Index = 0,
                PrimaryIndex = 0,
                NextConsensus = Contract.GetBFTAddress(settings.StandbyValidators),
                Witness = new Witness
                {
                    InvocationScript = ReadOnlyMemory<byte>.Empty,
                    VerificationScript = new[] { (byte)OpCode.PUSH1 }
                },
            },
            Transactions = [],
        };

        private static void CurrentDomain_UnhandledException(object sender, UnhandledExceptionEventArgs e)
        {
            Utility.Log("UnhandledException", LogLevel.Fatal, e.ExceptionObject);
        }

        public void Dispose()
        {
            EnsureStopped(LocalNode);
            EnsureStopped(Blockchain);
            foreach (var p in Plugin.Plugins)
                p.Dispose();
            // Dispose will call ActorSystem.Terminate()
            ActorSystem.Dispose();
            ActorSystem.WhenTerminated.Wait();
            HeaderCache.Dispose();
            store.Dispose();
        }

        /// <summary>
        /// Adds a service to the <see cref="NeoSystem"/>.
        /// </summary>
        /// <param name="service">The service object to be added.</param>
        public void AddService(object service)
        {
            ImmutableInterlocked.Update(ref services, p => p.Add(service));
            ServiceAdded?.Invoke(this, service);
        }

        /// <summary>
        /// Gets a specified type of service object from the <see cref="NeoSystem"/>.
        /// </summary>
        /// <typeparam name="T">The type of the service object.</typeparam>
        /// <param name="filter">
        /// An action used to filter the service objects. his parameter can be <see langword="null"/>.
        /// </param>
        /// <returns>The service object found.</returns>
        public T GetService<T>(Func<T, bool> filter = null)
        {
            IEnumerable<T> result = services.OfType<T>();
            if (filter is null)
                return result.FirstOrDefault();
            return result.FirstOrDefault(filter);
        }

        /// <summary>
        /// Blocks the current thread until the specified actor has stopped.
        /// </summary>
        /// <param name="actor">The actor to wait.</param>
        public void EnsureStopped(IActorRef actor)
        {
            using Inbox inbox = Inbox.Create(ActorSystem);
            inbox.Watch(actor);
            ActorSystem.Stop(actor);
            inbox.Receive(TimeSpan.FromSeconds(30));
        }

        /// <summary>
        /// Loads an <see cref="IStore"/> at the specified path.
        /// </summary>
        /// <param name="path">The path of the storage.</param>
        /// <returns>The loaded <see cref="IStore"/>.</returns>
        public IStore LoadStore(string path)
        {
            return StorageProvider.GetStore(path);
        }

        /// <summary>
        /// Resumes the startup process of <see cref="LocalNode"/>.
        /// </summary>
        /// <returns><see langword="true"/> if the startup process is resumed; otherwise, <see langword="false"/>. </returns>
        public bool ResumeNodeStartup()
        {
            if (Interlocked.Decrement(ref suspend) != 0)
                return false;
            if (start_message != null)
            {
                LocalNode.Tell(start_message);
                start_message = null;
            }
            return true;
        }

        /// <summary>
        /// Starts the <see cref="LocalNode"/> with the specified configuration.
        /// </summary>
        /// <param name="config">The configuration used to start the <see cref="LocalNode"/>.</param>
        public void StartNode(ChannelsConfig config)
        {
            start_message = config;

            if (suspend == 0)
            {
                LocalNode.Tell(start_message);
                start_message = null;
            }
        }

        /// <summary>
        /// Suspends the startup process of <see cref="LocalNode"/>.
        /// </summary>
        public void SuspendNodeStartup()
        {
            Interlocked.Increment(ref suspend);
        }

        /// <summary>
        /// Gets a snapshot of the blockchain storage.
        /// </summary>
        /// <returns>An instance of <see cref="StoreCache"/></returns>
        [Obsolete("This method is obsolete, use GetSnapshotCache instead.")]
        public StoreCache GetSnapshot()
        {
            return new StoreCache(store.GetSnapshot());
        }

        /// <summary>
        /// Gets a snapshot of the blockchain storage with an execution cache.
        /// With the snapshot, we have the latest state of the blockchain, with the cache,
        /// we can run transactions in a sandboxed environment.
        /// </summary>
        /// <returns>An instance of <see cref="StoreCache"/></returns>
        public StoreCache GetSnapshotCache()
        {
            return new StoreCache(store.GetSnapshot());
        }

        /// <summary>
        /// Determines whether the specified transaction exists in the memory pool or storage.
        /// </summary>
        /// <param name="hash">The hash of the transaction</param>
        /// <returns><see langword="true"/> if the transaction exists; otherwise, <see langword="false"/>.</returns>
        public ContainsTransactionType ContainsTransaction(UInt256 hash)
        {
            if (MemPool.ContainsKey(hash)) return ContainsTransactionType.ExistsInPool;
            return NativeContract.Ledger.ContainsTransaction(StoreView, hash) ?
                ContainsTransactionType.ExistsInLedger : ContainsTransactionType.NotExist;
        }

        /// <summary>
        /// Determines whether the specified transaction conflicts with some on-chain transaction.
        /// </summary>
        /// <param name="hash">The hash of the transaction</param>
        /// <param name="signers">The list of signer accounts of the transaction</param>
        /// <returns>
        /// <see langword="true"/> if the transaction conflicts with on-chain transaction; otherwise, <see langword="false"/>.
        /// </returns>
        public bool ContainsConflictHash(UInt256 hash, IEnumerable<UInt160> signers)
        {
            return NativeContract.Ledger.ContainsConflictHash(StoreView, hash, signers, this.GetMaxTraceableBlocks());
        }
    }
}<|MERGE_RESOLUTION|>--- conflicted
+++ resolved
@@ -152,11 +152,7 @@
             TxRouter = ActorSystem.ActorOf(TransactionRouter.Props(this));
             foreach (var plugin in Plugin.Plugins)
                 plugin.OnSystemLoaded(this);
-<<<<<<< HEAD
-            Blockchain.Ask(new Blockchain.Initialize()).GetAwaiter().GetResult();
-=======
             Blockchain.Ask(new Blockchain.Initialize()).ConfigureAwait(false).GetAwaiter().GetResult();
->>>>>>> 6c7f6c43
         }
 
         /// <summary>
