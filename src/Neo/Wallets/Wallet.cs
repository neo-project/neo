// Copyright (C) 2015-2022 The Neo Project.
// 
// The neo is free software distributed under the MIT software license, 
// see the accompanying file LICENSE in the main directory of the
// project or http://www.opensource.org/licenses/mit-license.php 
// for more details.
// 
// Redistribution and use in source and binary forms with or without
// modifications are permitted.

using System;
using System.Collections.Generic;
using System.Linq;
using System.Numerics;
using System.Security.Cryptography;
using System.Security.Cryptography.X509Certificates;
using System.Text;
using Neo.Cryptography;
using Neo.IO;
using Neo.Network.P2P.Payloads;
using Neo.Persistence;
using Neo.SmartContract;
using Neo.SmartContract.Native;
using Neo.VM;
using Neo.Wallets.NEP6;
using Org.BouncyCastle.Crypto.Generators;
using static Neo.SmartContract.Helper;
using static Neo.Wallets.Helper;
using ECPoint = Neo.Cryptography.ECC.ECPoint;

namespace Neo.Wallets
{
    /// <summary>
    /// The base class of wallets.
    /// </summary>
    public abstract class Wallet
    {
        private static readonly List<IWalletFactory> factories = new() { NEP6WalletFactory.Instance };

        /// <summary>
        /// The <see cref="Neo.ProtocolSettings"/> to be used by the wallet.
        /// </summary>
        public ProtocolSettings ProtocolSettings { get; }

        /// <summary>
        /// The name of the wallet.
        /// </summary>
        public abstract string Name { get; }

        /// <summary>
        /// The path of the wallet.
        /// </summary>
        public string Path { get; }

        /// <summary>
        /// The version of the wallet.
        /// </summary>
        public abstract Version Version { get; }

        /// <summary>
        /// Changes the password of the wallet.
        /// </summary>
        /// <param name="oldPassword">The old password of the wallet.</param>
        /// <param name="newPassword">The new password to be used.</param>
        /// <returns><see langword="true"/> if the password is changed successfully; otherwise, <see langword="false"/>.</returns>
        public abstract bool ChangePassword(string oldPassword, string newPassword);

        /// <summary>
        /// Determines whether the specified account is included in the wallet.
        /// </summary>
        /// <param name="scriptHash">The hash of the account.</param>
        /// <returns><see langword="true"/> if the account is included in the wallet; otherwise, <see langword="false"/>.</returns>
        public abstract bool Contains(UInt160 scriptHash);

        /// <summary>
        /// Creates a standard account with the specified private key.
        /// </summary>
        /// <param name="privateKey">The private key of the account.</param>
        /// <returns>The created account.</returns>
        public abstract WalletAccount CreateAccount(byte[] privateKey);

        /// <summary>
        /// Creates a contract account for the wallet.
        /// </summary>
        /// <param name="contract">The contract of the account.</param>
        /// <param name="key">The private key of the account.</param>
        /// <returns>The created account.</returns>
        public abstract WalletAccount CreateAccount(Contract contract, KeyPair key = null);

        /// <summary>
        /// Creates a watch-only account for the wallet.
        /// </summary>
        /// <param name="scriptHash">The hash of the account.</param>
        /// <returns>The created account.</returns>
        public abstract WalletAccount CreateAccount(UInt160 scriptHash);

        /// <summary>
        /// Deletes the entire database of the wallet.
        /// </summary>
        public abstract void Delete();

        /// <summary>
        /// Deletes an account from the wallet.
        /// </summary>
        /// <param name="scriptHash">The hash of the account.</param>
        /// <returns><see langword="true"/> if the account is removed; otherwise, <see langword="false"/>.</returns>
        public abstract bool DeleteAccount(UInt160 scriptHash);

        /// <summary>
        /// Gets the account with the specified hash.
        /// </summary>
        /// <param name="scriptHash">The hash of the account.</param>
        /// <returns>The account with the specified hash.</returns>
        public abstract WalletAccount GetAccount(UInt160 scriptHash);

        /// <summary>
        /// Gets all the accounts from the wallet.
        /// </summary>
        /// <returns>All accounts in the wallet.</returns>
        public abstract IEnumerable<WalletAccount> GetAccounts();

        /// <summary>
        /// Initializes a new instance of the <see cref="Wallet"/> class.
        /// </summary>
        /// <param name="path">The path of the wallet file.</param>
        /// <param name="settings">The <see cref="Neo.ProtocolSettings"/> to be used by the wallet.</param>
        protected Wallet(string path, ProtocolSettings settings)
        {
            this.ProtocolSettings = settings;
            this.Path = path;
        }

        /// <summary>
        /// Creates a standard account for the wallet.
        /// </summary>
        /// <returns>The created account.</returns>
        public WalletAccount CreateAccount()
        {
            byte[] privateKey = new byte[32];
        generate:
            try
            {
                using (RandomNumberGenerator rng = RandomNumberGenerator.Create())
                {
                    rng.GetBytes(privateKey);
                }
                return CreateAccount(privateKey);
            }
            catch (ArgumentException)
            {
                goto generate;
            }
            finally
            {
                Array.Clear(privateKey, 0, privateKey.Length);
            }
        }

        /// <summary>
        /// Creates a contract account for the wallet.
        /// </summary>
        /// <param name="contract">The contract of the account.</param>
        /// <param name="privateKey">The private key of the account.</param>
        /// <returns>The created account.</returns>
        public WalletAccount CreateAccount(Contract contract, byte[] privateKey)
        {
            if (privateKey == null) return CreateAccount(contract);
            return CreateAccount(contract, new KeyPair(privateKey));
        }

        private static List<(UInt160 Account, BigInteger Value)> FindPayingAccounts(List<(UInt160 Account, BigInteger Value)> orderedAccounts, BigInteger amount)
        {
            var result = new List<(UInt160 Account, BigInteger Value)>();
            BigInteger sum_balance = orderedAccounts.Select(p => p.Value).Sum();
            if (sum_balance == amount)
            {
                result.AddRange(orderedAccounts);
                orderedAccounts.Clear();
            }
            else
            {
                for (int i = 0; i < orderedAccounts.Count; i++)
                {
                    if (orderedAccounts[i].Value < amount)
                        continue;
                    if (orderedAccounts[i].Value == amount)
                    {
                        result.Add(orderedAccounts[i]);
                        orderedAccounts.RemoveAt(i);
                    }
                    else
                    {
                        result.Add((orderedAccounts[i].Account, amount));
                        orderedAccounts[i] = (orderedAccounts[i].Account, orderedAccounts[i].Value - amount);
                    }
                    break;
                }
                if (result.Count == 0)
                {
                    int i = orderedAccounts.Count - 1;
                    while (orderedAccounts[i].Value <= amount)
                    {
                        result.Add(orderedAccounts[i]);
                        amount -= orderedAccounts[i].Value;
                        orderedAccounts.RemoveAt(i);
                        i--;
                    }
                    if (amount > 0)
                    {
                        for (i = 0; i < orderedAccounts.Count; i++)
                        {
                            if (orderedAccounts[i].Value < amount)
                                continue;
                            if (orderedAccounts[i].Value == amount)
                            {
                                result.Add(orderedAccounts[i]);
                                orderedAccounts.RemoveAt(i);
                            }
                            else
                            {
                                result.Add((orderedAccounts[i].Account, amount));
                                orderedAccounts[i] = (orderedAccounts[i].Account, orderedAccounts[i].Value - amount);
                            }
                            break;
                        }
                    }
                }
            }
            return result;
        }

        /// <summary>
        /// Gets the account with the specified public key.
        /// </summary>
        /// <param name="pubkey">The public key of the account.</param>
        /// <returns>The account with the specified public key.</returns>
        public WalletAccount GetAccount(ECPoint pubkey)
        {
            return GetAccount(Contract.CreateSignatureRedeemScript(pubkey).ToScriptHash());
        }

        /// <summary>
        /// Gets the default account of the wallet.
        /// </summary>
        /// <returns>The default account of the wallet.</returns>
        public virtual WalletAccount GetDefaultAccount()
        {
            WalletAccount first = null;
            foreach (WalletAccount account in GetAccounts())
            {
                if (account.IsDefault) return account;
                if (first == null) first = account;
            }
            return first;
        }

        /// <summary>
        /// Gets the available balance for the specified asset in the wallet.
        /// </summary>
        /// <param name="snapshot">The snapshot used to read data.</param>
        /// <param name="asset_id">The id of the asset.</param>
        /// <returns>The available balance for the specified asset.</returns>
        public BigDecimal GetAvailable(DataCache snapshot, UInt160 asset_id)
        {
            UInt160[] accounts = GetAccounts().Where(p => !p.WatchOnly).Select(p => p.ScriptHash).ToArray();
            return GetBalance(snapshot, asset_id, accounts);
        }

        /// <summary>
        /// Gets the balance for the specified asset in the wallet.
        /// </summary>
        /// <param name="snapshot">The snapshot used to read data.</param>
        /// <param name="asset_id">The id of the asset.</param>
        /// <param name="accounts">The accounts to be counted.</param>
        /// <returns>The balance for the specified asset.</returns>
        public BigDecimal GetBalance(DataCache snapshot, UInt160 asset_id, params UInt160[] accounts)
        {
            byte[] script;
            using (ScriptBuilder sb = new())
            {
                sb.EmitPush(0);
                foreach (UInt160 account in accounts)
                {
                    sb.EmitDynamicCall(asset_id, "balanceOf", CallFlags.ReadOnly, account);
                    sb.Emit(OpCode.ADD);
                }
                sb.EmitDynamicCall(asset_id, "decimals", CallFlags.ReadOnly);
                script = sb.ToArray();
            }
            using ApplicationEngine engine = ApplicationEngine.Run(script, snapshot, settings: ProtocolSettings, gas: 0_60000000L * accounts.Length);
            if (engine.State == VMState.FAULT)
                return new BigDecimal(BigInteger.Zero, 0);
            byte decimals = (byte)engine.ResultStack.Pop().GetInteger();
            BigInteger amount = engine.ResultStack.Pop().GetInteger();
            return new BigDecimal(amount, decimals);
        }

        private static byte[] Decrypt(byte[] data, byte[] key)
        {
            using Aes aes = Aes.Create();
            aes.Key = key;
            aes.Mode = CipherMode.ECB;
            aes.Padding = PaddingMode.None;
            using ICryptoTransform decryptor = aes.CreateDecryptor();
            return decryptor.TransformFinalBlock(data, 0, data.Length);
        }

        /// <summary>
        /// Decodes a private key from the specified NEP-2 string.
        /// </summary>
        /// <param name="nep2">The NEP-2 string to be decoded.</param>
        /// <param name="passphrase">The passphrase of the private key.</param>
        /// <param name="version">The address version of NEO system.</param>
        /// <param name="N">The N field of the <see cref="ScryptParameters"/> to be used.</param>
        /// <param name="r">The R field of the <see cref="ScryptParameters"/> to be used.</param>
        /// <param name="p">The P field of the <see cref="ScryptParameters"/> to be used.</param>
        /// <returns>The decoded private key.</returns>
        public static byte[] GetPrivateKeyFromNEP2(string nep2, string passphrase, byte version, int N = 16384, int r = 8, int p = 8)
        {
            byte[] passphrasedata = Encoding.UTF8.GetBytes(passphrase);
            try
            {
                return GetPrivateKeyFromNEP2(nep2, passphrasedata, version, N, r, p);
            }
            finally
            {
                passphrasedata.AsSpan().Clear();
            }
        }

        /// <summary>
        /// Decodes a private key from the specified NEP-2 string.
        /// </summary>
        /// <param name="nep2">The NEP-2 string to be decoded.</param>
        /// <param name="passphrase">The passphrase of the private key.</param>
        /// <param name="version">The address version of NEO system.</param>
        /// <param name="N">The N field of the <see cref="ScryptParameters"/> to be used.</param>
        /// <param name="r">The R field of the <see cref="ScryptParameters"/> to be used.</param>
        /// <param name="p">The P field of the <see cref="ScryptParameters"/> to be used.</param>
        /// <returns>The decoded private key.</returns>
        public static byte[] GetPrivateKeyFromNEP2(string nep2, byte[] passphrase, byte version, int N = 16384, int r = 8, int p = 8)
        {
            if (nep2 == null) throw new ArgumentNullException(nameof(nep2));
            if (passphrase == null) throw new ArgumentNullException(nameof(passphrase));
            byte[] data = nep2.Base58CheckDecode();
            if (data.Length != 39 || data[0] != 0x01 || data[1] != 0x42 || data[2] != 0xe0)
                throw new FormatException();
            byte[] addresshash = new byte[4];
            Buffer.BlockCopy(data, 3, addresshash, 0, 4);
            byte[] derivedkey = SCrypt.Generate(passphrase, addresshash, N, r, p, 64);
            byte[] derivedhalf1 = derivedkey[..32];
            byte[] derivedhalf2 = derivedkey[32..];
            Array.Clear(derivedkey, 0, derivedkey.Length);
            byte[] encryptedkey = new byte[32];
            Buffer.BlockCopy(data, 7, encryptedkey, 0, 32);
            Array.Clear(data, 0, data.Length);
            byte[] prikey = XOR(Decrypt(encryptedkey, derivedhalf2), derivedhalf1);
            Array.Clear(derivedhalf1, 0, derivedhalf1.Length);
            Array.Clear(derivedhalf2, 0, derivedhalf2.Length);
            ECPoint pubkey = Cryptography.ECC.ECCurve.Secp256r1.G * prikey;
            UInt160 script_hash = Contract.CreateSignatureRedeemScript(pubkey).ToScriptHash();
            string address = script_hash.ToAddress(version);
            if (!Encoding.ASCII.GetBytes(address).Sha256().Sha256().AsSpan(0, 4).SequenceEqual(addresshash))
                throw new FormatException();
            return prikey;
        }

        /// <summary>
        /// Decodes a private key from the specified WIF string.
        /// </summary>
        /// <param name="wif">The WIF string to be decoded.</param>
        /// <returns>The decoded private key.</returns>
        public static byte[] GetPrivateKeyFromWIF(string wif)
        {
            if (wif is null) throw new ArgumentNullException(nameof(wif));
            byte[] data = wif.Base58CheckDecode();
            if (data.Length != 34 || data[0] != 0x80 || data[33] != 0x01)
                throw new FormatException();
            byte[] privateKey = new byte[32];
            Buffer.BlockCopy(data, 1, privateKey, 0, privateKey.Length);
            Array.Clear(data, 0, data.Length);
            return privateKey;
        }

        private static Signer[] GetSigners(UInt160 sender, Signer[] cosigners)
        {
            for (int i = 0; i < cosigners.Length; i++)
            {
                if (cosigners[i].Account.Equals(sender))
                {
                    if (i == 0) return cosigners;
                    List<Signer> list = new(cosigners);
                    list.RemoveAt(i);
                    list.Insert(0, cosigners[i]);
                    return list.ToArray();
                }
            }
            return cosigners.Prepend(new Signer
            {
                Account = sender,
                Scopes = WitnessScope.None
            }).ToArray();
        }

        /// <summary>
        /// Imports an account from a <see cref="X509Certificate2"/>.
        /// </summary>
        /// <param name="cert">The <see cref="X509Certificate2"/> to import.</param>
        /// <returns>The imported account.</returns>
        public virtual WalletAccount Import(X509Certificate2 cert)
        {
            byte[] privateKey;
            using (ECDsa ecdsa = cert.GetECDsaPrivateKey())
            {
                privateKey = ecdsa.ExportParameters(true).D;
            }
            WalletAccount account = CreateAccount(privateKey);
            Array.Clear(privateKey, 0, privateKey.Length);
            return account;
        }

        /// <summary>
        /// Imports an account from the specified WIF string.
        /// </summary>
        /// <param name="wif">The WIF string to import.</param>
        /// <returns>The imported account.</returns>
        public virtual WalletAccount Import(string wif)
        {
            byte[] privateKey = GetPrivateKeyFromWIF(wif);
            WalletAccount account = CreateAccount(privateKey);
            Array.Clear(privateKey, 0, privateKey.Length);
            return account;
        }

        /// <summary>
        /// Imports an account from the specified NEP-2 string.
        /// </summary>
        /// <param name="nep2">The NEP-2 string to import.</param>
        /// <param name="passphrase">The passphrase of the private key.</param>
        /// <param name="N">The N field of the <see cref="ScryptParameters"/> to be used.</param>
        /// <param name="r">The R field of the <see cref="ScryptParameters"/> to be used.</param>
        /// <param name="p">The P field of the <see cref="ScryptParameters"/> to be used.</param>
        /// <returns>The imported account.</returns>
        public virtual WalletAccount Import(string nep2, string passphrase, int N = 16384, int r = 8, int p = 8)
        {
            byte[] privateKey = GetPrivateKeyFromNEP2(nep2, passphrase, ProtocolSettings.AddressVersion, N, r, p);
            WalletAccount account = CreateAccount(privateKey);
            Array.Clear(privateKey, 0, privateKey.Length);
            return account;
        }

        /// <summary>
        /// Makes a transaction to transfer assets.
        /// </summary>
        /// <param name="snapshot">The snapshot used to read data.</param>
        /// <param name="outputs">The array of <see cref="TransferOutput"/> that contain the asset, amount, and targets of the transfer.</param>
        /// <param name="from">The account to transfer from.</param>
        /// <param name="cosigners">The cosigners to be added to the transaction.</param>
        /// <param name="persistingBlock">The block environment to execute the transaction. If null, <see cref="ApplicationEngine.CreateDummyBlock"></see> will be used.</param>
        /// <returns>The created transaction.</returns>
        public Transaction MakeTransaction(DataCache snapshot, TransferOutput[] outputs, UInt160 from = null, Signer[] cosigners = null, Block persistingBlock = null)
        {
            UInt160[] accounts;
            if (from is null)
            {
                accounts = GetAccounts().Where(p => !p.Lock && !p.WatchOnly).Select(p => p.ScriptHash).ToArray();
            }
            else
            {
                accounts = new[] { from };
            }
            Dictionary<UInt160, Signer> cosignerList = cosigners?.ToDictionary(p => p.Account) ?? new Dictionary<UInt160, Signer>();
            byte[] script;
            List<(UInt160 Account, BigInteger Value)> balances_gas = null;
            using (ScriptBuilder sb = new())
            {
                foreach (var (assetId, group, sum) in outputs.GroupBy(p => p.AssetId, (k, g) => (k, g, g.Select(p => p.Value.Value).Sum())))
                {
                    var balances = new List<(UInt160 Account, BigInteger Value)>();
                    foreach (UInt160 account in accounts)
                    {
                        using ScriptBuilder sb2 = new();
                        sb2.EmitDynamicCall(assetId, "balanceOf", CallFlags.ReadOnly, account);
                        using ApplicationEngine engine = ApplicationEngine.Run(sb2.ToArray(), snapshot, settings: ProtocolSettings, persistingBlock: persistingBlock);
                        if (engine.State != VMState.HALT)
                            throw new InvalidOperationException($"Execution for {assetId}.balanceOf('{account}' fault");
                        BigInteger value = engine.ResultStack.Pop().GetInteger();
                        if (value.Sign > 0) balances.Add((account, value));
                    }
                    BigInteger sum_balance = balances.Select(p => p.Value).Sum();
                    if (sum_balance < sum)
                        throw new InvalidOperationException($"It does not have enough balance, expected: {sum} found: {sum_balance}");
                    foreach (TransferOutput output in group)
                    {
                        balances = balances.OrderBy(p => p.Value).ToList();
                        var balances_used = FindPayingAccounts(balances, output.Value.Value);
                        foreach (var (account, value) in balances_used)
                        {
                            if (cosignerList.TryGetValue(account, out Signer signer))
                            {
                                if (signer.Scopes != WitnessScope.Global)
                                    signer.Scopes |= WitnessScope.CalledByEntry;
                            }
                            else
                            {
                                cosignerList.Add(account, new Signer
                                {
                                    Account = account,
                                    Scopes = WitnessScope.CalledByEntry
                                });
                            }
                            sb.EmitDynamicCall(output.AssetId, "transfer", account, output.ScriptHash, value, output.Data);
                            sb.Emit(OpCode.ASSERT);
                        }
                    }
                    if (assetId.Equals(NativeContract.GAS.Hash))
                        balances_gas = balances;
                }
                script = sb.ToArray();
            }
            if (balances_gas is null)
                balances_gas = accounts.Select(p => (Account: p, Value: NativeContract.GAS.BalanceOf(snapshot, p))).Where(p => p.Value.Sign > 0).ToList();

            return MakeTransaction(snapshot, script, cosignerList.Values.ToArray(), Array.Empty<TransactionAttribute>(), balances_gas, persistingBlock: persistingBlock);
        }

        /// <summary>
        /// Makes a transaction to run a smart contract.
        /// </summary>
        /// <param name="snapshot">The snapshot used to read data.</param>
        /// <param name="script">The script to be loaded in the transaction.</param>
        /// <param name="sender">The sender of the transaction.</param>
        /// <param name="cosigners">The cosigners to be added to the transaction.</param>
        /// <param name="attributes">The attributes to be added to the transaction.</param>
        /// <param name="maxGas">The maximum gas that can be spent to execute the script.</param>
        /// <param name="persistingBlock">The block environment to execute the transaction. If null, <see cref="ApplicationEngine.CreateDummyBlock"></see> will be used.</param>
        /// <returns>The created transaction.</returns>
        public Transaction MakeTransaction(DataCache snapshot, ReadOnlyMemory<byte> script, UInt160 sender = null, Signer[] cosigners = null, TransactionAttribute[] attributes = null, long maxGas = ApplicationEngine.TestModeGas, Block persistingBlock = null)
        {
            UInt160[] accounts;
            if (sender is null)
            {
                accounts = GetAccounts().Where(p => !p.Lock && !p.WatchOnly).Select(p => p.ScriptHash).ToArray();
            }
            else
            {
                accounts = new[] { sender };
            }
            var balances_gas = accounts.Select(p => (Account: p, Value: NativeContract.GAS.BalanceOf(snapshot, p))).Where(p => p.Value.Sign > 0).ToList();
            return MakeTransaction(snapshot, script, cosigners ?? Array.Empty<Signer>(), attributes ?? Array.Empty<TransactionAttribute>(), balances_gas, maxGas, persistingBlock: persistingBlock);
        }

        private Transaction MakeTransaction(DataCache snapshot, ReadOnlyMemory<byte> script, Signer[] cosigners, TransactionAttribute[] attributes, List<(UInt160 Account, BigInteger Value)> balances_gas, long maxGas = ApplicationEngine.TestModeGas, Block persistingBlock = null)
        {
            Random rand = new();
            foreach (var (account, value) in balances_gas)
            {
                Transaction tx = new()
                {
                    Version = 0,
                    Nonce = (uint)rand.Next(),
                    Script = script,
                    ValidUntilBlock = NativeContract.Ledger.CurrentIndex(snapshot) + ProtocolSettings.MaxValidUntilBlockIncrement,
                    Signers = GetSigners(account, cosigners),
                    Attributes = attributes,
                };

                // will try to execute 'transfer' script to check if it works
                using (ApplicationEngine engine = ApplicationEngine.Run(script, snapshot.CreateSnapshot(), tx, settings: ProtocolSettings, gas: maxGas, persistingBlock: persistingBlock))
                {
                    if (engine.State == VMState.FAULT)
                    {
                        throw new InvalidOperationException($"Failed execution for '{Convert.ToBase64String(script.Span)}'", engine.FaultException);
                    }
                    tx.SystemFee = engine.GasConsumed;
                }

                tx.NetworkFee = CalculateNetworkFee(snapshot, tx, maxGas);
                if (value >= tx.SystemFee + tx.NetworkFee) return tx;
            }
            throw new InvalidOperationException("Insufficient GAS");
        }

        /// <summary>
        /// Calculates the network fee for the specified transaction.
        /// </summary>
        /// <param name="snapshot">The snapshot used to read data.</param>
        /// <param name="tx">The transaction to calculate.</param>
        /// <param name="maxExecutionCost">The maximum cost that can be spent when a contract is executed.</param>
        /// <returns>The network fee of the transaction.</returns>
        public long CalculateNetworkFee(DataCache snapshot, Transaction tx, long maxExecutionCost = ApplicationEngine.TestModeGas)
        {
            UInt160[] hashes = tx.GetScriptHashesForVerifying(snapshot);

            // base size for transaction: includes const_header + signers + attributes + script + hashes
            int size = Transaction.HeaderSize + tx.Signers.GetVarSize() + tx.Attributes.GetVarSize() + tx.Script.GetVarSize() + IO.Helper.GetVarSize(hashes.Length);
            uint exec_fee_factor = NativeContract.Policy.GetExecFeeFactor(snapshot);
            long networkFee = 0;
            int index = -1;
            foreach (UInt160 hash in hashes)
            {
                index++;
                byte[] witness_script = GetAccount(hash)?.Contract?.Script;
                byte[] invocationScript = null;

                if (tx.Witnesses != null)
                {
                    if (witness_script is null)
                    {
                        // Try to find the script in the witnesses
                        Witness witness = tx.Witnesses[index];
                        witness_script = witness?.VerificationScript.ToArray();

                        if (witness_script is null || witness_script.Length == 0)
                        {
                            // Then it's a contract-based witness, so try to get the corresponding invocation script for it
                            invocationScript = witness?.InvocationScript.ToArray();
                        }
                    }
                }

                if (witness_script is null || witness_script.Length == 0)
                {
                    var contract = NativeContract.ContractManagement.GetContract(snapshot, hash);
                    if (contract is null)
                        throw new ArgumentException($"The smart contract or address {hash} is not found");
                    var md = contract.Manifest.Abi.GetMethod("verify", -1);
                    if (md is null)
                        throw new ArgumentException($"The smart contract {contract.Hash} haven't got verify method");
                    if (md.ReturnType != ContractParameterType.Boolean)
                        throw new ArgumentException("The verify method doesn't return boolean value.");
                    if (md.Parameters.Length > 0 && invocationScript is null)
                        throw new ArgumentException("The verify method requires parameters that need to be passed via the witness' invocation script.");

                    // Empty verification and non-empty invocation scripts
                    var invSize = invocationScript?.GetVarSize() ?? Array.Empty<byte>().GetVarSize();
                    size += Array.Empty<byte>().GetVarSize() + invSize;

                    // Check verify cost
                    using ApplicationEngine engine = ApplicationEngine.Create(TriggerType.Verification, tx, snapshot.CreateSnapshot(), settings: ProtocolSettings, gas: maxExecutionCost);
                    engine.LoadContract(contract, md, CallFlags.ReadOnly);
                    if (invocationScript != null) engine.LoadScript(invocationScript, configureState: p => p.CallFlags = CallFlags.None);
                    if (engine.Execute() == VMState.FAULT) throw new ArgumentException($"Smart contract {contract.Hash} verification fault.");
                    if (!engine.ResultStack.Pop().GetBoolean()) throw new ArgumentException($"Smart contract {contract.Hash} returns false.");

                    maxExecutionCost -= engine.GasConsumed;
                    if (maxExecutionCost <= 0) throw new InvalidOperationException("Insufficient GAS.");
                    networkFee += engine.GasConsumed;
                }
                else if (IsSignatureContract(witness_script))
                {
                    size += 67 + witness_script.GetVarSize();
                    networkFee += exec_fee_factor * SignatureContractCost();
                }
                else if (IsMultiSigContract(witness_script, out int m, out int n))
                {
                    int size_inv = 66 * m;
                    size += IO.Helper.GetVarSize(size_inv) + size_inv + witness_script.GetVarSize();
                    networkFee += exec_fee_factor * MultiSignatureContractCost(m, n);
                }
                // We can support more contract types in the future.
            }
            networkFee += size * NativeContract.Policy.GetFeePerByte(snapshot);
<<<<<<< HEAD
            networkFee += tx.GetAttributes<Conflicts>().Count() * tx.Signers.Count() * NativeContract.Policy.GetConflictsFee(snapshot);
=======
            foreach (TransactionAttribute attr in tx.Attributes)
            {
                networkFee += attr.CalculateNetworkFee(snapshot, tx);
            }
>>>>>>> f5e257c1
            return networkFee;
        }

        /// <summary>
        /// Signs the <see cref="IVerifiable"/> in the specified <see cref="ContractParametersContext"/> with the wallet.
        /// </summary>
        /// <param name="context">The <see cref="ContractParametersContext"/> to be used.</param>
        /// <returns><see langword="true"/> if the signature is successfully added to the context; otherwise, <see langword="false"/>.</returns>
        public bool Sign(ContractParametersContext context)
        {
            if (context.Network != ProtocolSettings.Network) return false;
            bool fSuccess = false;
            foreach (UInt160 scriptHash in context.ScriptHashes)
            {
                WalletAccount account = GetAccount(scriptHash);

                if (account != null)
                {
                    // Try to sign self-contained multiSig

                    Contract multiSigContract = account.Contract;

                    if (multiSigContract != null &&
                        IsMultiSigContract(multiSigContract.Script, out int m, out ECPoint[] points))
                    {
                        foreach (var point in points)
                        {
                            account = GetAccount(point);
                            if (account?.HasKey != true) continue;
                            KeyPair key = account.GetKey();
                            byte[] signature = context.Verifiable.Sign(key, context.Network);
                            fSuccess |= context.AddSignature(multiSigContract, key.PublicKey, signature);
                            if (fSuccess) m--;
                            if (context.Completed || m <= 0) break;
                        }
                        continue;
                    }
                    else if (account.HasKey)
                    {
                        // Try to sign with regular accounts
                        KeyPair key = account.GetKey();
                        byte[] signature = context.Verifiable.Sign(key, context.Network);
                        fSuccess |= context.AddSignature(account.Contract, key.PublicKey, signature);
                        continue;
                    }
                }

                // Try Smart contract verification

                var contract = NativeContract.ContractManagement.GetContract(context.Snapshot, scriptHash);

                if (contract != null)
                {
                    var deployed = new DeployedContract(contract);

                    // Only works with verify without parameters

                    if (deployed.ParameterList.Length == 0)
                    {
                        fSuccess |= context.Add(deployed);
                    }
                }
            }

            return fSuccess;
        }

        /// <summary>
        /// Checks that the specified password is correct for the wallet.
        /// </summary>
        /// <param name="password">The password to be checked.</param>
        /// <returns><see langword="true"/> if the password is correct; otherwise, <see langword="false"/>.</returns>
        public abstract bool VerifyPassword(string password);

        /// <summary>
        /// Saves the wallet file to the disk. It uses the value of <see cref="Path"/> property.
        /// </summary>
        public abstract void Save();

        public static Wallet Create(string name, string path, string password, ProtocolSettings settings)
        {
            return GetFactory(path)?.CreateWallet(name, path, password, settings);
        }

        public static Wallet Open(string path, string password, ProtocolSettings settings)
        {
            return GetFactory(path)?.OpenWallet(path, password, settings);
        }

        /// <summary>
        /// Migrates the accounts from old wallet to a new <see cref="NEP6Wallet"/>.
        /// </summary>
        /// <param name="password">The password of the wallets.</param>
        /// <param name="path">The path of the new wallet file.</param>
        /// <param name="oldPath">The path of the old wallet file.</param>
        /// <param name="settings">The <see cref="ProtocolSettings"/> to be used by the wallet.</param>
        /// <returns>The created new wallet.</returns>
        public static Wallet Migrate(string path, string oldPath, string password, ProtocolSettings settings)
        {
            IWalletFactory factoryOld = GetFactory(oldPath);
            if (factoryOld is null)
                throw new InvalidOperationException("The old wallet file format is not supported.");
            IWalletFactory factoryNew = GetFactory(path);
            if (factoryNew is null)
                throw new InvalidOperationException("The new wallet file format is not supported.");

            Wallet oldWallet = factoryOld.OpenWallet(oldPath, password, settings);
            Wallet newWallet = factoryNew.CreateWallet(oldWallet.Name, path, password, settings);

            foreach (WalletAccount account in oldWallet.GetAccounts())
            {
                newWallet.CreateAccount(account.Contract, account.GetKey());
            }
            return newWallet;
        }

        private static IWalletFactory GetFactory(string path)
        {
            return factories.FirstOrDefault(p => p.Handle(path));
        }

        public static void RegisterFactory(IWalletFactory factory)
        {
            factories.Add(factory);
        }
    }
}<|MERGE_RESOLUTION|>--- conflicted
+++ resolved
@@ -661,14 +661,10 @@
                 // We can support more contract types in the future.
             }
             networkFee += size * NativeContract.Policy.GetFeePerByte(snapshot);
-<<<<<<< HEAD
-            networkFee += tx.GetAttributes<Conflicts>().Count() * tx.Signers.Count() * NativeContract.Policy.GetConflictsFee(snapshot);
-=======
             foreach (TransactionAttribute attr in tx.Attributes)
             {
                 networkFee += attr.CalculateNetworkFee(snapshot, tx);
             }
->>>>>>> f5e257c1
             return networkFee;
         }
 
