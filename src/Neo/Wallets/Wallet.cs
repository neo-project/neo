--- conflicted
+++ resolved
@@ -11,10 +11,7 @@
 
 using Neo.Cryptography;
 using Neo.Extensions;
-<<<<<<< HEAD
-=======
 using Neo.Network.P2P;
->>>>>>> 9b9be473
 using Neo.Network.P2P.Payloads;
 using Neo.Persistence;
 using Neo.Sign;
@@ -639,17 +636,10 @@
                         foreach (var point in points)
                         {
                             account = GetAccount(point);
-<<<<<<< HEAD
-                            if (account?.HasKey != true) continue;
-
-                            KeyPair key = account.GetKey();
-                            byte[] signature = context.Verifiable.Sign(key, context.Network);
-=======
                             if (account?.HasKey != true) continue; // check `Lock` or not?
 
                             var key = account.GetKey();
                             var signature = context.Verifiable.Sign(key, context.Network);
->>>>>>> 9b9be473
                             var ok = context.AddSignature(multiSigContract, key.PublicKey, signature);
                             if (ok) m--;
 
