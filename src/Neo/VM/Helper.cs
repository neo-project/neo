--- conflicted
+++ resolved
@@ -11,10 +11,6 @@
 
 using Neo.Cryptography.ECC;
 using Neo.Extensions;
-<<<<<<< HEAD
-=======
-using Neo.IO;
->>>>>>> b2cbfc05
 using Neo.Json;
 using Neo.SmartContract;
 using Neo.VM.Types;
@@ -34,290 +30,6 @@
     public static class Helper
     {
         /// <summary>
-<<<<<<< HEAD
-=======
-        /// Emits the opcodes for creating an array.
-        /// </summary>
-        /// <typeparam name="T">The type of the elements of the array.</typeparam>
-        /// <param name="builder">The <see cref="ScriptBuilder"/> to be used.</param>
-        /// <param name="list">The elements of the array.</param>
-        /// <returns>The same instance as <paramref name="builder"/>.</returns>
-        public static ScriptBuilder CreateArray<T>(this ScriptBuilder builder, IReadOnlyList<T> list = null)
-        {
-            if (list is null || list.Count == 0)
-                return builder.Emit(OpCode.NEWARRAY0);
-            for (int i = list.Count - 1; i >= 0; i--)
-                builder.EmitPush(list[i]);
-            builder.EmitPush(list.Count);
-            return builder.Emit(OpCode.PACK);
-        }
-
-        /// <summary>
-        /// Emits the opcodes for creating a map.
-        /// </summary>
-        /// <typeparam name="TKey">The type of the key of the map.</typeparam>
-        /// <typeparam name="TValue">The type of the value of the map.</typeparam>
-        /// <param name="builder">The <see cref="ScriptBuilder"/> to be used.</param>
-        /// <param name="map">The key/value pairs of the map.</param>
-        /// <returns>The same instance as <paramref name="builder"/>.</returns>
-        public static ScriptBuilder CreateMap<TKey, TValue>(this ScriptBuilder builder, IEnumerable<KeyValuePair<TKey, TValue>> map)
-            where TKey : notnull
-            where TValue : notnull
-        {
-            var count = map.Count();
-
-            if (count == 0)
-                return builder.Emit(OpCode.NEWMAP);
-
-            foreach (var (key, value) in map.Reverse())
-            {
-                builder.EmitPush(value);
-                builder.EmitPush(key);
-            }
-            builder.EmitPush(count);
-            return builder.Emit(OpCode.PACKMAP);
-        }
-
-        /// <summary>
-        /// Emits the opcodes for creating a map.
-        /// </summary>
-        /// <typeparam name="TKey">The type of the key of the map.</typeparam>
-        /// <typeparam name="TValue">The type of the value of the map.</typeparam>
-        /// <param name="builder">The <see cref="ScriptBuilder"/> to be used.</param>
-        /// <param name="map">The key/value pairs of the map.</param>
-        /// <returns>The same instance as <paramref name="builder"/>.</returns>
-        public static ScriptBuilder CreateMap<TKey, TValue>(this ScriptBuilder builder, IReadOnlyDictionary<TKey, TValue> map)
-            where TKey : notnull
-            where TValue : notnull
-        {
-            if (map.Count == 0)
-                return builder.Emit(OpCode.NEWMAP);
-
-            foreach (var (key, value) in map.Reverse())
-            {
-                builder.EmitPush(value);
-                builder.EmitPush(key);
-            }
-            builder.EmitPush(map.Count);
-            return builder.Emit(OpCode.PACKMAP);
-        }
-
-        /// <summary>
-        /// Emits the opcodes for creating a struct.
-        /// </summary>
-        /// <typeparam name="T">The type of the property.</typeparam>
-        /// <param name="builder">The <see cref="ScriptBuilder"/> to be used.</param>
-        /// <param name="array">The list of properties.</param>
-        /// <returns>The same instance as <paramref name="builder"/>.</returns>
-        public static ScriptBuilder CreateStruct<T>(this ScriptBuilder builder, IReadOnlyList<T> array)
-            where T : notnull
-        {
-            if (array.Count == 0)
-                return builder.Emit(OpCode.NEWSTRUCT0);
-            for (var i = array.Count - 1; i >= 0; i--)
-                builder.EmitPush(array[i]);
-            builder.EmitPush(array.Count);
-            return builder.Emit(OpCode.PACKSTRUCT);
-        }
-
-        /// <summary>
-        /// Emits the specified opcodes.
-        /// </summary>
-        /// <param name="builder">The <see cref="ScriptBuilder"/> to be used.</param>
-        /// <param name="ops">The opcodes to emit.</param>
-        /// <returns>The same instance as <paramref name="builder"/>.</returns>
-        public static ScriptBuilder Emit(this ScriptBuilder builder, params OpCode[] ops)
-        {
-            foreach (OpCode op in ops)
-                builder.Emit(op);
-            return builder;
-        }
-
-        /// <summary>
-        /// Emits the opcodes for calling a contract dynamically.
-        /// </summary>
-        /// <param name="builder">The <see cref="ScriptBuilder"/> to be used.</param>
-        /// <param name="scriptHash">The hash of the contract to be called.</param>
-        /// <param name="method">The method to be called in the contract.</param>
-        /// <param name="args">The arguments for calling the contract.</param>
-        /// <returns>The same instance as <paramref name="builder"/>.</returns>
-        public static ScriptBuilder EmitDynamicCall(this ScriptBuilder builder, UInt160 scriptHash, string method, params object[] args)
-        {
-            return EmitDynamicCall(builder, scriptHash, method, CallFlags.All, args);
-        }
-
-        /// <summary>
-        /// Emits the opcodes for calling a contract dynamically.
-        /// </summary>
-        /// <param name="builder">The <see cref="ScriptBuilder"/> to be used.</param>
-        /// <param name="scriptHash">The hash of the contract to be called.</param>
-        /// <param name="method">The method to be called in the contract.</param>
-        /// <param name="flags">The <see cref="CallFlags"/> for calling the contract.</param>
-        /// <param name="args">The arguments for calling the contract.</param>
-        /// <returns>The same instance as <paramref name="builder"/>.</returns>
-        public static ScriptBuilder EmitDynamicCall(this ScriptBuilder builder, UInt160 scriptHash, string method, CallFlags flags, params object[] args)
-        {
-            builder.CreateArray(args);
-            builder.EmitPush(flags);
-            builder.EmitPush(method);
-            builder.EmitPush(scriptHash);
-            builder.EmitSysCall(ApplicationEngine.System_Contract_Call);
-            return builder;
-        }
-
-        /// <summary>
-        /// Emits the opcodes for pushing the specified data onto the stack.
-        /// </summary>
-        /// <param name="builder">The <see cref="ScriptBuilder"/> to be used.</param>
-        /// <param name="data">The data to be pushed.</param>
-        /// <returns>The same instance as <paramref name="builder"/>.</returns>
-        public static ScriptBuilder EmitPush(this ScriptBuilder builder, ISerializable data)
-        {
-            return builder.EmitPush(data.ToArray());
-        }
-
-        /// <summary>
-        /// Emits the opcodes for pushing the specified data onto the stack.
-        /// </summary>
-        /// <param name="builder">The <see cref="ScriptBuilder"/> to be used.</param>
-        /// <param name="parameter">The data to be pushed.</param>
-        /// <returns>The same instance as <paramref name="builder"/>.</returns>
-        public static ScriptBuilder EmitPush(this ScriptBuilder builder, ContractParameter parameter)
-        {
-            if (parameter.Value is null)
-                builder.Emit(OpCode.PUSHNULL);
-            else
-                switch (parameter.Type)
-                {
-                    case ContractParameterType.Signature:
-                    case ContractParameterType.ByteArray:
-                        builder.EmitPush((byte[])parameter.Value);
-                        break;
-                    case ContractParameterType.Boolean:
-                        builder.EmitPush((bool)parameter.Value);
-                        break;
-                    case ContractParameterType.Integer:
-                        if (parameter.Value is BigInteger bi)
-                            builder.EmitPush(bi);
-                        else
-                            builder.EmitPush((BigInteger)typeof(BigInteger).GetConstructor(new[] { parameter.Value.GetType() }).Invoke(new[] { parameter.Value }));
-                        break;
-                    case ContractParameterType.Hash160:
-                        builder.EmitPush((UInt160)parameter.Value);
-                        break;
-                    case ContractParameterType.Hash256:
-                        builder.EmitPush((UInt256)parameter.Value);
-                        break;
-                    case ContractParameterType.PublicKey:
-                        builder.EmitPush((ECPoint)parameter.Value);
-                        break;
-                    case ContractParameterType.String:
-                        builder.EmitPush((string)parameter.Value);
-                        break;
-                    case ContractParameterType.Array:
-                        {
-                            IList<ContractParameter> parameters = (IList<ContractParameter>)parameter.Value;
-                            for (int i = parameters.Count - 1; i >= 0; i--)
-                                builder.EmitPush(parameters[i]);
-                            builder.EmitPush(parameters.Count);
-                            builder.Emit(OpCode.PACK);
-                        }
-                        break;
-                    case ContractParameterType.Map:
-                        {
-                            var pairs = (IList<KeyValuePair<ContractParameter, ContractParameter>>)parameter.Value;
-                            builder.CreateMap(pairs);
-                        }
-                        break;
-                    default:
-                        throw new ArgumentException(null, nameof(parameter));
-                }
-            return builder;
-        }
-
-        /// <summary>
-        /// Emits the opcodes for pushing the specified data onto the stack.
-        /// </summary>
-        /// <param name="builder">The <see cref="ScriptBuilder"/> to be used.</param>
-        /// <param name="obj">The data to be pushed.</param>
-        /// <returns>The same instance as <paramref name="builder"/>.</returns>
-        public static ScriptBuilder EmitPush(this ScriptBuilder builder, object obj)
-        {
-            switch (obj)
-            {
-                case bool data:
-                    builder.EmitPush(data);
-                    break;
-                case byte[] data:
-                    builder.EmitPush(data);
-                    break;
-                case string data:
-                    builder.EmitPush(data);
-                    break;
-                case BigInteger data:
-                    builder.EmitPush(data);
-                    break;
-                case ISerializable data:
-                    builder.EmitPush(data);
-                    break;
-                case sbyte data:
-                    builder.EmitPush(data);
-                    break;
-                case byte data:
-                    builder.EmitPush(data);
-                    break;
-                case short data:
-                    builder.EmitPush(data);
-                    break;
-                case char data:
-                    builder.EmitPush(data);
-                    break;
-                case ushort data:
-                    builder.EmitPush(data);
-                    break;
-                case int data:
-                    builder.EmitPush(data);
-                    break;
-                case uint data:
-                    builder.EmitPush(data);
-                    break;
-                case long data:
-                    builder.EmitPush(data);
-                    break;
-                case ulong data:
-                    builder.EmitPush(data);
-                    break;
-                case Enum data:
-                    builder.EmitPush(BigInteger.Parse(data.ToString("d")));
-                    break;
-                case ContractParameter data:
-                    builder.EmitPush(data);
-                    break;
-                case null:
-                    builder.Emit(OpCode.PUSHNULL);
-                    break;
-                default:
-                    throw new ArgumentException(null, nameof(obj));
-            }
-            return builder;
-        }
-
-        /// <summary>
-        /// Emits the opcodes for invoking an interoperable service.
-        /// </summary>
-        /// <param name="builder">The <see cref="ScriptBuilder"/> to be used.</param>
-        /// <param name="method">The hash of the interoperable service.</param>
-        /// <param name="args">The arguments for calling the interoperable service.</param>
-        /// <returns>The same instance as <paramref name="builder"/>.</returns>
-        public static ScriptBuilder EmitSysCall(this ScriptBuilder builder, uint method, params object[] args)
-        {
-            for (int i = args.Length - 1; i >= 0; i--)
-                EmitPush(builder, args[i]);
-            return builder.EmitSysCall(method);
-        }
-
-        /// <summary>
->>>>>>> b2cbfc05
         /// Generates the script for calling a contract dynamically.
         /// </summary>
         /// <param name="scriptHash">The hash of the contract to be called.</param>
