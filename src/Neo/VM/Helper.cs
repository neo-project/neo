--- conflicted
+++ resolved
@@ -11,10 +11,7 @@
 
 using Neo.Cryptography.ECC;
 using Neo.Extensions;
-<<<<<<< HEAD
-=======
 using Neo.Json;
->>>>>>> 79554f23
 using Neo.SmartContract;
 using Neo.VM.Types;
 using System;
@@ -31,179 +28,6 @@
     public static class Helper
     {
         /// <summary>
-<<<<<<< HEAD
-=======
-        /// Converts the <see cref="StackItem"/> to a JSON object.
-        /// </summary>
-        /// <param name="item">The <see cref="StackItem"/> to convert.</param>
-        /// <param name="maxSize">The maximum size in bytes of the result.</param>
-        /// <returns>The <see cref="StackItem"/> represented by a JSON object.</returns>
-        public static JObject ToJson(this StackItem item, int maxSize = int.MaxValue)
-        {
-            return ToJson(item, null, ref maxSize);
-        }
-
-        public static JObject ToJson(this StackItem item, HashSet<StackItem> context, ref int maxSize)
-        {
-            JObject json = new()
-            {
-                ["type"] = item.Type
-            };
-            JToken value = null;
-            maxSize -= 11/*{"type":""}*/+ item.Type.ToString().Length;
-            switch (item)
-            {
-                case Array array:
-                    {
-                        context ??= new(ReferenceEqualityComparer.Instance);
-                        if (!context.Add(array)) throw new InvalidOperationException("Circular reference.");
-                        maxSize -= 2/*[]*/+ Math.Max(0, (array.Count - 1))/*,*/;
-                        JArray a = new();
-                        foreach (StackItem stackItem in array)
-                            a.Add(ToJson(stackItem, context, ref maxSize));
-                        value = a;
-                        if (!context.Remove(array)) throw new InvalidOperationException("Circular reference.");
-                        break;
-                    }
-                case Boolean boolean:
-                    {
-                        bool b = boolean.GetBoolean();
-                        maxSize -= b ? 4/*true*/: 5/*false*/;
-                        value = b;
-                        break;
-                    }
-                case Buffer _:
-                case ByteString _:
-                    {
-                        string s = Convert.ToBase64String(item.GetSpan());
-                        maxSize -= 2/*""*/+ s.Length;
-                        value = s;
-                        break;
-                    }
-                case Integer integer:
-                    {
-                        string s = integer.GetInteger().ToString();
-                        maxSize -= 2/*""*/+ s.Length;
-                        value = s;
-                        break;
-                    }
-                case Map map:
-                    {
-                        context ??= new(ReferenceEqualityComparer.Instance);
-                        if (!context.Add(map)) throw new InvalidOperationException("Circular reference.");
-                        maxSize -= 2/*[]*/+ Math.Max(0, (map.Count - 1))/*,*/;
-                        JArray a = new();
-                        foreach (var (k, v) in map)
-                        {
-                            maxSize -= 17/*{"key":,"value":}*/;
-                            JObject i = new()
-                            {
-                                ["key"] = ToJson(k, context, ref maxSize),
-                                ["value"] = ToJson(v, context, ref maxSize)
-                            };
-                            a.Add(i);
-                        }
-                        value = a;
-                        if (!context.Remove(map)) throw new InvalidOperationException("Circular reference.");
-                        break;
-                    }
-                case Pointer pointer:
-                    {
-                        maxSize -= pointer.Position.ToString().Length;
-                        value = pointer.Position;
-                        break;
-                    }
-            }
-            if (value is not null)
-            {
-                maxSize -= 9/*,"value":*/;
-                json["value"] = value;
-            }
-            if (maxSize < 0) throw new InvalidOperationException("Max size reached.");
-            return json;
-        }
-
-        /// <summary>
-        /// Converts the <see cref="StackItem"/> to a <see cref="ContractParameter"/>.
-        /// </summary>
-        /// <param name="item">The <see cref="StackItem"/> to convert.</param>
-        /// <returns>The converted <see cref="ContractParameter"/>.</returns>
-        public static ContractParameter ToParameter(this StackItem item)
-        {
-            return ToParameter(item, null);
-        }
-
-        private static ContractParameter ToParameter(StackItem item, List<(StackItem, ContractParameter)> context)
-        {
-            if (item is null) throw new ArgumentNullException(nameof(item));
-            ContractParameter parameter = null;
-            switch (item)
-            {
-                case Array array:
-                    if (context is null)
-                        context = new List<(StackItem, ContractParameter)>();
-                    else
-                        (_, parameter) = context.FirstOrDefault(p => ReferenceEquals(p.Item1, item));
-                    if (parameter is null)
-                    {
-                        parameter = new ContractParameter { Type = ContractParameterType.Array };
-                        context.Add((item, parameter));
-                        parameter.Value = array.Select(p => ToParameter(p, context)).ToList();
-                    }
-                    break;
-                case Map map:
-                    if (context is null)
-                        context = new List<(StackItem, ContractParameter)>();
-                    else
-                        (_, parameter) = context.FirstOrDefault(p => ReferenceEquals(p.Item1, item));
-                    if (parameter is null)
-                    {
-                        parameter = new ContractParameter { Type = ContractParameterType.Map };
-                        context.Add((item, parameter));
-                        parameter.Value = map.Select(p => new KeyValuePair<ContractParameter, ContractParameter>(ToParameter(p.Key, context), ToParameter(p.Value, context))).ToList();
-                    }
-                    break;
-                case Boolean _:
-                    parameter = new ContractParameter
-                    {
-                        Type = ContractParameterType.Boolean,
-                        Value = item.GetBoolean()
-                    };
-                    break;
-                case ByteString array:
-                    parameter = new ContractParameter
-                    {
-                        Type = ContractParameterType.ByteArray,
-                        Value = array.GetSpan().ToArray()
-                    };
-                    break;
-                case Integer i:
-                    parameter = new ContractParameter
-                    {
-                        Type = ContractParameterType.Integer,
-                        Value = i.GetInteger()
-                    };
-                    break;
-                case InteropInterface _:
-                    parameter = new ContractParameter
-                    {
-                        Type = ContractParameterType.InteropInterface
-                    };
-                    break;
-                case Null _:
-                    parameter = new ContractParameter
-                    {
-                        Type = ContractParameterType.Any
-                    };
-                    break;
-                default:
-                    throw new ArgumentException($"StackItemType({item.Type}) is not supported to ContractParameter.");
-            }
-            return parameter;
-        }
-
-        /// <summary>
->>>>>>> 79554f23
         /// Converts the <see cref="ContractParameter"/> to a <see cref="StackItem"/>.
         /// </summary>
         /// <param name="parameter">The <see cref="ContractParameter"/> to convert.</param>
