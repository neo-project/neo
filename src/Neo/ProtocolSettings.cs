// Copyright (C) 2015-2025 The Neo Project.
//
// ProtocolSettings.cs file belongs to the neo project and is free
// software distributed under the MIT software license, see the
// accompanying file LICENSE in the main directory of the
// repository or http://www.opensource.org/licenses/mit-license.php
// for more details.
//
// Redistribution and use in source and binary forms with or without
// modifications are permitted.

using Microsoft.Extensions.Configuration;
using Neo.Cryptography.ECC;
using Neo.Network.P2P.Payloads;
using System;
using System.Collections.Generic;
using System.Collections.Immutable;
using System.IO;
using System.Linq;

namespace Neo
{
    /// <summary>
    /// Represents the protocol settings of the NEO system.
    /// </summary>
    public record ProtocolSettings
    {
        private static readonly IList<Hardfork> AllHardforks = Enum.GetValues(typeof(Hardfork)).Cast<Hardfork>().ToArray();

        /// <summary>
        /// The magic number of the NEO network.
        /// </summary>
        public uint Network { get; init; }

        /// <summary>
        /// The address version of the NEO system.
        /// </summary>
        public byte AddressVersion { get; init; }

        /// <summary>
        /// The public keys of the standby committee members.
        /// </summary>
        public IReadOnlyList<ECPoint> StandbyCommittee { get; init; }

        /// <summary>
        /// The number of members of the committee in NEO system.
        /// </summary>
        public int CommitteeMembersCount => StandbyCommittee.Count;

        /// <summary>
        /// The number of the validators in NEO system.
        /// </summary>
        public int ValidatorsCount { get; init; }

        /// <summary>
        /// The default seed nodes list.
        /// </summary>
        public string[] SeedList { get; init; }

        /// <summary>
        /// Indicates the time in milliseconds between two blocks.
        /// </summary>
        public uint MillisecondsPerBlock { get; init; }

        /// <summary>
        /// Indicates the time between two blocks.
        /// </summary>
        public TimeSpan TimePerBlock => TimeSpan.FromMilliseconds(MillisecondsPerBlock);

        /// <summary>
        /// The maximum increment of the <see cref="Transaction.ValidUntilBlock"/> field.
        /// </summary>
        public uint MaxValidUntilBlockIncrement => 86400000 / MillisecondsPerBlock;

        /// <summary>
        /// Indicates the maximum number of transactions that can be contained in a block.
        /// </summary>
        public uint MaxTransactionsPerBlock { get; init; }

        /// <summary>
        /// Indicates the maximum number of transactions that can be contained in the memory pool.
        /// </summary>
        public int MemoryPoolMaxTransactions { get; init; }

        /// <summary>
        /// Indicates the maximum number of blocks that can be traced in the smart contract.
        /// </summary>
        public uint MaxTraceableBlocks { get; init; }

        /// <summary>
        /// Sets the block height from which a hardfork is activated.
        /// </summary>
        public ImmutableDictionary<Hardfork, uint> Hardforks { get; init; }

        /// <summary>
        /// Indicates the amount of gas to distribute during initialization.
        /// In the unit of datoshi, 1 GAS = 1e8 datoshi
        /// </summary>
        public ulong InitialGasDistribution { get; init; }

        private IReadOnlyList<ECPoint> _standbyValidators;
        /// <summary>
        /// The public keys of the standby validators.
        /// </summary>
        public IReadOnlyList<ECPoint> StandbyValidators => _standbyValidators ??= StandbyCommittee.Take(ValidatorsCount).ToArray();

        /// <summary>
        /// The default protocol settings for NEO MainNet.
        /// </summary>
        public static ProtocolSettings Default { get; } = Custom ?? new ProtocolSettings
        {
            Network = 0u,
            AddressVersion = 0x35,
            StandbyCommittee = Array.Empty<ECPoint>(),
            ValidatorsCount = 0,
            SeedList = Array.Empty<string>(),
            MillisecondsPerBlock = 15000,
            MaxTransactionsPerBlock = 512,
            MemoryPoolMaxTransactions = 50_000,
            MaxTraceableBlocks = 2_102_400,
            InitialGasDistribution = 52_000_000_00000000,
            Hardforks = EnsureOmmitedHardforks(new Dictionary<Hardfork, uint>()).ToImmutableDictionary()
        };

        public static ProtocolSettings Custom { get; set; }

        /// <summary>
<<<<<<< HEAD
=======
        /// Searches for a file in the given path. If not found, checks in the executable directory.
        /// </summary>
        /// <param name="fileName">The name of the file to search for.</param>
        /// <param name="path">The primary path to search in.</param>
        /// <returns>Full path of the file if found, null otherwise.</returns>
        public static string FindFile(string fileName, string path)
        {
            // Check if the given path is relative
            if (!Path.IsPathRooted(path))
            {
                // Combine with the executable directory if relative
                var executablePath = AppContext.BaseDirectory;
                path = Path.Combine(executablePath, path);
            }

            // Check if file exists in the specified (resolved) path
            var fullPath = Path.Combine(path, fileName);
            if (File.Exists(fullPath))
            {
                return fullPath;
            }

            // Check if file exists in the executable directory
            var executableDir = AppContext.BaseDirectory;
            fullPath = Path.Combine(executableDir, fileName);
            if (File.Exists(fullPath))
            {
                return fullPath;
            }

            // File not found in either location
            return null;
        }

        /// <summary>
>>>>>>> 805678d9
        /// Loads the <see cref="ProtocolSettings"/> from the specified stream.
        /// </summary>
        /// <param name="stream">The stream of the settings.</param>
        /// <returns>The loaded <see cref="ProtocolSettings"/>.</returns>
        public static ProtocolSettings Load(Stream stream)
        {
            var config = new ConfigurationBuilder().AddJsonStream(stream).Build();
            var section = config.GetSection("ProtocolConfiguration");
            return Load(section);
        }

        /// <summary>
        /// Loads the <see cref="ProtocolSettings"/> at the specified path.
        /// </summary>
        /// <param name="path">The path of the settings file.</param>
        /// <returns>The loaded <see cref="ProtocolSettings"/>.</returns>
        public static ProtocolSettings Load(string path)
        {
<<<<<<< HEAD
            if (!File.Exists(path))
=======
            path = FindFile(path, Environment.CurrentDirectory);

            if (path is null)
>>>>>>> 805678d9
            {
                return Default;
            }

            using var stream = File.OpenRead(path);
            return Load(stream);
        }

        /// <summary>
        /// Loads the <see cref="ProtocolSettings"/> with the specified <see cref="IConfigurationSection"/>.
        /// </summary>
        /// <param name="section">The <see cref="IConfigurationSection"/> to be loaded.</param>
        /// <returns>The loaded <see cref="ProtocolSettings"/>.</returns>
        public static ProtocolSettings Load(IConfigurationSection section)
        {
            Custom = new ProtocolSettings
            {
                Network = section.GetValue("Network", Default.Network),
                AddressVersion = section.GetValue("AddressVersion", Default.AddressVersion),
                StandbyCommittee = section.GetSection("StandbyCommittee").Exists()
                    ? section.GetSection("StandbyCommittee").GetChildren().Select(p => ECPoint.Parse(p.Get<string>(), ECCurve.Secp256r1)).ToArray()
                    : Default.StandbyCommittee,
                ValidatorsCount = section.GetValue("ValidatorsCount", Default.ValidatorsCount),
                SeedList = section.GetSection("SeedList").Exists()
                    ? section.GetSection("SeedList").GetChildren().Select(p => p.Get<string>()).ToArray()
                    : Default.SeedList,
                MillisecondsPerBlock = section.GetValue("MillisecondsPerBlock", Default.MillisecondsPerBlock),
                MaxTransactionsPerBlock = section.GetValue("MaxTransactionsPerBlock", Default.MaxTransactionsPerBlock),
                MemoryPoolMaxTransactions = section.GetValue("MemoryPoolMaxTransactions", Default.MemoryPoolMaxTransactions),
                MaxTraceableBlocks = section.GetValue("MaxTraceableBlocks", Default.MaxTraceableBlocks),
                InitialGasDistribution = section.GetValue("InitialGasDistribution", Default.InitialGasDistribution),
                Hardforks = section.GetSection("Hardforks").Exists()
                    ? EnsureOmmitedHardforks(section.GetSection("Hardforks").GetChildren().ToDictionary(p => Enum.Parse<Hardfork>(p.Key, true), p => uint.Parse(p.Value))).ToImmutableDictionary()
                    : Default.Hardforks
            };
            CheckingHardfork(Custom);
            return Custom;
        }

        /// <summary>
        /// Explicitly set the height of all old omitted hardforks to 0 for proper IsHardforkEnabled behaviour.
        /// </summary>
        /// <param name="hardForks">HardForks</param>
        /// <returns>Processed hardfork configuration</returns>
        private static Dictionary<Hardfork, uint> EnsureOmmitedHardforks(Dictionary<Hardfork, uint> hardForks)
        {
            foreach (Hardfork hf in AllHardforks)
            {
                if (!hardForks.ContainsKey(hf))
                {
                    hardForks[hf] = 0;
                }
                else
                {
                    break;
                }
            }

            return hardForks;
        }

        private static void CheckingHardfork(ProtocolSettings settings)
        {
            var allHardforks = Enum.GetValues(typeof(Hardfork)).Cast<Hardfork>().ToList();
            // Check for continuity in configured hardforks
            var sortedHardforks = settings.Hardforks.Keys
                .OrderBy(allHardforks.IndexOf)
                .ToList();

            for (int i = 0; i < sortedHardforks.Count - 1; i++)
            {
                int currentIndex = allHardforks.IndexOf(sortedHardforks[i]);
                int nextIndex = allHardforks.IndexOf(sortedHardforks[i + 1]);

                // If they aren't consecutive, return false.
                if (nextIndex - currentIndex > 1)
                    throw new ArgumentException("Hardfork configuration is not continuous.");
            }
            // Check that block numbers are not higher in earlier hardforks than in later ones
            for (int i = 0; i < sortedHardforks.Count - 1; i++)
            {
                if (settings.Hardforks[sortedHardforks[i]] > settings.Hardforks[sortedHardforks[i + 1]])
                {
                    // This means the block number for the current hardfork is greater than the next one, which should not be allowed.
                    throw new ArgumentException($"The Hardfork configuration for {sortedHardforks[i]} is greater than for {sortedHardforks[i + 1]}");
                }
            }
        }

        /// <summary>
        /// Check if the Hardfork is Enabled
        /// </summary>
        /// <param name="hardfork">Hardfork</param>
        /// <param name="index">Block index</param>
        /// <returns>True if enabled</returns>
        public bool IsHardforkEnabled(Hardfork hardfork, uint index)
        {
            if (Hardforks.TryGetValue(hardfork, out uint height))
            {
                // If the hardfork has a specific height in the configuration, check the block height.
                return index >= height;
            }

            // If the hardfork isn't specified in the configuration, return false.
            return false;
        }
    }
}<|MERGE_RESOLUTION|>--- conflicted
+++ resolved
@@ -125,8 +125,6 @@
         public static ProtocolSettings Custom { get; set; }
 
         /// <summary>
-<<<<<<< HEAD
-=======
         /// Searches for a file in the given path. If not found, checks in the executable directory.
         /// </summary>
         /// <param name="fileName">The name of the file to search for.</param>
@@ -162,7 +160,6 @@
         }
 
         /// <summary>
->>>>>>> 805678d9
         /// Loads the <see cref="ProtocolSettings"/> from the specified stream.
         /// </summary>
         /// <param name="stream">The stream of the settings.</param>
@@ -181,13 +178,9 @@
         /// <returns>The loaded <see cref="ProtocolSettings"/>.</returns>
         public static ProtocolSettings Load(string path)
         {
-<<<<<<< HEAD
-            if (!File.Exists(path))
-=======
             path = FindFile(path, Environment.CurrentDirectory);
 
             if (path is null)
->>>>>>> 805678d9
             {
                 return Default;
             }
