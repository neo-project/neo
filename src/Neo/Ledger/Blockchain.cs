// Copyright (C) 2015-2025 The Neo Project.
//
// Blockchain.cs file belongs to the neo project and is free
// software distributed under the MIT software license, see the
// accompanying file LICENSE in the main directory of the
// repository or http://www.opensource.org/licenses/mit-license.php
// for more details.
//
// Redistribution and use in source and binary forms with or without
// modifications are permitted.

using Akka.Actor;
using Akka.Configuration;
using Akka.IO;
using Neo.IO.Actors;
using Neo.Network.P2P;
using Neo.Network.P2P.Payloads;
using Neo.Persistence;
using Neo.Plugins;
using Neo.SmartContract;
using Neo.SmartContract.Native;
using Neo.VM;
using System;
using System.Collections.Generic;
using System.Collections.Immutable;
using System.Diagnostics;
using System.Linq;
using System.Runtime.CompilerServices;

namespace Neo.Ledger
{
    public delegate void CommittingHandler(NeoSystem system, Block block, DataCache snapshot, IReadOnlyList<Blockchain.ApplicationExecuted> applicationExecutedList);
    public delegate void CommittedHandler(NeoSystem system, Block block);

    /// <summary>
    /// Actor used to verify and relay <see cref="IInventory"/>.
    /// </summary>
    public sealed partial class Blockchain : UntypedActor
    {
        /// <summary>
        /// Sent by the <see cref="Blockchain"/> when a smart contract is executed.
        /// </summary>
        public partial class ApplicationExecuted { }

        /// <summary>
        /// Sent by the <see cref="Blockchain"/> when a <see cref="Network.P2P.Payloads.Block"/> is persisted.
        /// </summary>
        public class PersistCompleted
        {
            /// <summary>
            /// The <see cref="Network.P2P.Payloads.Block"/> that is persisted.
            /// </summary>
            public Block Block { get; init; }
        }

        /// <summary>
        /// Sent to the <see cref="Blockchain"/> when importing blocks.
        /// </summary>
        public class Import
        {
            /// <summary>
            /// The blocks to be imported.
            /// </summary>
            public IEnumerable<Block> Blocks { get; init; }

            /// <summary>
            /// Indicates whether the blocks need to be verified when importing.
            /// </summary>
            public bool Verify { get; init; } = true;
        }

        /// <summary>
        /// Sent by the <see cref="Blockchain"/> when the import is complete.
        /// </summary>
        public class ImportCompleted { }

        /// <summary>
        /// Sent to the <see cref="Blockchain"/> when the consensus is filling the memory pool.
        /// </summary>
        public class FillMemoryPool
        {
            /// <summary>
            /// The transactions to be sent.
            /// </summary>
            public IEnumerable<Transaction> Transactions { get; init; }
        }

        /// <summary>
        /// Sent by the <see cref="Blockchain"/> when the memory pool is filled.
        /// </summary>
        public class FillCompleted { }

        /// <summary>
        /// Sent to the <see cref="Blockchain"/> when inventories need to be re-verified.
        /// </summary>
        public class Reverify
        {
            /// <summary>
            /// The inventories to be re-verified.
            /// </summary>
            public IReadOnlyList<IInventory> Inventories { get; init; }
        }

        /// <summary>
        /// Sent by the <see cref="Blockchain"/> when an <see cref="IInventory"/> is relayed.
        /// </summary>
        public class RelayResult
        {
            /// <summary>
            /// The <see cref="IInventory"/> that is relayed.
            /// </summary>
            public IInventory Inventory { get; init; }
            /// <summary>
            /// The result.
            /// </summary>
            public VerifyResult Result { get; init; }
        }

        internal class Initialize { }
        private class UnverifiedBlocksList
        {
            public List<Block> Blocks { get; } = [];
            public HashSet<IActorRef> Nodes { get; } = [];
        }

        public static event CommittingHandler Committing;
        public static event CommittedHandler Committed;

        private readonly static Script onPersistScript, postPersistScript;
        private const int MaxTxToReverifyPerIdle = 10;
        private readonly NeoSystem system;
        private readonly Dictionary<UInt256, Block> block_cache = new();
        private readonly Dictionary<uint, UnverifiedBlocksList> block_cache_unverified = new();
        private ImmutableHashSet<UInt160> extensibleWitnessWhiteList;

        static Blockchain()
        {
            using (ScriptBuilder sb = new())
            {
                sb.EmitSysCall(ApplicationEngine.System_Contract_NativeOnPersist);
                onPersistScript = sb.ToArray();
            }
            using (ScriptBuilder sb = new())
            {
                sb.EmitSysCall(ApplicationEngine.System_Contract_NativePostPersist);
                postPersistScript = sb.ToArray();
            }
        }

        /// <summary>
        /// Initializes a new instance of the <see cref="Blockchain"/> class.
        /// </summary>
        /// <param name="system">The <see cref="NeoSystem"/> object that contains the <see cref="Blockchain"/>.</param>
        public Blockchain(NeoSystem system)
        {
            this.system = system;
        }

        private void OnImport(IEnumerable<Block> blocks, bool verify)
        {
            uint currentHeight = NativeContract.Ledger.CurrentIndex(system.StoreView);
            foreach (Block block in blocks)
            {
                if (block.Index <= currentHeight) continue;
                if (block.Index != currentHeight + 1)
                    throw new InvalidOperationException();
                if (verify && !block.Verify(system.Settings, system.StoreView))
                    throw new InvalidOperationException();
                Persist(block);
                ++currentHeight;
            }
            Sender.Tell(new ImportCompleted());
        }

        private void AddUnverifiedBlockToCache(Block block)
        {
            // Check if any block proposal for height `block.Index` exists
            if (!block_cache_unverified.TryGetValue(block.Index, out var list))
            {
                // There are no blocks, a new UnverifiedBlocksList is created and, consequently, the current block is added to the list
                list = new UnverifiedBlocksList();
                block_cache_unverified.Add(block.Index, list);
            }
            else
            {
                // Check if any block with the hash being added already exists on possible candidates to be processed
                foreach (var unverifiedBlock in list.Blocks)
                {
                    if (block.Hash == unverifiedBlock.Hash)
                        return;
                }

                if (!list.Nodes.Add(Sender))
                {
                    // Same index with different hash
                    Sender.Tell(Tcp.Abort.Instance);
                    return;
                }
            }

            list.Blocks.Add(block);
        }

        private void OnFillMemoryPool(IEnumerable<Transaction> transactions)
        {
            // Invalidate all the transactions in the memory pool, to avoid any failures when adding new transactions.
            system.MemPool.InvalidateAllTransactions();

            var snapshot = system.StoreView;
<<<<<<< HEAD
=======
            var mtb = system.GetMaxTraceableBlocks();
>>>>>>> 9b9be473

            // Add the transactions to the memory pool
            foreach (var tx in transactions)
            {
                if (NativeContract.Ledger.ContainsTransaction(snapshot, tx.Hash))
                    continue;
                if (NativeContract.Ledger.ContainsConflictHash(snapshot, tx.Hash, tx.Signers.Select(s => s.Account), mtb))
                    continue;
                // First remove the tx if it is unverified in the pool.
                system.MemPool.TryRemoveUnVerified(tx.Hash, out _);
                // Add to the memory pool
                system.MemPool.TryAdd(tx, snapshot);
            }
            // Transactions originally in the pool will automatically be reverified based on their priority.

            Sender.Tell(new FillCompleted());
        }

        private void OnInitialize()
        {
            if (!NativeContract.Ledger.Initialized(system.StoreView))
                Persist(system.GenesisBlock);
            Sender.Tell(new object());
        }

        private void OnInventory(IInventory inventory, bool relay = true)
        {
            VerifyResult result = inventory switch
            {
                Block block => OnNewBlock(block),
                Transaction transaction => OnNewTransaction(transaction),
                ExtensiblePayload payload => OnNewExtensiblePayload(payload),
                _ => throw new NotSupportedException()
            };
            if (result == VerifyResult.Succeed && relay)
            {
                system.LocalNode.Tell(new LocalNode.RelayDirectly { Inventory = inventory });
            }
            SendRelayResult(inventory, result);
        }

        private VerifyResult OnNewBlock(Block block)
        {
<<<<<<< HEAD
=======
            if (!block.TryGetHash(out var blockHash)) return VerifyResult.Invalid;

>>>>>>> 9b9be473
            var snapshot = system.StoreView;
            uint currentHeight = NativeContract.Ledger.CurrentIndex(snapshot);
            uint headerHeight = system.HeaderCache.Last?.Index ?? currentHeight;
            if (block.Index <= currentHeight)
                return VerifyResult.AlreadyExists;
            if (block.Index - 1 > headerHeight)
            {
                AddUnverifiedBlockToCache(block);
                return VerifyResult.UnableToVerify;
            }
            if (block.Index == headerHeight + 1)
            {
                if (!block.Verify(system.Settings, snapshot, system.HeaderCache))
                    return VerifyResult.Invalid;
            }
            else
            {
                var header = system.HeaderCache[block.Index];
                if (header == null || !blockHash.Equals(header.Hash))
                    return VerifyResult.Invalid;
            }
            block_cache.TryAdd(blockHash, block);
            if (block.Index == currentHeight + 1)
            {
                var block_persist = block;
                var blocksToPersistList = new List<Block>();
                while (true)
                {
                    blocksToPersistList.Add(block_persist);
                    if (block_persist.Index + 1 > headerHeight) break;
                    var header = system.HeaderCache[block_persist.Index + 1];
                    if (header == null) break;
                    if (!block_cache.TryGetValue(header.Hash, out block_persist)) break;
                }

                int blocksPersisted = 0;
                TimeSpan timePerBlock = system.GetTimePerBlock();
                uint extraRelayingBlocks = timePerBlock.TotalMilliseconds < ProtocolSettings.Default.MillisecondsPerBlock
                    ? (ProtocolSettings.Default.MillisecondsPerBlock - (uint)timePerBlock.TotalMilliseconds) / 1000
                    : 0;
                foreach (Block blockToPersist in blocksToPersistList)
                {
                    block_cache_unverified.Remove(blockToPersist.Index);
                    Persist(blockToPersist);

                    if (blocksPersisted++ < blocksToPersistList.Count - (2 + extraRelayingBlocks)) continue;
                    // Empirically calibrated for relaying the most recent 2 blocks persisted with 15s network
                    // Increase in the rate of 1 block per second in configurations with faster blocks

                    if (blockToPersist.Index + 99 >= headerHeight)
                        system.LocalNode.Tell(new LocalNode.RelayDirectly { Inventory = blockToPersist });
                }
                if (block_cache_unverified.TryGetValue(currentHeight + 1, out var unverifiedBlocks))
                {
                    foreach (var unverifiedBlock in unverifiedBlocks.Blocks)
                        Self.Tell(unverifiedBlock, ActorRefs.NoSender);
                    block_cache_unverified.Remove(block.Index + 1);
                }
            }
            else
            {
                if (block.Index + 99 >= headerHeight)
                    system.LocalNode.Tell(new LocalNode.RelayDirectly { Inventory = block });
                if (block.Index == headerHeight + 1)
                    system.HeaderCache.Add(block.Header);
            }
            return VerifyResult.Succeed;
        }

        private void OnNewHeaders(Header[] headers)
        {
            if (!system.HeaderCache.Full)
            {
                var snapshot = system.StoreView;
<<<<<<< HEAD
                uint headerHeight = system.HeaderCache.Last?.Index ?? NativeContract.Ledger.CurrentIndex(snapshot);
                foreach (Header header in headers)
=======
                var headerHeight = system.HeaderCache.Last?.Index ?? NativeContract.Ledger.CurrentIndex(snapshot);
                foreach (var header in headers)
>>>>>>> 9b9be473
                {
                    if (!header.TryGetHash(out _)) continue;
                    if (header.Index > headerHeight + 1) break;
                    if (header.Index < headerHeight + 1) continue;
                    if (!header.Verify(system.Settings, snapshot, system.HeaderCache)) break;
                    if (!system.HeaderCache.Add(header)) break;
                    ++headerHeight;
                }
            }
            system.TaskManager.Tell(headers, Sender);
        }

        private VerifyResult OnNewExtensiblePayload(ExtensiblePayload payload)
        {
<<<<<<< HEAD
=======
            if (!payload.TryGetHash(out _)) return VerifyResult.Invalid;

>>>>>>> 9b9be473
            var snapshot = system.StoreView;
            extensibleWitnessWhiteList ??= UpdateExtensibleWitnessWhiteList(system.Settings, snapshot);
            if (!payload.Verify(system.Settings, snapshot, extensibleWitnessWhiteList)) return VerifyResult.Invalid;
            system.RelayCache.Add(payload);
            return VerifyResult.Succeed;
        }

        private VerifyResult OnNewTransaction(Transaction transaction)
        {
            if (!transaction.TryGetHash(out var hash)) return VerifyResult.Invalid;

            switch (system.ContainsTransaction(hash))
            {
                case ContainsTransactionType.ExistsInPool: return VerifyResult.AlreadyInPool;
                case ContainsTransactionType.ExistsInLedger: return VerifyResult.AlreadyExists;
            }

            if (system.ContainsConflictHash(hash, transaction.Signers.Select(s => s.Account))) return VerifyResult.HasConflicts;
            return system.MemPool.TryAdd(transaction, system.StoreView);
        }

        private void OnPreverifyCompleted(TransactionRouter.PreverifyCompleted task)
        {
            if (task.Result == VerifyResult.Succeed)
                OnInventory(task.Transaction, task.Relay);
            else
                SendRelayResult(task.Transaction, task.Result);
        }

        protected override void OnReceive(object message)
        {
            switch (message)
            {
                case Initialize:
                    OnInitialize();
                    break;
                case Import import:
                    OnImport(import.Blocks, import.Verify);
                    break;
                case FillMemoryPool fill:
                    OnFillMemoryPool(fill.Transactions);
                    break;
                case Header[] headers:
                    OnNewHeaders(headers);
                    break;
                case Block block:
                    OnInventory(block, false);
                    break;
                case Transaction tx:
                    OnTransaction(tx);
                    break;
                case IInventory inventory:
                    OnInventory(inventory);
                    break;
                case TransactionRouter.PreverifyCompleted task:
                    OnPreverifyCompleted(task);
                    break;
                case Reverify reverify:
                    foreach (IInventory inventory in reverify.Inventories)
                        OnInventory(inventory, false);
                    break;
                case Idle _:
                    if (system.MemPool.ReVerifyTopUnverifiedTransactionsIfNeeded(MaxTxToReverifyPerIdle, system.StoreView))
                        Self.Tell(Idle.Instance, ActorRefs.NoSender);
                    break;
            }
        }

        private void OnTransaction(Transaction tx)
        {
            if (!tx.TryGetHash(out var hash))
            {
                SendRelayResult(tx, VerifyResult.Invalid);
                return;
            }

            switch (system.ContainsTransaction(hash))
            {
                case ContainsTransactionType.ExistsInPool:
                    SendRelayResult(tx, VerifyResult.AlreadyInPool);
                    break;
                case ContainsTransactionType.ExistsInLedger:
                    SendRelayResult(tx, VerifyResult.AlreadyExists);
                    break;
                default:
                    {
                        if (system.ContainsConflictHash(hash, tx.Signers.Select(s => s.Account)))
                            SendRelayResult(tx, VerifyResult.HasConflicts);
                        else system.TxRouter.Forward(new TransactionRouter.Preverify(tx, true));
                        break;
                    }
            }
        }

        private void Persist(Block block)
        {
            using (var snapshot = system.GetSnapshotCache())
            {
                List<ApplicationExecuted> all_application_executed = new();
                TransactionState[] transactionStates;
                using (ApplicationEngine engine = ApplicationEngine.Create(TriggerType.OnPersist, null, snapshot, block, system.Settings, 0))
                {
                    engine.LoadScript(onPersistScript);
                    if (engine.Execute() != VMState.HALT)
                    {
                        if (engine.FaultException != null)
                            throw engine.FaultException;
                        throw new InvalidOperationException();
                    }
                    ApplicationExecuted application_executed = new(engine);
                    Context.System.EventStream.Publish(application_executed);
                    all_application_executed.Add(application_executed);
                    transactionStates = engine.GetState<TransactionState[]>();
                }
                var clonedSnapshot = snapshot.CloneCache();
                // Warning: Do not write into variable snapshot directly. Write into variable clonedSnapshot and commit instead.
                foreach (TransactionState transactionState in transactionStates)
                {
                    Transaction tx = transactionState.Transaction;
                    using ApplicationEngine engine = ApplicationEngine.Create(TriggerType.Application, tx, clonedSnapshot, block, system.Settings, tx.SystemFee);
                    engine.LoadScript(tx.Script);
                    transactionState.State = engine.Execute();
                    if (transactionState.State == VMState.HALT)
                    {
                        clonedSnapshot.Commit();
                    }
                    else
                    {
                        clonedSnapshot = snapshot.CloneCache();
                    }
                    ApplicationExecuted application_executed = new(engine);
                    Context.System.EventStream.Publish(application_executed);
                    all_application_executed.Add(application_executed);
                }
                using (ApplicationEngine engine = ApplicationEngine.Create(TriggerType.PostPersist, null, snapshot, block, system.Settings, 0))
                {
                    engine.LoadScript(postPersistScript);
                    if (engine.Execute() != VMState.HALT)
                    {
                        if (engine.FaultException != null)
                            throw engine.FaultException;
                        throw new InvalidOperationException();
                    }
                    ApplicationExecuted application_executed = new(engine);
                    Context.System.EventStream.Publish(application_executed);
                    all_application_executed.Add(application_executed);
                }
                InvokeCommitting(system, block, snapshot, all_application_executed);
                snapshot.Commit();
            }
            InvokeCommitted(system, block);
            system.MemPool.UpdatePoolForBlockPersisted(block, system.StoreView);
            extensibleWitnessWhiteList = null;
            block_cache.Remove(block.PrevHash);
            Context.System.EventStream.Publish(new PersistCompleted { Block = block });
            if (system.HeaderCache.TryRemoveFirst(out Header header))
                Debug.Assert(header.Index == block.Index);
        }

        [MethodImpl(MethodImplOptions.AggressiveInlining)]
        internal static void InvokeCommitting(NeoSystem system, Block block, DataCache snapshot, IReadOnlyList<ApplicationExecuted> applicationExecutedList)
        {
            InvokeHandlers(Committing?.GetInvocationList(), h => ((CommittingHandler)h)(system, block, snapshot, applicationExecutedList));
        }

        [MethodImpl(MethodImplOptions.AggressiveInlining)]
        internal static void InvokeCommitted(NeoSystem system, Block block)
        {
            InvokeHandlers(Committed?.GetInvocationList(), h => ((CommittedHandler)h)(system, block));
        }

        private static void InvokeHandlers(Delegate[] handlers, Action<Delegate> handlerAction)
        {
            if (handlers == null) return;

            foreach (var handler in handlers)
            {
                try
                {
                    // skip stopped plugin.
                    if (handler.Target is Plugin { IsStopped: true })
                    {
                        continue;
                    }

                    handlerAction(handler);
                }
                catch (Exception ex) when (handler.Target is Plugin plugin)
                {
                    Utility.Log(nameof(plugin), LogLevel.Error, ex);
                    switch (plugin.ExceptionPolicy)
                    {
                        case UnhandledExceptionPolicy.StopNode:
                            throw;
                        case UnhandledExceptionPolicy.StopPlugin:
                            //Stop plugin on exception
                            plugin.IsStopped = true;
                            break;
                        case UnhandledExceptionPolicy.Ignore:
                            // Log the exception and continue with the next handler
                            break;
                        default:
                            throw new InvalidCastException(
                                $"The exception policy {plugin.ExceptionPolicy} is not valid.");
                    }
                }
            }
        }

        /// <summary>
        /// Gets a <see cref="Akka.Actor.Props"/> object used for creating the <see cref="Blockchain"/> actor.
        /// </summary>
        /// <param name="system">The <see cref="NeoSystem"/> object that contains the <see cref="Blockchain"/>.</param>
        /// <returns>The <see cref="Akka.Actor.Props"/> object used for creating the <see cref="Blockchain"/> actor.</returns>
        public static Props Props(NeoSystem system)
        {
            return Akka.Actor.Props.Create(() => new Blockchain(system)).WithMailbox("blockchain-mailbox");
        }

        private void SendRelayResult(IInventory inventory, VerifyResult result)
        {
            RelayResult rr = new()
            {
                Inventory = inventory,
                Result = result
            };
            Sender.Tell(rr);
            Context.System.EventStream.Publish(rr);
        }

        private static ImmutableHashSet<UInt160> UpdateExtensibleWitnessWhiteList(ProtocolSettings settings, DataCache snapshot)
        {
            uint currentHeight = NativeContract.Ledger.CurrentIndex(snapshot);
            var builder = ImmutableHashSet.CreateBuilder<UInt160>();
            builder.Add(NativeContract.NEO.GetCommitteeAddress(snapshot));
            var validators = NativeContract.NEO.GetNextBlockValidators(snapshot, settings.ValidatorsCount);
            builder.Add(Contract.GetBFTAddress(validators));
            builder.UnionWith(validators.Select(u => Contract.CreateSignatureRedeemScript(u).ToScriptHash()));
            var stateValidators = NativeContract.RoleManagement.GetDesignatedByRole(snapshot, Role.StateValidator, currentHeight);
            if (stateValidators.Length > 0)
            {
                builder.Add(Contract.GetBFTAddress(stateValidators));
                builder.UnionWith(stateValidators.Select(u => Contract.CreateSignatureRedeemScript(u).ToScriptHash()));
            }
            return builder.ToImmutable();
        }
    }

    internal class BlockchainMailbox : PriorityMailbox
    {
        public BlockchainMailbox(Settings settings, Config config)
            : base(settings, config)
        {
        }

        internal protected override bool IsHighPriority(object message)
        {
            return message switch
            {
                Header[] or Block or ExtensiblePayload or Terminated => true,
                _ => false,
            };
        }
    }
}<|MERGE_RESOLUTION|>--- conflicted
+++ resolved
@@ -207,10 +207,7 @@
             system.MemPool.InvalidateAllTransactions();
 
             var snapshot = system.StoreView;
-<<<<<<< HEAD
-=======
             var mtb = system.GetMaxTraceableBlocks();
->>>>>>> 9b9be473
 
             // Add the transactions to the memory pool
             foreach (var tx in transactions)
@@ -254,11 +251,8 @@
 
         private VerifyResult OnNewBlock(Block block)
         {
-<<<<<<< HEAD
-=======
             if (!block.TryGetHash(out var blockHash)) return VerifyResult.Invalid;
 
->>>>>>> 9b9be473
             var snapshot = system.StoreView;
             uint currentHeight = NativeContract.Ledger.CurrentIndex(snapshot);
             uint headerHeight = system.HeaderCache.Last?.Index ?? currentHeight;
@@ -333,13 +327,8 @@
             if (!system.HeaderCache.Full)
             {
                 var snapshot = system.StoreView;
-<<<<<<< HEAD
-                uint headerHeight = system.HeaderCache.Last?.Index ?? NativeContract.Ledger.CurrentIndex(snapshot);
-                foreach (Header header in headers)
-=======
                 var headerHeight = system.HeaderCache.Last?.Index ?? NativeContract.Ledger.CurrentIndex(snapshot);
                 foreach (var header in headers)
->>>>>>> 9b9be473
                 {
                     if (!header.TryGetHash(out _)) continue;
                     if (header.Index > headerHeight + 1) break;
@@ -354,11 +343,8 @@
 
         private VerifyResult OnNewExtensiblePayload(ExtensiblePayload payload)
         {
-<<<<<<< HEAD
-=======
             if (!payload.TryGetHash(out _)) return VerifyResult.Invalid;
 
->>>>>>> 9b9be473
             var snapshot = system.StoreView;
             extensibleWitnessWhiteList ??= UpdateExtensibleWitnessWhiteList(system.Settings, snapshot);
             if (!payload.Verify(system.Settings, snapshot, extensibleWitnessWhiteList)) return VerifyResult.Invalid;
