// Copyright (C) 2015-2024 The Neo Project.
//
// Blockchain.cs file belongs to the neo project and is free
// software distributed under the MIT software license, see the
// accompanying file LICENSE in the main directory of the
// repository or http://www.opensource.org/licenses/mit-license.php
// for more details.
//
// Redistribution and use in source and binary forms with or without
// modifications are permitted.

using Akka.Actor;
using Akka.Configuration;
using Akka.IO;
using Akka.Util.Internal;
using Neo.IO.Actors;
using Neo.Network.P2P;
using Neo.Network.P2P.Payloads;
using Neo.Persistence;
using Neo.Plugins;
using Neo.SmartContract;
using Neo.SmartContract.Native;
using Neo.VM;
using System;
using System.Collections.Concurrent;
using System.Collections.Generic;
using System.Collections.Immutable;
using System.Diagnostics;
using System.Linq;
using System.Threading.Tasks;

namespace Neo.Ledger
{
    public delegate void CommittingHandler(NeoSystem system, Block block, DataCache snapshot, IReadOnlyList<Blockchain.ApplicationExecuted> applicationExecutedList);
    public delegate void CommittedHandler(NeoSystem system, Block block);

    /// <summary>
    /// Actor used to verify and relay <see cref="IInventory"/>.
    /// </summary>
    public sealed partial class Blockchain : UntypedActor
    {
        /// <summary>
        /// Sent by the <see cref="Blockchain"/> when a smart contract is executed.
        /// </summary>
        public partial class ApplicationExecuted { }

        /// <summary>
        /// Sent by the <see cref="Blockchain"/> when a <see cref="Network.P2P.Payloads.Block"/> is persisted.
        /// </summary>
        public class PersistCompleted
        {
            /// <summary>
            /// The <see cref="Network.P2P.Payloads.Block"/> that is persisted.
            /// </summary>
            public Block Block { get; init; }
        }

        /// <summary>
        /// Sent to the <see cref="Blockchain"/> when importing blocks.
        /// </summary>
        public class Import
        {
            /// <summary>
            /// The blocks to be imported.
            /// </summary>
            public IEnumerable<Block> Blocks { get; init; }

            /// <summary>
            /// Indicates whether the blocks need to be verified when importing.
            /// </summary>
            public bool Verify { get; init; } = true;
        }

        /// <summary>
        /// Sent by the <see cref="Blockchain"/> when the import is complete.
        /// </summary>
        public class ImportCompleted { }

        /// <summary>
        /// Sent to the <see cref="Blockchain"/> when the consensus is filling the memory pool.
        /// </summary>
        public class FillMemoryPool
        {
            /// <summary>
            /// The transactions to be sent.
            /// </summary>
            public IEnumerable<Transaction> Transactions { get; init; }
        }

        /// <summary>
        /// Sent by the <see cref="Blockchain"/> when the memory pool is filled.
        /// </summary>
        public class FillCompleted { }

        /// <summary>
        /// Sent to the <see cref="Blockchain"/> when inventories need to be re-verified.
        /// </summary>
        public class Reverify
        {
            /// <summary>
            /// The inventories to be re-verified.
            /// </summary>
            public IReadOnlyList<IInventory> Inventories { get; init; }
        }

        /// <summary>
        /// Sent by the <see cref="Blockchain"/> when an <see cref="IInventory"/> is relayed.
        /// </summary>
        public class RelayResult
        {
            /// <summary>
            /// The <see cref="IInventory"/> that is relayed.
            /// </summary>
            public IInventory Inventory { get; init; }
            /// <summary>
            /// The result.
            /// </summary>
            public VerifyResult Result { get; init; }
        }

        internal class Initialize { }
        private class UnverifiedBlocksList { public LinkedList<Block> Blocks = new(); public HashSet<IActorRef> Nodes = new(); }

        public static event CommittingHandler Committing;
        public static event CommittedHandler Committed;

        private readonly static Script onPersistScript, postPersistScript;
        private const int MaxTxToReverifyPerIdle = 10;
        private readonly NeoSystem system;
        private readonly Dictionary<UInt256, Block> block_cache = new();
        private readonly Dictionary<uint, UnverifiedBlocksList> block_cache_unverified = new();
        private ImmutableHashSet<UInt160> extensibleWitnessWhiteList;

        static Blockchain()
        {
            using (ScriptBuilder sb = new())
            {
                sb.EmitSysCall(ApplicationEngine.System_Contract_NativeOnPersist);
                onPersistScript = sb.ToArray();
            }
            using (ScriptBuilder sb = new())
            {
                sb.EmitSysCall(ApplicationEngine.System_Contract_NativePostPersist);
                postPersistScript = sb.ToArray();
            }
        }

        /// <summary>
        /// Initializes a new instance of the <see cref="Blockchain"/> class.
        /// </summary>
        /// <param name="system">The <see cref="NeoSystem"/> object that contains the <see cref="Blockchain"/>.</param>
        public Blockchain(NeoSystem system)
        {
            this.system = system;
        }

        private void OnImport(IEnumerable<Block> blocks, bool verify)
        {
            uint currentHeight = NativeContract.Ledger.CurrentIndex(system.StoreView);
            foreach (Block block in blocks)
            {
                if (block.Index <= currentHeight) continue;
                if (block.Index != currentHeight + 1)
                    throw new InvalidOperationException();
                if (verify && !block.Verify(system.Settings, system.StoreView))
                    throw new InvalidOperationException();
                Persist(block);
                ++currentHeight;
            }
            Sender.Tell(new ImportCompleted());
        }

        private void AddUnverifiedBlockToCache(Block block)
        {
            // Check if any block proposal for height `block.Index` exists
            if (!block_cache_unverified.TryGetValue(block.Index, out var list))
            {
                // There are no blocks, a new UnverifiedBlocksList is created and, consequently, the current block is added to the list
                list = new UnverifiedBlocksList();
                block_cache_unverified.Add(block.Index, list);
            }
            else
            {
                // Check if any block with the hash being added already exists on possible candidates to be processed
                foreach (var unverifiedBlock in list.Blocks)
                {
                    if (block.Hash == unverifiedBlock.Hash)
                        return;
                }

                if (!list.Nodes.Add(Sender))
                {
                    // Same index with different hash
                    Sender.Tell(Tcp.Abort.Instance);
                    return;
                }
            }

            list.Blocks.AddLast(block);
        }

        private void OnFillMemoryPool(IEnumerable<Transaction> transactions)
        {
            // Invalidate all the transactions in the memory pool, to avoid any failures when adding new transactions.
            system.MemPool.InvalidateAllTransactions();

            DataCache snapshot = system.StoreView;

            // Add the transactions to the memory pool
            foreach (var tx in transactions)
            {
                if (NativeContract.Ledger.ContainsTransaction(snapshot, tx.Hash))
                    continue;
                if (NativeContract.Ledger.ContainsConflictHash(snapshot, tx.Hash, tx.Signers.Select(s => s.Account), system.Settings.MaxTraceableBlocks))
                    continue;
                // First remove the tx if it is unverified in the pool.
                system.MemPool.TryRemoveUnVerified(tx.Hash, out _);
                // Add to the memory pool
                system.MemPool.TryAdd(tx, snapshot);
            }
            // Transactions originally in the pool will automatically be reverified based on their priority.

            Sender.Tell(new FillCompleted());
        }

        private void OnInitialize()
        {
            if (!NativeContract.Ledger.Initialized(system.StoreView))
                Persist(system.GenesisBlock);
            Sender.Tell(new object());
        }

        private void OnInventory(IInventory inventory, bool relay = true)
        {
            VerifyResult result = inventory switch
            {
                Block block => OnNewBlock(block),
                Transaction transaction => OnNewTransaction(transaction),
                ExtensiblePayload payload => OnNewExtensiblePayload(payload),
                _ => throw new NotSupportedException()
            };
            if (result == VerifyResult.Succeed && relay)
            {
                system.LocalNode.Tell(new LocalNode.RelayDirectly { Inventory = inventory });
            }
            SendRelayResult(inventory, result);
        }

        private VerifyResult OnNewBlock(Block block)
        {
            DataCache snapshot = system.StoreView;
            uint currentHeight = NativeContract.Ledger.CurrentIndex(snapshot);
            uint headerHeight = system.HeaderCache.Last?.Index ?? currentHeight;
            if (block.Index <= currentHeight)
                return VerifyResult.AlreadyExists;
            if (block.Index - 1 > headerHeight)
            {
                AddUnverifiedBlockToCache(block);
                return VerifyResult.UnableToVerify;
            }
            if (block.Index == headerHeight + 1)
            {
                if (!block.Verify(system.Settings, snapshot, system.HeaderCache))
                    return VerifyResult.Invalid;
            }
            else
            {
                if (!block.Hash.Equals(system.HeaderCache[block.Index].Hash))
                    return VerifyResult.Invalid;
            }
            block_cache.TryAdd(block.Hash, block);
            if (block.Index == currentHeight + 1)
            {
                Block block_persist = block;
                List<Block> blocksToPersistList = new();
                while (true)
                {
                    blocksToPersistList.Add(block_persist);
                    if (block_persist.Index + 1 > headerHeight) break;
                    UInt256 hash = system.HeaderCache[block_persist.Index + 1].Hash;
                    if (!block_cache.TryGetValue(hash, out block_persist)) break;
                }

                int blocksPersisted = 0;
                uint extraRelayingBlocks = system.Settings.MillisecondsPerBlock < ProtocolSettings.Default.MillisecondsPerBlock
                    ? (ProtocolSettings.Default.MillisecondsPerBlock - system.Settings.MillisecondsPerBlock) / 1000
                    : 0;
                foreach (Block blockToPersist in blocksToPersistList)
                {
                    block_cache_unverified.Remove(blockToPersist.Index);
                    Persist(blockToPersist);

                    if (blocksPersisted++ < blocksToPersistList.Count - (2 + extraRelayingBlocks)) continue;
                    // Empirically calibrated for relaying the most recent 2 blocks persisted with 15s network
                    // Increase in the rate of 1 block per second in configurations with faster blocks

                    if (blockToPersist.Index + 99 >= headerHeight)
                        system.LocalNode.Tell(new LocalNode.RelayDirectly { Inventory = blockToPersist });
                }
                if (block_cache_unverified.TryGetValue(currentHeight + 1, out var unverifiedBlocks))
                {
                    foreach (var unverifiedBlock in unverifiedBlocks.Blocks)
                        Self.Tell(unverifiedBlock, ActorRefs.NoSender);
                    block_cache_unverified.Remove(block.Index + 1);
                }
            }
            else
            {
                if (block.Index + 99 >= headerHeight)
                    system.LocalNode.Tell(new LocalNode.RelayDirectly { Inventory = block });
                if (block.Index == headerHeight + 1)
                    system.HeaderCache.Add(block.Header);
            }
            return VerifyResult.Succeed;
        }

        private void OnNewHeaders(Header[] headers)
        {
            if (!system.HeaderCache.Full)
            {
                DataCache snapshot = system.StoreView;
                uint headerHeight = system.HeaderCache.Last?.Index ?? NativeContract.Ledger.CurrentIndex(snapshot);
                foreach (Header header in headers)
                {
                    if (header.Index > headerHeight + 1) break;
                    if (header.Index < headerHeight + 1) continue;
                    if (!header.Verify(system.Settings, snapshot, system.HeaderCache)) break;
                    system.HeaderCache.Add(header);
                    ++headerHeight;
                }
            }
            system.TaskManager.Tell(headers, Sender);
        }

        private VerifyResult OnNewExtensiblePayload(ExtensiblePayload payload)
        {
            DataCache snapshot = system.StoreView;
            extensibleWitnessWhiteList ??= UpdateExtensibleWitnessWhiteList(system.Settings, snapshot);
            if (!payload.Verify(system.Settings, snapshot, extensibleWitnessWhiteList)) return VerifyResult.Invalid;
            system.RelayCache.Add(payload);
            return VerifyResult.Succeed;
        }

        private VerifyResult OnNewTransaction(Transaction transaction)
        {
            switch (system.ContainsTransaction(transaction.Hash))
            {
                case ContainsTransactionType.ExistsInPool: return VerifyResult.AlreadyInPool;
                case ContainsTransactionType.ExistsInLedger: return VerifyResult.AlreadyExists;
            }
            if (system.ContainsConflictHash(transaction.Hash, transaction.Signers.Select(s => s.Account))) return VerifyResult.HasConflicts;
            return system.MemPool.TryAdd(transaction, system.StoreView);
        }

        private void OnPreverifyCompleted(TransactionRouter.PreverifyCompleted task)
        {
            if (task.Result == VerifyResult.Succeed)
                OnInventory(task.Transaction, task.Relay);
            else
                SendRelayResult(task.Transaction, task.Result);
        }

        protected override void OnReceive(object message)
        {
            switch (message)
            {
                case Initialize:
                    OnInitialize();
                    break;
                case Import import:
                    OnImport(import.Blocks, import.Verify);
                    break;
                case FillMemoryPool fill:
                    OnFillMemoryPool(fill.Transactions);
                    break;
                case Header[] headers:
                    OnNewHeaders(headers);
                    break;
                case Block block:
                    OnInventory(block, false);
                    break;
                case Transaction tx:
                    OnTransaction(tx);
                    break;
                case IInventory inventory:
                    OnInventory(inventory);
                    break;
                case TransactionRouter.PreverifyCompleted task:
                    OnPreverifyCompleted(task);
                    break;
                case Reverify reverify:
                    foreach (IInventory inventory in reverify.Inventories)
                        OnInventory(inventory, false);
                    break;
                case Idle _:
                    if (system.MemPool.ReVerifyTopUnverifiedTransactionsIfNeeded(MaxTxToReverifyPerIdle, system.StoreView))
                        Self.Tell(Idle.Instance, ActorRefs.NoSender);
                    break;
            }
        }

        private void OnTransaction(Transaction tx)
        {
            switch (system.ContainsTransaction(tx.Hash))
            {
                case ContainsTransactionType.ExistsInPool:
                    SendRelayResult(tx, VerifyResult.AlreadyInPool);
                    break;
                case ContainsTransactionType.ExistsInLedger:
                    SendRelayResult(tx, VerifyResult.AlreadyExists);
                    break;
                default:
                    {
                        if (system.ContainsConflictHash(tx.Hash, tx.Signers.Select(s => s.Account)))
                            SendRelayResult(tx, VerifyResult.HasConflicts);
                        else system.TxRouter.Forward(new TransactionRouter.Preverify(tx, true));
                        break;
                    }
            }
        }

        private void Persist(Block block)
        {
            using (SnapshotCache snapshot = system.GetSnapshot())
            {
                List<ApplicationExecuted> all_application_executed = new();
                TransactionState[] transactionStates;
                using (ApplicationEngine engine = ApplicationEngine.Create(TriggerType.OnPersist, null, snapshot, block, system.Settings, 0))
                {
                    engine.LoadScript(onPersistScript);
                    if (engine.Execute() != VMState.HALT)
                    {
                        if (engine.FaultException != null)
                            throw engine.FaultException;
                        throw new InvalidOperationException();
                    }
                    ApplicationExecuted application_executed = new(engine);
                    Context.System.EventStream.Publish(application_executed);
                    all_application_executed.Add(application_executed);
                    transactionStates = engine.GetState<TransactionState[]>();
                }
                DataCache clonedSnapshot = snapshot.CreateSnapshot();
                // Warning: Do not write into variable snapshot directly. Write into variable clonedSnapshot and commit instead.
                foreach (TransactionState transactionState in transactionStates)
                {
                    Transaction tx = transactionState.Transaction;
                    using ApplicationEngine engine = ApplicationEngine.Create(TriggerType.Application, tx, clonedSnapshot, block, system.Settings, tx.SystemFee);
                    engine.LoadScript(tx.Script);
                    transactionState.State = engine.Execute();
                    if (transactionState.State == VMState.HALT)
                    {
                        clonedSnapshot.Commit();
                    }
                    else
                    {
                        clonedSnapshot = snapshot.CreateSnapshot();
                    }
                    ApplicationExecuted application_executed = new(engine);
                    Context.System.EventStream.Publish(application_executed);
                    all_application_executed.Add(application_executed);
                }
                using (ApplicationEngine engine = ApplicationEngine.Create(TriggerType.PostPersist, null, snapshot, block, system.Settings, 0))
                {
                    engine.LoadScript(postPersistScript);
                    if (engine.Execute() != VMState.HALT)
                    {
                        if (engine.FaultException != null)
                            throw engine.FaultException;
                        throw new InvalidOperationException();
                    }
                    ApplicationExecuted application_executed = new(engine);
                    Context.System.EventStream.Publish(application_executed);
                    all_application_executed.Add(application_executed);
                }
                _ = InvokeCommittingAsync(system, block, snapshot, all_application_executed);
                snapshot.Commit();
            }
            _ = InvokeCommittedAsync(system, block);
            system.MemPool.UpdatePoolForBlockPersisted(block, system.StoreView);
            extensibleWitnessWhiteList = null;
            block_cache.Remove(block.PrevHash);
            Context.System.EventStream.Publish(new PersistCompleted { Block = block });
            if (system.HeaderCache.TryRemoveFirst(out Header header))
                Debug.Assert(header.Index == block.Index);
        }

        internal static async Task InvokeCommittingAsync(NeoSystem system, Block block, DataCache snapshot, IReadOnlyList<ApplicationExecuted> applicationExecutedList)
        {
            await InvokeHandlersAsync(Committing?.GetInvocationList(), h => ((CommittingHandler)h)(system, block, snapshot, applicationExecutedList));
        }

        internal static async Task InvokeCommittedAsync(NeoSystem system, Block block)
        {
            await InvokeHandlersAsync(Committed?.GetInvocationList(), h => ((CommittedHandler)h)(system, block));
        }

        private static async Task InvokeHandlersAsync(Delegate[] handlers, Action<Delegate> handlerAction)
        {
            if (handlers == null) return;

            var exceptions = new ConcurrentBag<Exception>();
            var tasks = handlers.Select(handler => Task.Run(() =>
            {
                try
                {
<<<<<<< HEAD
                    // skip stopped plugin.
                    if (handler.Target is Plugin { IsStopped: true })
                    {
                        return;
                    }

                    handlerAction(handler);
                }
                catch (Exception ex) when (handler.Target is Plugin plugin)
                {
                    switch (plugin.ExceptionPolicy)
                    {
                        case UnhandledExceptionPolicy.StopNode:
                            exceptions.Add(ex);
                            throw;
                        case UnhandledExceptionPolicy.StopPlugin:
                            //Stop plugin on exception
                            plugin.IsStopped = true;
                            break;
                        case UnhandledExceptionPolicy.Ignore:
                            // Log the exception and continue with the next handler
                            break;
                        default:
                            throw new ArgumentOutOfRangeException();
                    }

                    Utility.Log(nameof(plugin), LogLevel.Error, ex);
=======
                    handlerAction(handler);
                }
                catch (Exception ex) when (handler.Target is Plugin)
                {
                    // Log the exception and continue with the next handler
                    // Isolate the plugin exception
                    Utility.Log(nameof(handler.Target), LogLevel.Error, ex);
>>>>>>> 89d6ea3d
                }
                catch (Exception ex)
                {
                    exceptions.Add(ex);
                }
            })).ToList();

            await Task.WhenAll(tasks);

            exceptions.ForEach(e => throw e);
        }
<<<<<<< HEAD
=======


>>>>>>> 89d6ea3d
        /// <summary>
        /// Gets a <see cref="Akka.Actor.Props"/> object used for creating the <see cref="Blockchain"/> actor.
        /// </summary>
        /// <param name="system">The <see cref="NeoSystem"/> object that contains the <see cref="Blockchain"/>.</param>
        /// <returns>The <see cref="Akka.Actor.Props"/> object used for creating the <see cref="Blockchain"/> actor.</returns>
        public static Props Props(NeoSystem system)
        {
            return Akka.Actor.Props.Create(() => new Blockchain(system)).WithMailbox("blockchain-mailbox");
        }

        private void SendRelayResult(IInventory inventory, VerifyResult result)
        {
            RelayResult rr = new()
            {
                Inventory = inventory,
                Result = result
            };
            Sender.Tell(rr);
            Context.System.EventStream.Publish(rr);
        }

        private static ImmutableHashSet<UInt160> UpdateExtensibleWitnessWhiteList(ProtocolSettings settings, DataCache snapshot)
        {
            uint currentHeight = NativeContract.Ledger.CurrentIndex(snapshot);
            var builder = ImmutableHashSet.CreateBuilder<UInt160>();
            builder.Add(NativeContract.NEO.GetCommitteeAddress(snapshot));
            var validators = NativeContract.NEO.GetNextBlockValidators(snapshot, settings.ValidatorsCount);
            builder.Add(Contract.GetBFTAddress(validators));
            builder.UnionWith(validators.Select(u => Contract.CreateSignatureRedeemScript(u).ToScriptHash()));
            var stateValidators = NativeContract.RoleManagement.GetDesignatedByRole(snapshot, Role.StateValidator, currentHeight);
            if (stateValidators.Length > 0)
            {
                builder.Add(Contract.GetBFTAddress(stateValidators));
                builder.UnionWith(stateValidators.Select(u => Contract.CreateSignatureRedeemScript(u).ToScriptHash()));
            }
            return builder.ToImmutable();
        }
    }

    internal class BlockchainMailbox : PriorityMailbox
    {
        public BlockchainMailbox(Settings settings, Config config)
            : base(settings, config)
        {
        }

        internal protected override bool IsHighPriority(object message)
        {
            return message switch
            {
                Header[] or Block or ExtensiblePayload or Terminated => true,
                _ => false,
            };
        }
    }
}<|MERGE_RESOLUTION|>--- conflicted
+++ resolved
@@ -503,7 +503,6 @@
             {
                 try
                 {
-<<<<<<< HEAD
                     // skip stopped plugin.
                     if (handler.Target is Plugin { IsStopped: true })
                     {
@@ -531,15 +530,6 @@
                     }
 
                     Utility.Log(nameof(plugin), LogLevel.Error, ex);
-=======
-                    handlerAction(handler);
-                }
-                catch (Exception ex) when (handler.Target is Plugin)
-                {
-                    // Log the exception and continue with the next handler
-                    // Isolate the plugin exception
-                    Utility.Log(nameof(handler.Target), LogLevel.Error, ex);
->>>>>>> 89d6ea3d
                 }
                 catch (Exception ex)
                 {
@@ -551,11 +541,7 @@
 
             exceptions.ForEach(e => throw e);
         }
-<<<<<<< HEAD
-=======
-
-
->>>>>>> 89d6ea3d
+
         /// <summary>
         /// Gets a <see cref="Akka.Actor.Props"/> object used for creating the <see cref="Blockchain"/> actor.
         /// </summary>
