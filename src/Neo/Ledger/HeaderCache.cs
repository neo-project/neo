--- conflicted
+++ resolved
@@ -23,15 +23,10 @@
     /// </summary>
     public sealed class HeaderCache : IDisposable, IEnumerable<Header>
     {
-<<<<<<< HEAD
         private readonly IndexedQueue<Header> _headers = new();
         private readonly ReaderWriterLockSlim _readerWriterLock = new();
-=======
+
         public const int MaxHeaders = 10_000;
-
-        private readonly IndexedQueue<Header> headers = new();
-        private readonly ReaderWriterLockSlim readerWriterLock = new();
->>>>>>> e0b78cc2
 
         /// <summary>
         /// Gets the <see cref="Header"/> at the specified index in the cache.
@@ -113,15 +108,11 @@
             _readerWriterLock.EnterWriteLock();
             try
             {
-<<<<<<< HEAD
-                _headers.Enqueue(header);
-=======
                 // Enforce the cache limit when Full
-                if (headers.Count >= MaxHeaders)
+                if (_headers.Count >= MaxHeaders)
                     return false;
 
-                headers.Enqueue(header);
->>>>>>> e0b78cc2
+                _headers.Enqueue(header);
             }
             finally
             {
