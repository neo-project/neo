--- conflicted
+++ resolved
@@ -111,18 +111,13 @@
             return GetSpanBigEndian();
         }
 
-<<<<<<< HEAD
-        internal Span<byte> GetSpanBigEndian()
-=======
         internal Span<byte> GetSpanLittleEndian()
->>>>>>> 6445db00
         {
             Span<byte> buffer = new byte[Length];
             SerializeBigEndian(buffer);
             return buffer; // Keep the same output as Serialize when BigEndian
         }
 
-
         /// <inheritdoc/>
         public void Serialize(Span<byte> destination)
         {
@@ -137,11 +132,7 @@
             }
         }
 
-<<<<<<< HEAD
-        internal void SerializeBigEndian(Span<byte> destination)
-=======
         internal void GetSpanLittleEndian(Span<byte> destination)
->>>>>>> 6445db00
         {
             const int IxValue2 = sizeof(ulong);
             const int IxValue3 = sizeof(ulong) * 2;
