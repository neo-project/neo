// Copyright (C) 2015-2025 The Neo Project.
//
// ECDsaCache.cs file belongs to the neo project and is free
// software distributed under the MIT software license, see the
// accompanying file LICENSE in the main directory of the
// repository or http://www.opensource.org/licenses/mit-license.php
// for more details.
//
// Redistribution and use in source and binary forms with or without
// modifications are permitted.

#nullable enable

using System.Collections.Generic;
using System.Security.Cryptography;
using ECPoint = Neo.Cryptography.ECC.ECPoint;

namespace Neo.IO.Caching
{
    record ECDsaCacheItem(ECPoint Key, ECDsa Value);

    internal class ECDsaCache : FIFOCache<ECPoint, ECDsaCacheItem>
    {
<<<<<<< HEAD
        public ECDsaCache(int max_capacity = 20000) : base(max_capacity, EqualityComparer<ECPoint>.Default)
        {
        }
=======
        public ECDsaCache(int maxCapacity = 20000)
            : base(maxCapacity, EqualityComparer<ECPoint>.Default) { }
>>>>>>> 9b9be473

        protected override ECPoint GetKeyForItem(ECDsaCacheItem item)
        {
            return item.Key;
        }
    }
}

#nullable disable<|MERGE_RESOLUTION|>--- conflicted
+++ resolved
@@ -21,14 +21,8 @@
 
     internal class ECDsaCache : FIFOCache<ECPoint, ECDsaCacheItem>
     {
-<<<<<<< HEAD
-        public ECDsaCache(int max_capacity = 20000) : base(max_capacity, EqualityComparer<ECPoint>.Default)
-        {
-        }
-=======
         public ECDsaCache(int maxCapacity = 20000)
             : base(maxCapacity, EqualityComparer<ECPoint>.Default) { }
->>>>>>> 9b9be473
 
         protected override ECPoint GetKeyForItem(ECDsaCacheItem item)
         {
