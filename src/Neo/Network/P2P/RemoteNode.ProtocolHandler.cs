// Copyright (C) 2015-2025 The Neo Project.
//
// RemoteNode.ProtocolHandler.cs file belongs to the neo project and is free
// software distributed under the MIT software license, see the
// accompanying file LICENSE in the main directory of the
// repository or http://www.opensource.org/licenses/mit-license.php
// for more details.
//
// Redistribution and use in source and binary forms with or without
// modifications are permitted.

using Akka.Actor;
using Neo.Cryptography;
using Neo.IO.Caching;
using Neo.Ledger;
using Neo.Network.P2P.Capabilities;
using Neo.Network.P2P.Payloads;
using Neo.SmartContract.Native;
using System;
using System.Collections;
using System.Collections.Generic;
using System.Linq;
using System.Net;

namespace Neo.Network.P2P
{
    public delegate bool MessageReceivedHandler(NeoSystem system, Message message);

    partial class RemoteNode
    {
        private class Timer { }
        private class PendingKnownHashesCollection : KeyedCollectionSlim<UInt256, Tuple<UInt256, DateTime>>
        {
            protected override UInt256 GetKeyForItem(Tuple<UInt256, DateTime> item)
            {
                return item.Item1;
            }
        }

        public static event MessageReceivedHandler MessageReceived
        {
            add => handlers.Add(value);
            remove => handlers.Remove(value);
        }

        private static readonly List<MessageReceivedHandler> handlers = new();
<<<<<<< HEAD
        private readonly PendingKnownHashesCollection _pendingKnownHashes = new();
=======
        private readonly PendingKnownHashesCollection pendingKnownHashes = new();
>>>>>>> 60a57cf6
        private readonly HashSetCache<UInt256> _knownHashes;
        private readonly HashSetCache<UInt256> _sentHashes;
        private bool verack = false;
        private BloomFilter bloom_filter;

        private static readonly TimeSpan TimerInterval = TimeSpan.FromSeconds(30);
        private readonly ICancelable timer = Context.System.Scheduler.ScheduleTellRepeatedlyCancelable(TimerInterval, TimerInterval, Context.Self, new Timer(), ActorRefs.NoSender);

        private void OnMessage(Message msg)
        {
            foreach (MessageReceivedHandler handler in handlers)
                if (!handler(system, msg))
                    return;
            if (Version == null)
            {
                if (msg.Command != MessageCommand.Version)
                    throw new ProtocolViolationException();
                OnVersionMessageReceived((VersionPayload)msg.Payload);
                return;
            }
            if (!verack)
            {
                if (msg.Command != MessageCommand.Verack)
                    throw new ProtocolViolationException();
                OnVerackMessageReceived();
                return;
            }
            switch (msg.Command)
            {
                case MessageCommand.Addr:
                    OnAddrMessageReceived((AddrPayload)msg.Payload);
                    break;
                case MessageCommand.Block:
                case MessageCommand.Extensible:
                    OnInventoryReceived((IInventory)msg.Payload);
                    break;
                case MessageCommand.FilterAdd:
                    OnFilterAddMessageReceived((FilterAddPayload)msg.Payload);
                    break;
                case MessageCommand.FilterClear:
                    OnFilterClearMessageReceived();
                    break;
                case MessageCommand.FilterLoad:
                    OnFilterLoadMessageReceived((FilterLoadPayload)msg.Payload);
                    break;
                case MessageCommand.GetAddr:
                    OnGetAddrMessageReceived();
                    break;
                case MessageCommand.GetBlocks:
                    OnGetBlocksMessageReceived((GetBlocksPayload)msg.Payload);
                    break;
                case MessageCommand.GetBlockByIndex:
                    OnGetBlockByIndexMessageReceived((GetBlockByIndexPayload)msg.Payload);
                    break;
                case MessageCommand.GetData:
                    OnGetDataMessageReceived((InvPayload)msg.Payload);
                    break;
                case MessageCommand.GetHeaders:
                    OnGetHeadersMessageReceived((GetBlockByIndexPayload)msg.Payload);
                    break;
                case MessageCommand.Headers:
                    OnHeadersMessageReceived((HeadersPayload)msg.Payload);
                    break;
                case MessageCommand.Inv:
                    OnInvMessageReceived((InvPayload)msg.Payload);
                    break;
                case MessageCommand.Mempool:
                    OnMemPoolMessageReceived();
                    break;
                case MessageCommand.Ping:
                    OnPingMessageReceived((PingPayload)msg.Payload);
                    break;
                case MessageCommand.Pong:
                    OnPongMessageReceived((PingPayload)msg.Payload);
                    break;
                case MessageCommand.Transaction:
                    if (msg.Payload.Size <= Transaction.MaxTransactionSize)
                        OnInventoryReceived((Transaction)msg.Payload);
                    break;
                case MessageCommand.Verack:
                case MessageCommand.Version:
                    throw new ProtocolViolationException();
                case MessageCommand.Alert:
                case MessageCommand.MerkleBlock:
                case MessageCommand.NotFound:
                case MessageCommand.Reject:
                default: break;
            }
        }

        private void OnAddrMessageReceived(AddrPayload payload)
        {
            ref bool sent = ref sentCommands[(byte)MessageCommand.GetAddr];
            if (!sent) return;
            sent = false;
            system.LocalNode.Tell(new Peer.Peers
            {
                EndPoints = payload.AddressList.Select(p => p.EndPoint).Where(p => p.Port > 0)
            });
        }

        private void OnFilterAddMessageReceived(FilterAddPayload payload)
        {
            bloom_filter?.Add(payload.Data);
        }

        private void OnFilterClearMessageReceived()
        {
            bloom_filter = null;
        }

        private void OnFilterLoadMessageReceived(FilterLoadPayload payload)
        {
            bloom_filter = new BloomFilter(payload.Filter.Length * 8, payload.K, payload.Tweak, payload.Filter);
        }

        /// <summary>
        /// Will be triggered when a MessageCommand.GetAddr message is received.
        /// Randomly select nodes from the local RemoteNodes and tells to RemoteNode actors a MessageCommand.Addr message.
        /// The message contains a list of networkAddresses from those selected random peers.
        /// </summary>
        private void OnGetAddrMessageReceived()
        {
            Random rand = new();
            IEnumerable<RemoteNode> peers = localNode.RemoteNodes.Values
                .Where(p => p.ListenerTcpPort > 0)
                .GroupBy(p => p.Remote.Address, (k, g) => g.First())
                .OrderBy(p => rand.Next())
                .Take(AddrPayload.MaxCountToSend);
            NetworkAddressWithTime[] networkAddresses = peers.Select(p => NetworkAddressWithTime.Create(p.Listener.Address, p.Version.Timestamp, p.Version.Capabilities)).ToArray();
            if (networkAddresses.Length == 0) return;
            EnqueueMessage(Message.Create(MessageCommand.Addr, AddrPayload.Create(networkAddresses)));
        }

        /// <summary>
        /// Will be triggered when a MessageCommand.GetBlocks message is received.
        /// Tell the specified number of blocks' hashes starting with the requested HashStart until payload.Count or MaxHashesCount
        /// Responses are sent to RemoteNode actor as MessageCommand.Inv Message.
        /// </summary>
        /// <param name="payload">A GetBlocksPayload including start block Hash and number of blocks requested.</param>
        private void OnGetBlocksMessageReceived(GetBlocksPayload payload)
        {
            // The default value of payload.Count is -1
            int count = payload.Count < 0 || payload.Count > InvPayload.MaxHashesCount ? InvPayload.MaxHashesCount : payload.Count;
            var snapshot = system.StoreView;
            UInt256 hash = payload.HashStart;
            TrimmedBlock state = NativeContract.Ledger.GetTrimmedBlock(snapshot, hash);
            if (state == null) return;
            uint currentHeight = NativeContract.Ledger.CurrentIndex(snapshot);
            List<UInt256> hashes = new();
            for (uint i = 1; i <= count; i++)
            {
                uint index = state.Index + i;
                if (index > currentHeight)
                    break;
                hash = NativeContract.Ledger.GetBlockHash(snapshot, index);
                if (hash == null) break;
                hashes.Add(hash);
            }
            if (hashes.Count == 0) return;
            EnqueueMessage(Message.Create(MessageCommand.Inv, InvPayload.Create(InventoryType.Block, hashes.ToArray())));
        }

        private void OnGetBlockByIndexMessageReceived(GetBlockByIndexPayload payload)
        {
            uint count = payload.Count == -1 ? InvPayload.MaxHashesCount : Math.Min((uint)payload.Count, InvPayload.MaxHashesCount);
            for (uint i = payload.IndexStart, max = payload.IndexStart + count; i < max; i++)
            {
                Block block = NativeContract.Ledger.GetBlock(system.StoreView, i);
                if (block == null)
                    break;

                if (bloom_filter == null)
                {
                    EnqueueMessage(Message.Create(MessageCommand.Block, block));
                }
                else
                {
                    BitArray flags = new(block.Transactions.Select(p => bloom_filter.Test(p)).ToArray());
                    EnqueueMessage(Message.Create(MessageCommand.MerkleBlock, MerkleBlockPayload.Create(block, flags)));
                }
            }
        }

        /// <summary>
        /// Will be triggered when a MessageCommand.GetData message is received.
        /// The payload includes an array of hash values.
        /// For different payload.Type (Tx, Block, Consensus),
        /// get the corresponding (Txs, Blocks, Consensus) and tell them to RemoteNode actor.
        /// </summary>
        /// <param name="payload">The payload containing the requested information.</param>
        private void OnGetDataMessageReceived(InvPayload payload)
        {
            var notFound = new List<UInt256>();
<<<<<<< HEAD
            foreach (UInt256 hash in payload.Hashes.Where(_sentHashes.Add))
=======
            foreach (var hash in payload.Hashes.Where(_sentHashes.Add))
>>>>>>> 60a57cf6
            {
                switch (payload.Type)
                {
                    case InventoryType.TX:
                        if (system.MemPool.TryGetValue(hash, out Transaction tx))
                            EnqueueMessage(Message.Create(MessageCommand.Transaction, tx));
                        else
                            notFound.Add(hash);
                        break;
                    case InventoryType.Block:
                        Block block = NativeContract.Ledger.GetBlock(system.StoreView, hash);
                        if (block != null)
                        {
                            if (bloom_filter == null)
                            {
                                EnqueueMessage(Message.Create(MessageCommand.Block, block));
                            }
                            else
                            {
                                BitArray flags = new(block.Transactions.Select(p => bloom_filter.Test(p)).ToArray());
                                EnqueueMessage(Message.Create(MessageCommand.MerkleBlock, MerkleBlockPayload.Create(block, flags)));
                            }
                        }
                        else
                        {
                            notFound.Add(hash);
                        }
                        break;
                    default:
                        if (system.RelayCache.TryGet(hash, out IInventory inventory))
                            EnqueueMessage(Message.Create((MessageCommand)payload.Type, inventory));
                        break;
                }
            }

            if (notFound.Count > 0)
            {
                foreach (InvPayload entry in InvPayload.CreateGroup(payload.Type, notFound))
                    EnqueueMessage(Message.Create(MessageCommand.NotFound, entry));
            }
        }

        /// <summary>
        /// Will be triggered when a MessageCommand.GetHeaders message is received.
        /// Tell the specified number of blocks' headers starting with the requested IndexStart to RemoteNode actor.
        /// A limit set by HeadersPayload.MaxHeadersCount is also applied to the number of requested Headers, namely payload.Count.
        /// </summary>
        /// <param name="payload">A GetBlockByIndexPayload including start block index and number of blocks' headers requested.</param>
        private void OnGetHeadersMessageReceived(GetBlockByIndexPayload payload)
        {
            var snapshot = system.StoreView;
            if (payload.IndexStart > NativeContract.Ledger.CurrentIndex(snapshot)) return;
            List<Header> headers = new();
            uint count = payload.Count == -1 ? HeadersPayload.MaxHeadersCount : (uint)payload.Count;
            for (uint i = 0; i < count; i++)
            {
                var header = NativeContract.Ledger.GetHeader(snapshot, payload.IndexStart + i);
                if (header == null) break;
                headers.Add(header);
            }
            if (headers.Count == 0) return;
            EnqueueMessage(Message.Create(MessageCommand.Headers, HeadersPayload.Create(headers.ToArray())));
        }

        private void OnHeadersMessageReceived(HeadersPayload payload)
        {
            UpdateLastBlockIndex(payload.Headers[^1].Index);
            system.Blockchain.Tell(payload.Headers);
        }

        private void OnInventoryReceived(IInventory inventory)
        {
            if (!_knownHashes.Add(inventory.Hash)) return;
<<<<<<< HEAD
            _pendingKnownHashes.Remove(inventory.Hash);
=======
            pendingKnownHashes.Remove(inventory.Hash);
>>>>>>> 60a57cf6
            system.TaskManager.Tell(inventory);
            switch (inventory)
            {
                case Transaction transaction:
                    if (!(system.ContainsTransaction(transaction.Hash) != ContainsTransactionType.NotExist || system.ContainsConflictHash(transaction.Hash, transaction.Signers.Select(s => s.Account))))
                        system.TxRouter.Tell(new TransactionRouter.Preverify(transaction, true));
                    break;
                case Block block:
                    UpdateLastBlockIndex(block.Index);
                    if (block.Index > NativeContract.Ledger.CurrentIndex(system.StoreView) + InvPayload.MaxHashesCount) return;
                    system.Blockchain.Tell(inventory);
                    break;
                default:
                    system.Blockchain.Tell(inventory);
                    break;
            }
        }

        private void OnInvMessageReceived(InvPayload payload)
        {
<<<<<<< HEAD
            var hashes = payload.Hashes
                .Where(p => !_pendingKnownHashes.Contains(p) && !_knownHashes.Contains(p) && !_sentHashes.Contains(p))
                .ToArray();
            if (hashes.Length == 0) return;
=======
            UInt256[] hashes;
            var source = payload.Hashes
                .Where(p => !pendingKnownHashes.Contains(p) && !_knownHashes.Contains(p) && !_sentHashes.Contains(p));
>>>>>>> 60a57cf6
            switch (payload.Type)
            {
                case InventoryType.Block:
                    {
                        var snapshot = system.StoreView;
                        hashes = source.Where(p => !NativeContract.Ledger.ContainsBlock(snapshot, p)).ToArray();
                        break;
                    }
                case InventoryType.TX:
                    {
                        var snapshot = system.StoreView;
                        hashes = source.Where(p => !NativeContract.Ledger.ContainsTransaction(snapshot, p)).ToArray();
                        break;
                    }
                default:
                    {
                        hashes = source.ToArray();
                        break;
                    }
            }
            if (hashes.Length == 0) return;
<<<<<<< HEAD
            foreach (UInt256 hash in hashes)
                _pendingKnownHashes.Add(Tuple.Create(hash, TimeProvider.Current.UtcNow));
=======
            foreach (var hash in hashes)
                pendingKnownHashes.Add(Tuple.Create(hash, TimeProvider.Current.UtcNow));
>>>>>>> 60a57cf6
            system.TaskManager.Tell(new TaskManager.NewTasks { Payload = InvPayload.Create(payload.Type, hashes) });
        }

        private void OnMemPoolMessageReceived()
        {
            foreach (InvPayload payload in InvPayload.CreateGroup(InventoryType.TX, system.MemPool.GetVerifiedTransactions().Select(p => p.Hash).ToArray()))
                EnqueueMessage(Message.Create(MessageCommand.Inv, payload));
        }

        private void OnPingMessageReceived(PingPayload payload)
        {
            UpdateLastBlockIndex(payload.LastBlockIndex);
            EnqueueMessage(Message.Create(MessageCommand.Pong, PingPayload.Create(NativeContract.Ledger.CurrentIndex(system.StoreView), payload.Nonce)));
        }

        private void OnPongMessageReceived(PingPayload payload)
        {
            UpdateLastBlockIndex(payload.LastBlockIndex);
        }

        private void OnVerackMessageReceived()
        {
            verack = true;
            system.TaskManager.Tell(new TaskManager.Register { Version = Version });
            CheckMessageQueue();
        }

        private void OnVersionMessageReceived(VersionPayload payload)
        {
            Version = payload;
            foreach (NodeCapability capability in payload.Capabilities)
            {
                switch (capability)
                {
                    case FullNodeCapability fullNodeCapability:
                        IsFullNode = true;
                        LastBlockIndex = fullNodeCapability.StartHeight;
                        break;
                    case ServerCapability serverCapability:
                        if (serverCapability.Type == NodeCapabilityType.TcpServer)
                            ListenerTcpPort = serverCapability.Port;
                        break;
                }
            }
            if (!localNode.AllowNewConnection(Self, this))
            {
                Disconnect(true);
                return;
            }
            SendMessage(Message.Create(MessageCommand.Verack));
        }

        private void OnTimer()
        {
            DateTime oneMinuteAgo = TimeProvider.Current.UtcNow.AddMinutes(-1);
            while (_pendingKnownHashes.Count > 0)
            {
                var (_, time) = _pendingKnownHashes.First;
                if (oneMinuteAgo <= time) break;
                _pendingKnownHashes.RemoveFirst();
            }
            if (oneMinuteAgo > lastSent)
                EnqueueMessage(Message.Create(MessageCommand.Ping, PingPayload.Create(NativeContract.Ledger.CurrentIndex(system.StoreView))));
        }

        private void UpdateLastBlockIndex(uint lastBlockIndex)
        {
            if (lastBlockIndex > LastBlockIndex)
            {
                LastBlockIndex = lastBlockIndex;
                system.TaskManager.Tell(new TaskManager.Update { LastBlockIndex = LastBlockIndex });
            }
        }
    }
}<|MERGE_RESOLUTION|>--- conflicted
+++ resolved
@@ -44,11 +44,8 @@
         }
 
         private static readonly List<MessageReceivedHandler> handlers = new();
-<<<<<<< HEAD
         private readonly PendingKnownHashesCollection _pendingKnownHashes = new();
-=======
-        private readonly PendingKnownHashesCollection pendingKnownHashes = new();
->>>>>>> 60a57cf6
+        private readonly PendingKnownHashesCollection _pendingKnownHashes = new();
         private readonly HashSetCache<UInt256> _knownHashes;
         private readonly HashSetCache<UInt256> _sentHashes;
         private bool verack = false;
@@ -243,11 +240,7 @@
         private void OnGetDataMessageReceived(InvPayload payload)
         {
             var notFound = new List<UInt256>();
-<<<<<<< HEAD
-            foreach (UInt256 hash in payload.Hashes.Where(_sentHashes.Add))
-=======
             foreach (var hash in payload.Hashes.Where(_sentHashes.Add))
->>>>>>> 60a57cf6
             {
                 switch (payload.Type)
                 {
@@ -321,11 +314,7 @@
         private void OnInventoryReceived(IInventory inventory)
         {
             if (!_knownHashes.Add(inventory.Hash)) return;
-<<<<<<< HEAD
             _pendingKnownHashes.Remove(inventory.Hash);
-=======
-            pendingKnownHashes.Remove(inventory.Hash);
->>>>>>> 60a57cf6
             system.TaskManager.Tell(inventory);
             switch (inventory)
             {
@@ -346,16 +335,9 @@
 
         private void OnInvMessageReceived(InvPayload payload)
         {
-<<<<<<< HEAD
-            var hashes = payload.Hashes
-                .Where(p => !_pendingKnownHashes.Contains(p) && !_knownHashes.Contains(p) && !_sentHashes.Contains(p))
-                .ToArray();
-            if (hashes.Length == 0) return;
-=======
             UInt256[] hashes;
             var source = payload.Hashes
-                .Where(p => !pendingKnownHashes.Contains(p) && !_knownHashes.Contains(p) && !_sentHashes.Contains(p));
->>>>>>> 60a57cf6
+                .Where(p => !_pendingKnownHashes.Contains(p) && !_knownHashes.Contains(p) && !_sentHashes.Contains(p));
             switch (payload.Type)
             {
                 case InventoryType.Block:
@@ -377,13 +359,8 @@
                     }
             }
             if (hashes.Length == 0) return;
-<<<<<<< HEAD
-            foreach (UInt256 hash in hashes)
+            foreach (var hash in hashes)
                 _pendingKnownHashes.Add(Tuple.Create(hash, TimeProvider.Current.UtcNow));
-=======
-            foreach (var hash in hashes)
-                pendingKnownHashes.Add(Tuple.Create(hash, TimeProvider.Current.UtcNow));
->>>>>>> 60a57cf6
             system.TaskManager.Tell(new TaskManager.NewTasks { Payload = InvPayload.Create(payload.Type, hashes) });
         }
 
