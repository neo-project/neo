--- conflicted
+++ resolved
@@ -339,19 +339,12 @@
                 case InventoryType.Block:
                     {
                         var snapshot = system.StoreView;
-<<<<<<< HEAD
-                        hashes = hashes.Where(p => !NativeContract.Ledger.ContainsBlock(snapshot, p)).ToArray();
-=======
                         hashes = source.Where(p => !NativeContract.Ledger.ContainsBlock(snapshot, p)).ToArray();
                         break;
->>>>>>> 9b9be473
                     }
                 case InventoryType.TX:
                     {
                         var snapshot = system.StoreView;
-<<<<<<< HEAD
-                        hashes = hashes.Where(p => !NativeContract.Ledger.ContainsTransaction(snapshot, p)).ToArray();
-=======
                         hashes = source.Where(p => !NativeContract.Ledger.ContainsTransaction(snapshot, p)).ToArray();
                         break;
                     }
@@ -359,7 +352,6 @@
                     {
                         hashes = source.ToArray();
                         break;
->>>>>>> 9b9be473
                     }
             }
             if (hashes.Length == 0) return;
