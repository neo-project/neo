--- conflicted
+++ resolved
@@ -411,21 +411,12 @@
 
         private void OnTimer()
         {
-<<<<<<< HEAD
-            DateTime oneMinuteAgo = TimeProvider.Current.UtcNow.AddMinutes(-1);
+            var oneMinuteAgo = TimeProvider.Current.UtcNow.AddMinutes(-1);
             while (_pendingKnownHashes.Count > 0)
-=======
-            var oneMinuteAgo = TimeProvider.Current.UtcNow.AddMinutes(-1);
-            while (pendingKnownHashes.Count > 0)
->>>>>>> 2296a5d4
             {
                 var (_, time) = _pendingKnownHashes.First;
                 if (oneMinuteAgo <= time) break;
-<<<<<<< HEAD
-                _pendingKnownHashes.RemoveFirst();
-=======
-                if (!pendingKnownHashes.RemoveFirst()) break;
->>>>>>> 2296a5d4
+                if (!_pendingKnownHashes.RemoveFirst()) break;
             }
             if (oneMinuteAgo > lastSent)
                 EnqueueMessage(Message.Create(MessageCommand.Ping, PingPayload.Create(NativeContract.Ledger.CurrentIndex(system.StoreView))));
