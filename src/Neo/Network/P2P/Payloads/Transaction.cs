// Copyright (C) 2015-2022 The Neo Project.
// 
// The neo is free software distributed under the MIT software license, 
// see the accompanying file LICENSE in the main directory of the
// project or http://www.opensource.org/licenses/mit-license.php 
// for more details.
// 
// Redistribution and use in source and binary forms with or without
// modifications are permitted.

using Neo.Cryptography;
using Neo.Cryptography.ECC;
using Neo.IO;
using Neo.Json;
using Neo.Ledger;
using Neo.Persistence;
using Neo.SmartContract;
using Neo.SmartContract.Native;
using Neo.VM;
using Neo.VM.Types;
using Neo.Wallets;
using System;
using System.Collections.Generic;
using System.IO;
using System.Linq;
using static Neo.SmartContract.Helper;
using Array = Neo.VM.Types.Array;

namespace Neo.Network.P2P.Payloads
{
    /// <summary>
    /// Represents a transaction.
    /// </summary>
    public class Transaction : IEquatable<Transaction>, IInventory, IInteroperable
    {
        /// <summary>
        /// The maximum size of a transaction.
        /// </summary>
        public const int MaxTransactionSize = 102400;

        /// <summary>
        /// The maximum number of attributes that can be contained within a transaction.
        /// </summary>
        public const int MaxTransactionAttributes = 16;

        private byte version;
        private uint nonce;
        private long sysfee;
        private long netfee;
        private uint validUntilBlock;
        private Signer[] _signers;
        private TransactionAttribute[] attributes;
        private ReadOnlyMemory<byte> script;
        private Witness[] witnesses;

        /// <summary>
        /// The size of a transaction header.
        /// </summary>
        public const int HeaderSize =
            sizeof(byte) +  //Version
            sizeof(uint) +  //Nonce
            sizeof(long) +  //SystemFee
            sizeof(long) +  //NetworkFee
            sizeof(uint);   //ValidUntilBlock

        private Dictionary<Type, TransactionAttribute[]> _attributesCache;
        /// <summary>
        /// The attributes of the transaction.
        /// </summary>
        public TransactionAttribute[] Attributes
        {
            get => attributes;
            set { attributes = value; _attributesCache = null; _hash = null; _size = 0; }
        }

        /// <summary>
        /// The <see cref="NetworkFee"/> for the transaction divided by its <see cref="Size"/>.
        /// </summary>
        public long FeePerByte => NetworkFee / Size;

        private UInt256 _hash = null;
        public UInt256 Hash
        {
            get
            {
                if (_hash == null)
                {
                    _hash = this.CalculateHash();
                }
                return _hash;
            }
        }

        InventoryType IInventory.InventoryType => InventoryType.TX;

        /// <summary>
        /// The network fee of the transaction.
        /// </summary>
        public long NetworkFee //Distributed to consensus nodes.
        {
            get => netfee;
            set { netfee = value; _hash = null; }
        }

        /// <summary>
        /// The nonce of the transaction.
        /// </summary>
        public uint Nonce
        {
            get => nonce;
            set { nonce = value; _hash = null; }
        }

        /// <summary>
        /// The script of the transaction.
        /// </summary>
        public ReadOnlyMemory<byte> Script
        {
            get => script;
            set { script = value; _hash = null; _size = 0; }
        }

        /// <summary>
        /// The sender is the first signer of the transaction, regardless of its <see cref="WitnessScope"/>.
        /// </summary>
        /// <remarks>Note: The sender will pay the fees of the transaction.</remarks>
        public UInt160 Sender => _signers[0].Account;

        /// <summary>
        /// The signers of the transaction.
        /// </summary>
        public Signer[] Signers
        {
            get => _signers;
            set { _signers = value; _hash = null; _size = 0; }
        }

        private int _size;
        public int Size
        {
            get
            {
                if (_size == 0)
                {
                    _size = HeaderSize +
                        Signers.GetVarSize() +      // Signers
                        Attributes.GetVarSize() +   // Attributes
                        Script.GetVarSize() +       // Script
                        Witnesses.GetVarSize();     // Witnesses
                }
                return _size;
            }
        }

        /// <summary>
        /// The system fee of the transaction.
        /// </summary>
        public long SystemFee //Fee to be burned.
        {
            get => sysfee;
            set { sysfee = value; _hash = null; }
        }

        /// <summary>
        /// Indicates that the transaction is only valid before this block height.
        /// </summary>
        public uint ValidUntilBlock
        {
            get => validUntilBlock;
            set { validUntilBlock = value; _hash = null; }
        }

        /// <summary>
        /// The version of the transaction.
        /// </summary>
        public byte Version
        {
            get => version;
            set { version = value; _hash = null; }
        }

        public Witness[] Witnesses
        {
            get => witnesses;
            set { witnesses = value; _size = 0; }
        }

        void ISerializable.Deserialize(ref MemoryReader reader)
        {
            int startPosition = reader.Position;
            DeserializeUnsigned(ref reader);
            Witnesses = reader.ReadSerializableArray<Witness>(Signers.Length);
            if (Witnesses.Length != Signers.Length) throw new FormatException();
            _size = reader.Position - startPosition;
        }

        private static TransactionAttribute[] DeserializeAttributes(ref MemoryReader reader, int maxCount)
        {
            int count = (int)reader.ReadVarInt((ulong)maxCount);
            TransactionAttribute[] attributes = new TransactionAttribute[count];
            HashSet<TransactionAttributeType> hashset = new();
            for (int i = 0; i < count; i++)
            {
                TransactionAttribute attribute = TransactionAttribute.DeserializeFrom(ref reader);
                if (!attribute.AllowMultiple && !hashset.Add(attribute.Type))
                    throw new FormatException();
                attributes[i] = attribute;
            }
            return attributes;
        }

        private static Signer[] DeserializeSigners(ref MemoryReader reader, int maxCount)
        {
            int count = (int)reader.ReadVarInt((ulong)maxCount);
            if (count == 0) throw new FormatException();
            Signer[] signers = new Signer[count];
            HashSet<UInt160> hashset = new();
            for (int i = 0; i < count; i++)
            {
                Signer signer = reader.ReadSerializable<Signer>();
                if (!hashset.Add(signer.Account)) throw new FormatException();
                signers[i] = signer;
            }
            return signers;
        }

        public void DeserializeUnsigned(ref MemoryReader reader)
        {
            Version = reader.ReadByte();
            if (Version > 0) throw new FormatException();
            Nonce = reader.ReadUInt32();
            SystemFee = reader.ReadInt64();
            if (SystemFee < 0) throw new FormatException();
            NetworkFee = reader.ReadInt64();
            if (NetworkFee < 0) throw new FormatException();
            if (SystemFee + NetworkFee < SystemFee) throw new FormatException();
            ValidUntilBlock = reader.ReadUInt32();
            Signers = DeserializeSigners(ref reader, MaxTransactionAttributes);
            Attributes = DeserializeAttributes(ref reader, MaxTransactionAttributes - Signers.Length);
            Script = reader.ReadVarMemory(ushort.MaxValue);
            if (Script.Length == 0) throw new FormatException();
        }

        public bool Equals(Transaction other)
        {
            if (other is null) return false;
            if (ReferenceEquals(this, other)) return true;
            return Hash.Equals(other.Hash);
        }

        public override bool Equals(object obj)
        {
            return Equals(obj as Transaction);
        }

        void IInteroperable.FromStackItem(StackItem stackItem)
        {
            throw new NotSupportedException();
        }

        /// <summary>
        /// Gets the attribute of the specified type.
        /// </summary>
        /// <typeparam name="T">The type of the attribute.</typeparam>
        /// <returns>The first attribute of this type. Or <see langword="null"/> if there is no attribute of this type.</returns>
        public T GetAttribute<T>() where T : TransactionAttribute
        {
            return GetAttributes<T>().FirstOrDefault();
        }

        /// <summary>
        /// Gets all attributes of the specified type.
        /// </summary>
        /// <typeparam name="T">The type of the attributes.</typeparam>
        /// <returns>All the attributes of this type.</returns>
        public IEnumerable<T> GetAttributes<T>() where T : TransactionAttribute
        {
            _attributesCache ??= attributes.GroupBy(p => p.GetType()).ToDictionary(p => p.Key, p => p.ToArray());
            if (_attributesCache.TryGetValue(typeof(T), out var result))
                return result.OfType<T>();
            return Enumerable.Empty<T>();
        }

        public override int GetHashCode()
        {
            return Hash.GetHashCode();
        }

        public UInt160[] GetScriptHashesForVerifying(DataCache snapshot)
        {
            return Signers.Select(p => p.Account).ToArray();
        }

        void ISerializable.Serialize(BinaryWriter writer)
        {
            ((IVerifiable)this).SerializeUnsigned(writer);
            writer.Write(Witnesses);
        }

        void IVerifiable.SerializeUnsigned(BinaryWriter writer)
        {
            writer.Write(Version);
            writer.Write(Nonce);
            writer.Write(SystemFee);
            writer.Write(NetworkFee);
            writer.Write(ValidUntilBlock);
            writer.Write(Signers);
            writer.Write(Attributes);
            writer.WriteVarBytes(Script.Span);
        }

        /// <summary>
        /// Converts the transaction to a JSON object.
        /// </summary>
        /// <param name="settings">The <see cref="ProtocolSettings"/> used during the conversion.</param>
        /// <returns>The transaction represented by a JSON object.</returns>
        public JObject ToJson(ProtocolSettings settings)
        {
            JObject json = new();
            json["hash"] = Hash.ToString();
            json["size"] = Size;
            json["version"] = Version;
            json["nonce"] = Nonce;
            json["sender"] = Sender.ToAddress(settings.AddressVersion);
            json["sysfee"] = SystemFee.ToString();
            json["netfee"] = NetworkFee.ToString();
            json["validuntilblock"] = ValidUntilBlock;
            json["signers"] = Signers.Select(p => p.ToJson()).ToArray();
            json["attributes"] = Attributes.Select(p => p.ToJson()).ToArray();
            json["script"] = Convert.ToBase64String(Script.Span);
            json["witnesses"] = Witnesses.Select(p => p.ToJson()).ToArray();
            return json;
        }

        /// <summary>
        /// Verifies the transaction.
        /// </summary>
        /// <param name="settings">The <see cref="ProtocolSettings"/> used to verify the transaction.</param>
        /// <param name="snapshot">The snapshot used to verify the transaction.</param>
        /// <param name="context">The <see cref="TransactionVerificationContext"/> used to verify the transaction.</param>
        /// <param name="conflictsList">The list of conflicting <see cref="Transaction"/> those fee should be excluded from sender's overall fee during <see cref="TransactionVerificationContext"/>-based verification in case of sender's match.</param>
        /// <returns>The result of the verification.</returns>
        public VerifyResult Verify(ProtocolSettings settings, DataCache snapshot, TransactionVerificationContext context, IEnumerable<Transaction> conflictsList)
        {
            VerifyResult result = VerifyStateIndependent(settings);
            if (result != VerifyResult.Succeed) return result;
            return VerifyStateDependent(settings, snapshot, context, conflictsList);
        }

        /// <summary>
        /// Verifies the state-dependent part of the transaction.
        /// </summary>
        /// <param name="settings">The <see cref="ProtocolSettings"/> used to verify the transaction.</param>
        /// <param name="snapshot">The snapshot used to verify the transaction.</param>
        /// <param name="context">The <see cref="TransactionVerificationContext"/> used to verify the transaction.</param>
        /// <param name="conflictsList">The list of conflicting <see cref="Transaction"/> those fee should be excluded from sender's overall fee during <see cref="TransactionVerificationContext"/>-based verification in case of sender's match.</param>
        /// <returns>The result of the verification.</returns>
        public virtual VerifyResult VerifyStateDependent(ProtocolSettings settings, DataCache snapshot, TransactionVerificationContext context, IEnumerable<Transaction> conflictsList)
        {
            uint height = NativeContract.Ledger.CurrentIndex(snapshot);
            if (ValidUntilBlock <= height || ValidUntilBlock > height + settings.MaxValidUntilBlockIncrement)
                return VerifyResult.Expired;
            UInt160[] hashes = GetScriptHashesForVerifying(snapshot);
            foreach (UInt160 hash in hashes)
                if (NativeContract.Policy.IsBlocked(snapshot, hash))
                    return VerifyResult.PolicyFail;
            if (!(context?.CheckTransaction(this, conflictsList, snapshot) ?? true)) return VerifyResult.InsufficientFunds;
            long attributesFee = 0;
            foreach (TransactionAttribute attribute in Attributes)
                if (!attribute.Verify(snapshot, this))
                    return VerifyResult.InvalidAttribute;
<<<<<<< HEAD

            long conflictsFee = GetAttributes<Conflicts>().Count() * Signers.Count() * NativeContract.Policy.GetConflictsFee(snapshot);
            long net_fee = NetworkFee - Size * NativeContract.Policy.GetFeePerByte(snapshot) - conflictsFee;
=======
                else
                    attributesFee += attribute.CalculateNetworkFee(snapshot, this);
            long net_fee = NetworkFee - (Size * NativeContract.Policy.GetFeePerByte(snapshot)) - attributesFee;
>>>>>>> f5e257c1
            if (net_fee < 0) return VerifyResult.InsufficientFunds;

            if (net_fee > MaxVerificationGas) net_fee = MaxVerificationGas;
            uint execFeeFactor = NativeContract.Policy.GetExecFeeFactor(snapshot);
            for (int i = 0; i < hashes.Length; i++)
            {
                if (IsSignatureContract(witnesses[i].VerificationScript.Span))
                    net_fee -= execFeeFactor * SignatureContractCost();
                else if (IsMultiSigContract(witnesses[i].VerificationScript.Span, out int m, out int n))
                {
                    net_fee -= execFeeFactor * MultiSignatureContractCost(m, n);
                }
                else
                {
                    if (!this.VerifyWitness(settings, snapshot, hashes[i], witnesses[i], net_fee, out long fee))
                        return VerifyResult.Invalid;
                    net_fee -= fee;
                }
                if (net_fee < 0) return VerifyResult.InsufficientFunds;
            }
            return VerifyResult.Succeed;
        }

        /// <summary>
        /// Verifies the state-independent part of the transaction.
        /// </summary>
        /// <param name="settings">The <see cref="ProtocolSettings"/> used to verify the transaction.</param>
        /// <returns>The result of the verification.</returns>
        public virtual VerifyResult VerifyStateIndependent(ProtocolSettings settings)
        {
            if (Size > MaxTransactionSize) return VerifyResult.OverSize;
            try
            {
                _ = new Script(Script, true);
            }
            catch (BadScriptException)
            {
                return VerifyResult.InvalidScript;
            }
            UInt160[] hashes = GetScriptHashesForVerifying(null);
            for (int i = 0; i < hashes.Length; i++)
            {
                if (IsSignatureContract(witnesses[i].VerificationScript.Span))
                {
                    if (hashes[i] != witnesses[i].ScriptHash) return VerifyResult.Invalid;
                    var pubkey = witnesses[i].VerificationScript.Span[2..35];
                    try
                    {
                        if (!Crypto.VerifySignature(this.GetSignData(settings.Network), witnesses[i].InvocationScript.Span[2..], pubkey, ECCurve.Secp256r1))
                            return VerifyResult.InvalidSignature;
                    }
                    catch
                    {
                        return VerifyResult.Invalid;
                    }
                }
                else if (IsMultiSigContract(witnesses[i].VerificationScript.Span, out var m, out ECPoint[] points))
                {
                    if (hashes[i] != witnesses[i].ScriptHash) return VerifyResult.Invalid;
                    var signatures = GetMultiSignatures(witnesses[i].InvocationScript);
                    if (signatures.Length != m) return VerifyResult.Invalid;
                    var n = points.Length;
                    var message = this.GetSignData(settings.Network);
                    try
                    {
                        for (int x = 0, y = 0; x < m && y < n;)
                        {
                            if (Crypto.VerifySignature(message, signatures[x].Span, points[y]))
                                x++;
                            y++;
                            if (m - x > n - y)
                                return VerifyResult.InvalidSignature;
                        }
                    }
                    catch
                    {
                        return VerifyResult.Invalid;
                    }
                }
            }
            return VerifyResult.Succeed;
        }

        public StackItem ToStackItem(ReferenceCounter referenceCounter)
        {
            return new Array(referenceCounter, new StackItem[]
            {
                // Computed properties
                Hash.ToArray(),

                // Transaction properties
                (int)Version,
                Nonce,
                Sender.ToArray(),
                SystemFee,
                NetworkFee,
                ValidUntilBlock,
                Script,
            });
        }

        private static ReadOnlyMemory<byte>[] GetMultiSignatures(ReadOnlyMemory<byte> script)
        {
            ReadOnlySpan<byte> span = script.Span;
            int i = 0;
            var signatures = new List<ReadOnlyMemory<byte>>();
            while (i < script.Length)
            {
                if (span[i++] != (byte)OpCode.PUSHDATA1) return null;
                if (i + 65 > script.Length) return null;
                if (span[i++] != 64) return null;
                signatures.Add(script[i..(i + 64)]);
                i += 64;
            }
            return signatures.ToArray();
        }
    }
}<|MERGE_RESOLUTION|>--- conflicted
+++ resolved
@@ -369,15 +369,9 @@
             foreach (TransactionAttribute attribute in Attributes)
                 if (!attribute.Verify(snapshot, this))
                     return VerifyResult.InvalidAttribute;
-<<<<<<< HEAD
-
-            long conflictsFee = GetAttributes<Conflicts>().Count() * Signers.Count() * NativeContract.Policy.GetConflictsFee(snapshot);
-            long net_fee = NetworkFee - Size * NativeContract.Policy.GetFeePerByte(snapshot) - conflictsFee;
-=======
                 else
                     attributesFee += attribute.CalculateNetworkFee(snapshot, this);
             long net_fee = NetworkFee - (Size * NativeContract.Policy.GetFeePerByte(snapshot)) - attributesFee;
->>>>>>> f5e257c1
             if (net_fee < 0) return VerifyResult.InsufficientFunds;
 
             if (net_fee > MaxVerificationGas) net_fee = MaxVerificationGas;
