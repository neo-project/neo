// Copyright (C) 2015-2025 The Neo Project.
//
// Peer.cs file belongs to the neo project and is free
// software distributed under the MIT software license, see the
// accompanying file LICENSE in the main directory of the
// repository or http://www.opensource.org/licenses/mit-license.php
// for more details.
//
// Redistribution and use in source and binary forms with or without
// modifications are permitted.

using Akka.Actor;
using Akka.IO;
using Neo.Collections;
using System.Buffers.Binary;
using System.Collections.Concurrent;
using System.Collections.Immutable;
using System.Net;
using System.Net.NetworkInformation;
using System.Net.Sockets;

namespace Neo.Network.P2P;

/// <summary>
/// Actor used to manage the connections of the local node.
/// </summary>
public abstract class Peer : UntypedActor, IWithUnboundedStash
{
    public IStash Stash { get; set; } = null!;

    /// <summary>
    /// Sent to <see cref="Peer"/> to add more unconnected peers.
    /// </summary>
    /// <param name="EndPoints">The unconnected peers to be added.</param>
    public record Peers(IEnumerable<IPEndPoint> EndPoints);

    /// <summary>
    /// Sent to <see cref="Peer"/> to connect to a remote node.
    /// </summary>
    /// <param name="EndPoint">The address of the remote node.</param>
    /// <param name="IsTrusted">Indicates whether the remote node is trusted. A trusted node will always be connected.</param>
    public record Connect(IPEndPoint EndPoint, bool IsTrusted);

    private class Timer { }

    private static readonly IActorRef s_tcpManager = Context.System.Tcp();

    private IActorRef? _tcpListener;

    private ICancelable _timer = null!;

    private static readonly HashSet<IPAddress> s_localAddresses = new();

    private readonly Dictionary<IPAddress, int> ConnectedAddresses = new();

    /// <summary>
    /// A dictionary that stores the connected nodes.
    /// </summary>
    protected readonly ConcurrentDictionary<IActorRef, IPEndPoint> ConnectedPeers = new();

    /// <summary>
    /// A set that stores the peers received from other nodes.
    /// If the number of desired connections is not enough, first try to connect with the peers from this set.
    /// </summary>
    protected ImmutableHashSet<IPEndPoint> UnconnectedPeers = ImmutableHashSet<IPEndPoint>.Empty;

    /// <summary>
    /// When a TCP connection request is sent to a peer, the peer will be added to the set.
    /// If a Tcp.Connected or a Tcp.CommandFailed (with TCP.Command of type Tcp.Connect) is received, the related peer will be removed.
    /// </summary>
    protected ImmutableHashSet<IPEndPoint> ConnectingPeers = ImmutableHashSet<IPEndPoint>.Empty;

    /// <summary>
    /// A hash set to store the trusted nodes. A trusted node will always be connected.
    /// </summary>
    protected HashSet<IPAddress> TrustedIpAddresses { get; } = new();

    /// <summary>
    /// The port listened by the local Tcp server.
    /// </summary>
    public int ListenerTcpPort { get; private set; }

    /// <summary>
    /// Channel configuration.
    /// </summary>
    public ChannelsConfig Config { get; private set; } = null!;

    /// <summary>
    /// Indicates the maximum number of unconnected peers stored in <see cref="UnconnectedPeers"/>.
    /// </summary>
    protected int UnconnectedMax { get; } = 1000;

    /// <summary>
    /// Indicates the maximum number of pending connections.
    /// </summary>
    protected virtual int ConnectingMax
    {
        get
        {
            var allowedConnecting = Config.MinDesiredConnections * 4;
            allowedConnecting = Config.MaxConnections != -1 && allowedConnecting > Config.MaxConnections
                ? Config.MaxConnections : allowedConnecting;
            return allowedConnecting - ConnectedPeers.Count;
        }
    }

    static Peer()
    {
        var networkInterfaces = NetworkInterface.GetAllNetworkInterfaces()
            .SelectMany(p => p.GetIPProperties().UnicastAddresses)
            .Select(p => p.Address.UnMap());
        s_localAddresses.UnionWith(networkInterfaces);
    }

    /// <summary>
    /// Tries to add a set of peers to the immutable ImmutableHashSet of UnconnectedPeers.
    /// </summary>
    /// <param name="peers">Peers that the method will try to add (union) to (with) UnconnectedPeers.</param>
    protected internal void AddPeers(IEnumerable<IPEndPoint> peers)
    {
        if (UnconnectedPeers.Count < UnconnectedMax)
        {
            // Do not select peers to be added that are already on the ConnectedPeers
            // If the address is the same, the ListenerTcpPort should be different
            peers = peers.Where(p => (p.Port != ListenerTcpPort || !s_localAddresses.Contains(p.Address)) && !ConnectedPeers.Values.Contains(p));
            ImmutableInterlocked.Update(ref UnconnectedPeers, p => p.Union(peers));
        }
    }

    /// <summary>
    /// Tries to connect the a remote peer.
    /// </summary>
    /// <param name="endPoint">The address of the remote peer.</param>
    /// <param name="isTrusted">Indicates whether the remote node is trusted. A trusted node will always be connected.</param>
    protected void ConnectToPeer(IPEndPoint endPoint, bool isTrusted = false)
    {
        endPoint = endPoint.UnMap();
        // If the address is the same, the ListenerTcpPort should be different, otherwise, return
        if (endPoint.Port == ListenerTcpPort && s_localAddresses.Contains(endPoint.Address)) return;

        if (isTrusted) TrustedIpAddresses.Add(endPoint.Address);
        // If connections with the peer greater than or equal to MaxConnectionsPerAddress, return.
        if (ConnectedAddresses.TryGetValue(endPoint.Address, out int count) && count >= Config.MaxConnectionsPerAddress)
            return;
        if (ConnectedPeers.Values.Contains(endPoint)) return;
        ImmutableInterlocked.Update(ref ConnectingPeers, p =>
        {
            if ((p.Count >= ConnectingMax && !isTrusted) || p.Contains(endPoint)) return p;
            s_tcpManager.Tell(new Tcp.Connect(endPoint));
            return p.Add(endPoint);
        });
    }

    private static bool IsIntranetAddress(IPAddress address)
    {
        byte[] data = address.MapToIPv4().GetAddressBytes();
        uint value = BinaryPrimitives.ReadUInt32BigEndian(data);
        return (value & 0xff000000) == 0x0a000000 ||
               (value & 0xff000000) == 0x7f000000 ||
               (value & 0xfff00000) == 0xac100000 ||
               (value & 0xffff0000) == 0xc0a80000 ||
               (value & 0xffff0000) == 0xa9fe0000;
    }

    /// <summary>
    /// Called for asking for more peers.
    /// </summary>
    /// <param name="count">Number of peers that are being requested.</param>
    protected abstract void NeedMorePeers(int count);

    protected override void OnReceive(object message)
    {
        switch (message)
        {
            case ChannelsConfig config:
                OnStart(config);
                Stash.UnstashAll();
                return;

            case Timer _:
                if (Config is null)
                {
                    Stash.Stash();
                    return;
                }
                OnTimer();
                break;

            case Peers peers:
                if (Config is null)
                {
                    Stash.Stash();
                    return;
                }
                AddPeers(peers.EndPoints);
                break;

            case Connect connect:
                if (Config is null)
                {
                    Stash.Stash();
                    return;
                }
                ConnectToPeer(connect.EndPoint, connect.IsTrusted);
                break;

            case Tcp.Connected connected:
                if (Config is null)
                {
                    Stash.Stash();
                    return;
                }
                if (connected.RemoteAddress is null)
                {
                    Sender.Tell(Tcp.Abort.Instance);
                    break;
                }
                OnTcpConnected(((IPEndPoint)connected.RemoteAddress).UnMap(), ((IPEndPoint)connected.LocalAddress).UnMap());
                break;

            case Tcp.Bound _:
                if (Config is null)
                {
                    Stash.Stash();
                    return;
                }
                _tcpListener = Sender;
                break;

<<<<<<< HEAD
            case Tcp.CommandFailed commandFailed:
                if (Config is null)
                {
                    Stash.Stash();
                    return;
                }
                OnTcpCommandFailed(commandFailed.Cmd);
                break;

            case Terminated terminated:
                if (Config is null)
                {
                    Stash.Stash();
                    return;
                }
                OnTerminated(terminated.ActorRef);
                break;
=======
        private void OnStart(ChannelsConfig config)
        {
            ListenerTcpPort = config.Tcp?.Port ?? 0;
            Config = config;

            // schedule time to trigger `OnTimer` event every TimerMillisecondsInterval ms
            _timer = Context.System.Scheduler.ScheduleTellRepeatedlyCancelable(0, 5000, Context.Self, new Timer(), ActorRefs.NoSender);
            if (ListenerTcpPort > 0)
            {
                s_tcpManager.Tell(new Tcp.Bind(Self, config.Tcp, options: [new Inet.SO.ReuseAddress(true)]));
            }
>>>>>>> ea92ac96
        }
    }

    private void OnStart(ChannelsConfig config)
    {
        ListenerTcpPort = config.Tcp?.Port ?? 0;
        Config = config;

        // schedule time to trigger `OnTimer` event every TimerMillisecondsInterval ms
        _timer = Context.System.Scheduler.ScheduleTellRepeatedlyCancelable(0, 5000, Context.Self, new Timer(), ActorRefs.NoSender);
        if ((ListenerTcpPort > 0)
            && s_localAddresses.All(p => !p.IsIPv4MappedToIPv6 || IsIntranetAddress(p))
            && UPnP.Discover())
        {
            try
            {
                s_localAddresses.Add(UPnP.GetExternalIP());

                if (ListenerTcpPort > 0) UPnP.ForwardPort(ListenerTcpPort, ProtocolType.Tcp, "NEO Tcp");
            }
            catch { }
        }
        if (ListenerTcpPort > 0)
        {
            s_tcpManager.Tell(new Tcp.Bind(Self, config.Tcp, options: [new Inet.SO.ReuseAddress(true)]));
        }
    }

    /// <summary>
    /// Will be triggered when a Tcp.Connected message is received.
    /// If the conditions are met, the remote endpoint will be added to ConnectedPeers.
    /// Increase the connection number with the remote endpoint by one.
    /// </summary>
    /// <param name="remote">The remote endpoint of TCP connection.</param>
    /// <param name="local">The local endpoint of TCP connection.</param>
    private void OnTcpConnected(IPEndPoint remote, IPEndPoint local)
    {
        if (Config is null) // OnStart is not called yet
        {
            Sender.Tell(Tcp.Abort.Instance);
            return;
        }

        ImmutableInterlocked.Update(ref ConnectingPeers, p => p.Remove(remote));
        if (Config.MaxConnections != -1 && ConnectedPeers.Count >= Config.MaxConnections && !TrustedIpAddresses.Contains(remote.Address))
        {
            Sender.Tell(Tcp.Abort.Instance);
            return;
        }

        ConnectedAddresses.TryGetValue(remote.Address, out int count);
        if (count >= Config.MaxConnectionsPerAddress)
        {
            Sender.Tell(Tcp.Abort.Instance);
        }
        else
        {
            ConnectedAddresses[remote.Address] = count + 1;
            var connection = Context.ActorOf(ProtocolProps(Sender, remote, local), $"connection_{Guid.NewGuid()}");
            Context.Watch(connection);
            Sender.Tell(new Tcp.Register(connection));
            ConnectedPeers.TryAdd(connection, remote);
            OnTcpConnected(connection);
        }
    }

    /// <summary>
    /// Called when a Tcp connection is established.
    /// </summary>
    /// <param name="connection">The connection actor.</param>
    protected virtual void OnTcpConnected(IActorRef connection)
    {
    }

    /// <summary>
    /// Will be triggered when a Tcp.CommandFailed message is received.
    /// If it's a Tcp.Connect command, remove the related endpoint from ConnectingPeers.
    /// </summary>
    /// <param name="cmd">Tcp.Command message/event.</param>
    private void OnTcpCommandFailed(Tcp.Command cmd)
    {
        switch (cmd)
        {
            case Tcp.Connect connect:
                ImmutableInterlocked.Update(ref ConnectingPeers, p => p.Remove(((IPEndPoint)connect.RemoteAddress).UnMap()));
                break;
        }
    }

    private void OnTerminated(IActorRef actorRef)
    {
        if (ConnectedPeers.TryRemove(actorRef, out IPEndPoint? endPoint))
        {
            ConnectedAddresses.TryGetValue(endPoint.Address, out int count);
            if (count > 0) count--;
            if (count == 0)
                ConnectedAddresses.Remove(endPoint.Address);
            else
                ConnectedAddresses[endPoint.Address] = count;
        }
    }

    private void OnTimer()
    {
        // Check if the number of desired connections is already enough
        if (ConnectedPeers.Count >= Config.MinDesiredConnections) return;

        // If there aren't available UnconnectedPeers, it triggers an abstract implementation of NeedMorePeers
        if (UnconnectedPeers.Count == 0)
            NeedMorePeers(Config.MinDesiredConnections - ConnectedPeers.Count);

        var endpoints = UnconnectedPeers.Sample(Config.MinDesiredConnections - ConnectedPeers.Count);
        ImmutableInterlocked.Update(ref UnconnectedPeers, p => p.Except(endpoints));
        foreach (var endpoint in endpoints)
        {
            ConnectToPeer(endpoint);
        }
    }

    protected override void PostStop()
    {
        _timer.CancelIfNotNull();
        _tcpListener?.Tell(Tcp.Unbind.Instance);
        base.PostStop();
    }

    /// <summary>
    /// Gets a <see cref="Akka.Actor.Props"/> object used for creating the protocol actor.
    /// </summary>
    /// <param name="connection">The underlying connection object.</param>
    /// <param name="remote">The address of the remote node.</param>
    /// <param name="local">The address of the local node.</param>
    /// <returns>The <see cref="Akka.Actor.Props"/> object used for creating the protocol actor.</returns>
    protected abstract Props ProtocolProps(object connection, IPEndPoint remote, IPEndPoint local);
}<|MERGE_RESOLUTION|>--- conflicted
+++ resolved
@@ -17,7 +17,6 @@
 using System.Collections.Immutable;
 using System.Net;
 using System.Net.NetworkInformation;
-using System.Net.Sockets;
 
 namespace Neo.Network.P2P;
 
@@ -227,7 +226,6 @@
                 _tcpListener = Sender;
                 break;
 
-<<<<<<< HEAD
             case Tcp.CommandFailed commandFailed:
                 if (Config is null)
                 {
@@ -245,19 +243,6 @@
                 }
                 OnTerminated(terminated.ActorRef);
                 break;
-=======
-        private void OnStart(ChannelsConfig config)
-        {
-            ListenerTcpPort = config.Tcp?.Port ?? 0;
-            Config = config;
-
-            // schedule time to trigger `OnTimer` event every TimerMillisecondsInterval ms
-            _timer = Context.System.Scheduler.ScheduleTellRepeatedlyCancelable(0, 5000, Context.Self, new Timer(), ActorRefs.NoSender);
-            if (ListenerTcpPort > 0)
-            {
-                s_tcpManager.Tell(new Tcp.Bind(Self, config.Tcp, options: [new Inet.SO.ReuseAddress(true)]));
-            }
->>>>>>> ea92ac96
         }
     }
 
@@ -268,18 +253,6 @@
 
         // schedule time to trigger `OnTimer` event every TimerMillisecondsInterval ms
         _timer = Context.System.Scheduler.ScheduleTellRepeatedlyCancelable(0, 5000, Context.Self, new Timer(), ActorRefs.NoSender);
-        if ((ListenerTcpPort > 0)
-            && s_localAddresses.All(p => !p.IsIPv4MappedToIPv6 || IsIntranetAddress(p))
-            && UPnP.Discover())
-        {
-            try
-            {
-                s_localAddresses.Add(UPnP.GetExternalIP());
-
-                if (ListenerTcpPort > 0) UPnP.ForwardPort(ListenerTcpPort, ProtocolType.Tcp, "NEO Tcp");
-            }
-            catch { }
-        }
         if (ListenerTcpPort > 0)
         {
             s_tcpManager.Tell(new Tcp.Bind(Self, config.Tcp, options: [new Inet.SO.ReuseAddress(true)]));
