// Copyright (C) 2015-2024 The Neo Project.
//
// JumpTable.Splice.cs file belongs to the neo project and is free
// software distributed under the MIT software license, see the
// accompanying file LICENSE in the main directory of the
// repository or http://www.opensource.org/licenses/mit-license.php
// for more details.
//
// Redistribution and use in source and binary forms with or without
// modifications are permitted.

using System;
using System.Runtime.CompilerServices;

namespace Neo.VM
{
    /// <summary>
    /// Partial class representing a jump table for executing specific operations related to string manipulation.
    /// </summary>
    public partial class JumpTable
    {
        /// <summary>
        /// Creates a new buffer with the specified length and pushes it onto the evaluation stack.
        /// <see cref="OpCode.NEWBUFFER"/>
        /// </summary>
        /// <param name="engine">The execution engine.</param>
        /// <param name="instruction">The instruction being executed.</param>
        /// <remarks>Pop 1, Push 1</remarks>
        [MethodImpl(MethodImplOptions.AggressiveInlining)]
        public virtual void NewBuffer(ExecutionEngine engine, Instruction instruction)
        {
            int length = (int)engine.Pop().GetInteger();
            engine.Limits.AssertMaxItemSize(length);
            engine.Push(new Types.Buffer(length));
        }

        /// <summary>
        /// Copies a specified number of bytes from one buffer to another buffer.
        /// <see cref="OpCode.MEMCPY"/>
        /// </summary>
        /// <param name="engine">The execution engine.</param>
        /// <param name="instruction">The instruction being executed.</param>
        /// <remarks>Pop 5, Push 0</remarks>
        [MethodImpl(MethodImplOptions.AggressiveInlining)]
        public virtual void Memcpy(ExecutionEngine engine, Instruction instruction)
        {
            int count = (int)engine.Pop().GetInteger();
            if (count < 0)
                throw new InvalidOperationException($"The count can not be negative for {nameof(OpCode.MEMCPY)}, count: {count}.");
            int si = (int)engine.Pop().GetInteger();
            if (si < 0)
                throw new InvalidOperationException($"The source index can not be negative for {nameof(OpCode.MEMCPY)}, index: {si}.");
            ReadOnlySpan<byte> src = engine.Pop().GetSpan();
            if (checked(si + count) > src.Length)
                throw new InvalidOperationException($"The source index + count is out of range for {nameof(OpCode.MEMCPY)}, index: {si}, count: {count}, {si}/[0, {src.Length}].");
            int di = (int)engine.Pop().GetInteger();
            if (di < 0)
                throw new InvalidOperationException($"The destination index can not be negative for {nameof(OpCode.MEMCPY)}, index: {si}.");
            Types.Buffer dst = engine.Pop<Types.Buffer>();
            if (checked(di + count) > dst.Size)
                throw new InvalidOperationException($"The destination index + count is out of range for {nameof(OpCode.MEMCPY)}, index: {di}, count: {count}, {di}/[0, {dst.Size}].");
            // TODO: check if we can optimize the memcpy by using peek instead of  dup then pop
            src.Slice(si, count).CopyTo(dst.InnerBuffer.Span[di..]);
            dst.InvalidateHashCode();
        }

        /// <summary>
        /// Concatenates two buffers and pushes the result onto the evaluation stack.
        /// <see cref="OpCode.CAT"/>
        /// </summary>
        /// <param name="engine">The execution engine.</param>
        /// <param name="instruction">The instruction being executed.</param>
        /// <remarks>Pop 2, Push 1</remarks>
        [MethodImpl(MethodImplOptions.AggressiveInlining)]
        public virtual void Cat(ExecutionEngine engine, Instruction instruction)
        {
            var x2 = engine.Pop().GetSpan();
            var x1 = engine.Pop().GetSpan();
            int length = x1.Length + x2.Length;
            engine.Limits.AssertMaxItemSize(length);
            Types.Buffer result = new(length, false);
            x1.CopyTo(result.InnerBuffer.Span);
            x2.CopyTo(result.InnerBuffer.Span[x1.Length..]);
            engine.Push(result);
        }

        /// <summary>
        /// Extracts a substring from the specified buffer and pushes it onto the evaluation stack.
        /// <see cref="OpCode.SUBSTR"/>
        /// </summary>
        /// <param name="engine">The execution engine.</param>
        /// <param name="instruction">The instruction being executed.</param>
        /// <remarks>Pop 3, Push 1</remarks>
        [MethodImpl(MethodImplOptions.AggressiveInlining)]
        public virtual void SubStr(ExecutionEngine engine, Instruction instruction)
        {
            int count = (int)engine.Pop().GetInteger();
            if (count < 0)
<<<<<<< HEAD
                throw new InvalidOperationException($"The value of count {count} is out of range.");

            int index = (int)engine.Pop().GetInteger();
            if (index < 0)
                throw new InvalidOperationException($"The value of index {index} is out of range.");

            var x = engine.Pop().GetSpan();
            if (checked(index + count) > x.Length)
                throw new InvalidOperationException($"The value of index {index} + count {count} is out of range.");

=======
                throw new InvalidOperationException($"The count can not be negative for {nameof(OpCode.SUBSTR)}, count: {count}.");
            int index = (int)engine.Pop().GetInteger();
            if (index < 0)
                throw new InvalidOperationException($"The index can not be negative for {nameof(OpCode.SUBSTR)}, index: {index}.");
            var x = engine.Pop().GetSpan();
            if (index + count > x.Length)
                throw new InvalidOperationException($"The index + count is out of range for {nameof(OpCode.SUBSTR)}, index: {index}, count: {count}, {index + count}/[0, {x.Length}].");
>>>>>>> 650c9e95
            Types.Buffer result = new(count, false);
            x.Slice(index, count).CopyTo(result.InnerBuffer.Span);
            engine.Push(result);
        }

        /// <summary>
        /// Extracts a specified number of characters from the left side of the buffer and pushes them onto the evaluation stack.
        /// <see cref="OpCode.LEFT"/>
        /// </summary>
        /// <param name="engine">The execution engine.</param>
        /// <param name="instruction">The instruction being executed.</param>
        /// <remarks>Pop 2, Push 1</remarks>
        [MethodImpl(MethodImplOptions.AggressiveInlining)]
        public virtual void Left(ExecutionEngine engine, Instruction instruction)
        {
            int count = (int)engine.Pop().GetInteger();
            if (count < 0)
                throw new InvalidOperationException($"The count can not be negative for {nameof(OpCode.LEFT)}, count: {count}.");
            var x = engine.Pop().GetSpan();
            if (count > x.Length)
                throw new InvalidOperationException($"The count is out of range for {nameof(OpCode.LEFT)}, {count}/[0, {x.Length}].");
            Types.Buffer result = new(count, false);
            x[..count].CopyTo(result.InnerBuffer.Span);
            engine.Push(result);
        }

        /// <summary>
        /// Extracts a specified number of characters from the right side of the buffer and pushes them onto the evaluation stack.
        /// <see cref="OpCode.RIGHT"/>
        /// </summary>
        /// <param name="engine">The execution engine.</param>
        /// <param name="instruction">The instruction being executed.</param>
        /// <remarks>Pop 2, Push 1</remarks>
        [MethodImpl(MethodImplOptions.AggressiveInlining)]
        public virtual void Right(ExecutionEngine engine, Instruction instruction)
        {
            int count = (int)engine.Pop().GetInteger();
            if (count < 0)
                throw new InvalidOperationException($"The count can not be negative for {nameof(OpCode.RIGHT)}, count: {count}.");
            var x = engine.Pop().GetSpan();
            if (count > x.Length)
                throw new InvalidOperationException($"The count is out of range for {nameof(OpCode.RIGHT)}, {count}/[0, {x.Length}].");
            Types.Buffer result = new(count, false);
            x[^count..^0].CopyTo(result.InnerBuffer.Span);
            engine.Push(result);
        }
    }
}<|MERGE_RESOLUTION|>--- conflicted
+++ resolved
@@ -96,26 +96,13 @@
         {
             int count = (int)engine.Pop().GetInteger();
             if (count < 0)
-<<<<<<< HEAD
-                throw new InvalidOperationException($"The value of count {count} is out of range.");
-
-            int index = (int)engine.Pop().GetInteger();
-            if (index < 0)
-                throw new InvalidOperationException($"The value of index {index} is out of range.");
-
-            var x = engine.Pop().GetSpan();
-            if (checked(index + count) > x.Length)
-                throw new InvalidOperationException($"The value of index {index} + count {count} is out of range.");
-
-=======
                 throw new InvalidOperationException($"The count can not be negative for {nameof(OpCode.SUBSTR)}, count: {count}.");
             int index = (int)engine.Pop().GetInteger();
             if (index < 0)
                 throw new InvalidOperationException($"The index can not be negative for {nameof(OpCode.SUBSTR)}, index: {index}.");
             var x = engine.Pop().GetSpan();
-            if (index + count > x.Length)
+             if (checked(index + count) > x.Length)
                 throw new InvalidOperationException($"The index + count is out of range for {nameof(OpCode.SUBSTR)}, index: {index}, count: {count}, {index + count}/[0, {x.Length}].");
->>>>>>> 650c9e95
             Types.Buffer result = new(count, false);
             x.Slice(index, count).CopyTo(result.InnerBuffer.Span);
             engine.Push(result);
