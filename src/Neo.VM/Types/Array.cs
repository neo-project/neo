--- conflicted
+++ resolved
@@ -33,11 +33,7 @@
             get => _array[index];
             set
             {
-<<<<<<< HEAD
-                if (IsReadOnly) throw new VMUncatchableException("The Array object is readonly, can not set item.");
-=======
                 if (IsReadOnly) throw new VMUncatchableException("The object is readonly.");
->>>>>>> 3db7457a
                 ReferenceCounter?.RemoveReference(_array[index], this);
                 _array[index] = value;
                 if (ReferenceCounter != null && value is CompoundType { ReferenceCounter: null })
@@ -100,11 +96,7 @@
         /// <param name="item">The item to be added.</param>
         public void Add(StackItem item)
         {
-<<<<<<< HEAD
-            if (IsReadOnly) throw new VMUncatchableException("The Array object is readonly, can not add item.");
-=======
             if (IsReadOnly) throw new VMUncatchableException("The object is readonly.");
->>>>>>> 3db7457a
             _array.Add(item);
 
             if (ReferenceCounter == null) return;
@@ -118,11 +110,7 @@
 
         public override void Clear()
         {
-<<<<<<< HEAD
-            if (IsReadOnly) throw new VMUncatchableException("The Array object is readonly, can not clear.");
-=======
             if (IsReadOnly) throw new VMUncatchableException("The object is readonly.");
->>>>>>> 3db7457a
             if (ReferenceCounter != null)
                 foreach (StackItem item in _array)
                     ReferenceCounter.RemoveReference(item, this);
@@ -163,11 +151,7 @@
         /// <param name="index">The index of the item to be removed.</param>
         public void RemoveAt(int index)
         {
-<<<<<<< HEAD
-            if (IsReadOnly) throw new VMUncatchableException("The Array object is readonly, can not remove item.");
-=======
             if (IsReadOnly) throw new VMUncatchableException("The object is readonly.");
->>>>>>> 3db7457a
             ReferenceCounter?.RemoveReference(_array[index], this);
             _array.RemoveAt(index);
         }
@@ -177,11 +161,7 @@
         /// </summary>
         public void Reverse()
         {
-<<<<<<< HEAD
-            if (IsReadOnly) throw new VMUncatchableException("The Array object is readonly, can not reverse.");
-=======
             if (IsReadOnly) throw new VMUncatchableException("The object is readonly.");
->>>>>>> 3db7457a
             _array.Reverse();
         }
     }
