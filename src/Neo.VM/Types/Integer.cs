// Copyright (C) 2015-2025 The Neo Project.
//
// Integer.cs file belongs to the neo project and is free
// software distributed under the MIT software license, see the
// accompanying file LICENSE in the main directory of the
// repository or http://www.opensource.org/licenses/mit-license.php
// for more details.
//
// Redistribution and use in source and binary forms with or without
// modifications are permitted.

using System;
using System.Diagnostics;
using System.Numerics;
using System.Runtime.CompilerServices;

namespace Neo.VM.Types
{
    /// <summary>
    /// Represents an integer value in the VM.
    /// </summary>
    [DebuggerDisplay("Type={GetType().Name}, Value={value}")]
    public class Integer : PrimitiveType
    {
        /// <summary>
        /// The maximum size of an integer in bytes.
        /// </summary>
        public const int MaxSize = 32;

        /// <summary>
        /// Represents the number 0.
        /// </summary>
        public static readonly Integer Zero = 0;

        private readonly BigInteger value;

        public override ReadOnlyMemory<byte> Memory => value.IsZero ? ReadOnlyMemory<byte>.Empty : value.ToByteArray();

        public override int Size { get; }

        public override StackItemType Type => StackItemType.Integer;

        /// <summary>
        /// Create an integer with the specified value.
        /// </summary>
        /// <param name="value">The value of the integer.</param>
        public Integer(BigInteger value)
        {
            if (value.IsZero)
            {
                Size = 0;
            }
            else
            {
                Size = value.GetByteCount();
<<<<<<< HEAD
                if (Size > MaxSize) throw new ArgumentException($"Integer size {Size} bytes exceeds maximum allowed size of {MaxSize} bytes.", nameof(value));
=======
                if (Size > MaxSize)
                    throw new ArgumentException($"Can not create {nameof(Integer)}, MaxSize of {nameof(Integer)} is exceeded: {Size}/{MaxSize}.");
>>>>>>> 6c35bf8b
            }
            this.value = value;
        }

        public override bool Equals(StackItem? other)
        {
            if (ReferenceEquals(this, other)) return true;
            if (other is Integer i) return value == i.value;
            return false;
        }

        [MethodImpl(MethodImplOptions.AggressiveInlining)]
        public override bool GetBoolean()
        {
            return !value.IsZero;
        }

        public override int GetHashCode()
        {
            return HashCode.Combine(value);
        }

        [MethodImpl(MethodImplOptions.AggressiveInlining)]
        public override BigInteger GetInteger()
        {
            return value;
        }

        [MethodImpl(MethodImplOptions.AggressiveInlining)]
        public static implicit operator Integer(sbyte value)
        {
            return (BigInteger)value;
        }

        [MethodImpl(MethodImplOptions.AggressiveInlining)]
        public static implicit operator Integer(byte value)
        {
            return (BigInteger)value;
        }

        [MethodImpl(MethodImplOptions.AggressiveInlining)]
        public static implicit operator Integer(short value)
        {
            return (BigInteger)value;
        }

        [MethodImpl(MethodImplOptions.AggressiveInlining)]
        public static implicit operator Integer(ushort value)
        {
            return (BigInteger)value;
        }

        [MethodImpl(MethodImplOptions.AggressiveInlining)]
        public static implicit operator Integer(int value)
        {
            return (BigInteger)value;
        }

        [MethodImpl(MethodImplOptions.AggressiveInlining)]
        public static implicit operator Integer(uint value)
        {
            return (BigInteger)value;
        }

        [MethodImpl(MethodImplOptions.AggressiveInlining)]
        public static implicit operator Integer(long value)
        {
            return (BigInteger)value;
        }

        [MethodImpl(MethodImplOptions.AggressiveInlining)]
        public static implicit operator Integer(ulong value)
        {
            return (BigInteger)value;
        }

        [MethodImpl(MethodImplOptions.AggressiveInlining)]
        public static implicit operator Integer(BigInteger value)
        {
            return new Integer(value);
        }

        public override string ToString()
        {
            return value.ToString();
        }
    }
}<|MERGE_RESOLUTION|>--- conflicted
+++ resolved
@@ -53,12 +53,8 @@
             else
             {
                 Size = value.GetByteCount();
-<<<<<<< HEAD
-                if (Size > MaxSize) throw new ArgumentException($"Integer size {Size} bytes exceeds maximum allowed size of {MaxSize} bytes.", nameof(value));
-=======
-                if (Size > MaxSize)
-                    throw new ArgumentException($"Can not create {nameof(Integer)}, MaxSize of {nameof(Integer)} is exceeded: {Size}/{MaxSize}.");
->>>>>>> 6c35bf8b
+                if (Size > MaxSize) 
+                    throw new ArgumentException($"Integer size {Size} bytes exceeds maximum allowed size of {MaxSize} bytes.", nameof(value));
             }
             this.value = value;
         }
