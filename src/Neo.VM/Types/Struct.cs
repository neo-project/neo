--- conflicted
+++ resolved
@@ -60,11 +60,7 @@
                 foreach (StackItem item in b)
                 {
                     count--;
-<<<<<<< HEAD
-                    if (count < 0) throw new VMUncatchableException($"Struct clone limits exceed! {count}/{limits.MaxStackSize}");
-=======
                     if (count < 0) throw new VMUncatchableException("Beyond clone limits!");
->>>>>>> 3db7457a
                     if (item is Struct sb)
                     {
                         Struct sa = new(ReferenceCounter);
@@ -105,11 +101,7 @@
             while (stack1.Count > 0)
             {
                 if (count-- == 0)
-<<<<<<< HEAD
-                    throw new VMUncatchableException($"Too many struct items to compare. {count}/{limits.MaxStackSize}");
-=======
                     throw new VMUncatchableException("Too many struct items to compare.");
->>>>>>> 3db7457a
                 StackItem a = stack1.Pop();
                 StackItem b = stack2.Pop();
                 if (a is ByteString byteString)
@@ -119,11 +111,7 @@
                 else
                 {
                     if (maxComparableSize == 0)
-<<<<<<< HEAD
-                        throw new VMUncatchableException($"The operand exceeds the maximum comparable size. 0/{limits.MaxComparableSize}");
-=======
                         throw new VMUncatchableException("The operand exceeds the maximum comparable size.");
->>>>>>> 3db7457a
                     maxComparableSize -= 1;
                     if (a is Struct sa)
                     {
