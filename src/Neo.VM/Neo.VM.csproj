--- conflicted
+++ resolved
@@ -6,14 +6,7 @@
   </PropertyGroup>
 
   <ItemGroup>
-<<<<<<< HEAD
     <PackageReference Include="System.IO.Hashing" Version="9.0.7" PrivateAssets="all" />
-=======
-    <InternalsVisibleTo Include="Neo" />
-    <InternalsVisibleTo Include="Neo.SmartContract.Testing" />
-    <InternalsVisibleTo Include="Neo.VM.Benchmarks" />
-    <InternalsVisibleTo Include="Neo.VM.Tests" />
->>>>>>> aef6f4df
   </ItemGroup>
 
   <ItemGroup>
@@ -24,6 +17,7 @@
     <InternalsVisibleTo Include="Neo" />
     <InternalsVisibleTo Include="Neo.SmartContract.Testing" />
     <InternalsVisibleTo Include="Neo.VM.Benchmarks" />
+    <InternalsVisibleTo Include="Neo.VM.Tests" />
   </ItemGroup>
 
 </Project>