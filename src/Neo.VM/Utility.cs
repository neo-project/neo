--- conflicted
+++ resolved
@@ -44,13 +44,8 @@
 
         public static BigInteger ModInverse(this BigInteger value, BigInteger modulus)
         {
-<<<<<<< HEAD
-            if (value <= 0) throw new VMUncatchableException($"The value {nameof(value)} is less than or equal to 0: {value}");
-            if (modulus < 2) throw new VMUncatchableException($"The modulus {nameof(modulus)} is less than 2: {modulus}");
-=======
             if (value <= 0) throw new VMUncatchableException("value less or equal to zero");
             if (modulus < 2) throw new VMUncatchableException("modulus can't be less than 2");
->>>>>>> 3db7457a
             BigInteger r = value, old_r = modulus, s = 1, old_s = 0;
             while (r > 0)
             {
@@ -60,21 +55,13 @@
             }
             var result = old_s % modulus;
             if (result < 0) result += modulus;
-<<<<<<< HEAD
-            if (!(value * result % modulus).IsOne) throw new VMUncatchableException($"The value {nameof(value)} and result {result} are not coprime with modulus {modulus}");
-=======
             if (!(value * result % modulus).IsOne) throw new VMUncatchableException("Invalid ModInverse result");
->>>>>>> 3db7457a
             return result;
         }
 
         public static BigInteger Sqrt(this BigInteger value)
         {
-<<<<<<< HEAD
-            if (value < 0) throw new VMUncatchableException($"The value {nameof(value)} can not be negative: {value}");
-=======
             if (value < 0) throw new VMUncatchableException("value can not be negative");
->>>>>>> 3db7457a
             if (value.IsZero) return BigInteger.Zero;
             if (value < 4) return BigInteger.One;
 
