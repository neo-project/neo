--- conflicted
+++ resolved
@@ -1,17 +1,9 @@
-<<<<<<< HEAD
-// Copyright (C) 2016-2023 The Neo Project.
-//
-// The neo-vm is free software distributed under the MIT software license,
-// see the accompanying file LICENSE in the main directory of the
-// project or http://www.opensource.org/licenses/mit-license.php
-=======
 // Copyright (C) 2015-2024 The Neo Project.
 //
 // ExecutionEngine.cs file belongs to the neo project and is free
 // software distributed under the MIT software license, see the
 // accompanying file LICENSE in the main directory of the
 // repository or http://www.opensource.org/licenses/mit-license.php
->>>>>>> 9f50e372
 // for more details.
 //
 // Redistribution and use in source and binary forms with or without
