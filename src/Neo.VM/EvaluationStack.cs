// Copyright (C) 2015-2025 The Neo Project.
//
// EvaluationStack.cs file belongs to the neo project and is free
// software distributed under the MIT software license, see the
// accompanying file LICENSE in the main directory of the
// repository or http://www.opensource.org/licenses/mit-license.php
// for more details.
//
// Redistribution and use in source and binary forms with or without
// modifications are permitted.

using Neo.VM.Types;
using System;
using System.Collections;
using System.Collections.Generic;
using System.Linq;
using System.Runtime.CompilerServices;

namespace Neo.VM
{
    /// <summary>
    /// Represents the evaluation stack in the VM.
    /// </summary>
    public sealed class EvaluationStack : IReadOnlyList<StackItem>
    {
        private readonly List<StackItem> _innerList = [];
        private readonly IReferenceCounter _referenceCounter;

        internal IReferenceCounter ReferenceCounter => _referenceCounter;

        internal EvaluationStack(IReferenceCounter referenceCounter)
        {
            _referenceCounter = referenceCounter;
<<<<<<< HEAD
=======
        }

        public StackItem this[int index]
        {
            get => Peek(index);
        }

        public IReadOnlyList<StackItem> this[Range range]
        {
            get
            {
                var start = range.Start.GetOffset(_innerList.Count);
                var end = range.End.GetOffset(_innerList.Count);

                if (start > end)
                    throw new ArgumentOutOfRangeException("Range start must be less than or equal to end.");

                StackItem[] copyList = [.. _innerList];
                List<StackItem> reverseList = [.. copyList.Reverse()];

                return reverseList.GetRange(start, end - start);
            }
>>>>>>> 6126b4d6
        }

        /// <summary>
        /// Gets the number of items on the stack.
        /// </summary>
        public int Count => _innerList.Count;

        internal void Clear()
        {
            foreach (var item in _innerList)
                _referenceCounter.RemoveStackReference(item);
            _innerList.Clear();
        }

        internal void CopyTo(EvaluationStack stack, int count = -1)
        {
            if (count < -1 || count > _innerList.Count)
                throw new ArgumentOutOfRangeException(nameof(count), $"Out of stack bounds: {count}/{_innerList.Count}");
            if (count == 0) return;
            if (count == -1 || count == _innerList.Count)
                stack._innerList.AddRange(_innerList);
            else
                stack._innerList.AddRange(_innerList.Skip(_innerList.Count - count));
        }

        public IEnumerator<StackItem> GetEnumerator()
        {
            return _innerList.GetEnumerator();
        }

        IEnumerator IEnumerable.GetEnumerator()
        {
            return _innerList.GetEnumerator();
        }

        [MethodImpl(MethodImplOptions.AggressiveInlining)]
        internal void Insert(int index, StackItem item)
        {
            if (index > _innerList.Count)
                throw new InvalidOperationException($"Insert index is out of stack bounds: {index}/{_innerList.Count}");
            _innerList.Insert(_innerList.Count - index, item);
            _referenceCounter.AddStackReference(item);
        }

        internal void MoveTo(EvaluationStack stack, int count = -1)
        {
            if (count == 0) return;
            CopyTo(stack, count);
            if (count == -1 || count == _innerList.Count)
                _innerList.Clear();
            else
                _innerList.RemoveRange(_innerList.Count - count, count);
        }

        /// <summary>
        /// Returns the item at the specified index from the top of the stack without removing it.
        /// </summary>
        /// <param name="index">The index of the object from the top of the stack.</param>
        /// <returns>The item at the specified index.</returns>
        [MethodImpl(MethodImplOptions.AggressiveInlining)]
        public StackItem Peek(int index = 0)
        {
            if (index >= _innerList.Count)
                throw new InvalidOperationException($"Peek index is out of stack bounds: {index}/{_innerList.Count}");
            if (index < 0)
            {
                index += _innerList.Count;
                if (index < 0) throw new InvalidOperationException($"Peek index is out of stack bounds: {index}/{_innerList.Count}");
            }
            return _innerList[_innerList.Count - index - 1];
        }

        StackItem IReadOnlyList<StackItem>.this[int index] => Peek(index);

        /// <summary>
        /// Pushes an item onto the top of the stack.
        /// </summary>
        /// <param name="item">The item to be pushed.</param>
        [MethodImpl(MethodImplOptions.AggressiveInlining)]
        public void Push(StackItem item)
        {
            _innerList.Add(item);
            _referenceCounter.AddStackReference(item);
        }

        [MethodImpl(MethodImplOptions.AggressiveInlining)]
        internal void Reverse(int n)
        {
            if (n < 0 || n > _innerList.Count)
                throw new ArgumentOutOfRangeException(nameof(n), $"Out of stack bounds: {n}/{_innerList.Count}");
            if (n <= 1) return;
            _innerList.Reverse(_innerList.Count - n, n);
        }

        /// <summary>
        /// Removes and returns the item at the top of the stack.
        /// </summary>
        /// <returns>The item removed from the top of the stack.</returns>
        [MethodImpl(MethodImplOptions.AggressiveInlining)]
        public StackItem Pop()
        {
            return Remove<StackItem>(0);
        }

        /// <summary>
        /// Removes and returns the item at the top of the stack and convert it to the specified type.
        /// </summary>
        /// <typeparam name="T">The type to convert to.</typeparam>
        /// <returns>The item removed from the top of the stack.</returns>
        [MethodImpl(MethodImplOptions.AggressiveInlining)]
        public T Pop<T>() where T : StackItem
        {
            return Remove<T>(0);
        }

        internal T Remove<T>(int index) where T : StackItem
        {
            if (index >= _innerList.Count)
                throw new ArgumentOutOfRangeException(nameof(index), $"Out of stack bounds: {index}/{_innerList.Count}");
            if (index < 0)
            {
                index += _innerList.Count;
                if (index < 0)
                    throw new ArgumentOutOfRangeException(nameof(index), $"Out of stack bounds: {index}/{_innerList.Count}");
            }
            index = _innerList.Count - index - 1;
            if (_innerList[index] is not T item)
                throw new InvalidCastException($"The item can't be casted to type {typeof(T)}");
            _innerList.RemoveAt(index);
            _referenceCounter.RemoveStackReference(item);
            return item;
        }

        public override string ToString()
        {
            return $"[{string.Join(", ", _innerList.Select(p => $"{p.Type}({p})"))}]";
        }
    }
}<|MERGE_RESOLUTION|>--- conflicted
+++ resolved
@@ -31,8 +31,6 @@
         internal EvaluationStack(IReferenceCounter referenceCounter)
         {
             _referenceCounter = referenceCounter;
-<<<<<<< HEAD
-=======
         }
 
         public StackItem this[int index]
@@ -55,7 +53,6 @@
 
                 return reverseList.GetRange(start, end - start);
             }
->>>>>>> 6126b4d6
         }
 
         /// <summary>
