--- conflicted
+++ resolved
@@ -173,11 +173,7 @@
                 throw new ArgumentNullException();
 
             var stack = new Stack<CompoundType>();
-<<<<<<< HEAD
-            var visited = new HashSet<StackItem>(ReferenceEqualityComparer.Instance);
-=======
             var visited = new HashSet<CompoundType>(ReferenceEqualityComparer.Instance);
->>>>>>> 76fb47d7
             int itemCount = 0;
 
             // Initialize the stack and visited set with the root item
@@ -191,7 +187,6 @@
 
                 foreach (var subItem in currentCompound.SubItems)
                 {
-<<<<<<< HEAD
                     if (subItem.StackReferences <= 0 &&
                         !subItem.ObjectReferences?.Values
                             .Any(p => p is { References: > 0, Item.OnStack: true }) == true)
@@ -199,20 +194,12 @@
                         throw new InvalidOperationException("Invalid stackitem being pushed.");
                     }
 
-=======
->>>>>>> 76fb47d7
                     // If the subItem is a CompoundType, process it
                     if (subItem is CompoundType compoundSubItem)
                     {
                         // Check for cycle dependency
                         if (!visited.Add(compoundSubItem))
-<<<<<<< HEAD
-                        {
                             continue;
-                        }
-=======
-                            continue;
->>>>>>> 76fb47d7
 
                         // Add the subItem to the stack and increment the itemCount
                         stack.Push(compoundSubItem);
