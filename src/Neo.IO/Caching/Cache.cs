--- conflicted
+++ resolved
@@ -88,13 +88,8 @@
             {
                 if (InnerDictionary.Count >= maxCapacity)
                 {
-<<<<<<< HEAD
                     var removedCount = InnerDictionary.Count - maxCapacity + 1;
-                    foreach (var toDelete in InnerDictionary.Values.AsParallel().OrderBy(p => p.Time).Take(removedCount))
-=======
-                    var removedCount = InnerDictionary.Count - _max_capacity + 1;
                     foreach (var toDelete in InnerDictionary.Values.OrderBy(p => p.Time).Take(removedCount))
->>>>>>> 3cafd60e
                     {
                         RemoveInternal(toDelete);
                     }
