﻿<Project Sdk="Microsoft.NET.Sdk">

  <PropertyGroup>
    <RootNamespace>Neo</RootNamespace>
    <AllowUnsafeBlocks>true</AllowUnsafeBlocks>
    <PackageTags>NEO;Blockchain;Extensions</PackageTags>
  </PropertyGroup>

  <ItemGroup>
    <PackageReference Include="Akka" Version="1.5.55" />
<<<<<<< HEAD
    <PackageReference Include="System.IO.Hashing" Version="9.0.10" />
    <PackageReference Include="Serilog" Version="4.3.0" />
    <PackageReference Include="Serilog.Sinks.Console" Version="6.0.0" />
    <PackageReference Include="Serilog.Sinks.File" Version="7.0.0" />
=======
    <PackageReference Include="System.IO.Hashing" Version="10.0.0" />
>>>>>>> 0fbc3978
  </ItemGroup>

  <ItemGroup>
    <InternalsVisibleTo Include="Neo" />
    <InternalsVisibleTo Include="Neo.IO" />
    <InternalsVisibleTo Include="Neo.UnitTests" />
    <InternalsVisibleTo Include="Neo.Extensions.Tests" />
  </ItemGroup>

</Project><|MERGE_RESOLUTION|>--- conflicted
+++ resolved
@@ -8,14 +8,11 @@
 
   <ItemGroup>
     <PackageReference Include="Akka" Version="1.5.55" />
-<<<<<<< HEAD
-    <PackageReference Include="System.IO.Hashing" Version="9.0.10" />
+    <PackageReference Include="System.IO.Hashing" Version="10.0.0" />
     <PackageReference Include="Serilog" Version="4.3.0" />
     <PackageReference Include="Serilog.Sinks.Console" Version="6.0.0" />
     <PackageReference Include="Serilog.Sinks.File" Version="7.0.0" />
-=======
-    <PackageReference Include="System.IO.Hashing" Version="10.0.0" />
->>>>>>> 0fbc3978
+    
   </ItemGroup>
 
   <ItemGroup>
