--- conflicted
+++ resolved
@@ -16,15 +16,10 @@
 
 namespace Neo.Extensions
 {
-<<<<<<< HEAD
-    /// <inheritdoc />
-    public class ByteArrayComparer : IComparer<byte[]>, IComparer
-=======
     /// <summary>
     /// Defines methods to support the comparison of two <see cref="byte"/>[].
     /// </summary>
     public class ByteArrayComparer : IComparer<byte[]>
->>>>>>> a56f90c8
     {
         public static readonly ByteArrayComparer Default = new(1);
         public static readonly ByteArrayComparer Reverse = new(-1);
@@ -42,8 +37,11 @@
         {
             if (ReferenceEquals(x, y)) return 0;
 
-            x ??= [];
-            y ??= [];
+            if (x is null) // y must not be null
+                return -y!.Length * _direction;
+
+            if (y is null) // x must not be null
+                return x.Length * _direction;
 
             // Note: if "SequenceCompareTo" is "int.MinValue * -1", it
             // will overflow "int.MaxValue". Seeing how "int.MinValue * -1"
