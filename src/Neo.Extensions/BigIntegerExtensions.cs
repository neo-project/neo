// Copyright (C) 2015-2025 The Neo Project.
//
// BigIntegerExtensions.cs file belongs to the neo project and is free
// software distributed under the MIT software license, see the
// accompanying file LICENSE in the main directory of the
// repository or http://www.opensource.org/licenses/mit-license.php
// for more details.
//
// Redistribution and use in source and binary forms with or without
// modifications are permitted.

using System;
using System.Collections.Generic;
using System.Numerics;
using System.Runtime.CompilerServices;

namespace Neo.Extensions
{
    public static class BigIntegerExtensions
    {
        internal static int TrailingZeroCount(byte[] b)
        {
            var w = 0;
            while (b[w] == 0) w++;
            for (var x = 0; x < 8; x++)
            {
                if ((b[w] & 1 << x) > 0)
                    return x + w * 8; // cannot greater than 2Gib
            }
            return -1; // unreachable, because returned earlier if value is zero
        }

        /// <summary>
        /// Finds the lowest set bit in the specified value. If value is zero, returns -1.
        /// </summary>
        /// <param name="value">The value to find the lowest set bit in. The value.GetBitLength cannot greater than 2Gib.</param>
        /// <returns>The lowest set bit in the specified value.</returns>
        [MethodImpl(MethodImplOptions.AggressiveInlining)]
        public static int GetLowestSetBit(this BigInteger value)
        {
            if (value.Sign == 0) return -1; // special case for zero. TrailingZeroCount returns 32 in standard library.

#if NET7_0_OR_GREATER
            return (int)BigInteger.TrailingZeroCount(value);
#else
            return TrailingZeroCount(value.ToByteArray());
#endif
        }

        /// <summary>
        /// Computes the remainder of the division of the specified value by the modulus.
        /// It's different from the `%` operator(see `BigInteger.Remainder`) if the dividend is negative.
        /// It always returns a non-negative value even if the dividend is negative.
        /// </summary>
        /// <param name="x">The value to compute the remainder of(i.e. dividend).</param>
        /// <param name="y">The modulus(i.e. divisor).</param>
        /// <returns>The remainder of the division of the specified value by the modulus.</returns>
        /// <exception cref="DivideByZeroException">Thrown when the divisor is zero.</exception>
        [MethodImpl(MethodImplOptions.AggressiveInlining)]
        public static BigInteger Mod(this BigInteger x, BigInteger y)
        {
            x %= y;
            if (x.Sign < 0)
                x += y;
            return x;
        }

        /// <summary>
        /// Computes the modular inverse of the specified value.
        /// </summary>
        /// <param name="value">The value to find the modular inverse of.</param>
        /// <param name="modulus">The modulus.</param>
        /// <returns>The modular inverse of the specified value.</returns>
        /// <exception cref="ArgumentOutOfRangeException">Thrown when the value or modulus is out of range.</exception>
        /// <exception cref="ArithmeticException">
        /// Thrown when no modular inverse exists for the given inputs. i.e. when the value and modulus are not coprime.
        /// </exception>
        public static BigInteger ModInverse(this BigInteger value, BigInteger modulus)
        {
            if (value <= 0) throw new ArgumentOutOfRangeException(nameof(value));
            if (modulus < 2) throw new ArgumentOutOfRangeException(nameof(modulus));

            BigInteger r = value, oldR = modulus, s = 1, oldS = 0;
            while (r > 0)
            {
                var q = oldR / r;
                (oldR, r) = (r, oldR % r);
                (oldS, s) = (s, oldS - q * s);
            }
            var result = oldS % modulus;
            if (result < 0) result += modulus;

            if (!(value * result % modulus).IsOne)
                throw new ArithmeticException("No modular inverse exists for the given inputs.");
            return result;
        }

        /// <summary>
        /// Tests whether the specified bit is set in the specified value.
        /// If the value is negative and index exceeds the bit length, it returns true.
        /// If the value is positive and index exceeds the bit length, it returns false.
        /// If index is negative, it returns false always.
        /// NOTE: the `value` is represented in sign-magnitude format,
        /// so it's different from the bit value in two's complement format(int, long).
        /// </summary>
        /// <param name="value">The value to test.</param>
        /// <param name="index">The index of the bit to test.</param>
        /// <returns>True if the specified bit is set in the specified value, otherwise false.</returns>
        [MethodImpl(MethodImplOptions.AggressiveInlining)]
        public static bool TestBit(this BigInteger value, int index)
        {
            return !(value & (BigInteger.One << index)).IsZero;
        }

        /// <summary>
        /// Finds the sum of the specified integers.
        /// </summary>
        /// <param name="source">The specified integers.</param>
        /// <returns>The sum of the integers.</returns>
        public static BigInteger Sum(this IEnumerable<BigInteger> source)
        {
            var sum = BigInteger.Zero;
            foreach (var bi in source) sum += bi;
            return sum;
        }

        /// <summary>
        /// Converts a <see cref="BigInteger"/> to byte array in little-endian and eliminates all the leading zeros.
        /// If the value is zero, it returns an empty byte array.
        /// </summary>
        /// <param name="value">The <see cref="BigInteger"/> to convert.</param>
        /// <returns>The converted byte array.</returns>
        [MethodImpl(MethodImplOptions.AggressiveInlining)]
        public static byte[] ToByteArrayStandard(this BigInteger value)
        {
            if (value.IsZero) return [];
            return value.ToByteArray();
        }

        /// <summary>
        /// Computes the square root of the specified value.
        /// </summary>
        /// <param name="value">The value to compute the square root of.</param>
        /// <returns>The square root of the specified value.</returns>
        /// <exception cref="InvalidOperationException">Thrown when the value is negative.</exception>
        public static BigInteger Sqrt(this BigInteger value)
        {
            if (value < 0) throw new InvalidOperationException($"value {value} can not be negative for '{nameof(Sqrt)}'.");
            if (value.IsZero) return BigInteger.Zero;
            if (value < 4) return BigInteger.One;

            var z = value;
            var x = BigInteger.One << (int)(((value - 1).GetBitLength() + 1) >> 1);
            while (x < z)
            {
                z = x;
                x = (value / x + x) / 2;
            }

            return z;
        }

<<<<<<< HEAD
        public static BigInteger GetLowPart(this BigInteger value, int bitCount)
=======
        internal static BigInteger GetLowPart(this BigInteger value, int bitCount)
>>>>>>> 7a84ada9
        {
            var mask = (BigInteger.One << bitCount) - 1;
            return value & mask;
        }

        /// <summary>
        /// Gets the number of bits required for shortest two's complement representation of the current instance without the sign bit.
        /// Note: This method is imprecise and might not work as expected with integers larger than 256 bits if less than .NET5.
        /// </summary>
        /// <returns>The minimum non-negative number of bits in two's complement notation without the sign bit.</returns>
        /// <remarks>
        /// This method returns 0 if the value of current object is equal to
        /// <see cref="BigInteger.Zero"/> or <see cref="BigInteger.MinusOne"/>.
        /// For positive integers the return value is equal to the ordinary binary representation string length.
        /// </remarks>
        [MethodImpl(MethodImplOptions.AggressiveInlining)]
        public static long GetBitLength(this BigInteger value)
        {
#if NET5_0_OR_GREATER
            return value.GetBitLength();
#else
            return BitLength(value);
#endif
        }

        /// <summary>
        /// GetBitLength for earlier than .NET5.0
        /// </summary>
        internal static long BitLength(this BigInteger value)
        {
            if (value == 0 || value == BigInteger.MinusOne) return 0;

            var b = value.ToByteArray();
            if (b.Length == 1 || (b.Length == 2 && b[1] == 0))
            {
                return BitCount(value.Sign > 0 ? b[0] : (byte)(255 - b[0]));
            }
            return (b.Length - 1) * 8 + BitCount(value.Sign > 0 ? b[^1] : (byte)(255 - b[^1]));
        }

        [MethodImpl(MethodImplOptions.AggressiveInlining)]
        private static int BitCount(byte w)
        {
            return w < (1 << 4) // 16
                ? (w < (1 << 2) // 4
                    ? (w < (1 << 1) ? w : 2)  // 2
                    : (w < (1 << 3) ? 3 : 4)) // 8
                : (w < (1 << 6) // 64
                    ? (w < (1 << 5) ? 5 : 6)   // 32
                    : (w < (1 << 7) ? 7 : 8)); // 128
        }
    }
}<|MERGE_RESOLUTION|>--- conflicted
+++ resolved
@@ -160,11 +160,7 @@
             return z;
         }
 
-<<<<<<< HEAD
-        public static BigInteger GetLowPart(this BigInteger value, int bitCount)
-=======
         internal static BigInteger GetLowPart(this BigInteger value, int bitCount)
->>>>>>> 7a84ada9
         {
             var mask = (BigInteger.One << bitCount) - 1;
             return value & mask;
