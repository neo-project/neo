--- conflicted
+++ resolved
@@ -10,10 +10,7 @@
 // modifications are permitted.
 
 using System;
-<<<<<<< HEAD
 using System.IO.Hashing;
-=======
->>>>>>> 406414b6
 using System.Runtime.CompilerServices;
 using System.Text;
 
@@ -21,8 +18,8 @@
 {
     public static class ByteExtensions
     {
-<<<<<<< HEAD
         private const int DefaultXxHash3Seed = 40343;
+        private const string s_hexChars = "0123456789abcdef";
 
         /// <summary>
         /// Computes the 32-bit hash value for the specified byte array using the xxhash3 algorithm.
@@ -47,9 +44,6 @@
         {
             return XxHash3_32(value.AsSpan(), seed);
         }
-=======
-        private const string s_hexChars = "0123456789abcdef";
->>>>>>> 406414b6
 
         /// <summary>
         /// Converts a byte array to hex <see cref="string"/>.
