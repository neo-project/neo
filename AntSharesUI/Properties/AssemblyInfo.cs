﻿using System.Reflection;
using System.Runtime.InteropServices;

// 有关程序集的常规信息通过以下
// 特性集控制。更改这些特性值可修改
// 与程序集关联的信息。
[assembly: AssemblyTitle("AntShares")]
[assembly: AssemblyDescription("")]
[assembly: AssemblyConfiguration("")]
[assembly: AssemblyCompany("")]
[assembly: AssemblyProduct("AntShares")]
[assembly: AssemblyCopyright("© AntShares Project 2015 Released under the MIT license")]
[assembly: AssemblyTrademark("")]
[assembly: AssemblyCulture("")]

// 将 ComVisible 设置为 false 使此程序集中的类型
// 对 COM 组件不可见。  如果需要从 COM 访问此程序集中的类型，
// 则将该类型上的 ComVisible 特性设置为 true。
[assembly: ComVisible(false)]

// 如果此项目向 COM 公开，则下列 GUID 用于类型库的 ID
[assembly: Guid("97755546-26b7-43b1-83c1-24bc0c1f757a")]

// 程序集的版本信息由下面四个值组成: 
//
//      主版本
//      次版本 
//      生成号
//      修订号
//
// 可以指定所有这些值，也可以使用“生成号”和“修订号”的默认值，
// 方法是按如下所示使用“*”: 
<<<<<<< HEAD
[assembly: AssemblyVersion("0.7.0.*")]
=======
[assembly: AssemblyVersion("1.0.*")]
>>>>>>> a4c34b67
//[assembly: AssemblyVersion("1.0.0.0")]
//[assembly: AssemblyFileVersion("1.0.0.0")]
<|MERGE_RESOLUTION|>--- conflicted
+++ resolved
@@ -1,39 +1,35 @@
-﻿using System.Reflection;
-using System.Runtime.InteropServices;
-
-// 有关程序集的常规信息通过以下
-// 特性集控制。更改这些特性值可修改
-// 与程序集关联的信息。
-[assembly: AssemblyTitle("AntShares")]
-[assembly: AssemblyDescription("")]
-[assembly: AssemblyConfiguration("")]
-[assembly: AssemblyCompany("")]
-[assembly: AssemblyProduct("AntShares")]
-[assembly: AssemblyCopyright("© AntShares Project 2015 Released under the MIT license")]
-[assembly: AssemblyTrademark("")]
-[assembly: AssemblyCulture("")]
-
-// 将 ComVisible 设置为 false 使此程序集中的类型
-// 对 COM 组件不可见。  如果需要从 COM 访问此程序集中的类型，
-// 则将该类型上的 ComVisible 特性设置为 true。
-[assembly: ComVisible(false)]
-
-// 如果此项目向 COM 公开，则下列 GUID 用于类型库的 ID
-[assembly: Guid("97755546-26b7-43b1-83c1-24bc0c1f757a")]
-
-// 程序集的版本信息由下面四个值组成: 
-//
-//      主版本
-//      次版本 
-//      生成号
-//      修订号
-//
-// 可以指定所有这些值，也可以使用“生成号”和“修订号”的默认值，
-// 方法是按如下所示使用“*”: 
-<<<<<<< HEAD
-[assembly: AssemblyVersion("0.7.0.*")]
-=======
-[assembly: AssemblyVersion("1.0.*")]
->>>>>>> a4c34b67
-//[assembly: AssemblyVersion("1.0.0.0")]
-//[assembly: AssemblyFileVersion("1.0.0.0")]
+﻿using System.Reflection;
+using System.Runtime.InteropServices;
+
+// 有关程序集的常规信息通过以下
+// 特性集控制。更改这些特性值可修改
+// 与程序集关联的信息。
+[assembly: AssemblyTitle("AntShares")]
+[assembly: AssemblyDescription("")]
+[assembly: AssemblyConfiguration("")]
+[assembly: AssemblyCompany("")]
+[assembly: AssemblyProduct("AntShares")]
+[assembly: AssemblyCopyright("© AntShares Project 2015 Released under the MIT license")]
+[assembly: AssemblyTrademark("")]
+[assembly: AssemblyCulture("")]
+
+// 将 ComVisible 设置为 false 使此程序集中的类型
+// 对 COM 组件不可见。  如果需要从 COM 访问此程序集中的类型，
+// 则将该类型上的 ComVisible 特性设置为 true。
+[assembly: ComVisible(false)]
+
+// 如果此项目向 COM 公开，则下列 GUID 用于类型库的 ID
+[assembly: Guid("97755546-26b7-43b1-83c1-24bc0c1f757a")]
+
+// 程序集的版本信息由下面四个值组成: 
+//
+//      主版本
+//      次版本 
+//      生成号
+//      修订号
+//
+// 可以指定所有这些值，也可以使用“生成号”和“修订号”的默认值，
+// 方法是按如下所示使用“*”: 
+[assembly: AssemblyVersion("1.0.*")]
+//[assembly: AssemblyVersion("1.0.0.0")]
+//[assembly: AssemblyFileVersion("1.0.0.0")]