--- conflicted
+++ resolved
@@ -13,11 +13,8 @@
     <ProjectReference Include="..\..\src\Neo.Json\Neo.Json.csproj" />
     <ProjectReference Include="..\..\src\Neo.VM\Neo.VM.csproj" />
     <PackageReference Include="BenchmarkDotNet" Version="0.14.0" />
-<<<<<<< HEAD
     <ProjectReference Include="..\..\src\Neo\Neo.csproj" />
     <ProjectReference Include="..\..\tests\Neo.VM.Tests\Neo.VM.Tests.csproj" />
-=======
->>>>>>> 59fe8b5b
   </ItemGroup>
 
 </Project>