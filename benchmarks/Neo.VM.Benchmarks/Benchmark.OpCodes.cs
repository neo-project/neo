--- conflicted
+++ resolved
@@ -21,9 +21,7 @@
     public class BenchmarkOpCodes
     {
         #region Fields
-
         private const string Root = "../../../../../../../../../tests/Neo.VM.Tests/";
-<<<<<<< HEAD
         private BenchmarkEngine[]? _opCodesArraysClearItems;
         private BenchmarkEngine[]? _opCodesArraysPack;
         private BenchmarkEngine[]? _opCodesArraysNewArrayT;
@@ -178,170 +176,6 @@
         private BenchmarkEngine[]? _opCodesTypesConvert;
         private BenchmarkEngine[]? _opCodesTypesIsType;
         private BenchmarkEngine[]? _opCodesTypesIsNull;
-=======
-        private VMUT? _othersDebugger;
-        private VMUT? _othersStackItemLimits;
-        private VMUT? _othersScriptLogic;
-        private VMUT? _othersOtherCases;
-        private VMUT? _othersInvocationLimits;
-        private VMUT? _othersInit;
-        private VMUT? _othersStackLimits;
-        private VMUT? _opCodesArraysClearItems;
-        private VMUT? _opCodesArraysPack;
-        private VMUT? _opCodesArraysNewArrayT;
-        private VMUT? _opCodesArraysPickItem;
-        private VMUT? _opCodesArraysPackStruct;
-        private VMUT? _opCodesArraysSetItem;
-        private VMUT? _opCodesArraysNewStruct0;
-        private VMUT? _opCodesArraysReverseItems;
-        private VMUT? _opCodesArraysNewMap;
-        private VMUT? _opCodesArraysHasKey;
-        private VMUT? _opCodesArraysNewArray;
-        private VMUT? _opCodesArraysKeys;
-        private VMUT? _opCodesArraysAppend;
-        private VMUT? _opCodesArraysRemove;
-        private VMUT? _opCodesArraysPackMap;
-        private VMUT? _opCodesArraysValues;
-        private VMUT? _opCodesArraysNewArray0;
-        private VMUT? _opCodesArraysUnpack;
-        private VMUT? _opCodesArraysSize;
-        private VMUT? _opCodesArraysNewStruct;
-        private VMUT? _opCodesStackXDrop;
-        private VMUT? _opCodesStackReverseN;
-        private VMUT? _opCodesStackReverse4;
-        private VMUT? _opCodesStackClear;
-        private VMUT? _opCodesStackReverse3;
-        private VMUT? _opCodesStackRot;
-        private VMUT? _opCodesStackPick;
-        private VMUT? _opCodesStackNip;
-        private VMUT? _opCodesStackRoll;
-        private VMUT? _opCodesStackDepth;
-        private VMUT? _opCodesStackSwap;
-        private VMUT? _opCodesStackTuck;
-        private VMUT? _opCodesStackOver;
-        private VMUT? _opCodesStackDrop;
-        private VMUT? _opCodesSlotStsFld6;
-        private VMUT? _opCodesSlotInitSlot;
-        private VMUT? _opCodesSlotLdLoc4;
-        private VMUT? _opCodesSlotLdArg;
-        private VMUT? _opCodesSlotStArg0;
-        private VMUT? _opCodesSlotLdSFLD0;
-        private VMUT? _opCodesSlotLdArg4;
-        private VMUT? _opCodesSlotLdArg5;
-        private VMUT? _opCodesSlotLdSFLD1;
-        private VMUT? _opCodesSlotLdLoc;
-        private VMUT? _opCodesSlotStArg1;
-        private VMUT? _opCodesSlotLdLoc5;
-        private VMUT? _opCodesSlotLdSFLD6;
-        private VMUT? _opCodesSlotLdArg2;
-        private VMUT? _opCodesSlotStsFld0;
-        private VMUT? _opCodesSlotLdLoc2;
-        private VMUT? _opCodesSlotStArg6;
-        private VMUT? _opCodesSlotLdLoc3;
-        private VMUT? _opCodesSlotStsFld1;
-        private VMUT? _opCodesSlotInitSSlot;
-        private VMUT? _opCodesSlotLdArg3;
-        private VMUT? _opCodesSlotLdSFLD;
-        private VMUT? _opCodesSlotLdArg0;
-        private VMUT? _opCodesSlotLdSFLD4;
-        private VMUT? _opCodesSlotStArg4;
-        private VMUT? _opCodesSlotLdLoc0;
-        private VMUT? _opCodesSlotStsFld2;
-        private VMUT? _opCodesSlotStsFld3;
-        private VMUT? _opCodesSlotLdLoc1;
-        private VMUT? _opCodesSlotStArg5;
-        private VMUT? _opCodesSlotLdSFLD5;
-        private VMUT? _opCodesSlotLdArg1;
-        private VMUT? _opCodesSlotStArg2;
-        private VMUT? _opCodesSlotLdLoc6;
-        private VMUT? _opCodesSlotStArg;
-        private VMUT? _opCodesSlotStsFld4;
-        private VMUT? _opCodesSlotLdArg6;
-        private VMUT? _opCodesSlotLdSFLD2;
-        private VMUT? _opCodesSlotLdSFLD3;
-        private VMUT? _opCodesSlotStLoc;
-        private VMUT? _opCodesSlotStsFld;
-        private VMUT? _opCodesSlotStsFld5;
-        private VMUT? _opCodesSlotStArg3;
-        private VMUT? _opCodesSpliceSubStr;
-        private VMUT? _opCodesSpliceCat;
-        private VMUT? _opCodesSpliceMemCpy;
-        private VMUT? _opCodesSpliceLeft;
-        private VMUT? _opCodesSpliceRight;
-        private VMUT? _opCodesSpliceNewBuffer;
-        private VMUT? _opCodesControlTryCatchFinally6;
-        private VMUT? _opCodesControlJmpLeL;
-        private VMUT? _opCodesControlJmpEqL;
-        private VMUT? _opCodesControlJmpLe;
-        private VMUT? _opCodesControlJmpNe;
-        private VMUT? _opCodesControlTryCatchFinally7;
-        private VMUT? _opCodesControlAssertMsg;
-        private VMUT? _opCodesControlJmpGt;
-        private VMUT? _opCodesControlJmpL;
-        private VMUT? _opCodesControlJmpIfL;
-        private VMUT? _opCodesControlTryFinally;
-        private VMUT? _opCodesControlJmpNeL;
-        private VMUT? _opCodesControlJmpIfNot;
-        private VMUT? _opCodesControlAbortMsg;
-        private VMUT? _opCodesControlCall;
-        private VMUT? _opCodesControlCallL;
-        private VMUT? _opCodesControlJmpGeL;
-        private VMUT? _opCodesControlRet;
-        private VMUT? _opCodesControlJmpGtL;
-        private VMUT? _opCodesControlJmpEq;
-        private VMUT? _opCodesControlSysCall;
-        private VMUT? _opCodesControlCallA;
-        private VMUT? _opCodesControlAssert;
-        private VMUT? _opCodesControlTryCatchFinally2;
-        private VMUT? _opCodesControlTryCatchFinally3;
-        private VMUT? _opCodesControlNop;
-        private VMUT? _opCodesControlJmpGe;
-        private VMUT? _opCodesControlTryCatchFinally10;
-        private VMUT? _opCodesControlJmpLt;
-        private VMUT? _opCodesControlJmpIf;
-        private VMUT? _opCodesControlAbort;
-        private VMUT? _opCodesControlJmpIfNotL;
-        private VMUT? _opCodesControlTryCatch;
-        private VMUT? _opCodesControlTryCatchFinally4;
-        private VMUT? _opCodesControlJmp;
-        private VMUT? _opCodesControlTryCatchFinally8;
-        private VMUT? _opCodesControlTryCatchFinally9;
-        private VMUT? _opCodesControlJmpLtL;
-        private VMUT? _opCodesControlTryCatchFinally;
-        private VMUT? _opCodesControlTryCatchFinally5;
-        private VMUT? _opCodesControlThrow;
-        private VMUT? _opCodesPushPushA;
-        private VMUT? _opCodesPushPushM1ToPush16;
-        private VMUT? _opCodesPushPushInt8ToPushInt256;
-        private VMUT? _opCodesPushPushData1;
-        private VMUT? _opCodesPushPushData2;
-        private VMUT? _opCodesPushPushNull;
-        private VMUT? _opCodesPushPushData4;
-        private VMUT? _opCodesArithmeticGe;
-        private VMUT? _opCodesArithmeticLt;
-        private VMUT? _opCodesArithmeticModMul;
-        private VMUT? _opCodesArithmeticNumNotEqual;
-        private VMUT? _opCodesArithmeticNot;
-        private VMUT? _opCodesArithmeticModPow;
-        private VMUT? _opCodesArithmeticLe;
-        private VMUT? _opCodesArithmeticShl;
-        private VMUT? _opCodesArithmeticGt;
-        private VMUT? _opCodesArithmeticPow;
-        private VMUT? _opCodesArithmeticNumEqual;
-        private VMUT? _opCodesArithmeticSign;
-        private VMUT? _opCodesArithmeticSqrt;
-        private VMUT? _opCodesArithmeticShr;
-        private VMUT? _opCodesBitwiseLogicOr;
-        private VMUT? _opCodesBitwiseLogicEqual;
-        private VMUT? _opCodesBitwiseLogicInvert;
-        private VMUT? _opCodesBitwiseLogicXor;
-        private VMUT? _opCodesBitwiseLogicNotEqual;
-        private VMUT? _opCodesBitwiseLogicAnd;
-        private VMUT? _opCodesTypesConvert;
-        private VMUT? _opCodesTypesIsType;
-        private VMUT? _opCodesTypesIsNull;
-
->>>>>>> acd4a21d
         #endregion
 
         [GlobalSetup]
@@ -600,24 +434,13 @@
         public void TestOpCodesStackTuck() => RunBench(_opCodesStackTuck);
 
         [Benchmark]
-
         public void TestOpCodesStackOver() => RunBench(_opCodesStackOver);
 
         [Benchmark]
         public void TestOpCodesStackDrop() => RunBench(_opCodesStackDrop);
 
         [Benchmark]
-<<<<<<< HEAD
         public void TestOpCodesSlotStsFld6() => RunBench(_opCodesSlotStsFld6);
-=======
-        public void TestOpCodesStackOver() => RunTest(_opCodesStackOver);
-
-        [Benchmark]
-        public void TestOpCodesStackDrop() => RunTest(_opCodesStackDrop);
-
-        [Benchmark]
-        public void TestOpCodesSlotStsFld6() => RunTest(_opCodesSlotStsFld6);
->>>>>>> acd4a21d
 
         [Benchmark]
         public void TestOpCodesSlotInitSlot() => RunBench(_opCodesSlotInitSlot);
@@ -761,12 +584,7 @@
         public void TestOpCodesSpliceRight() => RunBench(_opCodesSpliceRight);
 
         [Benchmark]
-<<<<<<< HEAD
-
         public void TestOpCodesSpliceNewBuffer() => RunBench(_opCodesSpliceNewBuffer);
-=======
-        public void TestOpCodesSpliceNewBuffer() => RunTest(_opCodesSpliceNewBuffer);
->>>>>>> acd4a21d
 
         [Benchmark]
         public void TestOpCodesControlTryCatchFinally6() => RunBench(_opCodesControlTryCatchFinally6);
@@ -793,12 +611,7 @@
         public void TestOpCodesControlJmpGt() => RunBench(_opCodesControlJmpGt);
 
         [Benchmark]
-<<<<<<< HEAD
-
         public void TestOpCodesControlJmpL() => RunBench(_opCodesControlJmpL);
-=======
-        public void TestOpCodesControlJmpL() => RunTest(_opCodesControlJmpL);
->>>>>>> acd4a21d
 
         [Benchmark]
         public void TestOpCodesControlJmpIfL() => RunBench(_opCodesControlJmpIfL);
@@ -834,12 +647,7 @@
         public void TestOpCodesControlJmpEq() => RunBench(_opCodesControlJmpEq);
 
         [Benchmark]
-<<<<<<< HEAD
-
         public void TestOpCodesControlSysCall() => RunBench(_opCodesControlSysCall);
-=======
-        public void TestOpCodesControlSysCall() => RunTest(_opCodesControlSysCall);
->>>>>>> acd4a21d
 
         [Benchmark]
         public void TestOpCodesControlCallA() => RunBench(_opCodesControlCallA);
@@ -962,12 +770,7 @@
         public void TestOpCodesArithmeticSqrt() => RunBench(_opCodesArithmeticSqrt);
 
         [Benchmark]
-<<<<<<< HEAD
-
         public void TestOpCodesArithmeticShr() => RunBench(_opCodesArithmeticShr);
-=======
-        public void TestOpCodesArithmeticShr() => RunTest(_opCodesArithmeticShr);
->>>>>>> acd4a21d
 
         [Benchmark]
         public void TestOpCodesBitwiseLogicOr() => RunBench(_opCodesBitwiseLogicOr);
