--- conflicted
+++ resolved
@@ -11,22 +11,21 @@
 
 using Neo.VM.Types;
 
-namespace Neo.VM.Benchmark
+namespace Neo.VM.Benchmark;
+
+public class TestStruct : TestArray
 {
-    public class TestStruct : TestArray
+    public override StackItemType Type => StackItemType.Struct;
+
+    /// <summary>
+    /// Create a structure with the specified fields.
+    /// </summary>
+    /// <param name="fields">The fields to be included in the structure.</param>
+    public TestStruct(IEnumerable<StackItem>? fields = null)
+        : this(null, fields)
     {
-        public override StackItemType Type => StackItemType.Struct;
+    }
 
-<<<<<<< HEAD
-        /// <summary>
-        /// Create a structure with the specified fields.
-        /// </summary>
-        /// <param name="fields">The fields to be included in the structure.</param>
-        public TestStruct(IEnumerable<StackItem>? fields = null)
-            : this(null, fields)
-        {
-        }
-=======
     /// <summary>
     /// Create a structure with the specified fields. And make the structure use the specified <see cref="IReferenceCounter"/>.
     /// </summary>
@@ -36,107 +35,95 @@
         : base(referenceCounter, fields)
     {
     }
->>>>>>> 9ed6cac3
 
-        /// <summary>
-        /// Create a structure with the specified fields. And make the structure use the specified <see cref="ReferenceCounter"/>.
-        /// </summary>
-        /// <param name="referenceCounter">The <see cref="ReferenceCounter"/> to be used by this structure.</param>
-        /// <param name="fields">The fields to be included in the structure.</param>
-        public TestStruct(ReferenceCounter? referenceCounter, IEnumerable<StackItem>? fields = null)
-            : base(referenceCounter, fields)
+    /// <summary>
+    /// Create a new structure with the same content as this structure. All nested structures will be copied by value.
+    /// </summary>
+    /// <param name="limits">Execution engine limits</param>
+    /// <returns>The copied structure.</returns>
+    public TestStruct Clone(ExecutionEngineLimits limits)
+    {
+        int count = (int)(limits.MaxStackSize - 1);
+        TestStruct result = new(ReferenceCounter);
+        Queue<TestStruct> queue = new();
+        queue.Enqueue(result);
+        queue.Enqueue(this);
+        while (queue.Count > 0)
         {
-        }
-
-        /// <summary>
-        /// Create a new structure with the same content as this structure. All nested structures will be copied by value.
-        /// </summary>
-        /// <param name="limits">Execution engine limits</param>
-        /// <returns>The copied structure.</returns>
-        public TestStruct Clone(ExecutionEngineLimits limits)
-        {
-            int count = (int)(limits.MaxStackSize - 1);
-            TestStruct result = new(ReferenceCounter);
-            Queue<TestStruct> queue = new();
-            queue.Enqueue(result);
-            queue.Enqueue(this);
-            while (queue.Count > 0)
+            TestStruct a = queue.Dequeue();
+            TestStruct b = queue.Dequeue();
+            foreach (StackItem item in b)
             {
-                TestStruct a = queue.Dequeue();
-                TestStruct b = queue.Dequeue();
-                foreach (StackItem item in b)
+                count--;
+                if (count < 0) throw new InvalidOperationException("Beyond clone limits!");
+                if (item is TestStruct sb)
                 {
-                    count--;
-                    if (count < 0) throw new InvalidOperationException("Beyond clone limits!");
-                    if (item is TestStruct sb)
-                    {
-                        TestStruct sa = new(ReferenceCounter);
-                        a.Add(sa);
-                        queue.Enqueue(sa);
-                        queue.Enqueue(sb);
-                    }
-                    else
-                    {
-                        a.Add(item);
-                    }
-                }
-            }
-            return result;
-        }
-
-        public override StackItem ConvertTo(StackItemType type)
-        {
-            if (type == StackItemType.Array)
-                return new TestArray(ReferenceCounter, new List<StackItem>(_array));
-            return base.ConvertTo(type);
-        }
-
-        public override bool Equals(StackItem? other)
-        {
-            throw new NotSupportedException();
-        }
-
-        internal override bool Equals(StackItem? other, ExecutionEngineLimits limits)
-        {
-            if (other is not TestStruct s) return false;
-            Stack<StackItem> stack1 = new();
-            Stack<StackItem> stack2 = new();
-            stack1.Push(this);
-            stack2.Push(s);
-            uint count = limits.MaxStackSize;
-            uint maxComparableSize = limits.MaxComparableSize;
-            while (stack1.Count > 0)
-            {
-                if (count-- == 0)
-                    throw new InvalidOperationException("Too many struct items to compare.");
-                StackItem a = stack1.Pop();
-                StackItem b = stack2.Pop();
-                if (a is ByteString byteString)
-                {
-                    if (!byteString.Equals(b, ref maxComparableSize)) return false;
+                    TestStruct sa = new(ReferenceCounter);
+                    a.Add(sa);
+                    queue.Enqueue(sa);
+                    queue.Enqueue(sb);
                 }
                 else
                 {
-                    if (maxComparableSize == 0)
-                        throw new InvalidOperationException("The operand exceeds the maximum comparable size.");
-                    maxComparableSize -= 1;
-                    if (a is TestStruct sa)
-                    {
-                        if (ReferenceEquals(a, b)) continue;
-                        if (b is not TestStruct sb) return false;
-                        if (sa.Count != sb.Count) return false;
-                        foreach (StackItem item in sa)
-                            stack1.Push(item);
-                        foreach (StackItem item in sb)
-                            stack2.Push(item);
-                    }
-                    else
-                    {
-                        if (!a.Equals(b)) return false;
-                    }
+                    a.Add(item);
                 }
             }
-            return true;
         }
+        return result;
+    }
+
+    public override StackItem ConvertTo(StackItemType type)
+    {
+        if (type == StackItemType.Array)
+            return new TestArray(ReferenceCounter, new List<StackItem>(_array));
+        return base.ConvertTo(type);
+    }
+
+    public override bool Equals(StackItem? other)
+    {
+        throw new NotSupportedException();
+    }
+
+    internal override bool Equals(StackItem? other, ExecutionEngineLimits limits)
+    {
+        if (other is not TestStruct s) return false;
+        Stack<StackItem> stack1 = new();
+        Stack<StackItem> stack2 = new();
+        stack1.Push(this);
+        stack2.Push(s);
+        uint count = limits.MaxStackSize;
+        uint maxComparableSize = limits.MaxComparableSize;
+        while (stack1.Count > 0)
+        {
+            if (count-- == 0)
+                throw new InvalidOperationException("Too many struct items to compare.");
+            StackItem a = stack1.Pop();
+            StackItem b = stack2.Pop();
+            if (a is ByteString byteString)
+            {
+                if (!byteString.Equals(b, ref maxComparableSize)) return false;
+            }
+            else
+            {
+                if (maxComparableSize == 0)
+                    throw new InvalidOperationException("The operand exceeds the maximum comparable size.");
+                maxComparableSize -= 1;
+                if (a is TestStruct sa)
+                {
+                    if (ReferenceEquals(a, b)) continue;
+                    if (b is not TestStruct sb) return false;
+                    if (sa.Count != sb.Count) return false;
+                    foreach (StackItem item in sa)
+                        stack1.Push(item);
+                    foreach (StackItem item in sb)
+                        stack2.Push(item);
+                }
+                else
+                {
+                    if (!a.Equals(b)) return false;
+                }
+            }
+        }
+        return true;
     }
 }