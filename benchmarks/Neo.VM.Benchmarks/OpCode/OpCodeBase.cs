// Copyright (C) 2015-2024 The Neo Project.
//
// OpCodeBase.cs file belongs to the neo project and is free
// software distributed under the MIT software license, see the
// accompanying file LICENSE in the main directory of the
// repository or http://www.opensource.org/licenses/mit-license.php
// for more details.
//
// Redistribution and use in source and binary forms with or without
// modifications are permitted.

using BenchmarkDotNet.Attributes;

namespace Neo.VM.Benchmark.OpCode
{
<<<<<<< HEAD
    [Params(1,2, 32, 128, 1024, 2040)]
    public int ItemCount { get; set; } = 2;
    protected byte[] baseLineScript;
    protected byte[] script;
    protected byte[] multiScript;

    private readonly byte[] nopScript;

    private BenchmarkEngine engine;

    protected abstract VM.OpCode Opcode { get; }

    [IterationSetup]
    public void IterationSetup()
    {
        engine = new BenchmarkEngine();
        engine.LoadScript(CreateOneOpCodeScript());
        engine.ExecuteUntil(Opcode);
    }

    [GlobalCleanup]
    public void Cleanup()
    {
        engine.Dispose();
    }

    [Benchmark]
    public void Bench_OneOpCode() =>
        engine.ExecuteNext();

    protected abstract byte[] CreateOneOpCodeScript();

    protected abstract byte[] CreateOneGASScript(InstructionBuilder builder);
=======
    public abstract class OpCodeBase
    {
        [Params(1, 2, 4, 8, 16, 32, 64, 128, 256, 512, 1024, 2040)]
        public int ItemCount { get; set; } = 10;
        protected byte[] baseLineScript = Array.Empty<byte>();
        protected byte[] script = Array.Empty<byte>();
        protected byte[] multiScript = Array.Empty<byte>();

        [GlobalSetup]
        public void Setup()
        {
            script = CreateScript(BenchmarkMode.SimpleOpCode);
            multiScript = CreateScript(BenchmarkMode.OneGAS);
            baseLineScript = CreateScript(BenchmarkMode.BaseLine);
        }

        [Benchmark(Baseline = true)]
        public void Bench_BaseLine() => Benchmark_Opcode.RunScript(baseLineScript);

        [Benchmark]
        public void Bench_OneOpCode() => Benchmark_Opcode.RunScript(script);

        /// <summary>
        /// Benchmark how long 1 GAS can run.
        /// </summary>
        [Benchmark]
        public void Bench_OneGAS() => Benchmark_Opcode.LoadScript(multiScript).ExecuteOneGASBenchmark();

        protected abstract byte[] CreateScript(BenchmarkMode benchmarkMode);
    }
>>>>>>> a72a0c95
}<|MERGE_RESOLUTION|>--- conflicted
+++ resolved
@@ -13,70 +13,40 @@
 
 namespace Neo.VM.Benchmark.OpCode
 {
-<<<<<<< HEAD
-    [Params(1,2, 32, 128, 1024, 2040)]
-    public int ItemCount { get; set; } = 2;
-    protected byte[] baseLineScript;
-    protected byte[] script;
-    protected byte[] multiScript;
-
-    private readonly byte[] nopScript;
-
-    private BenchmarkEngine engine;
-
-    protected abstract VM.OpCode Opcode { get; }
-
-    [IterationSetup]
-    public void IterationSetup()
-    {
-        engine = new BenchmarkEngine();
-        engine.LoadScript(CreateOneOpCodeScript());
-        engine.ExecuteUntil(Opcode);
-    }
-
-    [GlobalCleanup]
-    public void Cleanup()
-    {
-        engine.Dispose();
-    }
-
-    [Benchmark]
-    public void Bench_OneOpCode() =>
-        engine.ExecuteNext();
-
-    protected abstract byte[] CreateOneOpCodeScript();
-
-    protected abstract byte[] CreateOneGASScript(InstructionBuilder builder);
-=======
     public abstract class OpCodeBase
     {
-        [Params(1, 2, 4, 8, 16, 32, 64, 128, 256, 512, 1024, 2040)]
-        public int ItemCount { get; set; } = 10;
-        protected byte[] baseLineScript = Array.Empty<byte>();
-        protected byte[] script = Array.Empty<byte>();
-        protected byte[] multiScript = Array.Empty<byte>();
+        [Params(1, 2, 32, 128, 1024, 2040)]
+        public int ItemCount { get; set; } = 2;
+        protected byte[] baseLineScript;
+        protected byte[] script;
+        protected byte[] multiScript;
 
-        [GlobalSetup]
-        public void Setup()
+        private readonly byte[] nopScript;
+
+        private BenchmarkEngine engine;
+
+        protected abstract VM.OpCode Opcode { get; }
+
+        [IterationSetup]
+        public void IterationSetup()
         {
-            script = CreateScript(BenchmarkMode.SimpleOpCode);
-            multiScript = CreateScript(BenchmarkMode.OneGAS);
-            baseLineScript = CreateScript(BenchmarkMode.BaseLine);
+            engine = new BenchmarkEngine();
+            engine.LoadScript(CreateOneOpCodeScript());
+            engine.ExecuteUntil(Opcode);
         }
 
-        [Benchmark(Baseline = true)]
-        public void Bench_BaseLine() => Benchmark_Opcode.RunScript(baseLineScript);
+        [GlobalCleanup]
+        public void Cleanup()
+        {
+            engine.Dispose();
+        }
 
         [Benchmark]
-        public void Bench_OneOpCode() => Benchmark_Opcode.RunScript(script);
+        public void Bench_OneOpCode() =>
+            engine.ExecuteNext();
 
-        /// <summary>
-        /// Benchmark how long 1 GAS can run.
-        /// </summary>
-        [Benchmark]
-        public void Bench_OneGAS() => Benchmark_Opcode.LoadScript(multiScript).ExecuteOneGASBenchmark();
+        protected abstract byte[] CreateOneOpCodeScript();
 
-        protected abstract byte[] CreateScript(BenchmarkMode benchmarkMode);
+        protected abstract byte[] CreateOneGASScript(InstructionBuilder builder);
     }
->>>>>>> a72a0c95
 }