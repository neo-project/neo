--- conflicted
+++ resolved
@@ -137,12 +137,12 @@
             return false;
         }
 
-<<<<<<< HEAD
         protected static void SuspendNodeStartup()
         {
             Interlocked.Increment(ref suspend);
             System.SuspendNodeStartup();
-=======
+        }
+
         private static Assembly CurrentDomain_AssemblyResolve(object sender, ResolveEventArgs args)
         {
             if (args.Name.Contains(".resources"))
@@ -164,7 +164,6 @@
                 Log(nameof(Plugin), LogLevel.Error, $"Failed to resolve assembly or its dependency: {ex.Message}");
                 return null;
             }
->>>>>>> ef46d5dc
         }
     }
 }