﻿using Akka.Actor;
using Neo.Consensus;
using Neo.Ledger;
using Neo.Network.P2P;
using Neo.Network.RPC;
using Neo.Persistence;
using Neo.Plugins;
using Neo.Wallets;
using System;
using System.Net;

namespace Neo
{
    public class NeoSystem : IDisposable
    {
        public ActorSystem ActorSystem { get; } = ActorSystem.Create(nameof(NeoSystem),
            $"akka {{ log-dead-letters = off }}" +
            $"blockchain-mailbox {{ mailbox-type: \"{typeof(BlockchainMailbox).AssemblyQualifiedName}\" }}" +
            $"task-manager-mailbox {{ mailbox-type: \"{typeof(TaskManagerMailbox).AssemblyQualifiedName}\" }}" +
            $"remote-node-mailbox {{ mailbox-type: \"{typeof(RemoteNodeMailbox).AssemblyQualifiedName}\" }}" +
            $"protocol-handler-mailbox {{ mailbox-type: \"{typeof(ProtocolHandlerMailbox).AssemblyQualifiedName}\" }}" +
            $"consensus-service-mailbox {{ mailbox-type: \"{typeof(ConsensusServiceMailbox).AssemblyQualifiedName}\" }}");
        public IActorRef Blockchain { get; }
        public IActorRef LocalNode { get; }
        internal IActorRef TaskManager { get; }
        public IActorRef Consensus { get; private set; }
        public RpcServer RpcServer { get; private set; }

        private readonly Store blockchainStore;
        private readonly Store consensusStore;
        private Peer.Start start_message = null;
        private bool suspend = false;

        public NeoSystem(Store store, Store consensusStore = null)
        {
            this.blockchainStore = store;
            this.consensusStore = consensusStore ?? store;
            this.Blockchain = ActorSystem.ActorOf(Ledger.Blockchain.Props(this, store));
            this.LocalNode = ActorSystem.ActorOf(Network.P2P.LocalNode.Props(this));
            this.TaskManager = ActorSystem.ActorOf(Network.P2P.TaskManager.Props(this));
            Plugin.LoadPlugins(this);
        }

        public void Dispose()
        {
            RpcServer?.Dispose();
            ActorSystem.Stop(LocalNode);
            ActorSystem.Dispose();
        }

        internal void ResumeNodeStartup()
        {
            suspend = false;
            if (start_message != null)
            {
                LocalNode.Tell(start_message);
                start_message = null;
            }
        }

<<<<<<< HEAD
        public void StartConsensus(Wallet wallet)
        {
            Consensus = ActorSystem.ActorOf(ConsensusService.Props(this.LocalNode, this.TaskManager, consensusStore, wallet));
            Consensus.Tell(new ConsensusService.Start());
=======
        public void StartConsensus(Wallet wallet, Store consensus_store = null, bool ignoreRecoveryLogs = false)
        {
            Consensus = ActorSystem.ActorOf(ConsensusService.Props(this.LocalNode, this.TaskManager, consensus_store ?? store, wallet));
            Consensus.Tell(new ConsensusService.Start { IgnoreRecoveryLogs = ignoreRecoveryLogs });
>>>>>>> 3cc07841
        }

        public void StartNode(int port = 0, int wsPort = 0, int minDesiredConnections = Peer.DefaultMinDesiredConnections,
            int maxConnections = Peer.DefaultMaxConnections)
        {
            start_message = new Peer.Start
            {
                Port = port,
                WsPort = wsPort,
                MinDesiredConnections = minDesiredConnections,
                MaxConnections = maxConnections
            };
            if (!suspend)
            {
                var consensusTransactions = Neo.Consensus.Helper.RetreiveTransactionsFromSavedConsensusContext(consensusStore);
                foreach (var tx in consensusTransactions)
                    Blockchain.Tell(tx, ActorRefs.NoSender);

                LocalNode.Tell(start_message);
                start_message = null;
            }
        }

        public void StartRpc(IPAddress bindAddress, int port, Wallet wallet = null, string sslCert = null, string password = null,
            string[] trustedAuthorities = null, Fixed8 maxGasInvoke = default(Fixed8))
        {
            RpcServer = new RpcServer(this, wallet, maxGasInvoke);
            RpcServer.Start(bindAddress, port, sslCert, password, trustedAuthorities);
        }

        internal void SuspendNodeStartup()
        {
            suspend = true;
        }
    }
}<|MERGE_RESOLUTION|>--- conflicted
+++ resolved
@@ -58,17 +58,10 @@
             }
         }
 
-<<<<<<< HEAD
-        public void StartConsensus(Wallet wallet)
+        public void StartConsensus(Wallet wallet, bool ignoreRecoveryLogs = false)
         {
             Consensus = ActorSystem.ActorOf(ConsensusService.Props(this.LocalNode, this.TaskManager, consensusStore, wallet));
-            Consensus.Tell(new ConsensusService.Start());
-=======
-        public void StartConsensus(Wallet wallet, Store consensus_store = null, bool ignoreRecoveryLogs = false)
-        {
-            Consensus = ActorSystem.ActorOf(ConsensusService.Props(this.LocalNode, this.TaskManager, consensus_store ?? store, wallet));
             Consensus.Tell(new ConsensusService.Start { IgnoreRecoveryLogs = ignoreRecoveryLogs });
->>>>>>> 3cc07841
         }
 
         public void StartNode(int port = 0, int wsPort = 0, int minDesiredConnections = Peer.DefaultMinDesiredConnections,
