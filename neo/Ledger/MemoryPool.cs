﻿using Neo.Network.P2P.Payloads;
using System;
using System.Collections;
using System.Collections.Concurrent;
using System.Collections.Generic;
using System.Linq;
using System.Runtime.CompilerServices;
using System.Threading;
using Akka.Util.Internal;
using Neo.Persistence;

namespace Neo.Ledger
{
    internal class MemoryPool : IReadOnlyCollection<Transaction>
    {
        private class PoolItem : IComparable<PoolItem>
        {
            public readonly Transaction Transaction;
            public readonly DateTime Timestamp;
            public readonly Fixed8 FeePerByte;

            public PoolItem(Transaction tx)
            {
                Transaction = tx;
                Timestamp = DateTime.UtcNow;
                FeePerByte = Transaction.NetworkFee / Transaction.Size;
            }

            public int CompareTo(Transaction tx, Fixed8 feePerByte)
            {
                if (tx == null) return 1;
                int ret = FeePerByte.CompareTo(feePerByte);
                if (ret != 0) return ret;
                ret = Transaction.NetworkFee.CompareTo(tx.NetworkFee);
                if (ret != 0) return ret;

                return Transaction.Hash.CompareTo(tx.Hash);
            }

            public int CompareTo(PoolItem otherItem)
            {
                if (otherItem == null) return 1;
                return CompareTo(otherItem.Transaction, otherItem.FeePerByte);
            }
        }

        private static readonly double MaxSecondsToReverifyHighPrioTx = (double) Blockchain.SecondsPerBlock / 3;
        private static readonly double MaxSecondsToReverifyLowPrioTx = (double) Blockchain.SecondsPerBlock / 5;

        // These two are not expected to be hit, they are just safegaurds.
        private static readonly double MaxSecondsToReverifyHighPrioTxPerIdle = (double) Blockchain.SecondsPerBlock / 15;
        private static readonly double MaxSecondsToReverifyLowPrioTxPerIdle = (double) Blockchain.SecondsPerBlock / 30;

        //
        /// <summary>
        /// Guarantees consistency of the pool data structures.
        ///
        /// Note: The data structures are only modified from the `Blockchain` actor; so operations guaranteed to be
        ///       performed by the blockchain actor do not need to acquire the read lock; they only need the write
        ///       lock for write operations.
        /// </summary>
        private readonly ReaderWriterLockSlim _txRwLock
            = new ReaderWriterLockSlim(LockRecursionPolicy.SupportsRecursion);

        /// <summary>
        /// Store all verified unsorted transactions currently in the pool.
        /// </summary>
        private readonly Dictionary<UInt256, PoolItem> _unsortedTransactions = new Dictionary<UInt256, PoolItem>();
        /// <summary>
        ///  Stores the verified low priority sorted transactions currently in the pool.
        /// </summary>
        private readonly SortedSet<PoolItem> _sortedLowPrioTransactions = new SortedSet<PoolItem>();
        /// <summary>
        /// Stores the verified high priority sorted transactins currently in the pool.
        /// </summary>
        private readonly SortedSet<PoolItem> _sortedHighPrioTransactions = new SortedSet<PoolItem>();

        /// <summary>
        /// Store the unverified transactions currently in the pool.
        ///
        /// Transactions in this data structure were valid in some prior block, but may no longer be valid.
        /// The top ones that could make it into the next block get verified and moved into the verified data structures
        /// (_unsortedTransactions, _sortedLowPrioTransactions, and _sortedHighPrioTransactions) after each block.
        /// </summary>
        private readonly Dictionary<UInt256, PoolItem> _unverifiedTransactions = new Dictionary<UInt256, PoolItem>();
        private readonly SortedSet<PoolItem> _unverifiedSortedHighPriorityTransactions = new SortedSet<PoolItem>();
        private readonly SortedSet<PoolItem> _unverifiedSortedLowPriorityTransactions = new SortedSet<PoolItem>();

        /// <summary>
        /// Total maximum capacity of transactions the pool can hold.
        /// </summary>
        public int Capacity { get; }

        /// <summary>
        /// Total count of transactions in the pool.
        /// </summary>
        public int Count
        {
            get
            {
                _txRwLock.EnterReadLock();
                try
                {
                    return _unsortedTransactions.Count + _unverifiedTransactions.Count;
                }
                finally
                {
                    _txRwLock.ExitReadLock();
                }

            }
        }

        /// <summary>
        /// Total count of verified transactions in the pool.
        /// </summary>
        public int VerifiedCount => _unsortedTransactions.Count; // read of 32 bit type is atomic (no lock)

        public int UnVerifiedCount => _unverifiedTransactions.Count;

        public MemoryPool(int capacity)
        {
            Capacity = capacity;
        }

        /// <summary>
        /// Determine whether the pool is holding this transaction and has at some point verified it.
        /// Note: The pool may not have verified it since the last block was persisted. To get only the
        ///       transactions that have been verified during this block use GetVerifiedTransactions()
        /// </summary>
        /// <param name="hash">the transaction hash</param>
        /// <returns>true if the MemoryPool contain the transaction</returns>
        public bool ContainsKey(UInt256 hash)
        {
            _txRwLock.EnterReadLock();
            try
            {
                return _unsortedTransactions.ContainsKey(hash)
                       || _unverifiedTransactions.ContainsKey(hash);
            }
            finally
            {
                _txRwLock.ExitReadLock();
            }

        }

        public bool TryGetValue(UInt256 hash, out Transaction tx)
        {
            _txRwLock.EnterReadLock();
            try
            {
                bool ret = _unsortedTransactions.TryGetValue(hash, out PoolItem item)
                           || _unverifiedTransactions.TryGetValue(hash, out item);
                tx = ret ? item.Transaction : null;
                return ret;
            }
            finally
            {
                _txRwLock.ExitReadLock();
            }
        }

        // Note: This isn't used in Fill during consensus, fill uses GetVerifiedTransactions()
        public IEnumerator<Transaction> GetEnumerator()
        {
            _txRwLock.EnterReadLock();
            try
            {
                return _unsortedTransactions.Select(p => p.Value.Transaction)
                    .Concat(_unverifiedTransactions.Select(p => p.Value.Transaction))
                    .GetEnumerator();
            }
            finally
            {
                _txRwLock.ExitReadLock();
            }
        }

        IEnumerator IEnumerable.GetEnumerator() => GetEnumerator();

        public IEnumerable<Transaction> GetVerifiedTransactions()
        {
            _txRwLock.EnterReadLock();
            try
            {
                return _unsortedTransactions.Select(p => p.Value.Transaction).ToArray();
            }
            finally
            {
                _txRwLock.ExitReadLock();
            }
        }

        public void GetVerifiedAndUnverifiedTransactions(out IEnumerable<Transaction> verifiedTransactions,
            out IEnumerable<Transaction> unverifiedTransactions)
        {
            _txRwLock.EnterReadLock();
            try
            {
                verifiedTransactions = _sortedHighPrioTransactions.Select(p => p.Transaction)
                    .Concat(_sortedLowPrioTransactions.Select(p => p.Transaction)).ToArray();
                unverifiedTransactions = _unverifiedTransactions.Select(p => p.Value.Transaction).ToArray();
            }
            finally
            {
                _txRwLock.ExitReadLock();
            }
        }

        public IEnumerable<Transaction> GetSortedVerifiedTransactions()
        {
            _txRwLock.EnterReadLock();
            try
            {
               return _sortedHighPrioTransactions.Select(p => p.Transaction)
                        .Concat(_sortedLowPrioTransactions.Select(p => p.Transaction))
                        .ToArray();
            }
            finally
            {
                _txRwLock.ExitReadLock();
            }
        }

        [MethodImpl(MethodImplOptions.AggressiveInlining)]
        private PoolItem GetLowestFeeTransaction(SortedSet<PoolItem> verifiedTxSorted,
            SortedSet<PoolItem> unverifiedTxSorted, out SortedSet<PoolItem> sortedPool)
        {
            PoolItem minItem = unverifiedTxSorted.Min;
            sortedPool = minItem != null ? unverifiedTxSorted : null;

            PoolItem verifiedMin = verifiedTxSorted.Min;
            if (verifiedMin == null) return minItem;

            if (minItem != null && verifiedMin.CompareTo(minItem) >= 0)
                return minItem;

            sortedPool = verifiedTxSorted;
            minItem = verifiedMin;

            return minItem;
        }

        private PoolItem GetLowestFeeTransaction(out SortedSet<PoolItem> sortedPool)
        {
            var minItem = GetLowestFeeTransaction(_sortedLowPrioTransactions, _unverifiedSortedLowPriorityTransactions,
                out sortedPool);

            if (minItem != null) return minItem;

            return GetLowestFeeTransaction(_sortedHighPrioTransactions, _unverifiedSortedHighPriorityTransactions,
                out sortedPool);
        }

        // Note: this must only be called from a single thread (the Blockchain actor)
        internal bool CanTransactionFitInPool(Transaction tx)
        {
            if (Count < Capacity) return true;

            return GetLowestFeeTransaction(out _).CompareTo(tx, tx.NetworkFee / tx.Size) <= 0;
        }

        /// <summary>
        ///
        /// Note: This must only be called from a single thread (the Blockchain actor) to add a transaction to the pool
        ///       one should tell the Blockchain actor about the transaction.
        /// </summary>
        /// <param name="hash"></param>
        /// <param name="tx"></param>
        /// <returns></returns>
        internal bool TryAdd(UInt256 hash, Transaction tx)
        {
            var poolItem = new PoolItem(tx);

            if (_unsortedTransactions.ContainsKey(hash)) return false;

            _txRwLock.EnterWriteLock();
            try
            {
                _unsortedTransactions.Add(hash, poolItem);

                SortedSet<PoolItem> pool = tx.IsLowPriority ? _sortedLowPrioTransactions : _sortedHighPrioTransactions;
                pool.Add(poolItem);
                RemoveOverCapacity();
            }
            finally
            {
                _txRwLock.ExitWriteLock();
            }

            return _unsortedTransactions.ContainsKey(hash);
        }

        private void RemoveOverCapacity()
        {
            while (Count > Capacity)
            {
                PoolItem minItem = GetLowestFeeTransaction(out var sortedPool);

                _unsortedTransactions.Remove(minItem.Transaction.Hash);
                sortedPool.Remove(minItem);
            }
        }

        [MethodImpl(MethodImplOptions.AggressiveInlining)]
        private bool TryRemoveVerified(UInt256 hash, out PoolItem item)
        {
            if (!_unsortedTransactions.TryGetValue(hash, out item))
                return false;

            _unsortedTransactions.Remove(hash);
            SortedSet<PoolItem> pool = item.Transaction.IsLowPriority
                ? _sortedLowPrioTransactions : _sortedHighPrioTransactions;
            pool.Remove(item);
            return true;
        }

        [MethodImpl(MethodImplOptions.AggressiveInlining)]
        private bool TryRemoveUnVerified(UInt256 hash, out PoolItem item)
        {
            if (!_unverifiedTransactions.TryGetValue(hash, out item))
                return false;

            _unsortedTransactions.Remove(hash);
            SortedSet<PoolItem> pool = item.Transaction.IsLowPriority
                ? _unverifiedSortedLowPriorityTransactions : _unverifiedSortedHighPriorityTransactions;
            pool.Remove(item);
            return true;
        }

        // Note: this must only be called from a single thread (the Blockchain actor)
        internal void UpdatePoolForBlockPersisted(Block block, Snapshot snapshot)
        {
            _txRwLock.EnterWriteLock();
            try
            {
                // First remove the transactions verified in the block.
                foreach (Transaction tx in block.Transactions)
                {
                    if (TryRemoveVerified(tx.Hash, out _)) continue;
                    TryRemoveUnVerified(tx.Hash, out _);
                }

                // Add all the previously verified transactions back to the unverified transactions
                foreach (PoolItem item in _sortedHighPrioTransactions)
                {
                    if (_unverifiedTransactions.TryAdd(item.Transaction.Hash, item))
                        _unverifiedSortedHighPriorityTransactions.Add(item);
                }

                // NOTE: This really shouldn't be necessary any more and can actually be counter-productive, since
                //       they can be re-added anyway and would incur a potential addtional verification; setting to 1000
                //       blocks for now. If transactions want to only be valid for short times they can include a script.
                var lowPriorityCutOffTime = DateTime.UtcNow.AddSeconds(-Blockchain.SecondsPerBlock * 1000);
                foreach (PoolItem item in _sortedLowPrioTransactions)
                {
                    // Expire old free transactions
                    if (item.Transaction.IsLowPriority && item.Timestamp < lowPriorityCutOffTime) continue;

                    if (_unverifiedTransactions.TryAdd(item.Transaction.Hash, item))
                        _unverifiedSortedLowPriorityTransactions.Add(item);
                }

                // Clear the verified transactions now, since they all must be reverified.
                _unsortedTransactions.Clear();
                _sortedHighPrioTransactions.Clear();
                _sortedLowPrioTransactions.Clear();
            }
            finally
            {
                _txRwLock.ExitWriteLock();
            }

            // If we know about headers of future blocks, no point in verifying transactions from the unverified tx pool
            // until we get caught up.
            if (block.Index < Blockchain.Singleton.HeaderHeight)
                return;

            ReverifyTransactions(_sortedHighPrioTransactions, _unverifiedSortedHighPriorityTransactions,
                Settings.Default.MaxTransactionsPerBlock, MaxSecondsToReverifyHighPrioTx, snapshot);
            ReverifyTransactions(_sortedLowPrioTransactions, _unverifiedSortedLowPriorityTransactions,
                Settings.Default.MaxFreeTransactionsPerBlock, MaxSecondsToReverifyLowPrioTx, snapshot);
        }

        [MethodImpl(MethodImplOptions.AggressiveInlining)]
        private int ReverifyTransactions(SortedSet<PoolItem> verifiedSortedTxPool,
            SortedSet<PoolItem> unverifiedSortedTxPool, int count, double secondsTimeout, Snapshot snapshot)
        {
            DateTime reverifyCutOffTimeStamp = DateTime.UtcNow.AddSeconds(secondsTimeout);

            List<PoolItem> reverifiedItems = new List<PoolItem>(count);
            foreach (PoolItem item in unverifiedSortedTxPool.Reverse().Take(count).ToArray())
            {
                // Re-verify the top fee max high priority transactions that can be verified in a block
                if (item.Transaction.Verify(snapshot, _unsortedTransactions.Select(p => p.Value.Transaction)))
                    reverifiedItems.Add(item);
                if (DateTime.UtcNow > reverifyCutOffTimeStamp) break;
            }
<<<<<<< HEAD


            _txRwLock.EnterWriteLock();
            try
=======
            else if (_mem_pool_fee.TryRemove(hash, out item))
>>>>>>> 83100358
            {
                foreach (PoolItem item in reverifiedItems)
                {
                    if (_unsortedTransactions.TryAdd(item.Transaction.Hash, item))
                        verifiedSortedTxPool.Add(item);
                    _unverifiedTransactions.Remove(item.Transaction.Hash);
                    unverifiedSortedTxPool.Remove(item);
                }
            }
            finally
            {
                _txRwLock.ExitWriteLock();
            }

            return reverifiedItems.Count;
        }

        /// <summary>
        /// Reverify up to a given maximum count of transactions. Verifies less at a time once the max that can be
        /// persisted per block has been reached.
        ///
        /// Note: this must only be called from a single thread (the Blockchain actor)
        /// </summary>
        /// <param name="maxToVerify">Max transactions to reverify, the value passed should be >=2. If 1 is passed it
        ///                           will still potentially use 2.</param>
        /// <param name="snapshot">The snapshot to use for verifying.</param>
        /// <returns>true if more unsorted messages exist, otherwise false</returns>
        internal bool ReVerifyTopUnverifiedTransactionsIfNeeded(int maxToVerify, Snapshot snapshot)
        {
            if (Blockchain.Singleton.Height < Blockchain.Singleton.HeaderHeight)
                return false;

            if (_unverifiedSortedHighPriorityTransactions.Count > 0)
            {
                // Always leave at least 1 tx for low priority tx
                int verifyCount = _sortedHighPrioTransactions.Count > Settings.Default.MaxTransactionsPerBlock || maxToVerify == 1
                    ? 1 : maxToVerify - 1;
                maxToVerify -= ReverifyTransactions(_sortedHighPrioTransactions, _unverifiedSortedHighPriorityTransactions,
                    verifyCount, MaxSecondsToReverifyHighPrioTxPerIdle, snapshot);

                if (maxToVerify == 0) maxToVerify++;
            }

            if (_unverifiedSortedLowPriorityTransactions.Count > 0)
            {
                int verifyCount = _sortedLowPrioTransactions.Count > Settings.Default.MaxFreeTransactionsPerBlock
                    ? 1 : maxToVerify;
                ReverifyTransactions(_sortedLowPrioTransactions, _unverifiedSortedLowPriorityTransactions,
                    verifyCount, MaxSecondsToReverifyLowPrioTxPerIdle, snapshot);
            }

            return _unverifiedTransactions.Count > 0;
        }
    }
}<|MERGE_RESOLUTION|>--- conflicted
+++ resolved
@@ -397,14 +397,9 @@
                     reverifiedItems.Add(item);
                 if (DateTime.UtcNow > reverifyCutOffTimeStamp) break;
             }
-<<<<<<< HEAD
-
 
             _txRwLock.EnterWriteLock();
             try
-=======
-            else if (_mem_pool_fee.TryRemove(hash, out item))
->>>>>>> 83100358
             {
                 foreach (PoolItem item in reverifiedItems)
                 {
