﻿using Akka.Actor;
using Akka.Configuration;
using Neo.Cryptography.ECC;
using Neo.IO;
using Neo.IO.Actors;
using Neo.IO.Caching;
using Neo.Network.P2P;
using Neo.Network.P2P.Payloads;
using Neo.Persistence;
using Neo.Plugins;
using Neo.SmartContract;
using Neo.SmartContract.Native;
using Neo.VM;
using System;
using System.Collections.Generic;
using System.Linq;
using System.Threading;

namespace Neo.Ledger
{
    public sealed partial class Blockchain : UntypedActor
    {
        public partial class ApplicationExecuted { }
        public class PersistCompleted { public Block Block; }
        public class Import { public IEnumerable<Block> Blocks; }
        public class ImportCompleted { }
        public class FillMemoryPool { public IEnumerable<Transaction> Transactions; }
        public class FillCompleted { }

        public static readonly uint MillisecondsPerBlock = ProtocolSettings.Default.MillisecondsPerBlock;
        public const uint DecrementInterval = 2000000;
        public const int MaxValidators = 1024;
<<<<<<< HEAD
        public static readonly uint[] GenerationAmount = { 8, 7, 6, 5, 4, 3, 2, 1, 1, 1, 1, 1, 1, 1, 1, 1, 1, 1, 1, 1, 1, 1 };
        public static readonly TimeSpan TimePerBlock = TimeSpan.FromMilliseconds(MillisecondsPerBlock);
=======
        public static readonly uint[] GenerationAmount = { 6, 5, 4, 3, 2, 1, 1, 1, 1, 1, 1, 1, 1, 1, 1, 1, 1, 1, 1, 1 };
        public static readonly TimeSpan TimePerBlock = TimeSpan.FromSeconds(SecondsPerBlock);
>>>>>>> 7d0951d5
        public static readonly ECPoint[] StandbyValidators = ProtocolSettings.Default.StandbyValidators.OfType<string>().Select(p => ECPoint.DecodePoint(p.HexToBytes(), ECCurve.Secp256r1)).ToArray();

        public static readonly Block GenesisBlock = new Block
        {
            PrevHash = UInt256.Zero,
            Timestamp = (new DateTime(2016, 7, 15, 15, 8, 21, DateTimeKind.Utc)).ToTimestampMS(),
            Index = 0,
            NextConsensus = GetConsensusAddress(StandbyValidators),
            Witness = new Witness
            {
                InvocationScript = new byte[0],
                VerificationScript = new[] { (byte)OpCode.PUSHT }
            },
            ConsensusData = new ConsensusData
            {
                PrimaryIndex = 0,
                Nonce = 2083236893
            },
            Transactions = new[] { DeployNativeContracts() }
        };

        private const int MemoryPoolMaxTransactions = 50_000;
        private const int MaxTxToReverifyPerIdle = 10;
        private static readonly object lockObj = new object();
        private readonly NeoSystem system;
        private readonly List<UInt256> header_index = new List<UInt256>();
        private uint stored_header_count = 0;
        private readonly Dictionary<UInt256, Block> block_cache = new Dictionary<UInt256, Block>();
        private readonly Dictionary<uint, LinkedList<Block>> block_cache_unverified = new Dictionary<uint, LinkedList<Block>>();
        internal readonly RelayCache RelayCache = new RelayCache(100);
        private Snapshot currentSnapshot;

        public Store Store { get; }
        public MemoryPool MemPool { get; }
        public uint Height => currentSnapshot.Height;
        public uint HeaderHeight => (uint)header_index.Count - 1;
        public UInt256 CurrentBlockHash => currentSnapshot.CurrentBlockHash;
        public UInt256 CurrentHeaderHash => header_index[header_index.Count - 1];

        private static Blockchain singleton;
        public static Blockchain Singleton
        {
            get
            {
                while (singleton == null) Thread.Sleep(10);
                return singleton;
            }
        }

        static Blockchain()
        {
            GenesisBlock.RebuildMerkleRoot();
        }

        public Blockchain(NeoSystem system, Store store)
        {
            this.system = system;
            this.MemPool = new MemoryPool(system, MemoryPoolMaxTransactions);
            this.Store = store;
            lock (lockObj)
            {
                if (singleton != null)
                    throw new InvalidOperationException();
                header_index.AddRange(store.GetHeaderHashList().Find().OrderBy(p => (uint)p.Key).SelectMany(p => p.Value.Hashes));
                stored_header_count += (uint)header_index.Count;
                if (stored_header_count == 0)
                {
                    header_index.AddRange(store.GetBlocks().Find().OrderBy(p => p.Value.Index).Select(p => p.Key));
                }
                else
                {
                    HashIndexState hashIndex = store.GetHeaderHashIndex().Get();
                    if (hashIndex.Index >= stored_header_count)
                    {
                        DataCache<UInt256, TrimmedBlock> cache = store.GetBlocks();
                        for (UInt256 hash = hashIndex.Hash; hash != header_index[(int)stored_header_count - 1];)
                        {
                            header_index.Insert((int)stored_header_count, hash);
                            hash = cache[hash].PrevHash;
                        }
                    }
                }
                if (header_index.Count == 0)
                {
                    Persist(GenesisBlock);
                }
                else
                {
                    UpdateCurrentSnapshot();
                    MemPool.LoadPolicy(currentSnapshot);
                }
                singleton = this;
            }
        }

        public bool ContainsBlock(UInt256 hash)
        {
            if (block_cache.ContainsKey(hash)) return true;
            return Store.ContainsBlock(hash);
        }

        public bool ContainsTransaction(UInt256 hash)
        {
            if (MemPool.ContainsKey(hash)) return true;
            return Store.ContainsTransaction(hash);
        }

        private static Transaction DeployNativeContracts()
        {
            byte[] script;
            using (ScriptBuilder sb = new ScriptBuilder())
            {
                sb.EmitSysCall(InteropService.Neo_Native_Deploy);
                script = sb.ToArray();
            }
            return new Transaction
            {
                Version = 0,
                Script = script,
                Sender = (new[] { (byte)OpCode.PUSHT }).ToScriptHash(),
                SystemFee = 0,
                Attributes = new TransactionAttribute[0],
                Witnesses = new[]
                {
                    new Witness
                    {
                        InvocationScript = new byte[0],
                        VerificationScript = new[] { (byte)OpCode.PUSHT }
                    }
                }
            };
        }

        public Block GetBlock(UInt256 hash)
        {
            if (block_cache.TryGetValue(hash, out Block block))
                return block;
            return Store.GetBlock(hash);
        }

        public UInt256 GetBlockHash(uint index)
        {
            if (header_index.Count <= index) return null;
            return header_index[(int)index];
        }

        public static UInt160 GetConsensusAddress(ECPoint[] validators)
        {
            return Contract.CreateMultiSigRedeemScript(validators.Length - (validators.Length - 1) / 3, validators).ToScriptHash();
        }

        public Snapshot GetSnapshot()
        {
            return Store.GetSnapshot();
        }

        public Transaction GetTransaction(UInt256 hash)
        {
            if (MemPool.TryGetValue(hash, out Transaction transaction))
                return transaction;
            return Store.GetTransaction(hash);
        }

        private void OnImport(IEnumerable<Block> blocks)
        {
            foreach (Block block in blocks)
            {
                if (block.Index <= Height) continue;
                if (block.Index != Height + 1)
                    throw new InvalidOperationException();
                Persist(block);
                SaveHeaderHashList();
            }
            Sender.Tell(new ImportCompleted());
        }

        private void AddUnverifiedBlockToCache(Block block)
        {
            if (!block_cache_unverified.TryGetValue(block.Index, out LinkedList<Block> blocks))
            {
                blocks = new LinkedList<Block>();
                block_cache_unverified.Add(block.Index, blocks);
            }

            blocks.AddLast(block);
        }

        private void OnFillMemoryPool(IEnumerable<Transaction> transactions)
        {
            // Invalidate all the transactions in the memory pool, to avoid any failures when adding new transactions.
            MemPool.InvalidateAllTransactions();

            // Add the transactions to the memory pool
            foreach (var tx in transactions)
            {
                if (Store.ContainsTransaction(tx.Hash))
                    continue;
                if (!Plugin.CheckPolicy(tx))
                    continue;
                // First remove the tx if it is unverified in the pool.
                MemPool.TryRemoveUnVerified(tx.Hash, out _);
                // Verify the the transaction
                if (!tx.Verify(currentSnapshot, MemPool.GetVerifiedTransactions()))
                    continue;
                // Add to the memory pool
                MemPool.TryAdd(tx.Hash, tx);
            }
            // Transactions originally in the pool will automatically be reverified based on their priority.

            Sender.Tell(new FillCompleted());
        }

        private RelayResultReason OnNewBlock(Block block)
        {
            if (block.Index <= Height)
                return RelayResultReason.AlreadyExists;
            if (block_cache.ContainsKey(block.Hash))
                return RelayResultReason.AlreadyExists;
            if (block.Index - 1 >= header_index.Count)
            {
                AddUnverifiedBlockToCache(block);
                return RelayResultReason.UnableToVerify;
            }
            if (block.Index == header_index.Count)
            {
                if (!block.Verify(currentSnapshot))
                    return RelayResultReason.Invalid;
            }
            else
            {
                if (!block.Hash.Equals(header_index[(int)block.Index]))
                    return RelayResultReason.Invalid;
            }
            if (block.Index == Height + 1)
            {
                Block block_persist = block;
                List<Block> blocksToPersistList = new List<Block>();
                while (true)
                {
                    blocksToPersistList.Add(block_persist);
                    if (block_persist.Index + 1 >= header_index.Count) break;
                    UInt256 hash = header_index[(int)block_persist.Index + 1];
                    if (!block_cache.TryGetValue(hash, out block_persist)) break;
                }

                int blocksPersisted = 0;
                foreach (Block blockToPersist in blocksToPersistList)
                {
                    block_cache_unverified.Remove(blockToPersist.Index);
                    Persist(blockToPersist);

                    // 15000 is the default among of seconds per block, while MilliSecondsPerBlock is the current
                    uint extraBlocks = (15000 - MillisecondsPerBlock) / 1000;

                    if (blocksPersisted++ < blocksToPersistList.Count - (2 + Math.Max(0, extraBlocks))) continue;
                    // Empirically calibrated for relaying the most recent 2 blocks persisted with 15s network
                    // Increase in the rate of 1 block per second in configurations with faster blocks

                    if (blockToPersist.Index + 100 >= header_index.Count)
                        system.LocalNode.Tell(new LocalNode.RelayDirectly { Inventory = blockToPersist });
                }
                SaveHeaderHashList();

                if (block_cache_unverified.TryGetValue(Height + 1, out LinkedList<Block> unverifiedBlocks))
                {
                    foreach (var unverifiedBlock in unverifiedBlocks)
                        Self.Tell(unverifiedBlock, ActorRefs.NoSender);
                    block_cache_unverified.Remove(Height + 1);
                }
            }
            else
            {
                block_cache.Add(block.Hash, block);
                if (block.Index + 100 >= header_index.Count)
                    system.LocalNode.Tell(new LocalNode.RelayDirectly { Inventory = block });
                if (block.Index == header_index.Count)
                {
                    header_index.Add(block.Hash);
                    using (Snapshot snapshot = GetSnapshot())
                    {
                        snapshot.Blocks.Add(block.Hash, block.Header.Trim());
                        snapshot.HeaderHashIndex.GetAndChange().Hash = block.Hash;
                        snapshot.HeaderHashIndex.GetAndChange().Index = block.Index;
                        SaveHeaderHashList(snapshot);
                        snapshot.Commit();
                    }
                    UpdateCurrentSnapshot();
                }
            }
            return RelayResultReason.Succeed;
        }

        private RelayResultReason OnNewConsensus(ConsensusPayload payload)
        {
            if (!payload.Verify(currentSnapshot)) return RelayResultReason.Invalid;
            system.Consensus?.Tell(payload);
            RelayCache.Add(payload);
            system.LocalNode.Tell(new LocalNode.RelayDirectly { Inventory = payload });
            return RelayResultReason.Succeed;
        }

        private void OnNewHeaders(Header[] headers)
        {
            using (Snapshot snapshot = GetSnapshot())
            {
                foreach (Header header in headers)
                {
                    if (header.Index - 1 >= header_index.Count) break;
                    if (header.Index < header_index.Count) continue;
                    if (!header.Verify(snapshot)) break;
                    header_index.Add(header.Hash);
                    snapshot.Blocks.Add(header.Hash, header.Trim());
                    snapshot.HeaderHashIndex.GetAndChange().Hash = header.Hash;
                    snapshot.HeaderHashIndex.GetAndChange().Index = header.Index;
                }
                SaveHeaderHashList(snapshot);
                snapshot.Commit();
            }
            UpdateCurrentSnapshot();
            system.TaskManager.Tell(new TaskManager.HeaderTaskCompleted(), Sender);
        }

        private RelayResultReason OnNewTransaction(Transaction transaction)
        {
            if (ContainsTransaction(transaction.Hash))
                return RelayResultReason.AlreadyExists;
            if (!MemPool.CanTransactionFitInPool(transaction))
                return RelayResultReason.OutOfMemory;
            if (!transaction.Verify(currentSnapshot, MemPool.GetVerifiedTransactions()))
                return RelayResultReason.Invalid;
            if (!Plugin.CheckPolicy(transaction))
                return RelayResultReason.PolicyFail;

            if (!MemPool.TryAdd(transaction.Hash, transaction))
                return RelayResultReason.OutOfMemory;

            system.LocalNode.Tell(new LocalNode.RelayDirectly { Inventory = transaction });
            return RelayResultReason.Succeed;
        }

        private void OnPersistCompleted(Block block)
        {
            block_cache.Remove(block.Hash);
            MemPool.UpdatePoolForBlockPersisted(block, currentSnapshot);
            Context.System.EventStream.Publish(new PersistCompleted { Block = block });
        }

        protected override void OnReceive(object message)
        {
            switch (message)
            {
                case Import import:
                    OnImport(import.Blocks);
                    break;
                case FillMemoryPool fill:
                    OnFillMemoryPool(fill.Transactions);
                    break;
                case Header[] headers:
                    OnNewHeaders(headers);
                    break;
                case Block block:
                    Sender.Tell(OnNewBlock(block));
                    break;
                case Transaction transaction:
                    Sender.Tell(OnNewTransaction(transaction));
                    break;
                case ConsensusPayload payload:
                    Sender.Tell(OnNewConsensus(payload));
                    break;
                case Idle _:
                    if (MemPool.ReVerifyTopUnverifiedTransactionsIfNeeded(MaxTxToReverifyPerIdle, currentSnapshot))
                        Self.Tell(Idle.Instance, ActorRefs.NoSender);
                    break;
            }
        }

        private void Persist(Block block)
        {
            using (Snapshot snapshot = GetSnapshot())
            {
                List<ApplicationExecuted> all_application_executed = new List<ApplicationExecuted>();
                snapshot.PersistingBlock = block;
                if (block.Index > 0)
                {
                    NativeContract[] contracts = { NativeContract.GAS, NativeContract.NEO };
                    using (ApplicationEngine engine = new ApplicationEngine(TriggerType.System, null, snapshot, 0, true))
                    {
                        using (ScriptBuilder sb = new ScriptBuilder())
                        {
                            foreach (NativeContract contract in contracts)
                                sb.EmitAppCall(contract.Hash, "onPersist");
                            engine.LoadScript(sb.ToArray());
                        }
                        if (engine.Execute() != VMState.HALT) throw new InvalidOperationException();
                        ApplicationExecuted application_executed = new ApplicationExecuted(engine);
                        Context.System.EventStream.Publish(application_executed);
                        all_application_executed.Add(application_executed);
                    }
                }
                snapshot.Blocks.Add(block.Hash, block.Trim());
                foreach (Transaction tx in block.Transactions)
                {
                    var state = new TransactionState
                    {
                        BlockIndex = block.Index,
                        Transaction = tx
                    };

                    snapshot.Transactions.Add(tx.Hash, state);

                    using (ApplicationEngine engine = new ApplicationEngine(TriggerType.Application, tx, snapshot.Clone(), tx.SystemFee))
                    {
                        engine.LoadScript(tx.Script);
                        state.VMState = engine.Execute();
                        if (state.VMState == VMState.HALT)
                        {
                            engine.Snapshot.Commit();
                        }
                        ApplicationExecuted application_executed = new ApplicationExecuted(engine);
                        Context.System.EventStream.Publish(application_executed);
                        all_application_executed.Add(application_executed);
                    }
                }
                snapshot.BlockHashIndex.GetAndChange().Hash = block.Hash;
                snapshot.BlockHashIndex.GetAndChange().Index = block.Index;
                if (block.Index == header_index.Count)
                {
                    header_index.Add(block.Hash);
                    snapshot.HeaderHashIndex.GetAndChange().Hash = block.Hash;
                    snapshot.HeaderHashIndex.GetAndChange().Index = block.Index;
                }
                foreach (IPersistencePlugin plugin in Plugin.PersistencePlugins)
                    plugin.OnPersist(snapshot, all_application_executed);
                snapshot.Commit();
                List<Exception> commitExceptions = null;
                foreach (IPersistencePlugin plugin in Plugin.PersistencePlugins)
                {
                    try
                    {
                        plugin.OnCommit(snapshot);
                    }
                    catch (Exception ex)
                    {
                        if (plugin.ShouldThrowExceptionFromCommit(ex))
                        {
                            if (commitExceptions == null)
                                commitExceptions = new List<Exception>();

                            commitExceptions.Add(ex);
                        }
                    }
                }
                if (commitExceptions != null) throw new AggregateException(commitExceptions);
            }
            UpdateCurrentSnapshot();
            OnPersistCompleted(block);
        }

        protected override void PostStop()
        {
            base.PostStop();
            currentSnapshot?.Dispose();
        }

        public static Props Props(NeoSystem system, Store store)
        {
            return Akka.Actor.Props.Create(() => new Blockchain(system, store)).WithMailbox("blockchain-mailbox");
        }

        private void SaveHeaderHashList(Snapshot snapshot = null)
        {
            if ((header_index.Count - stored_header_count < 2000))
                return;
            bool snapshot_created = snapshot == null;
            if (snapshot_created) snapshot = GetSnapshot();
            try
            {
                while (header_index.Count - stored_header_count >= 2000)
                {
                    snapshot.HeaderHashList.Add(stored_header_count, new HeaderHashList
                    {
                        Hashes = header_index.Skip((int)stored_header_count).Take(2000).ToArray()
                    });
                    stored_header_count += 2000;
                }
                if (snapshot_created) snapshot.Commit();
            }
            finally
            {
                if (snapshot_created) snapshot.Dispose();
            }
        }

        private void UpdateCurrentSnapshot()
        {
            Interlocked.Exchange(ref currentSnapshot, GetSnapshot())?.Dispose();
        }
    }

    internal class BlockchainMailbox : PriorityMailbox
    {
        public BlockchainMailbox(Akka.Actor.Settings settings, Config config)
            : base(settings, config)
        {
        }

        internal protected override bool IsHighPriority(object message)
        {
            switch (message)
            {
                case Header[] _:
                case Block _:
                case ConsensusPayload _:
                case Terminated _:
                    return true;
                default:
                    return false;
            }
        }
    }
}<|MERGE_RESOLUTION|>--- conflicted
+++ resolved
@@ -30,13 +30,8 @@
         public static readonly uint MillisecondsPerBlock = ProtocolSettings.Default.MillisecondsPerBlock;
         public const uint DecrementInterval = 2000000;
         public const int MaxValidators = 1024;
-<<<<<<< HEAD
-        public static readonly uint[] GenerationAmount = { 8, 7, 6, 5, 4, 3, 2, 1, 1, 1, 1, 1, 1, 1, 1, 1, 1, 1, 1, 1, 1, 1 };
+        public static readonly uint[] GenerationAmount = { 6, 5, 4, 3, 2, 1, 1, 1, 1, 1, 1, 1, 1, 1, 1, 1, 1, 1, 1, 1 };
         public static readonly TimeSpan TimePerBlock = TimeSpan.FromMilliseconds(MillisecondsPerBlock);
-=======
-        public static readonly uint[] GenerationAmount = { 6, 5, 4, 3, 2, 1, 1, 1, 1, 1, 1, 1, 1, 1, 1, 1, 1, 1, 1, 1 };
-        public static readonly TimeSpan TimePerBlock = TimeSpan.FromSeconds(SecondsPerBlock);
->>>>>>> 7d0951d5
         public static readonly ECPoint[] StandbyValidators = ProtocolSettings.Default.StandbyValidators.OfType<string>().Select(p => ECPoint.DecodePoint(p.HexToBytes(), ECCurve.Secp256r1)).ToArray();
 
         public static readonly Block GenesisBlock = new Block
