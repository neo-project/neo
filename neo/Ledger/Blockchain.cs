﻿using Akka.Actor;
using Akka.Configuration;
using Neo.Cryptography;
using Neo.Cryptography.ECC;
using Neo.IO;
using Neo.IO.Actors;
using Neo.IO.Caching;
using Neo.Network.P2P;
using Neo.Network.P2P.Payloads;
using Neo.Persistence;
using Neo.Plugins;
using Neo.SmartContract;
using Neo.VM;
using System;
using System.Collections.Generic;
using System.Linq;
using System.Threading;

namespace Neo.Ledger
{
    public sealed class Blockchain : UntypedActor
    {
        public class Register { }
        public class ApplicationExecuted { public Transaction Transaction; public ApplicationExecutionResult[] ExecutionResults; }
        public class PersistCompleted { public Block Block; }
        public class Import { public IEnumerable<Block> Blocks; }
        public class ImportCompleted { }

        public static readonly uint SecondsPerBlock = Settings.Default.SecondsPerBlock;
        public const uint DecrementInterval = 2000000;
        public const uint MaxValidators = 1024;
        public static readonly uint[] GenerationAmount = { 8, 7, 6, 5, 4, 3, 2, 1, 1, 1, 1, 1, 1, 1, 1, 1, 1, 1, 1, 1, 1, 1 };
        public static readonly TimeSpan TimePerBlock = TimeSpan.FromSeconds(SecondsPerBlock);
        public static readonly ECPoint[] StandbyValidators = Settings.Default.StandbyValidators.OfType<string>().Select(p => ECPoint.DecodePoint(p.HexToBytes(), ECCurve.Secp256r1)).ToArray();

#pragma warning disable CS0612
        public static readonly RegisterTransaction GoverningToken = new RegisterTransaction
        {
            AssetType = AssetType.GoverningToken,
            Name = "[{\"lang\":\"zh-CN\",\"name\":\"小蚁股\"},{\"lang\":\"en\",\"name\":\"AntShare\"}]",
            Amount = Fixed8.FromDecimal(100000000),
            Precision = 0,
            Owner = ECCurve.Secp256r1.Infinity,
            Admin = (new[] { (byte)OpCode.PUSHT }).ToScriptHash(),
            Attributes = new TransactionAttribute[0],
            Inputs = new CoinReference[0],
            Outputs = new TransactionOutput[0],
            Witnesses = new Witness[0]
        };

        public static readonly RegisterTransaction UtilityToken = new RegisterTransaction
        {
            AssetType = AssetType.UtilityToken,
            Name = "[{\"lang\":\"zh-CN\",\"name\":\"小蚁币\"},{\"lang\":\"en\",\"name\":\"AntCoin\"}]",
            Amount = Fixed8.FromDecimal(GenerationAmount.Sum(p => p) * DecrementInterval),
            Precision = 8,
            Owner = ECCurve.Secp256r1.Infinity,
            Admin = (new[] { (byte)OpCode.PUSHF }).ToScriptHash(),
            Attributes = new TransactionAttribute[0],
            Inputs = new CoinReference[0],
            Outputs = new TransactionOutput[0],
            Witnesses = new Witness[0]
        };
#pragma warning restore CS0612

        public static readonly Block GenesisBlock = new Block
        {
            PrevHash = UInt256.Zero,
            Timestamp = (new DateTime(2016, 7, 15, 15, 8, 21, DateTimeKind.Utc)).ToTimestamp(),
            Index = 0,
            ConsensusData = 2083236893, //向比特币致敬
            NextConsensus = GetConsensusAddress(StandbyValidators),
            Witness = new Witness
            {
                InvocationScript = new byte[0],
                VerificationScript = new[] { (byte)OpCode.PUSHT }
            },
            Transactions = new Transaction[]
            {
                new MinerTransaction
                {
                    Nonce = 2083236893,
                    Attributes = new TransactionAttribute[0],
                    Inputs = new CoinReference[0],
                    Outputs = new TransactionOutput[0],
                    Witnesses = new Witness[0]
                },
                GoverningToken,
                UtilityToken,
                new IssueTransaction
                {
                    Attributes = new TransactionAttribute[0],
                    Inputs = new CoinReference[0],
                    Outputs = new[]
                    {
                        new TransactionOutput
                        {
                            AssetId = GoverningToken.Hash,
                            Value = GoverningToken.Amount,
                            ScriptHash = Contract.CreateMultiSigRedeemScript(StandbyValidators.Length / 2 + 1, StandbyValidators).ToScriptHash()
                        }
                    },
                    Witnesses = new[]
                    {
                        new Witness
                        {
                            InvocationScript = new byte[0],
                            VerificationScript = new[] { (byte)OpCode.PUSHT }
                        }
                    }
                }
            }
        };

        private readonly NeoSystem system;
        private readonly List<UInt256> header_index = new List<UInt256>();
        private uint stored_header_count = 0;
        private readonly Dictionary<UInt256, Block> block_cache = new Dictionary<UInt256, Block>();
        private readonly Dictionary<uint, Block> block_cache_unverified = new Dictionary<uint, Block>();
        private static readonly MemPool mem_pool = new MemPool();

        internal readonly RelayCache RelayCache = new RelayCache(100);
        private readonly HashSet<IActorRef> subscribers = new HashSet<IActorRef>();
        private Snapshot currentSnapshot;

        public Store Store { get; }
        public uint Height => currentSnapshot.Height;
        public uint HeaderHeight => (uint)header_index.Count - 1;
        public UInt256 CurrentBlockHash => currentSnapshot.CurrentBlockHash;
        public UInt256 CurrentHeaderHash => header_index[header_index.Count - 1];

        private static Blockchain singleton;
        public static Blockchain Singleton
        {
            get
            {
                while (singleton == null) Thread.Sleep(10);
                return singleton;
            }
        }

        static Blockchain()
        {
            GenesisBlock.RebuildMerkleRoot();
        }

        public Blockchain(NeoSystem system, Store store)
        {
            this.system = system;
            this.Store = store;
            lock (GetType())
            {
                if (singleton != null)
                    throw new InvalidOperationException();
                header_index.AddRange(store.GetHeaderHashList().Find().OrderBy(p => (uint)p.Key).SelectMany(p => p.Value.Hashes));
                stored_header_count += (uint)header_index.Count;
                if (stored_header_count == 0)
                {
                    header_index.AddRange(store.GetBlocks().Find().OrderBy(p => p.Value.TrimmedBlock.Index).Select(p => p.Key));
                }
                else
                {
                    HashIndexState hashIndex = store.GetHeaderHashIndex().Get();
                    if (hashIndex.Index >= stored_header_count)
                    {
                        DataCache<UInt256, BlockState> cache = store.GetBlocks();
                        for (UInt256 hash = hashIndex.Hash; hash != header_index[(int)stored_header_count - 1];)
                        {
                            header_index.Insert((int)stored_header_count, hash);
                            hash = cache[hash].TrimmedBlock.PrevHash;
                        }
                    }
                }
                if (header_index.Count == 0)
                    Persist(GenesisBlock);
                else
                    UpdateCurrentSnapshot();
                singleton = this;
            }
        }

        public bool ContainsBlock(UInt256 hash)
        {
            if (block_cache.ContainsKey(hash)) return true;
            return Store.ContainsBlock(hash);
        }

        public bool ContainsTransaction(UInt256 hash)
        {
            if (mem_pool.ContainsKey(hash)) return true;
            return Store.ContainsTransaction(hash);
        }

        private void Distribute(object message)
        {
            foreach (IActorRef subscriber in subscribers)
                subscriber.Tell(message);
        }

        public Block GetBlock(UInt256 hash)
        {
            if (block_cache.TryGetValue(hash, out Block block))
                return block;
            return Store.GetBlock(hash);
        }

        public UInt256 GetBlockHash(uint index)
        {
            if (header_index.Count <= index) return null;
            return header_index[(int)index];
        }

        public static UInt160 GetConsensusAddress(ECPoint[] validators)
        {
            return Contract.CreateMultiSigRedeemScript(validators.Length - (validators.Length - 1) / 3, validators).ToScriptHash();
        }

        public IEnumerable<Transaction> GetMemoryPool()
        {
            return mem_pool;
        }

        public Snapshot GetSnapshot()
        {
            return Store.GetSnapshot();
        }

        public Transaction GetTransaction(UInt256 hash)
        {
            if (mem_pool.TryGetValue(hash, out Transaction transaction))
                return transaction;
            return Store.GetTransaction(hash);
        }

        private void OnImport(IEnumerable<Block> blocks)
        {
            foreach (Block block in blocks)
            {
                if (block.Index <= Height) continue;
                if (block.Index != Height + 1)
                    throw new InvalidOperationException();
                Persist(block);
                SaveHeaderHashList();
            }
            Sender.Tell(new ImportCompleted());
        }

        private RelayResultReason OnNewBlock(Block block)
        {
            if (block.Index <= Height)
                return RelayResultReason.AlreadyExists;
            if (block_cache.ContainsKey(block.Hash))
                return RelayResultReason.AlreadyExists;
            if (block.Index - 1 >= header_index.Count)
            {
                block_cache_unverified[block.Index] = block;
                return RelayResultReason.UnableToVerify;
            }
            if (block.Index == header_index.Count)
            {
                if (!block.Verify(currentSnapshot))
                    return RelayResultReason.Invalid;
            }
            else
            {
                if (!block.Hash.Equals(header_index[(int)block.Index]))
                    return RelayResultReason.Invalid;
            }
            if (block.Index == Height + 1)
            {
                Block block_persist = block;
                while (true)
                {
                    block_cache_unverified.Remove(block_persist.Index);
                    Persist(block_persist);
                    if (block_persist == block)
                        if (block.Index + 100 >= header_index.Count)
                            system.LocalNode.Tell(new LocalNode.RelayDirectly { Inventory = block });
                    if (block_persist.Index + 1 >= header_index.Count) break;
                    UInt256 hash = header_index[(int)block_persist.Index + 1];
                    if (!block_cache.TryGetValue(hash, out block_persist)) break;
                }
                SaveHeaderHashList();
                if (block_cache_unverified.TryGetValue(Height + 1, out block_persist))
                    Self.Tell(block_persist, ActorRefs.NoSender);
            }
            else
            {
                block_cache.Add(block.Hash, block);
                if (block.Index + 100 >= header_index.Count)
                    system.LocalNode.Tell(new LocalNode.RelayDirectly { Inventory = block });
                if (block.Index == header_index.Count)
                {
                    header_index.Add(block.Hash);
                    using (Snapshot snapshot = GetSnapshot())
                    {
                        snapshot.Blocks.Add(block.Hash, new BlockState
                        {
                            SystemFeeAmount = 0,
                            TrimmedBlock = block.Header.Trim()
                        });
                        snapshot.HeaderHashIndex.GetAndChange().Hash = block.Hash;
                        snapshot.HeaderHashIndex.GetAndChange().Index = block.Index;
                        SaveHeaderHashList(snapshot);
                        snapshot.Commit();
                    }
                    UpdateCurrentSnapshot();
                }
            }
            return RelayResultReason.Succeed;
        }

        private RelayResultReason OnNewConsensus(ConsensusPayload payload)
        {
            if (!payload.Verify(currentSnapshot)) return RelayResultReason.Invalid;
            system.Consensus?.Tell(payload);
            RelayCache.Add(payload);
            system.LocalNode.Tell(new LocalNode.RelayDirectly { Inventory = payload });
            return RelayResultReason.Succeed;
        }

        private void OnNewHeaders(Header[] headers)
        {
            using (Snapshot snapshot = GetSnapshot())
            {
                foreach (Header header in headers)
                {
                    if (header.Index - 1 >= header_index.Count) break;
                    if (header.Index < header_index.Count) continue;
                    if (!header.Verify(snapshot)) break;
                    header_index.Add(header.Hash);
                    snapshot.Blocks.Add(header.Hash, new BlockState
                    {
                        SystemFeeAmount = 0,
                        TrimmedBlock = header.Trim()
                    });
                    snapshot.HeaderHashIndex.GetAndChange().Hash = header.Hash;
                    snapshot.HeaderHashIndex.GetAndChange().Index = header.Index;
                }
                SaveHeaderHashList(snapshot);
                snapshot.Commit();
            }
            UpdateCurrentSnapshot();
            system.TaskManager.Tell(new TaskManager.HeaderTaskCompleted(), Sender);
        }

        private RelayResultReason OnNewTransaction(Transaction transaction)
        {
            const int MemoryPoolSize = 50000;
            if (transaction.Type == TransactionType.MinerTransaction)
                return RelayResultReason.Invalid;
            if (ContainsTransaction(transaction.Hash))
                return RelayResultReason.AlreadyExists;
            if (!transaction.Verify(currentSnapshot, mem_pool))
                return RelayResultReason.Invalid;
            if (!Plugin.CheckPolicy(transaction))
                return RelayResultReason.Unknown;
            mem_pool.TryAdd(transaction.Hash, transaction);
            if (mem_pool.Count > MemoryPoolSize)
            {
                mem_pool.RemoveOldFree(DateTime.UtcNow.AddSeconds(-SecondsPerBlock * 20));
                if (mem_pool.Count > MemoryPoolSize)
                {
                    mem_pool.RemoveLowestFee(mem_pool.Count - MemoryPoolSize);
                }
            }
            if (!mem_pool.ContainsKey(transaction.Hash))
                return RelayResultReason.OutOfMemory;
            system.LocalNode.Tell(new LocalNode.RelayDirectly { Inventory = transaction });
            return RelayResultReason.Succeed;
        }

        private void OnPersistCompleted(Block block)
        {
            block_cache.Remove(block.Hash);
            foreach (Transaction tx in block.Transactions)
                mem_pool.TryRemove(tx.Hash, out _);
<<<<<<< HEAD
            foreach (Transaction tx in mem_pool)
=======
            
            foreach (Transaction tx in mem_pool.Values
                .OrderByDescending(p => p.NetworkFee / p.Size)
                .ThenByDescending(p => p.NetworkFee)
                .ThenByDescending(p => new BigInteger(p.Hash.ToArray())))
>>>>>>> d66281fa
                Self.Tell(tx, ActorRefs.NoSender);
            mem_pool.Clear();
            PersistCompleted completed = new PersistCompleted { Block = block };
            system.Consensus?.Tell(completed);
            Distribute(completed);
        }

        protected override void OnReceive(object message)
        {
            switch (message)
            {
                case Register _:
                    OnRegister();
                    break;
                case Import import:
                    OnImport(import.Blocks);
                    break;
                case Header[] headers:
                    OnNewHeaders(headers);
                    break;
                case Block block:
                    Sender.Tell(OnNewBlock(block));
                    break;
                case Transaction transaction:
                    Sender.Tell(OnNewTransaction(transaction));
                    break;
                case ConsensusPayload payload:
                    Sender.Tell(OnNewConsensus(payload));
                    break;
                case Terminated terminated:
                    subscribers.Remove(terminated.ActorRef);
                    break;
            }
        }

        private void OnRegister()
        {
            subscribers.Add(Sender);
            Context.Watch(Sender);
        }

        private void Persist(Block block)
        {
            using (Snapshot snapshot = GetSnapshot())
            {
                snapshot.PersistingBlock = block;
                snapshot.Blocks.Add(block.Hash, new BlockState
                {
                    SystemFeeAmount = snapshot.GetSysFeeAmount(block.PrevHash) + (long)block.Transactions.Sum(p => p.SystemFee),
                    TrimmedBlock = block.Trim()
                });
                foreach (Transaction tx in block.Transactions)
                {
                    snapshot.Transactions.Add(tx.Hash, new TransactionState
                    {
                        BlockIndex = block.Index,
                        Transaction = tx
                    });
                    snapshot.UnspentCoins.Add(tx.Hash, new UnspentCoinState
                    {
                        Items = Enumerable.Repeat(CoinState.Confirmed, tx.Outputs.Length).ToArray()
                    });
                    foreach (TransactionOutput output in tx.Outputs)
                    {
                        AccountState account = snapshot.Accounts.GetAndChange(output.ScriptHash, () => new AccountState(output.ScriptHash));
                        if (account.Balances.ContainsKey(output.AssetId))
                            account.Balances[output.AssetId] += output.Value;
                        else
                            account.Balances[output.AssetId] = output.Value;
                        if (output.AssetId.Equals(GoverningToken.Hash) && account.Votes.Length > 0)
                        {
                            foreach (ECPoint pubkey in account.Votes)
                                snapshot.Validators.GetAndChange(pubkey, () => new ValidatorState(pubkey)).Votes += output.Value;
                            snapshot.ValidatorsCount.GetAndChange().Votes[account.Votes.Length - 1] += output.Value;
                        }
                    }
                    foreach (var group in tx.Inputs.GroupBy(p => p.PrevHash))
                    {
                        TransactionState tx_prev = snapshot.Transactions[group.Key];
                        foreach (CoinReference input in group)
                        {
                            snapshot.UnspentCoins.GetAndChange(input.PrevHash).Items[input.PrevIndex] |= CoinState.Spent;
                            TransactionOutput out_prev = tx_prev.Transaction.Outputs[input.PrevIndex];
                            AccountState account = snapshot.Accounts.GetAndChange(out_prev.ScriptHash);
                            if (out_prev.AssetId.Equals(GoverningToken.Hash))
                            {
                                snapshot.SpentCoins.GetAndChange(input.PrevHash, () => new SpentCoinState
                                {
                                    TransactionHash = input.PrevHash,
                                    TransactionHeight = tx_prev.BlockIndex,
                                    Items = new Dictionary<ushort, uint>()
                                }).Items.Add(input.PrevIndex, block.Index);
                                if (account.Votes.Length > 0)
                                {
                                    foreach (ECPoint pubkey in account.Votes)
                                    {
                                        ValidatorState validator = snapshot.Validators.GetAndChange(pubkey);
                                        validator.Votes -= out_prev.Value;
                                        if (!validator.Registered && validator.Votes.Equals(Fixed8.Zero))
                                            snapshot.Validators.Delete(pubkey);
                                    }
                                    snapshot.ValidatorsCount.GetAndChange().Votes[account.Votes.Length - 1] -= out_prev.Value;
                                }
                            }
                            account.Balances[out_prev.AssetId] -= out_prev.Value;
                        }
                    }
                    List<ApplicationExecutionResult> execution_results = new List<ApplicationExecutionResult>();
                    switch (tx)
                    {
#pragma warning disable CS0612
                        case RegisterTransaction tx_register:
                            snapshot.Assets.Add(tx.Hash, new AssetState
                            {
                                AssetId = tx_register.Hash,
                                AssetType = tx_register.AssetType,
                                Name = tx_register.Name,
                                Amount = tx_register.Amount,
                                Available = Fixed8.Zero,
                                Precision = tx_register.Precision,
                                Fee = Fixed8.Zero,
                                FeeAddress = new UInt160(),
                                Owner = tx_register.Owner,
                                Admin = tx_register.Admin,
                                Issuer = tx_register.Admin,
                                Expiration = block.Index + 2 * 2000000,
                                IsFrozen = false
                            });
                            break;
#pragma warning restore CS0612
                        case IssueTransaction _:
                            foreach (TransactionResult result in tx.GetTransactionResults().Where(p => p.Amount < Fixed8.Zero))
                                snapshot.Assets.GetAndChange(result.AssetId).Available -= result.Amount;
                            break;
                        case ClaimTransaction _:
                            foreach (CoinReference input in ((ClaimTransaction)tx).Claims)
                            {
                                if (snapshot.SpentCoins.TryGet(input.PrevHash)?.Items.Remove(input.PrevIndex) == true)
                                    snapshot.SpentCoins.GetAndChange(input.PrevHash);
                            }
                            break;
#pragma warning disable CS0612
                        case EnrollmentTransaction tx_enrollment:
                            snapshot.Validators.GetAndChange(tx_enrollment.PublicKey, () => new ValidatorState(tx_enrollment.PublicKey)).Registered = true;
                            break;
#pragma warning restore CS0612
                        case StateTransaction tx_state:
                            foreach (StateDescriptor descriptor in tx_state.Descriptors)
                                switch (descriptor.Type)
                                {
                                    case StateType.Account:
                                        ProcessAccountStateDescriptor(descriptor, snapshot);
                                        break;
                                    case StateType.Validator:
                                        ProcessValidatorStateDescriptor(descriptor, snapshot);
                                        break;
                                }
                            break;
#pragma warning disable CS0612
                        case PublishTransaction tx_publish:
                            snapshot.Contracts.GetOrAdd(tx_publish.ScriptHash, () => new ContractState
                            {
                                Script = tx_publish.Script,
                                ParameterList = tx_publish.ParameterList,
                                ReturnType = tx_publish.ReturnType,
                                ContractProperties = (ContractPropertyState)Convert.ToByte(tx_publish.NeedStorage),
                                Name = tx_publish.Name,
                                CodeVersion = tx_publish.CodeVersion,
                                Author = tx_publish.Author,
                                Email = tx_publish.Email,
                                Description = tx_publish.Description
                            });
                            break;
#pragma warning restore CS0612
                        case InvocationTransaction tx_invocation:
                            using (ApplicationEngine engine = new ApplicationEngine(TriggerType.Application, tx_invocation, snapshot.Clone(), tx_invocation.Gas))
                            {
                                engine.LoadScript(tx_invocation.Script);
                                if (engine.Execute())
                                {
                                    engine.Service.Commit();
                                }
                                execution_results.Add(new ApplicationExecutionResult
                                {
                                    Trigger = TriggerType.Application,
                                    ScriptHash = tx_invocation.Script.ToScriptHash(),
                                    VMState = engine.State,
                                    GasConsumed = engine.GasConsumed,
                                    Stack = engine.ResultStack.ToArray(),
                                    Notifications = engine.Service.Notifications.ToArray()
                                });
                            }
                            break;
                    }
                    if (execution_results.Count > 0)
                        Distribute(new ApplicationExecuted
                        {
                            Transaction = tx,
                            ExecutionResults = execution_results.ToArray()
                        });
                }
                snapshot.BlockHashIndex.GetAndChange().Hash = block.Hash;
                snapshot.BlockHashIndex.GetAndChange().Index = block.Index;
                if (block.Index == header_index.Count)
                {
                    header_index.Add(block.Hash);
                    snapshot.HeaderHashIndex.GetAndChange().Hash = block.Hash;
                    snapshot.HeaderHashIndex.GetAndChange().Index = block.Index;
                }
                snapshot.Commit();
            }
            UpdateCurrentSnapshot();
            OnPersistCompleted(block);
        }

        protected override void PostStop()
        {
            base.PostStop();
            currentSnapshot?.Dispose();
        }

        internal static void ProcessAccountStateDescriptor(StateDescriptor descriptor, Snapshot snapshot)
        {
            UInt160 hash = new UInt160(descriptor.Key);
            AccountState account = snapshot.Accounts.GetAndChange(hash, () => new AccountState(hash));
            switch (descriptor.Field)
            {
                case "Votes":
                    Fixed8 balance = account.GetBalance(GoverningToken.Hash);
                    foreach (ECPoint pubkey in account.Votes)
                    {
                        ValidatorState validator = snapshot.Validators.GetAndChange(pubkey);
                        validator.Votes -= balance;
                        if (!validator.Registered && validator.Votes.Equals(Fixed8.Zero))
                            snapshot.Validators.Delete(pubkey);
                    }
                    ECPoint[] votes = descriptor.Value.AsSerializableArray<ECPoint>().Distinct().ToArray();
                    if (votes.Length != account.Votes.Length)
                    {
                        ValidatorsCountState count_state = snapshot.ValidatorsCount.GetAndChange();
                        if (account.Votes.Length > 0)
                            count_state.Votes[account.Votes.Length - 1] -= balance;
                        if (votes.Length > 0)
                            count_state.Votes[votes.Length - 1] += balance;
                    }
                    account.Votes = votes;
                    foreach (ECPoint pubkey in account.Votes)
                        snapshot.Validators.GetAndChange(pubkey, () => new ValidatorState(pubkey)).Votes += balance;
                    break;
            }
        }

        internal static void ProcessValidatorStateDescriptor(StateDescriptor descriptor, Snapshot snapshot)
        {
            ECPoint pubkey = ECPoint.DecodePoint(descriptor.Key, ECCurve.Secp256r1);
            ValidatorState validator = snapshot.Validators.GetAndChange(pubkey, () => new ValidatorState(pubkey));
            switch (descriptor.Field)
            {
                case "Registered":
                    validator.Registered = BitConverter.ToBoolean(descriptor.Value, 0);
                    break;
            }
        }

        public static Props Props(NeoSystem system, Store store)
        {
            return Akka.Actor.Props.Create(() => new Blockchain(system, store)).WithMailbox("blockchain-mailbox");
        }

        private void SaveHeaderHashList(Snapshot snapshot = null)
        {
            if ((header_index.Count - stored_header_count < 2000))
                return;
            bool snapshot_created = snapshot == null;
            if (snapshot_created) snapshot = GetSnapshot();
            try
            {
                while (header_index.Count - stored_header_count >= 2000)
                {
                    snapshot.HeaderHashList.Add(stored_header_count, new HeaderHashList
                    {
                        Hashes = header_index.Skip((int)stored_header_count).Take(2000).ToArray()
                    });
                    stored_header_count += 2000;
                }
                if (snapshot_created) snapshot.Commit();
            }
            finally
            {
                if (snapshot_created) snapshot.Dispose();
            }
        }

        private void UpdateCurrentSnapshot()
        {
            Interlocked.Exchange(ref currentSnapshot, GetSnapshot())?.Dispose();
        }
    }

    internal class BlockchainMailbox : PriorityMailbox
    {
        public BlockchainMailbox(Akka.Actor.Settings settings, Config config)
            : base(settings, config)
        {
        }

        protected override bool IsHighPriority(object message)
        {
            switch (message)
            {
                case Header[] _:
                case Block _:
                case ConsensusPayload _:
                case Terminated _:
                    return true;
                default:
                    return false;
            }
        }
    }
}<|MERGE_RESOLUTION|>--- conflicted
+++ resolved
@@ -14,6 +14,7 @@
 using System;
 using System.Collections.Generic;
 using System.Linq;
+using System.Numerics;
 using System.Threading;
 
 namespace Neo.Ledger
@@ -375,15 +376,10 @@
             block_cache.Remove(block.Hash);
             foreach (Transaction tx in block.Transactions)
                 mem_pool.TryRemove(tx.Hash, out _);
-<<<<<<< HEAD
-            foreach (Transaction tx in mem_pool)
-=======
-            
-            foreach (Transaction tx in mem_pool.Values
+            foreach (Transaction tx in mem_pool
                 .OrderByDescending(p => p.NetworkFee / p.Size)
                 .ThenByDescending(p => p.NetworkFee)
                 .ThenByDescending(p => new BigInteger(p.Hash.ToArray())))
->>>>>>> d66281fa
                 Self.Tell(tx, ActorRefs.NoSender);
             mem_pool.Clear();
             PersistCompleted completed = new PersistCompleted { Block = block };
