﻿using Akka.Actor;
using Akka.Configuration;
using Neo.Cryptography;
using Neo.Cryptography.ECC;
using Neo.IO;
using Neo.IO.Actors;
using Neo.IO.Caching;
using Neo.Network.P2P;
using Neo.Network.P2P.Payloads;
using Neo.Persistence;
using Neo.Plugins;
using Neo.SmartContract;
using Neo.VM;
using System;
using System.Collections.Concurrent;
using System.Collections.Generic;
using System.Linq;
using System.Numerics;
using System.Threading;

namespace Neo.Ledger
{
    public sealed class Blockchain : UntypedActor
    {
        public class Register { }
        public class ApplicationExecuted { public Transaction Transaction; public ApplicationExecutionResult[] ExecutionResults; }
        public class PersistCompleted { public Block Block; }
        public class Import { public IEnumerable<Block> Blocks; }
        public class ImportCompleted { }

        public static readonly uint SecondsPerBlock = Settings.Default.SecondsPerBlock;
        public const uint DecrementInterval = 2000000;
        public const uint MaxValidators = 1024;
        public static readonly uint[] GenerationAmount = { 8, 7, 6, 5, 4, 3, 2, 1, 1, 1, 1, 1, 1, 1, 1, 1, 1, 1, 1, 1, 1, 1 };
        public static readonly TimeSpan TimePerBlock = TimeSpan.FromSeconds(SecondsPerBlock);
        public static readonly ECPoint[] StandbyValidators = Settings.Default.StandbyValidators.OfType<string>().Select(p => ECPoint.DecodePoint(p.HexToBytes(), ECCurve.Secp256r1)).ToArray();

#pragma warning disable CS0612
        public static readonly RegisterTransaction GoverningToken = new RegisterTransaction
        {
            AssetType = AssetType.GoverningToken,
            Name = "[{\"lang\":\"zh-CN\",\"name\":\"小蚁股\"},{\"lang\":\"en\",\"name\":\"AntShare\"}]",
            Amount = Fixed8.FromDecimal(100000000),
            Precision = 0,
            Owner = ECCurve.Secp256r1.Infinity,
            Admin = (new[] { (byte)OpCode.PUSHT }).ToScriptHash(),
            Attributes = new TransactionAttribute[0],
            Inputs = new CoinReference[0],
            Outputs = new TransactionOutput[0],
            Witnesses = new Witness[0]
        };

        public static readonly RegisterTransaction UtilityToken = new RegisterTransaction
        {
            AssetType = AssetType.UtilityToken,
            Name = "[{\"lang\":\"zh-CN\",\"name\":\"小蚁币\"},{\"lang\":\"en\",\"name\":\"AntCoin\"}]",
            Amount = Fixed8.FromDecimal(GenerationAmount.Sum(p => p) * DecrementInterval),
            Precision = 8,
            Owner = ECCurve.Secp256r1.Infinity,
            Admin = (new[] { (byte)OpCode.PUSHF }).ToScriptHash(),
            Attributes = new TransactionAttribute[0],
            Inputs = new CoinReference[0],
            Outputs = new TransactionOutput[0],
            Witnesses = new Witness[0]
        };
#pragma warning restore CS0612

        public static readonly Block GenesisBlock = new Block
        {
            PrevHash = UInt256.Zero,
            Timestamp = (new DateTime(2016, 7, 15, 15, 8, 21, DateTimeKind.Utc)).ToTimestamp(),
            Index = 0,
            ConsensusData = 2083236893, //向比特币致敬
            NextConsensus = GetConsensusAddress(StandbyValidators),
            Witness = new Witness
            {
                InvocationScript = new byte[0],
                VerificationScript = new[] { (byte)OpCode.PUSHT }
            },
            Transactions = new Transaction[]
            {
                new MinerTransaction
                {
                    Nonce = 2083236893,
                    Attributes = new TransactionAttribute[0],
                    Inputs = new CoinReference[0],
                    Outputs = new TransactionOutput[0],
                    Witnesses = new Witness[0]
                },
                GoverningToken,
                UtilityToken,
                new IssueTransaction
                {
                    Attributes = new TransactionAttribute[0],
                    Inputs = new CoinReference[0],
                    Outputs = new[]
                    {
                        new TransactionOutput
                        {
                            AssetId = GoverningToken.Hash,
                            Value = GoverningToken.Amount,
                            ScriptHash = Contract.CreateMultiSigRedeemScript(StandbyValidators.Length / 2 + 1, StandbyValidators).ToScriptHash()
                        }
                    },
                    Witnesses = new[]
                    {
                        new Witness
                        {
                            InvocationScript = new byte[0],
                            VerificationScript = new[] { (byte)OpCode.PUSHT }
                        }
                    }
                }
            }
        };

        private readonly NeoSystem system;
        private readonly List<UInt256> header_index = new List<UInt256>();
        private uint stored_header_count = 0;
        private readonly Dictionary<UInt256, Block> block_cache = new Dictionary<UInt256, Block>();
        private readonly Dictionary<uint, Block> block_cache_unverified = new Dictionary<uint, Block>();
        private readonly ConcurrentDictionary<UInt256, Transaction> mem_pool = new ConcurrentDictionary<UInt256, Transaction>();
        private readonly ConcurrentDictionary<UInt256, Transaction> mem_pool_unverified = new ConcurrentDictionary<UInt256, Transaction>();
        internal readonly RelayCache RelayCache = new RelayCache(100);
        private readonly HashSet<IActorRef> subscribers = new HashSet<IActorRef>();
        private Snapshot currentSnapshot;

        public Store Store { get; }
        public uint Height => currentSnapshot.Height;
        public uint HeaderHeight => (uint)header_index.Count - 1;
        public UInt256 CurrentBlockHash => currentSnapshot.CurrentBlockHash;
        public UInt256 CurrentHeaderHash => header_index[header_index.Count - 1];

        private static Blockchain singleton;
        public static Blockchain Singleton
        {
            get
            {
                while (singleton == null) Thread.Sleep(10);
                return singleton;
            }
        }

        static Blockchain()
        {
            GenesisBlock.RebuildMerkleRoot();
        }

        public Blockchain(NeoSystem system, Store store)
        {
            this.system = system;
            this.Store = store;
            lock (GetType())
            {
                if (singleton != null)
                    throw new InvalidOperationException();
                header_index.AddRange(store.GetHeaderHashList().Find().OrderBy(p => (uint)p.Key).SelectMany(p => p.Value.Hashes));
                stored_header_count += (uint)header_index.Count;
                if (stored_header_count == 0)
                {
                    header_index.AddRange(store.GetBlocks().Find().OrderBy(p => p.Value.TrimmedBlock.Index).Select(p => p.Key));
                }
                else
                {
                    HashIndexState hashIndex = store.GetHeaderHashIndex().Get();
                    if (hashIndex.Index >= stored_header_count)
                    {
                        DataCache<UInt256, BlockState> cache = store.GetBlocks();
                        for (UInt256 hash = hashIndex.Hash; hash != header_index[(int)stored_header_count - 1];)
                        {
                            header_index.Insert((int)stored_header_count, hash);
                            hash = cache[hash].TrimmedBlock.PrevHash;
                        }
                    }
                }
                if (header_index.Count == 0)
                    Persist(GenesisBlock);
                else
                    UpdateCurrentSnapshot();
                singleton = this;
            }
        }

        public bool ContainsBlock(UInt256 hash)
        {
            if (block_cache.ContainsKey(hash)) return true;
            return Store.ContainsBlock(hash);
        }

        public bool ContainsTransaction(UInt256 hash)
        {
            if (mem_pool.ContainsKey(hash)) return true;
            return Store.ContainsTransaction(hash);
        }

        private void Distribute(object message)
        {
            foreach (IActorRef subscriber in subscribers)
                subscriber.Tell(message);
        }

        public Block GetBlock(UInt256 hash)
        {
            if (block_cache.TryGetValue(hash, out Block block))
                return block;
            return Store.GetBlock(hash);
        }

        public UInt256 GetBlockHash(uint index)
        {
            if (header_index.Count <= index) return null;
            return header_index[(int)index];
        }

        public static UInt160 GetConsensusAddress(ECPoint[] validators)
        {
            return Contract.CreateMultiSigRedeemScript(validators.Length - (validators.Length - 1) / 3, validators).ToScriptHash();
        }

        public IEnumerable<Transaction> GetMemoryPool()
        {
            return mem_pool.Values;
        }

        public Snapshot GetSnapshot()
        {
            return Store.GetSnapshot();
        }

        public Transaction GetTransaction(UInt256 hash)
        {
            if (mem_pool.TryGetValue(hash, out Transaction transaction))
                return transaction;
            return Store.GetTransaction(hash);
        }

        internal Transaction GetUnverifiedTransaction(UInt256 hash)
        {
            mem_pool_unverified.TryGetValue(hash, out Transaction transaction);
            return transaction;
        }

        private void OnImport(IEnumerable<Block> blocks)
        {
            foreach (Block block in blocks)
            {
                if (block.Index <= Height) continue;
                if (block.Index != Height + 1)
                    throw new InvalidOperationException();
                Persist(block);
                SaveHeaderHashList();
            }
            Sender.Tell(new ImportCompleted());
        }

        private RelayResultReason OnNewBlock(Block block)
        {
            if (block.Index <= Height)
                return RelayResultReason.AlreadyExists;
            if (block_cache.ContainsKey(block.Hash))
                return RelayResultReason.AlreadyExists;
            if (block.Index - 1 >= header_index.Count)
            {
                block_cache_unverified[block.Index] = block;
                return RelayResultReason.UnableToVerify;
            }
            if (block.Index == header_index.Count)
            {
                if (!block.Verify(currentSnapshot))
                    return RelayResultReason.Invalid;
            }
            else
            {
                if (!block.Hash.Equals(header_index[(int)block.Index]))
                    return RelayResultReason.Invalid;
            }
            if (block.Index == Height + 1)
            {
                Block block_persist = block;
                while (true)
                {
                    block_cache_unverified.Remove(block_persist.Index);
                    Persist(block_persist);
                    if (block_persist == block)
                        if (block.Index + 100 >= header_index.Count)
                            system.LocalNode.Tell(new LocalNode.RelayDirectly { Inventory = block });
                    if (block_persist.Index + 1 >= header_index.Count) break;
                    UInt256 hash = header_index[(int)block_persist.Index + 1];
                    if (!block_cache.TryGetValue(hash, out block_persist)) break;
                }
                SaveHeaderHashList();
                if (block_cache_unverified.TryGetValue(Height + 1, out block_persist))
                    Self.Tell(block_persist, ActorRefs.NoSender);
            }
            else
            {
                block_cache.Add(block.Hash, block);
                if (block.Index + 100 >= header_index.Count)
                    system.LocalNode.Tell(new LocalNode.RelayDirectly { Inventory = block });
                if (block.Index == header_index.Count)
                {
                    header_index.Add(block.Hash);
                    using (Snapshot snapshot = GetSnapshot())
                    {
                        snapshot.Blocks.Add(block.Hash, new BlockState
                        {
                            SystemFeeAmount = 0,
                            TrimmedBlock = block.Header.Trim()
                        });
                        snapshot.HeaderHashIndex.GetAndChange().Hash = block.Hash;
                        snapshot.HeaderHashIndex.GetAndChange().Index = block.Index;
                        SaveHeaderHashList(snapshot);
                        snapshot.Commit();
                    }
                    UpdateCurrentSnapshot();
                }
            }
            return RelayResultReason.Succeed;
        }

        private RelayResultReason OnNewConsensus(ConsensusPayload payload)
        {
            if (!payload.Verify(currentSnapshot)) return RelayResultReason.Invalid;
            system.Consensus?.Tell(payload);
            RelayCache.Add(payload);
            system.LocalNode.Tell(new LocalNode.RelayDirectly { Inventory = payload });
            return RelayResultReason.Succeed;
        }

        private void OnNewHeaders(Header[] headers)
        {
            using (Snapshot snapshot = GetSnapshot())
            {
                foreach (Header header in headers)
                {
                    if (header.Index - 1 >= header_index.Count) break;
                    if (header.Index < header_index.Count) continue;
                    if (!header.Verify(snapshot)) break;
                    header_index.Add(header.Hash);
                    snapshot.Blocks.Add(header.Hash, new BlockState
                    {
                        SystemFeeAmount = 0,
                        TrimmedBlock = header.Trim()
                    });
                    snapshot.HeaderHashIndex.GetAndChange().Hash = header.Hash;
                    snapshot.HeaderHashIndex.GetAndChange().Index = header.Index;
                }
                SaveHeaderHashList(snapshot);
                snapshot.Commit();
            }
            UpdateCurrentSnapshot();
            system.TaskManager.Tell(new TaskManager.HeaderTaskCompleted(), Sender);
        }

        private RelayResultReason OnNewTransaction(Transaction transaction)
        {
            const int MemoryPoolSize = 50000;
            if (transaction.Type == TransactionType.MinerTransaction)
                return RelayResultReason.Invalid;
            if (ContainsTransaction(transaction.Hash))
                return RelayResultReason.AlreadyExists;
            if (!transaction.Verify(currentSnapshot, mem_pool.Values))
                return RelayResultReason.Invalid;
            if (!Plugin.CheckPolicy(transaction))
                return RelayResultReason.Unknown;
            mem_pool.TryAdd(transaction.Hash, transaction);
            if (mem_pool.Count > MemoryPoolSize)
            {
                UInt256[] delete = mem_pool.Values.AsParallel()
                    .OrderBy(p => p.NetworkFee / p.Size)
                    .ThenBy(p => p.NetworkFee)
                    .ThenBy(p => new BigInteger(p.Hash.ToArray()))
                    .Take(mem_pool.Count - MemoryPoolSize)
                    .Select(p => p.Hash)
                    .ToArray();
                foreach (UInt256 hash in delete)
                    mem_pool.TryRemove(hash, out _);
            }
            if (!mem_pool.ContainsKey(transaction.Hash))
                return RelayResultReason.OutOfMemory;
            system.LocalNode.Tell(new LocalNode.RelayDirectly { Inventory = transaction });
            return RelayResultReason.Succeed;
        }

        private void OnPersistCompleted(Block block)
        {
            block_cache.Remove(block.Hash);
            foreach (Transaction tx in block.Transactions)
                mem_pool.TryRemove(tx.Hash, out _);
<<<<<<< HEAD

=======
            mem_pool_unverified.Clear();
>>>>>>> 2227e160
            foreach (Transaction tx in mem_pool.Values
                .OrderByDescending(p => p.NetworkFee / p.Size)
                .ThenByDescending(p => p.NetworkFee)
                .ThenByDescending(p => new BigInteger(p.Hash.ToArray())))
            {
                mem_pool_unverified.TryAdd(tx.Hash, tx);
                Self.Tell(tx, ActorRefs.NoSender);
            }
            mem_pool.Clear();
            PersistCompleted completed = new PersistCompleted { Block = block };
            system.Consensus?.Tell(completed);
            Distribute(completed);
        }

        protected override void OnReceive(object message)
        {
            switch (message)
            {
                case Register _:
                    OnRegister();
                    break;
                case Import import:
                    OnImport(import.Blocks);
                    break;
                case Header[] headers:
                    OnNewHeaders(headers);
                    break;
                case Block block:
                    Sender.Tell(OnNewBlock(block));
                    break;
                case Transaction transaction:
                    Sender.Tell(OnNewTransaction(transaction));
                    break;
                case ConsensusPayload payload:
                    Sender.Tell(OnNewConsensus(payload));
                    break;
                case Terminated terminated:
                    subscribers.Remove(terminated.ActorRef);
                    break;
            }
        }

        private void OnRegister()
        {
            subscribers.Add(Sender);
            Context.Watch(Sender);
        }

        private void Persist(Block block)
        {
            using (Snapshot snapshot = GetSnapshot())
            {
                snapshot.PersistingBlock = block;
                snapshot.Blocks.Add(block.Hash, new BlockState
                {
                    SystemFeeAmount = snapshot.GetSysFeeAmount(block.PrevHash) + (long)block.Transactions.Sum(p => p.SystemFee),
                    TrimmedBlock = block.Trim()
                });
                foreach (Transaction tx in block.Transactions)
                {
                    snapshot.Transactions.Add(tx.Hash, new TransactionState
                    {
                        BlockIndex = block.Index,
                        Transaction = tx
                    });
                    snapshot.UnspentCoins.Add(tx.Hash, new UnspentCoinState
                    {
                        Items = Enumerable.Repeat(CoinState.Confirmed, tx.Outputs.Length).ToArray()
                    });
                    foreach (TransactionOutput output in tx.Outputs)
                    {
                        AccountState account = snapshot.Accounts.GetAndChange(output.ScriptHash, () => new AccountState(output.ScriptHash));
                        if (account.Balances.ContainsKey(output.AssetId))
                            account.Balances[output.AssetId] += output.Value;
                        else
                            account.Balances[output.AssetId] = output.Value;
                        if (output.AssetId.Equals(GoverningToken.Hash) && account.Votes.Length > 0)
                        {
                            foreach (ECPoint pubkey in account.Votes)
                                snapshot.Validators.GetAndChange(pubkey, () => new ValidatorState(pubkey)).Votes += output.Value;
                            snapshot.ValidatorsCount.GetAndChange().Votes[account.Votes.Length - 1] += output.Value;
                        }
                    }
                    foreach (var group in tx.Inputs.GroupBy(p => p.PrevHash))
                    {
                        TransactionState tx_prev = snapshot.Transactions[group.Key];
                        foreach (CoinReference input in group)
                        {
                            snapshot.UnspentCoins.GetAndChange(input.PrevHash).Items[input.PrevIndex] |= CoinState.Spent;
                            TransactionOutput out_prev = tx_prev.Transaction.Outputs[input.PrevIndex];
                            AccountState account = snapshot.Accounts.GetAndChange(out_prev.ScriptHash);
                            if (out_prev.AssetId.Equals(GoverningToken.Hash))
                            {
                                snapshot.SpentCoins.GetAndChange(input.PrevHash, () => new SpentCoinState
                                {
                                    TransactionHash = input.PrevHash,
                                    TransactionHeight = tx_prev.BlockIndex,
                                    Items = new Dictionary<ushort, uint>()
                                }).Items.Add(input.PrevIndex, block.Index);
                                if (account.Votes.Length > 0)
                                {
                                    foreach (ECPoint pubkey in account.Votes)
                                    {
                                        ValidatorState validator = snapshot.Validators.GetAndChange(pubkey);
                                        validator.Votes -= out_prev.Value;
                                        if (!validator.Registered && validator.Votes.Equals(Fixed8.Zero))
                                            snapshot.Validators.Delete(pubkey);
                                    }
                                    snapshot.ValidatorsCount.GetAndChange().Votes[account.Votes.Length - 1] -= out_prev.Value;
                                }
                            }
                            account.Balances[out_prev.AssetId] -= out_prev.Value;
                        }
                    }
                    List<ApplicationExecutionResult> execution_results = new List<ApplicationExecutionResult>();
                    switch (tx)
                    {
#pragma warning disable CS0612
                        case RegisterTransaction tx_register:
                            snapshot.Assets.Add(tx.Hash, new AssetState
                            {
                                AssetId = tx_register.Hash,
                                AssetType = tx_register.AssetType,
                                Name = tx_register.Name,
                                Amount = tx_register.Amount,
                                Available = Fixed8.Zero,
                                Precision = tx_register.Precision,
                                Fee = Fixed8.Zero,
                                FeeAddress = new UInt160(),
                                Owner = tx_register.Owner,
                                Admin = tx_register.Admin,
                                Issuer = tx_register.Admin,
                                Expiration = block.Index + 2 * 2000000,
                                IsFrozen = false
                            });
                            break;
#pragma warning restore CS0612
                        case IssueTransaction _:
                            foreach (TransactionResult result in tx.GetTransactionResults().Where(p => p.Amount < Fixed8.Zero))
                                snapshot.Assets.GetAndChange(result.AssetId).Available -= result.Amount;
                            break;
                        case ClaimTransaction _:
                            foreach (CoinReference input in ((ClaimTransaction)tx).Claims)
                            {
                                if (snapshot.SpentCoins.TryGet(input.PrevHash)?.Items.Remove(input.PrevIndex) == true)
                                    snapshot.SpentCoins.GetAndChange(input.PrevHash);
                            }
                            break;
#pragma warning disable CS0612
                        case EnrollmentTransaction tx_enrollment:
                            snapshot.Validators.GetAndChange(tx_enrollment.PublicKey, () => new ValidatorState(tx_enrollment.PublicKey)).Registered = true;
                            break;
#pragma warning restore CS0612
                        case StateTransaction tx_state:
                            foreach (StateDescriptor descriptor in tx_state.Descriptors)
                                switch (descriptor.Type)
                                {
                                    case StateType.Account:
                                        ProcessAccountStateDescriptor(descriptor, snapshot);
                                        break;
                                    case StateType.Validator:
                                        ProcessValidatorStateDescriptor(descriptor, snapshot);
                                        break;
                                }
                            break;
#pragma warning disable CS0612
                        case PublishTransaction tx_publish:
                            snapshot.Contracts.GetOrAdd(tx_publish.ScriptHash, () => new ContractState
                            {
                                Script = tx_publish.Script,
                                ParameterList = tx_publish.ParameterList,
                                ReturnType = tx_publish.ReturnType,
                                ContractProperties = (ContractPropertyState)Convert.ToByte(tx_publish.NeedStorage),
                                Name = tx_publish.Name,
                                CodeVersion = tx_publish.CodeVersion,
                                Author = tx_publish.Author,
                                Email = tx_publish.Email,
                                Description = tx_publish.Description
                            });
                            break;
#pragma warning restore CS0612
                        case InvocationTransaction tx_invocation:
                            using (ApplicationEngine engine = new ApplicationEngine(TriggerType.Application, tx_invocation, snapshot.Clone(), tx_invocation.Gas))
                            {
                                engine.LoadScript(tx_invocation.Script);
                                if (engine.Execute())
                                {
                                    engine.Service.Commit();
                                }
                                execution_results.Add(new ApplicationExecutionResult
                                {
                                    Trigger = TriggerType.Application,
                                    ScriptHash = tx_invocation.Script.ToScriptHash(),
                                    VMState = engine.State,
                                    GasConsumed = engine.GasConsumed,
                                    Stack = engine.ResultStack.ToArray(),
                                    Notifications = engine.Service.Notifications.ToArray()
                                });
                            }
                            break;
                    }
                    if (execution_results.Count > 0)
                        Distribute(new ApplicationExecuted
                        {
                            Transaction = tx,
                            ExecutionResults = execution_results.ToArray()
                        });
                }
                snapshot.BlockHashIndex.GetAndChange().Hash = block.Hash;
                snapshot.BlockHashIndex.GetAndChange().Index = block.Index;
                if (block.Index == header_index.Count)
                {
                    header_index.Add(block.Hash);
                    snapshot.HeaderHashIndex.GetAndChange().Hash = block.Hash;
                    snapshot.HeaderHashIndex.GetAndChange().Index = block.Index;
                }
                foreach (IPersistencePlugin plugin in Plugin.PersistencePlugins)
                    plugin.OnPersist(snapshot);
                snapshot.Commit();
            }
            UpdateCurrentSnapshot();
            OnPersistCompleted(block);
        }

        protected override void PostStop()
        {
            base.PostStop();
            currentSnapshot?.Dispose();
        }

        internal static void ProcessAccountStateDescriptor(StateDescriptor descriptor, Snapshot snapshot)
        {
            UInt160 hash = new UInt160(descriptor.Key);
            AccountState account = snapshot.Accounts.GetAndChange(hash, () => new AccountState(hash));
            switch (descriptor.Field)
            {
                case "Votes":
                    Fixed8 balance = account.GetBalance(GoverningToken.Hash);
                    foreach (ECPoint pubkey in account.Votes)
                    {
                        ValidatorState validator = snapshot.Validators.GetAndChange(pubkey);
                        validator.Votes -= balance;
                        if (!validator.Registered && validator.Votes.Equals(Fixed8.Zero))
                            snapshot.Validators.Delete(pubkey);
                    }
                    ECPoint[] votes = descriptor.Value.AsSerializableArray<ECPoint>().Distinct().ToArray();
                    if (votes.Length != account.Votes.Length)
                    {
                        ValidatorsCountState count_state = snapshot.ValidatorsCount.GetAndChange();
                        if (account.Votes.Length > 0)
                            count_state.Votes[account.Votes.Length - 1] -= balance;
                        if (votes.Length > 0)
                            count_state.Votes[votes.Length - 1] += balance;
                    }
                    account.Votes = votes;
                    foreach (ECPoint pubkey in account.Votes)
                        snapshot.Validators.GetAndChange(pubkey, () => new ValidatorState(pubkey)).Votes += balance;
                    break;
            }
        }

        internal static void ProcessValidatorStateDescriptor(StateDescriptor descriptor, Snapshot snapshot)
        {
            ECPoint pubkey = ECPoint.DecodePoint(descriptor.Key, ECCurve.Secp256r1);
            ValidatorState validator = snapshot.Validators.GetAndChange(pubkey, () => new ValidatorState(pubkey));
            switch (descriptor.Field)
            {
                case "Registered":
                    validator.Registered = BitConverter.ToBoolean(descriptor.Value, 0);
                    break;
            }
        }

        public static Props Props(NeoSystem system, Store store)
        {
            return Akka.Actor.Props.Create(() => new Blockchain(system, store)).WithMailbox("blockchain-mailbox");
        }

        private void SaveHeaderHashList(Snapshot snapshot = null)
        {
            if ((header_index.Count - stored_header_count < 2000))
                return;
            bool snapshot_created = snapshot == null;
            if (snapshot_created) snapshot = GetSnapshot();
            try
            {
                while (header_index.Count - stored_header_count >= 2000)
                {
                    snapshot.HeaderHashList.Add(stored_header_count, new HeaderHashList
                    {
                        Hashes = header_index.Skip((int)stored_header_count).Take(2000).ToArray()
                    });
                    stored_header_count += 2000;
                }
                if (snapshot_created) snapshot.Commit();
            }
            finally
            {
                if (snapshot_created) snapshot.Dispose();
            }
        }

        private void UpdateCurrentSnapshot()
        {
            Interlocked.Exchange(ref currentSnapshot, GetSnapshot())?.Dispose();
        }
    }

    internal class BlockchainMailbox : PriorityMailbox
    {
        public BlockchainMailbox(Akka.Actor.Settings settings, Config config)
            : base(settings, config)
        {
        }

        protected override bool IsHighPriority(object message)
        {
            switch (message)
            {
                case Header[] _:
                case Block _:
                case ConsensusPayload _:
                case Terminated _:
                    return true;
                default:
                    return false;
            }
        }
    }
}<|MERGE_RESOLUTION|>--- conflicted
+++ resolved
@@ -387,11 +387,7 @@
             block_cache.Remove(block.Hash);
             foreach (Transaction tx in block.Transactions)
                 mem_pool.TryRemove(tx.Hash, out _);
-<<<<<<< HEAD
-
-=======
             mem_pool_unverified.Clear();
->>>>>>> 2227e160
             foreach (Transaction tx in mem_pool.Values
                 .OrderByDescending(p => p.NetworkFee / p.Size)
                 .ThenByDescending(p => p.NetworkFee)
