﻿using Akka.Actor;
using Akka.Configuration;
using Neo.Cryptography;
using Neo.Cryptography.ECC;
using Neo.IO;
using Neo.IO.Actors;
using Neo.IO.Caching;
using Neo.Network.P2P;
using Neo.Network.P2P.Payloads;
using Neo.Persistence;
using Neo.Plugins;
using Neo.SmartContract;
using Neo.VM;
using System;
using System.Collections.Concurrent;
using System.Collections.Generic;
using System.Linq;
using System.Numerics;
using System.Threading;

namespace Neo.Ledger
{
    public sealed class Blockchain : UntypedActor
    {
        public class Register { }
        public class ApplicationExecuted { public Transaction Transaction; public ApplicationExecutionResult[] ExecutionResults; }
        public class PersistCompleted { public Block Block; }
        public class Import { public IEnumerable<Block> Blocks; }
        public class ImportCompleted { }

        public static readonly uint SecondsPerBlock = ProtocolSettings.Default.SecondsPerBlock;
        public const uint DecrementInterval = 2000000;
        public const uint MaxValidators = 1024;
        public static readonly uint[] GenerationAmount = { 8, 7, 6, 5, 4, 3, 2, 1, 1, 1, 1, 1, 1, 1, 1, 1, 1, 1, 1, 1, 1, 1 };
        public static readonly TimeSpan TimePerBlock = TimeSpan.FromSeconds(SecondsPerBlock);
        public static readonly ECPoint[] StandbyValidators = ProtocolSettings.Default.StandbyValidators.OfType<string>().Select(p => ECPoint.DecodePoint(p.HexToBytes(), ECCurve.Secp256r1)).ToArray();

#pragma warning disable CS0612
        public static readonly RegisterTransaction GoverningToken = new RegisterTransaction
        {
            AssetType = AssetType.GoverningToken,
            Name = "[{\"lang\":\"zh-CN\",\"name\":\"小蚁股\"},{\"lang\":\"en\",\"name\":\"AntShare\"}]",
            Amount = Fixed8.FromDecimal(100000000),
            Precision = 0,
            Owner = ECCurve.Secp256r1.Infinity,
            Admin = (new[] { (byte)OpCode.PUSHT }).ToScriptHash(),
            Attributes = new TransactionAttribute[0],
            Inputs = new CoinReference[0],
            Outputs = new TransactionOutput[0],
            Witnesses = new Witness[0]
        };

        public static readonly RegisterTransaction UtilityToken = new RegisterTransaction
        {
            AssetType = AssetType.UtilityToken,
            Name = "[{\"lang\":\"zh-CN\",\"name\":\"小蚁币\"},{\"lang\":\"en\",\"name\":\"AntCoin\"}]",
            Amount = Fixed8.FromDecimal(GenerationAmount.Sum(p => p) * DecrementInterval),
            Precision = 8,
            Owner = ECCurve.Secp256r1.Infinity,
            Admin = (new[] { (byte)OpCode.PUSHF }).ToScriptHash(),
            Attributes = new TransactionAttribute[0],
            Inputs = new CoinReference[0],
            Outputs = new TransactionOutput[0],
            Witnesses = new Witness[0]
        };
#pragma warning restore CS0612

        public static readonly Block GenesisBlock = new Block
        {
            PrevHash = UInt256.Zero,
            Timestamp = (new DateTime(2016, 7, 15, 15, 8, 21, DateTimeKind.Utc)).ToTimestamp(),
            Index = 0,
            ConsensusData = 2083236893, //向比特币致敬
            NextConsensus = GetConsensusAddress(StandbyValidators),
            Witness = new Witness
            {
                InvocationScript = new byte[0],
                VerificationScript = new[] { (byte)OpCode.PUSHT }
            },
            Transactions = new Transaction[]
            {
                new MinerTransaction
                {
                    Nonce = 2083236893,
                    Attributes = new TransactionAttribute[0],
                    Inputs = new CoinReference[0],
                    Outputs = new TransactionOutput[0],
                    Witnesses = new Witness[0]
                },
                GoverningToken,
                UtilityToken,
                new IssueTransaction
                {
                    Attributes = new TransactionAttribute[0],
                    Inputs = new CoinReference[0],
                    Outputs = new[]
                    {
                        new TransactionOutput
                        {
                            AssetId = GoverningToken.Hash,
                            Value = GoverningToken.Amount,
                            ScriptHash = Contract.CreateMultiSigRedeemScript(StandbyValidators.Length / 2 + 1, StandbyValidators).ToScriptHash()
                        }
                    },
                    Witnesses = new[]
                    {
                        new Witness
                        {
                            InvocationScript = new byte[0],
                            VerificationScript = new[] { (byte)OpCode.PUSHT }
                        }
                    }
                }
            }
        };

        private static readonly object lockObj = new object();
        private readonly NeoSystem system;
        private readonly List<UInt256> header_index = new List<UInt256>();
        private uint stored_header_count = 0;
        private readonly Dictionary<UInt256, Block> block_cache = new Dictionary<UInt256, Block>();
        private readonly Dictionary<uint, LinkedList<Block>> block_cache_unverified = new Dictionary<uint, LinkedList<Block>>();
        private readonly MemoryPool mem_pool = new MemoryPool(50_000);
        private readonly ConcurrentDictionary<UInt256, Transaction> mem_pool_unverified = new ConcurrentDictionary<UInt256, Transaction>();
        internal readonly RelayCache RelayCache = new RelayCache(100);
        private readonly HashSet<IActorRef> subscribers = new HashSet<IActorRef>();
        private Snapshot currentSnapshot;

        public Store Store { get; }
        public uint Height => currentSnapshot.Height;
        public uint HeaderHeight => (uint)header_index.Count - 1;
        public UInt256 CurrentBlockHash => currentSnapshot.CurrentBlockHash;
        public UInt256 CurrentHeaderHash => header_index[header_index.Count - 1];

        private static Blockchain singleton;
        public static Blockchain Singleton
        {
            get
            {
                while (singleton == null) Thread.Sleep(10);
                return singleton;
            }
        }

        static Blockchain()
        {
            GenesisBlock.RebuildMerkleRoot();
        }

        public Blockchain(NeoSystem system, Store store)
        {
            this.system = system;
            this.Store = store;
            lock (lockObj)
            {
                if (singleton != null)
                    throw new InvalidOperationException();
                header_index.AddRange(store.GetHeaderHashList().Find().OrderBy(p => (uint)p.Key).SelectMany(p => p.Value.Hashes));
                stored_header_count += (uint)header_index.Count;
                if (stored_header_count == 0)
                {
                    header_index.AddRange(store.GetBlocks().Find().OrderBy(p => p.Value.TrimmedBlock.Index).Select(p => p.Key));
                }
                else
                {
                    HashIndexState hashIndex = store.GetHeaderHashIndex().Get();
                    if (hashIndex.Index >= stored_header_count)
                    {
                        DataCache<UInt256, BlockState> cache = store.GetBlocks();
                        for (UInt256 hash = hashIndex.Hash; hash != header_index[(int)stored_header_count - 1];)
                        {
                            header_index.Insert((int)stored_header_count, hash);
                            hash = cache[hash].TrimmedBlock.PrevHash;
                        }
                    }
                }
                if (header_index.Count == 0)
                    Persist(GenesisBlock);
                else
                    UpdateCurrentSnapshot();
                singleton = this;
            }
        }

        public bool ContainsBlock(UInt256 hash)
        {
            if (block_cache.ContainsKey(hash)) return true;
            return Store.ContainsBlock(hash);
        }

        public bool ContainsTransaction(UInt256 hash)
        {
            if (mem_pool.ContainsKey(hash)) return true;
            return Store.ContainsTransaction(hash);
        }

        private void Distribute(object message)
        {
            foreach (IActorRef subscriber in subscribers)
                subscriber.Tell(message);
        }

        public Block GetBlock(UInt256 hash)
        {
            if (block_cache.TryGetValue(hash, out Block block))
                return block;
            return Store.GetBlock(hash);
        }

        public UInt256 GetBlockHash(uint index)
        {
            if (header_index.Count <= index) return null;
            return header_index[(int)index];
        }

        public static UInt160 GetConsensusAddress(ECPoint[] validators)
        {
            return Contract.CreateMultiSigRedeemScript(validators.Length - (validators.Length - 1) / 3, validators).ToScriptHash();
        }

        public IEnumerable<Transaction> GetMemoryPool()
        {
            return mem_pool;
        }

        public Snapshot GetSnapshot()
        {
            return Store.GetSnapshot();
        }

        public Transaction GetTransaction(UInt256 hash)
        {
            if (mem_pool.TryGetValue(hash, out Transaction transaction))
                return transaction;
            return Store.GetTransaction(hash);
        }

        internal Transaction GetUnverifiedTransaction(UInt256 hash)
        {
            mem_pool_unverified.TryGetValue(hash, out Transaction transaction);
            return transaction;
        }

        private void OnImport(IEnumerable<Block> blocks)
        {
            foreach (Block block in blocks)
            {
                if (block.Index <= Height) continue;
                if (block.Index != Height + 1)
                    throw new InvalidOperationException();
                Persist(block);
                SaveHeaderHashList();
            }
            Sender.Tell(new ImportCompleted());
        }

        private void AddUnverifiedBlockToCache(Block block)
        {
            if (!block_cache_unverified.TryGetValue(block.Index, out LinkedList<Block> blocks))
            {
                blocks = new LinkedList<Block>();
                block_cache_unverified.Add(block.Index, blocks);
            }

            blocks.AddLast(block);
        }
        
        private RelayResultReason OnNewBlock(Block block)
        {
            if (block.Index <= Height)
                return RelayResultReason.AlreadyExists;
            if (block_cache.ContainsKey(block.Hash))
                return RelayResultReason.AlreadyExists;
            if (block.Index - 1 >= header_index.Count)
            {
                AddUnverifiedBlockToCache(block);
                return RelayResultReason.UnableToVerify;
            }
            if (block.Index == header_index.Count)
            {
                if (!block.Verify(currentSnapshot))
                    return RelayResultReason.Invalid;
            }
            else
            {
                if (!block.Hash.Equals(header_index[(int)block.Index]))
                    return RelayResultReason.Invalid;
            }
            if (block.Index == Height + 1)
            {
                Block block_persist = block;
                List<Block> blocksToPersistList = new List<Block>();                                
                while (true)
                {
                    blocksToPersistList.Add(block_persist);
                    if (block_persist.Index + 1 >= header_index.Count) break;
                    UInt256 hash = header_index[(int)block_persist.Index + 1];
                    if (!block_cache.TryGetValue(hash, out block_persist)) break;
                }

                int blocksPersisted = 0;
                foreach (Block blockToPersist in blocksToPersistList)
                {
                    block_cache_unverified.Remove(blockToPersist.Index);
                    Persist(blockToPersist);

                    if (blocksPersisted++ < blocksToPersistList.Count - 2) continue;
                    // Relay most recent 2 blocks persisted

                    if (blockToPersist.Index + 100 >= header_index.Count)
                        system.LocalNode.Tell(new LocalNode.RelayDirectly { Inventory = blockToPersist });
                }
                SaveHeaderHashList();

                if (block_cache_unverified.TryGetValue(Height + 1, out LinkedList<Block> unverifiedBlocks))
                {
                    foreach (var unverifiedBlock in unverifiedBlocks)
                        Self.Tell(unverifiedBlock, ActorRefs.NoSender);   
                    block_cache_unverified.Remove(Height + 1);
                }
            }
            else
            {
                block_cache.Add(block.Hash, block);
                if (block.Index + 100 >= header_index.Count)
                    system.LocalNode.Tell(new LocalNode.RelayDirectly { Inventory = block });
                if (block.Index == header_index.Count)
                {
                    header_index.Add(block.Hash);
                    using (Snapshot snapshot = GetSnapshot())
                    {
                        snapshot.Blocks.Add(block.Hash, new BlockState
                        {
                            SystemFeeAmount = 0,
                            TrimmedBlock = block.Header.Trim()
                        });
                        snapshot.HeaderHashIndex.GetAndChange().Hash = block.Hash;
                        snapshot.HeaderHashIndex.GetAndChange().Index = block.Index;
                        SaveHeaderHashList(snapshot);
                        snapshot.Commit();
                    }
                    UpdateCurrentSnapshot();
                }
            }
            return RelayResultReason.Succeed;
        }

        private RelayResultReason OnNewConsensus(ConsensusPayload payload)
        {
            if (!payload.Verify(currentSnapshot)) return RelayResultReason.Invalid;
            system.Consensus?.Tell(payload);
            RelayCache.Add(payload);
            system.LocalNode.Tell(new LocalNode.RelayDirectly { Inventory = payload });
            return RelayResultReason.Succeed;
        }

        private void OnNewHeaders(Header[] headers)
        {
            using (Snapshot snapshot = GetSnapshot())
            {
                foreach (Header header in headers)
                {
                    if (header.Index - 1 >= header_index.Count) break;
                    if (header.Index < header_index.Count) continue;
                    if (!header.Verify(snapshot)) break;
                    header_index.Add(header.Hash);
                    snapshot.Blocks.Add(header.Hash, new BlockState
                    {
                        SystemFeeAmount = 0,
                        TrimmedBlock = header.Trim()
                    });
                    snapshot.HeaderHashIndex.GetAndChange().Hash = header.Hash;
                    snapshot.HeaderHashIndex.GetAndChange().Index = header.Index;
                }
                SaveHeaderHashList(snapshot);
                snapshot.Commit();
            }
            UpdateCurrentSnapshot();
            system.TaskManager.Tell(new TaskManager.HeaderTaskCompleted(), Sender);
        }

        private RelayResultReason OnNewTransaction(Transaction transaction)
        {
            if (transaction.Type == TransactionType.MinerTransaction)
                return RelayResultReason.Invalid;
            if (ContainsTransaction(transaction.Hash))
                return RelayResultReason.AlreadyExists;
            if (!transaction.Verify(currentSnapshot, GetMemoryPool()))
                return RelayResultReason.Invalid;
            if (!Plugin.CheckPolicy(transaction))
                return RelayResultReason.Unknown;

            if (!mem_pool.TryAdd(transaction.Hash, transaction))
                return RelayResultReason.OutOfMemory;

            system.LocalNode.Tell(new LocalNode.RelayDirectly { Inventory = transaction });
            return RelayResultReason.Succeed;
        }

        private void OnPersistCompleted(Block block)
        {
            block_cache.Remove(block.Hash);
            foreach (Transaction tx in block.Transactions)
                mem_pool.TryRemove(tx.Hash, out _);
            mem_pool_unverified.Clear();
            foreach (Transaction tx in mem_pool
                .OrderByDescending(p => p.NetworkFee / p.Size)
                .ThenByDescending(p => p.NetworkFee)
                .ThenByDescending(p => new BigInteger(p.Hash.ToArray())))
            {
                mem_pool_unverified.TryAdd(tx.Hash, tx);
                Self.Tell(tx, ActorRefs.NoSender);
            }
            mem_pool.Clear();
            PersistCompleted completed = new PersistCompleted { Block = block };
            system.Consensus?.Tell(completed);
            Distribute(completed);
        }

        protected override void OnReceive(object message)
        {
            switch (message)
            {
                case Register _:
                    OnRegister();
                    break;
                case Import import:
                    OnImport(import.Blocks);
                    break;
                case Header[] headers:
                    OnNewHeaders(headers);
                    break;
                case Block block:
                    Sender.Tell(OnNewBlock(block));
                    break;
                case Transaction transaction:
                    Sender.Tell(OnNewTransaction(transaction));
                    break;
                case ConsensusPayload payload:
                    Sender.Tell(OnNewConsensus(payload));
                    break;
                case Terminated terminated:
                    subscribers.Remove(terminated.ActorRef);
                    break;
            }
        }

        private void OnRegister()
        {
            subscribers.Add(Sender);
            Context.Watch(Sender);
        }

        private void Persist(Block block)
        {
            List<ApplicationExecutionResult> all_execution_results = new List<ApplicationExecutionResult>();
            using (Snapshot snapshot = GetSnapshot())
            {
                List<ApplicationExecuted> all_application_executed = new List<ApplicationExecuted>();
                snapshot.PersistingBlock = block;
                snapshot.Blocks.Add(block.Hash, new BlockState
                {
                    SystemFeeAmount = snapshot.GetSysFeeAmount(block.PrevHash) + (long)block.Transactions.Sum(p => p.SystemFee),
                    TrimmedBlock = block.Trim()
                });
                foreach (Transaction tx in block.Transactions)
                {
                    snapshot.Transactions.Add(tx.Hash, new TransactionState
                    {
                        BlockIndex = block.Index,
                        Transaction = tx
                    });
                    snapshot.UnspentCoins.Add(tx.Hash, new UnspentCoinState
                    {
                        Items = Enumerable.Repeat(CoinState.Confirmed, tx.Outputs.Length).ToArray()
                    });
                    foreach (TransactionOutput output in tx.Outputs)
                    {
                        AccountState account = snapshot.Accounts.GetAndChange(output.ScriptHash, () => new AccountState(output.ScriptHash));
                        if (account.Balances.ContainsKey(output.AssetId))
                            account.Balances[output.AssetId] += output.Value;
                        else
                            account.Balances[output.AssetId] = output.Value;
                        if (output.AssetId.Equals(GoverningToken.Hash) && account.Votes.Length > 0)
                        {
                            foreach (ECPoint pubkey in account.Votes)
                                snapshot.Validators.GetAndChange(pubkey, () => new ValidatorState(pubkey)).Votes += output.Value;
                            snapshot.ValidatorsCount.GetAndChange().Votes[account.Votes.Length - 1] += output.Value;
                        }
                    }
                    foreach (var group in tx.Inputs.GroupBy(p => p.PrevHash))
                    {
                        TransactionState tx_prev = snapshot.Transactions[group.Key];
                        foreach (CoinReference input in group)
                        {
                            snapshot.UnspentCoins.GetAndChange(input.PrevHash).Items[input.PrevIndex] |= CoinState.Spent;
                            TransactionOutput out_prev = tx_prev.Transaction.Outputs[input.PrevIndex];
                            AccountState account = snapshot.Accounts.GetAndChange(out_prev.ScriptHash);
                            if (out_prev.AssetId.Equals(GoverningToken.Hash))
                            {
                                snapshot.SpentCoins.GetAndChange(input.PrevHash, () => new SpentCoinState
                                {
                                    TransactionHash = input.PrevHash,
                                    TransactionHeight = tx_prev.BlockIndex,
                                    Items = new Dictionary<ushort, uint>()
                                }).Items.Add(input.PrevIndex, block.Index);
                                if (account.Votes.Length > 0)
                                {
                                    foreach (ECPoint pubkey in account.Votes)
                                    {
                                        ValidatorState validator = snapshot.Validators.GetAndChange(pubkey);
                                        validator.Votes -= out_prev.Value;
                                        if (!validator.Registered && validator.Votes.Equals(Fixed8.Zero))
                                            snapshot.Validators.Delete(pubkey);
                                    }
                                    snapshot.ValidatorsCount.GetAndChange().Votes[account.Votes.Length - 1] -= out_prev.Value;
                                }
                            }
                            account.Balances[out_prev.AssetId] -= out_prev.Value;
                        }
                    }
                    List<ApplicationExecutionResult> execution_results = new List<ApplicationExecutionResult>();
                    switch (tx)
                    {
#pragma warning disable CS0612
                        case RegisterTransaction tx_register:
                            snapshot.Assets.Add(tx.Hash, new AssetState
                            {
                                AssetId = tx_register.Hash,
                                AssetType = tx_register.AssetType,
                                Name = tx_register.Name,
                                Amount = tx_register.Amount,
                                Available = Fixed8.Zero,
                                Precision = tx_register.Precision,
                                Fee = Fixed8.Zero,
                                FeeAddress = new UInt160(),
                                Owner = tx_register.Owner,
                                Admin = tx_register.Admin,
                                Issuer = tx_register.Admin,
                                Expiration = block.Index + 2 * 2000000,
                                IsFrozen = false
                            });
                            break;
#pragma warning restore CS0612
                        case IssueTransaction _:
                            foreach (TransactionResult result in tx.GetTransactionResults().Where(p => p.Amount < Fixed8.Zero))
                                snapshot.Assets.GetAndChange(result.AssetId).Available -= result.Amount;
                            break;
                        case ClaimTransaction _:
                            foreach (CoinReference input in ((ClaimTransaction)tx).Claims)
                            {
                                if (snapshot.SpentCoins.TryGet(input.PrevHash)?.Items.Remove(input.PrevIndex) == true)
                                    snapshot.SpentCoins.GetAndChange(input.PrevHash);
                            }
                            break;
#pragma warning disable CS0612
                        case EnrollmentTransaction tx_enrollment:
                            snapshot.Validators.GetAndChange(tx_enrollment.PublicKey, () => new ValidatorState(tx_enrollment.PublicKey)).Registered = true;
                            break;
#pragma warning restore CS0612
                        case StateTransaction tx_state:
                            foreach (StateDescriptor descriptor in tx_state.Descriptors)
                                switch (descriptor.Type)
                                {
                                    case StateType.Account:
                                        ProcessAccountStateDescriptor(descriptor, snapshot);
                                        break;
                                    case StateType.Validator:
                                        ProcessValidatorStateDescriptor(descriptor, snapshot);
                                        break;
                                }
                            break;
#pragma warning disable CS0612
                        case PublishTransaction tx_publish:
                            snapshot.Contracts.GetOrAdd(tx_publish.ScriptHash, () => new ContractState
                            {
                                Script = tx_publish.Script,
                                ParameterList = tx_publish.ParameterList,
                                ReturnType = tx_publish.ReturnType,
                                ContractProperties = (ContractPropertyState)Convert.ToByte(tx_publish.NeedStorage),
                                Name = tx_publish.Name,
                                CodeVersion = tx_publish.CodeVersion,
                                Author = tx_publish.Author,
                                Email = tx_publish.Email,
                                Description = tx_publish.Description
                            });
                            break;
#pragma warning restore CS0612
                        case InvocationTransaction tx_invocation:
                            using (ApplicationEngine engine = new ApplicationEngine(TriggerType.Application, tx_invocation, snapshot.Clone(), tx_invocation.Gas))
                            {
                                engine.LoadScript(tx_invocation.Script);
                                if (engine.Execute())
                                {
                                    engine.Service.Commit();
                                }
                                execution_results.Add(new ApplicationExecutionResult
                                {
                                    Trigger = TriggerType.Application,
                                    ScriptHash = tx_invocation.Script.ToScriptHash(),
                                    VMState = engine.State,
                                    GasConsumed = engine.GasConsumed,
                                    Stack = engine.ResultStack.ToArray(),
                                    Notifications = engine.Service.Notifications.ToArray()
                                });
                            }
                            break;
                    }
                    if (execution_results.Count > 0)
                    {
<<<<<<< HEAD
                        ApplicationExecuted application_executed = new ApplicationExecuted
                        {
                            Transaction = tx,
                            ExecutionResults = execution_results.ToArray()
                        };
                        Distribute(application_executed);
                        all_application_executed.Add(application_executed);
=======
                        Distribute(new ApplicationExecuted
                        {
                            Transaction = tx,
                            ExecutionResults = execution_results.ToArray()
                        });
                        all_execution_results.AddRange(execution_results);
>>>>>>> 7e989142
                    }
                }
                snapshot.BlockHashIndex.GetAndChange().Hash = block.Hash;
                snapshot.BlockHashIndex.GetAndChange().Index = block.Index;
                if (block.Index == header_index.Count)
                {
                    header_index.Add(block.Hash);
                    snapshot.HeaderHashIndex.GetAndChange().Hash = block.Hash;
                    snapshot.HeaderHashIndex.GetAndChange().Index = block.Index;
                }
                foreach (IPersistencePlugin plugin in Plugin.PersistencePlugins)
<<<<<<< HEAD
                    plugin.OnPersist(snapshot, all_application_executed);
=======
                    plugin.OnPersist(snapshot, all_execution_results);
>>>>>>> 7e989142
                snapshot.Commit();
            }
            UpdateCurrentSnapshot();
            OnPersistCompleted(block);
        }

        protected override void PostStop()
        {
            base.PostStop();
            currentSnapshot?.Dispose();
        }

        internal static void ProcessAccountStateDescriptor(StateDescriptor descriptor, Snapshot snapshot)
        {
            UInt160 hash = new UInt160(descriptor.Key);
            AccountState account = snapshot.Accounts.GetAndChange(hash, () => new AccountState(hash));
            switch (descriptor.Field)
            {
                case "Votes":
                    Fixed8 balance = account.GetBalance(GoverningToken.Hash);
                    foreach (ECPoint pubkey in account.Votes)
                    {
                        ValidatorState validator = snapshot.Validators.GetAndChange(pubkey);
                        validator.Votes -= balance;
                        if (!validator.Registered && validator.Votes.Equals(Fixed8.Zero))
                            snapshot.Validators.Delete(pubkey);
                    }
                    ECPoint[] votes = descriptor.Value.AsSerializableArray<ECPoint>().Distinct().ToArray();
                    if (votes.Length != account.Votes.Length)
                    {
                        ValidatorsCountState count_state = snapshot.ValidatorsCount.GetAndChange();
                        if (account.Votes.Length > 0)
                            count_state.Votes[account.Votes.Length - 1] -= balance;
                        if (votes.Length > 0)
                            count_state.Votes[votes.Length - 1] += balance;
                    }
                    account.Votes = votes;
                    foreach (ECPoint pubkey in account.Votes)
                        snapshot.Validators.GetAndChange(pubkey, () => new ValidatorState(pubkey)).Votes += balance;
                    break;
            }
        }

        internal static void ProcessValidatorStateDescriptor(StateDescriptor descriptor, Snapshot snapshot)
        {
            ECPoint pubkey = ECPoint.DecodePoint(descriptor.Key, ECCurve.Secp256r1);
            ValidatorState validator = snapshot.Validators.GetAndChange(pubkey, () => new ValidatorState(pubkey));
            switch (descriptor.Field)
            {
                case "Registered":
                    validator.Registered = BitConverter.ToBoolean(descriptor.Value, 0);
                    break;
            }
        }

        public static Props Props(NeoSystem system, Store store)
        {
            return Akka.Actor.Props.Create(() => new Blockchain(system, store)).WithMailbox("blockchain-mailbox");
        }

        private void SaveHeaderHashList(Snapshot snapshot = null)
        {
            if ((header_index.Count - stored_header_count < 2000))
                return;
            bool snapshot_created = snapshot == null;
            if (snapshot_created) snapshot = GetSnapshot();
            try
            {
                while (header_index.Count - stored_header_count >= 2000)
                {
                    snapshot.HeaderHashList.Add(stored_header_count, new HeaderHashList
                    {
                        Hashes = header_index.Skip((int)stored_header_count).Take(2000).ToArray()
                    });
                    stored_header_count += 2000;
                }
                if (snapshot_created) snapshot.Commit();
            }
            finally
            {
                if (snapshot_created) snapshot.Dispose();
            }
        }

        private void UpdateCurrentSnapshot()
        {
            Interlocked.Exchange(ref currentSnapshot, GetSnapshot())?.Dispose();
        }
    }

    internal class BlockchainMailbox : PriorityMailbox
    {
        public BlockchainMailbox(Akka.Actor.Settings settings, Config config)
            : base(settings, config)
        {
        }

        protected override bool IsHighPriority(object message)
        {
            switch (message)
            {
                case Header[] _:
                case Block _:
                case ConsensusPayload _:
                case Terminated _:
                    return true;
                default:
                    return false;
            }
        }
    }
}<|MERGE_RESOLUTION|>--- conflicted
+++ resolved
@@ -608,7 +608,6 @@
                     }
                     if (execution_results.Count > 0)
                     {
-<<<<<<< HEAD
                         ApplicationExecuted application_executed = new ApplicationExecuted
                         {
                             Transaction = tx,
@@ -616,14 +615,6 @@
                         };
                         Distribute(application_executed);
                         all_application_executed.Add(application_executed);
-=======
-                        Distribute(new ApplicationExecuted
-                        {
-                            Transaction = tx,
-                            ExecutionResults = execution_results.ToArray()
-                        });
-                        all_execution_results.AddRange(execution_results);
->>>>>>> 7e989142
                     }
                 }
                 snapshot.BlockHashIndex.GetAndChange().Hash = block.Hash;
@@ -635,11 +626,7 @@
                     snapshot.HeaderHashIndex.GetAndChange().Index = block.Index;
                 }
                 foreach (IPersistencePlugin plugin in Plugin.PersistencePlugins)
-<<<<<<< HEAD
                     plugin.OnPersist(snapshot, all_application_executed);
-=======
-                    plugin.OnPersist(snapshot, all_execution_results);
->>>>>>> 7e989142
                 snapshot.Commit();
             }
             UpdateCurrentSnapshot();
