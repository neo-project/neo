using Neo.Cryptography.ECC;
using Neo.IO;
using Neo.IO.Json;
using Neo.Network.P2P.Payloads;
using Neo.Network.RPC.Models;
using Neo.SmartContract;
using Neo.SmartContract.Native;
using Neo.VM;
using Neo.Wallets;
using System;
using System.Linq;

namespace Neo.Network.RPC
{
    /// <summary>
    /// This class helps to create transaction with RPC API.
    /// </summary>
    public class TransactionManager
    {
<<<<<<< HEAD
        private static readonly Random rand = new Random();
        private readonly NeoAPI neoAPI;
=======
        private readonly RpcClient rpcClient;
>>>>>>> 2ca5b6b6
        private readonly UInt160 sender;

        /// <summary>
        /// The Transaction context to manage the witnesses
        /// </summary>
        private ContractParametersContext context;

        /// <summary>
        /// The Transaction managed by this class
        /// </summary>
        public Transaction Tx { get; private set; }

        /// <summary>
        /// TransactionManager Constructor
        /// </summary>
        /// <param name="rpc">the RPC client to call NEO RPC API</param>
        /// <param name="sender">the account script hash of sender</param>
        public TransactionManager(RpcClient rpc, UInt160 sender)
        {
            neoAPI = new NeoAPI(rpc);
            this.sender = sender;
        }

        /// <summary>
        /// Create an unsigned Transaction object with given parameters.
        /// </summary>
        /// <param name="script">Transaction Script</param>
        /// <param name="attributes">Transaction Attributes</param>
        /// <param name="cosigners">Transaction Cosigners</param>
        /// <param name="networkFee">Transaction NetworkFee, will set to estimate value(with only basic signatures) when networkFee is 0</param>
        /// <returns></returns>
        public TransactionManager MakeTransaction(byte[] script, TransactionAttribute[] attributes = null, Cosigner[] cosigners = null, long networkFee = 0)
        {
<<<<<<< HEAD
            uint height = neoAPI.RpcClient.GetBlockCount() - 1;
=======
            var random = new Random();
            uint height = rpcClient.GetBlockCount() - 1;
>>>>>>> 2ca5b6b6
            Tx = new Transaction
            {
                Version = 0,
                Nonce = (uint)random.Next(),
                Script = script,
                Sender = sender,
                ValidUntilBlock = height + Transaction.MaxValidUntilBlockIncrement,
                Attributes = attributes ?? new TransactionAttribute[0],
                Cosigners = cosigners ?? new Cosigner[0],
                Witnesses = new Witness[0]
            };

            // Add witness hashes parameter to pass CheckWitness
            JObject[] hashes = Tx.GetScriptHashesForVerifying(null).Select(p => (JObject)p.ToString()).ToArray();
            RpcInvokeResult result = neoAPI.RpcClient.InvokeScript(script, hashes);
            Tx.SystemFee = Math.Max(long.Parse(result.GasConsumed) - ApplicationEngine.GasFree, 0);
            if (Tx.SystemFee > 0)
            {
                long d = (long)NativeContract.GAS.Factor;
                long remainder = Tx.SystemFee % d;
                if (remainder > 0)
                    Tx.SystemFee += d - remainder;
                else if (remainder < 0)
                    Tx.SystemFee -= remainder;
            }

            context = new ContractParametersContext(Tx);

            // set networkfee to estimate value when networkFee is 0
            Tx.NetworkFee = networkFee == 0 ? EstimateNetworkFee() : networkFee;

            var gasBalance = neoAPI.Nep5API.BalanceOf(NativeContract.GAS.Hash, sender);
            if (gasBalance >= Tx.SystemFee + Tx.NetworkFee) return this;
            throw new InvalidOperationException($"Insufficient GAS in address: {sender.ToAddress()}");
        }

        /// <summary>
        /// Estimate NetworkFee, assuming the witnesses are basic Signature Contract
        /// </summary>
        private long EstimateNetworkFee()
        {
            long networkFee = 0;
            UInt160[] hashes = Tx.GetScriptHashesForVerifying(null);
            int size = Transaction.HeaderSize + Tx.Attributes.GetVarSize() + Tx.Script.GetVarSize() + IO.Helper.GetVarSize(hashes.Length);

            // assume the hashes are single Signature
            foreach (var hash in hashes)
            {
                size += 166;
                networkFee += ApplicationEngine.OpCodePrices[OpCode.PUSHBYTES64] + ApplicationEngine.OpCodePrices[OpCode.PUSHBYTES33] + InteropService.GetPrice(InteropService.Neo_Crypto_CheckSig, null);
            }

            networkFee += size * neoAPI.PolicyAPI.GetFeePerByte();
            return networkFee;
        }

        /// <summary>
        /// Calculate NetworkFee with context items
        /// </summary>
        private long CalculateNetworkFee()
        {
            long networkFee = 0;
            UInt160[] hashes = Tx.GetScriptHashesForVerifying(null);
            int size = Transaction.HeaderSize + Tx.Attributes.GetVarSize() + Tx.Script.GetVarSize() + IO.Helper.GetVarSize(hashes.Length);
            foreach (UInt160 hash in hashes)
            {
                byte[] witness_script = context.GetScript(hash);
                if (witness_script is null || witness_script.Length == 0)
                {
                    try
                    {
                        witness_script = neoAPI.RpcClient.GetContractState(hash.ToString())?.Script;
                    }
                    catch { }
                }

                if (witness_script is null) continue;

                networkFee += Wallet.CalculateNetWorkFee(witness_script, ref size);
            }
            networkFee += size * neoAPI.PolicyAPI.GetFeePerByte();
            return networkFee;
        }

        /// <summary>
        /// Add Signature
        /// </summary>
        /// <param name="key">The KeyPair to sign transction</param>
        /// <returns></returns>
        public TransactionManager AddSignature(KeyPair key)
        {
            var contract = Contract.CreateSignatureContract(key.PublicKey);

            byte[] signature = Tx.Sign(key);
            if (!context.AddSignature(contract, key.PublicKey, signature))
            {
                throw new Exception("AddSignature failed!");
            }

            return this;
        }

        /// <summary>
        /// Add Multi-Signature
        /// </summary>
        /// <param name="key">The KeyPair to sign transction</param>
        /// <param name="m">The least count of signatures needed for multiple signature contract</param>
        /// <param name="publicKeys">The Public Keys construct the multiple signature contract</param>
        public TransactionManager AddMultiSig(KeyPair key, int m, params ECPoint[] publicKeys)
        {
            Contract contract = Contract.CreateMultiSigContract(m, publicKeys);

            byte[] signature = Tx.Sign(key);
            if (!context.AddSignature(contract, key.PublicKey, signature))
            {
                throw new Exception("AddMultiSig failed!");
            }

            return this;
        }

        /// <summary>
        /// Add Witness with contract
        /// </summary>
        /// <param name="contract">The witness verification contract</param>
        /// <param name="parameters">The witness invocation parameters</param>
        public TransactionManager AddWitness(Contract contract, params object[] parameters)
        {
            if (!context.Add(contract, parameters))
            {
                throw new Exception("AddWitness failed!");
            };
            return this;
        }

        /// <summary>
        /// Add Witness with scriptHash
        /// </summary>
        /// <param name="scriptHash">The witness verification contract hash</param>
        /// <param name="parameters">The witness invocation parameters</param>
        public TransactionManager AddWitness(UInt160 scriptHash, params object[] parameters)
        {
            var contract = Contract.Create(scriptHash);
            return AddWitness(contract, parameters);
        }

        /// <summary>
        /// Verify Witness count and add witnesses
        /// </summary>
        public TransactionManager Sign()
        {
            // Verify witness count
            if (!context.Completed)
            {
                throw new Exception($"Please add signature or witness first!");
            }

            // Calculate NetworkFee
            long leastNetworkFee = CalculateNetworkFee();
            if (Tx.NetworkFee < leastNetworkFee)
            {
                throw new InvalidOperationException("Insufficient NetworkFee");
            }

            Tx.Witnesses = context.GetWitnesses();
            return this;
        }
    }
}<|MERGE_RESOLUTION|>--- conflicted
+++ resolved
@@ -17,12 +17,7 @@
     /// </summary>
     public class TransactionManager
     {
-<<<<<<< HEAD
-        private static readonly Random rand = new Random();
-        private readonly NeoAPI neoAPI;
-=======
         private readonly RpcClient rpcClient;
->>>>>>> 2ca5b6b6
         private readonly UInt160 sender;
 
         /// <summary>
@@ -56,12 +51,8 @@
         /// <returns></returns>
         public TransactionManager MakeTransaction(byte[] script, TransactionAttribute[] attributes = null, Cosigner[] cosigners = null, long networkFee = 0)
         {
-<<<<<<< HEAD
-            uint height = neoAPI.RpcClient.GetBlockCount() - 1;
-=======
             var random = new Random();
             uint height = rpcClient.GetBlockCount() - 1;
->>>>>>> 2ca5b6b6
             Tx = new Transaction
             {
                 Version = 0,
