using System;
using System.Collections.Generic;
using System.IO;
using System.IO.Compression;
using System.Linq;
using System.Net;
using System.Net.Security;
using System.Security.Cryptography.X509Certificates;
using System.Text;
using System.Threading.Tasks;
using Akka.Actor;
using Microsoft.AspNetCore.Builder;
using Microsoft.AspNetCore.Hosting;
using Microsoft.AspNetCore.Http;
using Microsoft.AspNetCore.ResponseCompression;
using Microsoft.AspNetCore.Server.Kestrel.Https;
using Microsoft.Extensions.DependencyInjection;
using Neo.IO;
using Neo.IO.Json;
using Neo.Ledger;
using Neo.Network.P2P;
using Neo.Network.P2P.Payloads;
using Neo.Persistence;
using Neo.Plugins;
using Neo.SmartContract;
using Neo.SmartContract.Native;
using Neo.VM;
using Neo.Wallets;

namespace Neo.Network.RPC
{
    public sealed class RpcServer : IDisposable
    {
<<<<<<< HEAD
        private class CheckWitnessHashes : IVerifiable
        {
            private readonly UInt160[] _scriptHashesForVerifying;

            public CheckWitnessHashes(UInt160[] scriptHashesForVerifying)
            {
                _scriptHashesForVerifying = scriptHashesForVerifying;
            }

            public int Size { get; }

            public void Serialize(BinaryWriter writer)
            {
                throw new NotImplementedException();
            }

            public void Deserialize(BinaryReader reader)
            {
                throw new NotImplementedException();
            }

            public byte[] GetMessage()
            {
                throw new NotImplementedException();
            }

            public Witness[] Scripts { get; set; }

            public void DeserializeUnsigned(BinaryReader reader)
            {
                throw new NotImplementedException();
            }

            public UInt160[] GetScriptHashesForVerifying()
            {
                return _scriptHashesForVerifying;
            }

            public void SerializeUnsigned(BinaryWriter writer)
            {
                throw new NotImplementedException();
            }
        }

        protected readonly LocalNode LocalNode;
=======
        public Wallet Wallet { get; set; }
        public long MaxGasInvoke { get; }

>>>>>>> 3e7bee4f
        private IWebHost host;
        private readonly NeoSystem system;

        public RpcServer(NeoSystem system, Wallet wallet = null, long maxGasInvoke = default)
        {
            this.system = system;
            this.Wallet = wallet;
            this.MaxGasInvoke = maxGasInvoke;
        }

        private static JObject CreateErrorResponse(JObject id, int code, string message, JObject data = null)
        {
            JObject response = CreateResponse(id);
            response["error"] = new JObject();
            response["error"]["code"] = code;
            response["error"]["message"] = message;
            if (data != null)
                response["error"]["data"] = data;
            return response;
        }

        private static JObject CreateResponse(JObject id)
        {
            JObject response = new JObject();
            response["jsonrpc"] = "2.0";
            response["id"] = id;
            return response;
        }

        public void Dispose()
        {
            if (host != null)
            {
                host.Dispose();
                host = null;
            }
        }

<<<<<<< HEAD
        private static JObject GetInvokeResult(byte[] script, IVerifiable checkWitnessHashes = null)
        {
            ApplicationEngine engine = ApplicationEngine.Run(script, checkWitnessHashes);
=======
        private JObject GetInvokeResult(byte[] script)
        {
            ApplicationEngine engine = ApplicationEngine.Run(script, extraGAS: MaxGasInvoke);
>>>>>>> 3e7bee4f
            JObject json = new JObject();
            json["script"] = script.ToHexString();
            json["state"] = engine.State;
            json["gas_consumed"] = engine.GasConsumed.ToString();
            try
            {
                json["stack"] = new JArray(engine.ResultStack.Select(p => p.ToParameter().ToJson()));
            }
            catch (InvalidOperationException)
            {
                json["stack"] = "error: recursive reference";
            }
            return json;
        }

        private static JObject GetRelayResult(RelayResultReason reason, UInt256 hash)
        {
            switch (reason)
            {
                case RelayResultReason.Succeed:
                    {
                        var ret = new JObject();
                        ret["hash"] = hash.ToString();
                        return ret;
                    }
                case RelayResultReason.AlreadyExists:
                    throw new RpcException(-501, "Block or transaction already exists and cannot be sent repeatedly.");
                case RelayResultReason.OutOfMemory:
                    throw new RpcException(-502, "The memory pool is full and no more transactions can be sent.");
                case RelayResultReason.UnableToVerify:
                    throw new RpcException(-503, "The block cannot be validated.");
                case RelayResultReason.Invalid:
                    throw new RpcException(-504, "Block or transaction validation failed.");
                case RelayResultReason.PolicyFail:
                    throw new RpcException(-505, "One of the Policy filters failed.");
                default:
                    throw new RpcException(-500, "Unknown error.");
            }
        }

        private JObject Process(string method, JArray _params)
        {
            switch (method)
            {
                case "getbestblockhash":
                    {
                        return GetBestBlockHash();
                    }
                case "getblock":
                    {
                        JObject key = _params[0];
                        bool verbose = _params.Count >= 2 && _params[1].AsBoolean();
                        return GetBlock(key, verbose);
                    }
                case "getblockcount":
                    {
                        return GetBlockCount();
                    }
                case "getblockhash":
                    {
                        uint height = uint.Parse(_params[0].AsString());
                        return GetBlockHash(height);
                    }
                case "getblockheader":
                    {
                        JObject key = _params[0];
                        bool verbose = _params.Count >= 2 && _params[1].AsBoolean();
                        return GetBlockHeader(key, verbose);
                    }
                case "getblocksysfee":
                    {
                        uint height = uint.Parse(_params[0].AsString());
                        return GetBlockSysFee(height);
                    }
                case "getconnectioncount":
                    {
                        return GetConnectionCount();
                    }
                case "getcontractstate":
                    {
                        UInt160 script_hash = UInt160.Parse(_params[0].AsString());
                        return GetContractState(script_hash);
                    }
                case "getpeers":
                    {
                        return GetPeers();
                    }
                case "getrawmempool":
                    {
                        bool shouldGetUnverified = _params.Count >= 1 && _params[0].AsBoolean();
                        return GetRawMemPool(shouldGetUnverified);
                    }
                case "getrawtransaction":
                    {
                        UInt256 hash = UInt256.Parse(_params[0].AsString());
                        bool verbose = _params.Count >= 2 && _params[1].AsBoolean();
                        return GetRawTransaction(hash, verbose);
                    }
                case "getstorage":
                    {
                        UInt160 script_hash = UInt160.Parse(_params[0].AsString());
                        byte[] key = _params[1].AsString().HexToBytes();
                        return GetStorage(script_hash, key);
                    }
                case "gettransactionheight":
                    {
                        UInt256 hash = UInt256.Parse(_params[0].AsString());
                        return GetTransactionHeight(hash);
                    }
                case "getvalidators":
                    {
                        return GetValidators();
                    }
                case "getversion":
                    {
                        return GetVersion();
                    }
                case "invokefunction":
                    {
                        UInt160 script_hash = UInt160.Parse(_params[0].AsString());
                        string operation = _params[1].AsString();
                        ContractParameter[] args = _params.Count >= 3 ? ((JArray)_params[2]).Select(p => ContractParameter.FromJson(p)).ToArray() : new ContractParameter[0];
                        return InvokeFunction(script_hash, operation, args);
                    }
                case "invokescript":
                    {
                        byte[] script = _params[0].AsString().HexToBytes();
<<<<<<< HEAD
                        CheckWitnessHashes checkWitnessHashes = null;
                        if (_params.Count > 1)
                        {
                            UInt160[] scriptHashesForVerifying = { UInt160.Parse(_params[1].AsString()) };
                            checkWitnessHashes = new CheckWitnessHashes(scriptHashesForVerifying);
                        }
                        return GetInvokeResult(script, checkWitnessHashes);
=======
                        return InvokeScript(script);
                    }
                case "listplugins":
                    {
                        return ListPlugins();
>>>>>>> 3e7bee4f
                    }
                case "sendrawtransaction":
                    {
                        Transaction tx = _params[0].AsString().HexToBytes().AsSerializable<Transaction>();
                        return SendRawTransaction(tx);
                    }
                case "submitblock":
                    {
                        Block block = _params[0].AsString().HexToBytes().AsSerializable<Block>();
                        return SubmitBlock(block);
                    }
                case "validateaddress":
                    {
                        string address = _params[0].AsString();
                        return ValidateAddress(address);
                    }
                default:
                    throw new RpcException(-32601, "Method not found");
            }
        }

        private async Task ProcessAsync(HttpContext context)
        {
            context.Response.Headers["Access-Control-Allow-Origin"] = "*";
            context.Response.Headers["Access-Control-Allow-Methods"] = "GET, POST";
            context.Response.Headers["Access-Control-Allow-Headers"] = "Content-Type";
            context.Response.Headers["Access-Control-Max-Age"] = "31536000";
            if (context.Request.Method != "GET" && context.Request.Method != "POST") return;
            JObject request = null;
            if (context.Request.Method == "GET")
            {
                string jsonrpc = context.Request.Query["jsonrpc"];
                string id = context.Request.Query["id"];
                string method = context.Request.Query["method"];
                string _params = context.Request.Query["params"];
                if (!string.IsNullOrEmpty(id) && !string.IsNullOrEmpty(method) && !string.IsNullOrEmpty(_params))
                {
                    try
                    {
                        _params = Encoding.UTF8.GetString(Convert.FromBase64String(_params));
                    }
                    catch (FormatException) { }
                    request = new JObject();
                    if (!string.IsNullOrEmpty(jsonrpc))
                        request["jsonrpc"] = jsonrpc;
                    request["id"] = id;
                    request["method"] = method;
                    request["params"] = JObject.Parse(_params);
                }
            }
            else if (context.Request.Method == "POST")
            {
                using (StreamReader reader = new StreamReader(context.Request.Body))
                {
                    try
                    {
                        request = JObject.Parse(reader);
                    }
                    catch (FormatException) { }
                }
            }
            JObject response;
            if (request == null)
            {
                response = CreateErrorResponse(null, -32700, "Parse error");
            }
            else if (request is JArray array)
            {
                if (array.Count == 0)
                {
                    response = CreateErrorResponse(request["id"], -32600, "Invalid Request");
                }
                else
                {
                    response = array.Select(p => ProcessRequest(context, p)).Where(p => p != null).ToArray();
                }
            }
            else
            {
                response = ProcessRequest(context, request);
            }
            if (response == null || (response as JArray)?.Count == 0) return;
            context.Response.ContentType = "application/json-rpc";
            await context.Response.WriteAsync(response.ToString(), Encoding.UTF8);
        }

        private JObject ProcessRequest(HttpContext context, JObject request)
        {
            if (!request.ContainsProperty("id")) return null;
            if (!request.ContainsProperty("method") || !request.ContainsProperty("params") || !(request["params"] is JArray))
            {
                return CreateErrorResponse(request["id"], -32600, "Invalid Request");
            }
            JObject result = null;
            try
            {
                string method = request["method"].AsString();
                JArray _params = (JArray)request["params"];
                foreach (IRpcPlugin plugin in Plugin.RpcPlugins)
                    plugin.PreProcess(context, method, _params);
                foreach (IRpcPlugin plugin in Plugin.RpcPlugins)
                {
                    result = plugin.OnProcess(context, method, _params);
                    if (result != null) break;
                }
                if (result == null)
                    result = Process(method, _params);
                foreach (IRpcPlugin plugin in Plugin.RpcPlugins)
                    plugin.PostProcess(context, method, _params, result);
            }
            catch (FormatException)
            {
                return CreateErrorResponse(request["id"], -32602, "Invalid params");
            }
            catch (IndexOutOfRangeException)
            {
                return CreateErrorResponse(request["id"], -32602, "Invalid params");
            }
            catch (Exception ex)
            {
#if DEBUG
                return CreateErrorResponse(request["id"], ex.HResult, ex.Message, ex.StackTrace);
#else
                return CreateErrorResponse(request["id"], ex.HResult, ex.Message);
#endif
            }
            JObject response = CreateResponse(request["id"]);
            response["result"] = result;
            return response;
        }

        public void Start(IPAddress bindAddress, int port, string sslCert = null, string password = null, string[] trustedAuthorities = null)
        {
            host = new WebHostBuilder().UseKestrel(options => options.Listen(bindAddress, port, listenOptions =>
            {
                if (string.IsNullOrEmpty(sslCert)) return;
                listenOptions.UseHttps(sslCert, password, httpsConnectionAdapterOptions =>
                {
                    if (trustedAuthorities is null || trustedAuthorities.Length == 0)
                        return;
                    httpsConnectionAdapterOptions.ClientCertificateMode = ClientCertificateMode.RequireCertificate;
                    httpsConnectionAdapterOptions.ClientCertificateValidation = (cert, chain, err) =>
                    {
                        if (err != SslPolicyErrors.None)
                            return false;
                        X509Certificate2 authority = chain.ChainElements[chain.ChainElements.Count - 1].Certificate;
                        return trustedAuthorities.Contains(authority.Thumbprint);
                    };
                });
            }))
            .Configure(app =>
            {
                app.UseResponseCompression();
                app.Run(ProcessAsync);
            })
            .ConfigureServices(services =>
            {
                services.AddResponseCompression(options =>
                {
                    // options.EnableForHttps = false;
                    options.Providers.Add<GzipCompressionProvider>();
                    options.MimeTypes = ResponseCompressionDefaults.MimeTypes.Concat(new[] { "application/json-rpc" });
                });

                services.Configure<GzipCompressionProviderOptions>(options =>
                {
                    options.Level = CompressionLevel.Fastest;
                });
            })
            .Build();

            host.Start();
        }

        private JObject GetBestBlockHash()
        {
            return Blockchain.Singleton.CurrentBlockHash.ToString();
        }

        private JObject GetBlock(JObject key, bool verbose)
        {
            Block block;
            if (key is JNumber)
            {
                uint index = uint.Parse(key.AsString());
                block = Blockchain.Singleton.Store.GetBlock(index);
            }
            else
            {
                UInt256 hash = UInt256.Parse(key.AsString());
                block = Blockchain.Singleton.Store.GetBlock(hash);
            }
            if (block == null)
                throw new RpcException(-100, "Unknown block");
            if (verbose)
            {
                JObject json = block.ToJson();
                json["confirmations"] = Blockchain.Singleton.Height - block.Index + 1;
                UInt256 hash = Blockchain.Singleton.Store.GetNextBlockHash(block.Hash);
                if (hash != null)
                    json["nextblockhash"] = hash.ToString();
                return json;
            }
            return block.ToArray().ToHexString();
        }

        private JObject GetBlockCount()
        {
            return Blockchain.Singleton.Height + 1;
        }

        private JObject GetBlockHash(uint height)
        {
            if (height <= Blockchain.Singleton.Height)
            {
                return Blockchain.Singleton.GetBlockHash(height).ToString();
            }
            throw new RpcException(-100, "Invalid Height");
        }

        private JObject GetBlockHeader(JObject key, bool verbose)
        {
            Header header;
            if (key is JNumber)
            {
                uint height = uint.Parse(key.AsString());
                header = Blockchain.Singleton.Store.GetHeader(height);
            }
            else
            {
                UInt256 hash = UInt256.Parse(key.AsString());
                header = Blockchain.Singleton.Store.GetHeader(hash);
            }
            if (header == null)
                throw new RpcException(-100, "Unknown block");

            if (verbose)
            {
                JObject json = header.ToJson();
                json["confirmations"] = Blockchain.Singleton.Height - header.Index + 1;
                UInt256 hash = Blockchain.Singleton.Store.GetNextBlockHash(header.Hash);
                if (hash != null)
                    json["nextblockhash"] = hash.ToString();
                return json;
            }

            return header.ToArray().ToHexString();
        }

        private JObject GetBlockSysFee(uint height)
        {
            if (height <= Blockchain.Singleton.Height)
                using (ApplicationEngine engine = NativeContract.GAS.TestCall("getSysFeeAmount", height))
                {
                    return engine.ResultStack.Peek().GetBigInteger().ToString();
                }
            throw new RpcException(-100, "Invalid Height");
        }

        private JObject GetConnectionCount()
        {
            return LocalNode.Singleton.ConnectedCount;
        }

        private JObject GetContractState(UInt160 script_hash)
        {
            ContractState contract = Blockchain.Singleton.Store.GetContracts().TryGet(script_hash);
            return contract?.ToJson() ?? throw new RpcException(-100, "Unknown contract");
        }

        private JObject GetPeers()
        {
            JObject json = new JObject();
            json["unconnected"] = new JArray(LocalNode.Singleton.GetUnconnectedPeers().Select(p =>
            {
                JObject peerJson = new JObject();
                peerJson["address"] = p.Address.ToString();
                peerJson["port"] = p.Port;
                return peerJson;
            }));
            json["bad"] = new JArray(); //badpeers has been removed
            json["connected"] = new JArray(LocalNode.Singleton.GetRemoteNodes().Select(p =>
            {
                JObject peerJson = new JObject();
                peerJson["address"] = p.Remote.Address.ToString();
                peerJson["port"] = p.ListenerTcpPort;
                return peerJson;
            }));
            return json;
        }

        private JObject GetRawMemPool(bool shouldGetUnverified)
        {
            if (!shouldGetUnverified)
                return new JArray(Blockchain.Singleton.MemPool.GetVerifiedTransactions().Select(p => (JObject)p.Hash.ToString()));

            JObject json = new JObject();
            json["height"] = Blockchain.Singleton.Height;
            Blockchain.Singleton.MemPool.GetVerifiedAndUnverifiedTransactions(
                out IEnumerable<Transaction> verifiedTransactions,
                out IEnumerable<Transaction> unverifiedTransactions);
            json["verified"] = new JArray(verifiedTransactions.Select(p => (JObject)p.Hash.ToString()));
            json["unverified"] = new JArray(unverifiedTransactions.Select(p => (JObject)p.Hash.ToString()));
            return json;
        }

        private JObject GetRawTransaction(UInt256 hash, bool verbose)
        {
            Transaction tx = Blockchain.Singleton.GetTransaction(hash);
            if (tx == null)
                throw new RpcException(-100, "Unknown transaction");
            if (verbose)
            {
                JObject json = tx.ToJson();
                uint? height = Blockchain.Singleton.Store.GetTransactions().TryGet(hash)?.BlockIndex;
                if (height != null)
                {
                    Header header = Blockchain.Singleton.Store.GetHeader((uint)height);
                    json["blockhash"] = header.Hash.ToString();
                    json["confirmations"] = Blockchain.Singleton.Height - header.Index + 1;
                    json["blocktime"] = header.Timestamp;
                }
                return json;
            }
            return tx.ToArray().ToHexString();
        }

        private JObject GetStorage(UInt160 script_hash, byte[] key)
        {
            StorageItem item = Blockchain.Singleton.Store.GetStorages().TryGet(new StorageKey
            {
                ScriptHash = script_hash,
                Key = key
            }) ?? new StorageItem();
            return item.Value?.ToHexString();
        }

        private JObject GetTransactionHeight(UInt256 hash)
        {
            uint? height = Blockchain.Singleton.Store.GetTransactions().TryGet(hash)?.BlockIndex;
            if (height.HasValue) return height.Value;
            throw new RpcException(-100, "Unknown transaction");
        }

        private JObject GetValidators()
        {
            using (Snapshot snapshot = Blockchain.Singleton.GetSnapshot())
            {
                var validators = NativeContract.NEO.GetValidators(snapshot);
                return NativeContract.NEO.GetRegisteredValidators(snapshot).Select(p =>
                {
                    JObject validator = new JObject();
                    validator["publickey"] = p.PublicKey.ToString();
                    validator["votes"] = p.Votes.ToString();
                    validator["active"] = validators.Contains(p.PublicKey);
                    return validator;
                }).ToArray();
            }
        }

        private JObject GetVersion()
        {
            JObject json = new JObject();
            json["tcpPort"] = LocalNode.Singleton.ListenerTcpPort;
            json["wsPort"] = LocalNode.Singleton.ListenerWsPort;
            json["nonce"] = LocalNode.Nonce;
            json["useragent"] = LocalNode.UserAgent;
            return json;
        }

        private JObject InvokeFunction(UInt160 script_hash, string operation, ContractParameter[] args)
        {
            byte[] script;
            using (ScriptBuilder sb = new ScriptBuilder())
            {
                script = sb.EmitAppCall(script_hash, operation, args).ToArray();
            }
            return GetInvokeResult(script);
        }

        private JObject InvokeScript(byte[] script)
        {
            return GetInvokeResult(script);
        }

        private JObject ListPlugins()
        {
            return new JArray(Plugin.Plugins
                .OrderBy(u => u.Name)
                .Select(u => new JObject
                {
                    ["name"] = u.Name,
                    ["version"] = u.Version.ToString(),
                    ["interfaces"] = new JArray(u.GetType().GetInterfaces()
                        .Select(p => p.Name)
                        .Where(p => p.EndsWith("Plugin"))
                        .Select(p => (JObject)p))
                }));
        }

        private JObject SendRawTransaction(Transaction tx)
        {
            RelayResultReason reason = system.Blockchain.Ask<RelayResultReason>(tx).Result;
            return GetRelayResult(reason, tx.Hash);
        }

        private JObject SubmitBlock(Block block)
        {
            RelayResultReason reason = system.Blockchain.Ask<RelayResultReason>(block).Result;
            return GetRelayResult(reason, block.Hash);
        }

        private JObject ValidateAddress(string address)
        {
            JObject json = new JObject();
            UInt160 scriptHash;
            try
            {
                scriptHash = address.ToScriptHash();
            }
            catch
            {
                scriptHash = null;
            }
            json["address"] = address;
            json["isvalid"] = scriptHash != null;
            return json;
        }
    }
}<|MERGE_RESOLUTION|>--- conflicted
+++ resolved
@@ -31,7 +31,6 @@
 {
     public sealed class RpcServer : IDisposable
     {
-<<<<<<< HEAD
         private class CheckWitnessHashes : IVerifiable
         {
             private readonly UInt160[] _scriptHashesForVerifying;
@@ -77,11 +76,9 @@
         }
 
         protected readonly LocalNode LocalNode;
-=======
         public Wallet Wallet { get; set; }
         public long MaxGasInvoke { get; }
 
->>>>>>> 3e7bee4f
         private IWebHost host;
         private readonly NeoSystem system;
 
@@ -120,15 +117,9 @@
             }
         }
 
-<<<<<<< HEAD
         private static JObject GetInvokeResult(byte[] script, IVerifiable checkWitnessHashes = null)
         {
-            ApplicationEngine engine = ApplicationEngine.Run(script, checkWitnessHashes);
-=======
-        private JObject GetInvokeResult(byte[] script)
-        {
-            ApplicationEngine engine = ApplicationEngine.Run(script, extraGAS: MaxGasInvoke);
->>>>>>> 3e7bee4f
+            ApplicationEngine engine = ApplicationEngine.Run(script, checkWitnessHashes, extraGAS: MaxGasInvoke);
             JObject json = new JObject();
             json["script"] = script.ToHexString();
             json["state"] = engine.State;
@@ -256,7 +247,6 @@
                 case "invokescript":
                     {
                         byte[] script = _params[0].AsString().HexToBytes();
-<<<<<<< HEAD
                         CheckWitnessHashes checkWitnessHashes = null;
                         if (_params.Count > 1)
                         {
@@ -264,13 +254,10 @@
                             checkWitnessHashes = new CheckWitnessHashes(scriptHashesForVerifying);
                         }
                         return GetInvokeResult(script, checkWitnessHashes);
-=======
-                        return InvokeScript(script);
                     }
                 case "listplugins":
                     {
                         return ListPlugins();
->>>>>>> 3e7bee4f
                     }
                 case "sendrawtransaction":
                     {
