﻿using Akka.Actor;
using Microsoft.AspNetCore.Builder;
using Microsoft.AspNetCore.Hosting;
using Microsoft.AspNetCore.Http;
using Microsoft.AspNetCore.ResponseCompression;
using Microsoft.Extensions.DependencyInjection;
using Neo.IO;
using Neo.IO.Json;
using Neo.Ledger;
using Neo.Network.P2P;
using Neo.Network.P2P.Payloads;
using Neo.Persistence;
using Neo.Plugins;
using Neo.SmartContract;
using Neo.VM;
using Neo.Wallets;
using Neo.Wallets.NEP6;
using System;
using System.Collections.Generic;
using System.IO;
using System.IO.Compression;
using System.Linq;
using System.Net;
using System.Text;
using System.Threading.Tasks;

namespace Neo.Network.RPC
{
    public sealed class RpcServer : IDisposable
    {
        private readonly NeoSystem system;
        private readonly Wallet wallet;
        private IWebHost host;

        public RpcServer(NeoSystem system, Wallet wallet = null)
        {
            this.system = system;
            this.wallet = wallet;
        }

        private static JObject CreateErrorResponse(JObject id, int code, string message, JObject data = null)
        {
            JObject response = CreateResponse(id);
            response["error"] = new JObject();
            response["error"]["code"] = code;
            response["error"]["message"] = message;
            if (data != null)
                response["error"]["data"] = data;
            return response;
        }

        private static JObject CreateResponse(JObject id)
        {
            JObject response = new JObject();
            response["jsonrpc"] = "2.0";
            response["id"] = id;
            return response;
        }

        public void Dispose()
        {
            if (host != null)
            {
                host.Dispose();
                host = null;
            }
        }

        private JObject GetInvokeResult(byte[] script)
        {
            ApplicationEngine engine = ApplicationEngine.Run(script);
            JObject json = new JObject();
            json["script"] = script.ToHexString();
            json["state"] = engine.State;
            json["gas_consumed"] = engine.GasConsumed.ToString();
<<<<<<< HEAD
            json["stack"] = new JArray(engine.ResultStack.Select(p => p.ToParameter().ToJson()));
            if (wallet != null)
            {
                InvocationTransaction tx = new InvocationTransaction
                {
                    Version = 1,
                    Script = json["script"].AsString().HexToBytes(),
                    Gas = Fixed8.Parse(json["gas_consumed"].AsString())
                };
                tx.Gas -= Fixed8.FromDecimal(10);
                if (tx.Gas < Fixed8.Zero) tx.Gas = Fixed8.Zero;
                tx.Gas = tx.Gas.Ceiling();
                tx = wallet.MakeTransaction(tx);
                if (tx != null)
                {
                    ContractParametersContext context = new ContractParametersContext(tx);
                    wallet.Sign(context);
                    if (context.Completed)
                        tx.Witnesses = context.GetWitnesses();
                    else
                        tx = null;
                }
                json["tx"] = tx?.ToArray().ToHexString();
=======
            try
            {
                json["stack"] = new JArray(engine.ResultStack.Select(p => p.ToParameter().ToJson()));
            }
            catch (InvalidOperationException)
            {
                json["stack"] = "error: recursive reference";
>>>>>>> 22a65021
            }
            return json;
        }

        private static JObject GetRelayResult(RelayResultReason reason)
        {
            JObject json = new JObject();
            json["succeed"] = reason == RelayResultReason.Succeed;
            json["reason"] = reason;
            switch (reason)
            {
                case RelayResultReason.AlreadyExists:
                    json["message"] = "Block or transaction already exists and cannot be sent repeatedly.";
                    break;
                case RelayResultReason.OutOfMemory:
                    json["message"] = "The memory pool is full and no more transactions can be sent.";
                    break;
                case RelayResultReason.UnableToVerify:
                    json["message"] = "The block cannot be validated.";
                    break;
                case RelayResultReason.Invalid:
                    json["message"] = "Block or transaction validation failed.";
                    break;
            }
            return json;
        }

        private JObject Process(string method, JArray _params)
        {
            switch (method)
            {
                case "dumpprivkey":
                    if (wallet == null)
                        throw new RpcException(-400, "Access denied");
                    else
                    {
                        UInt160 scriptHash = _params[0].AsString().ToScriptHash();
                        WalletAccount account = wallet.GetAccount(scriptHash);
                        return account.GetKey().Export();
                    }
                case "getaccountstate":
                    {
                        UInt160 script_hash = _params[0].AsString().ToScriptHash();
                        AccountState account = Blockchain.Singleton.Store.GetAccounts().TryGet(script_hash) ?? new AccountState(script_hash);
                        return account.ToJson();
                    }
                case "getassetstate":
                    {
                        UInt256 asset_id = UInt256.Parse(_params[0].AsString());
                        AssetState asset = Blockchain.Singleton.Store.GetAssets().TryGet(asset_id);
                        return asset?.ToJson() ?? throw new RpcException(-100, "Unknown asset");
                    }
                case "getbalance":
                    if (wallet == null)
                        throw new RpcException(-400, "Access denied.");
                    else
                    {
                        JObject json = new JObject();
                        switch (UIntBase.Parse(_params[0].AsString()))
                        {
                            case UInt160 asset_id_160: //NEP-5 balance
                                json["balance"] = wallet.GetAvailable(asset_id_160).ToString();
                                break;
                            case UInt256 asset_id_256: //Global Assets balance
                                IEnumerable<Coin> coins = wallet.GetCoins().Where(p => !p.State.HasFlag(CoinState.Spent) && p.Output.AssetId.Equals(asset_id_256));
                                json["balance"] = coins.Sum(p => p.Output.Value).ToString();
                                json["confirmed"] = coins.Where(p => p.State.HasFlag(CoinState.Confirmed)).Sum(p => p.Output.Value).ToString();
                                break;
                        }
                        return json;
                    }
                case "getbestblockhash":
                    return Blockchain.Singleton.CurrentBlockHash.ToString();
                case "getblock":
                    {
                        Block block;
                        if (_params[0] is JNumber)
                        {
                            uint index = (uint)_params[0].AsNumber();
                            block = Blockchain.Singleton.Store.GetBlock(index);
                        }
                        else
                        {
                            UInt256 hash = UInt256.Parse(_params[0].AsString());
                            block = Blockchain.Singleton.Store.GetBlock(hash);
                        }
                        if (block == null)
                            throw new RpcException(-100, "Unknown block");
                        bool verbose = _params.Count >= 2 && _params[1].AsBooleanOrDefault(false);
                        if (verbose)
                        {
                            JObject json = block.ToJson();
                            json["confirmations"] = Blockchain.Singleton.Height - block.Index + 1;
                            UInt256 hash = Blockchain.Singleton.Store.GetNextBlockHash(block.Hash);
                            if (hash != null)
                                json["nextblockhash"] = hash.ToString();
                            return json;
                        }
                        return block.ToArray().ToHexString();
                    }
                case "getblockcount":
                    return Blockchain.Singleton.Height + 1;
                case "getblockhash":
                    {
                        uint height = (uint)_params[0].AsNumber();
                        if (height <= Blockchain.Singleton.Height)
                        {
                            return Blockchain.Singleton.GetBlockHash(height).ToString();
                        }
                        throw new RpcException(-100, "Invalid Height");
                    }
                case "getblockheader":
                    {
                        Header header;
                        if (_params[0] is JNumber)
                        {
                            uint height = (uint)_params[0].AsNumber();
                            header = Blockchain.Singleton.Store.GetHeader(height);
                        }
                        else
                        {
                            UInt256 hash = UInt256.Parse(_params[0].AsString());
                            header = Blockchain.Singleton.Store.GetHeader(hash);
                        }
                        if (header == null)
                            throw new RpcException(-100, "Unknown block");

                        bool verbose = _params.Count >= 2 && _params[1].AsBooleanOrDefault(false);
                        if (verbose)
                        {
                            JObject json = header.ToJson();
                            json["confirmations"] = Blockchain.Singleton.Height - header.Index + 1;
                            UInt256 hash = Blockchain.Singleton.Store.GetNextBlockHash(header.Hash);
                            if (hash != null)
                                json["nextblockhash"] = hash.ToString();
                            return json;
                        }

                        return header.ToArray().ToHexString();
                    }
                case "getblocksysfee":
                    {
                        uint height = (uint)_params[0].AsNumber();
                        if (height <= Blockchain.Singleton.Height)
                        {
                            return Blockchain.Singleton.Store.GetSysFeeAmount(height).ToString();
                        }
                        throw new RpcException(-100, "Invalid Height");
                    }
                case "getconnectioncount":
                    return LocalNode.Singleton.ConnectedCount;
                case "getcontractstate":
                    {
                        UInt160 script_hash = UInt160.Parse(_params[0].AsString());
                        ContractState contract = Blockchain.Singleton.Store.GetContracts().TryGet(script_hash);
                        return contract?.ToJson() ?? throw new RpcException(-100, "Unknown contract");
                    }
                case "getnewaddress":
                    if (wallet == null)
                        throw new RpcException(-400, "Access denied");
                    else
                    {
                        WalletAccount account = wallet.CreateAccount();
                        if (wallet is NEP6Wallet nep6)
                            nep6.Save();
                        return account.Address;
                    }
                case "getpeers":
                    {
                        JObject json = new JObject();
                        json["unconnected"] = new JArray(LocalNode.Singleton.GetUnconnectedPeers().Select(p =>
                        {
                            JObject peerJson = new JObject();
                            peerJson["address"] = p.Address.ToString();
                            peerJson["port"] = p.Port;
                            return peerJson;
                        }));
                        json["bad"] = new JArray(); //badpeers has been removed
                        json["connected"] = new JArray(LocalNode.Singleton.GetRemoteNodes().Select(p =>
                        {
                            JObject peerJson = new JObject();
                            peerJson["address"] = p.Remote.Address.ToString();
                            peerJson["port"] = p.ListenerPort;
                            return peerJson;
                        }));
                        return json;
                    }
                case "getrawmempool":
                    return new JArray(Blockchain.Singleton.GetMemoryPool().Select(p => (JObject)p.Hash.ToString()));
                case "getrawtransaction":
                    {
                        UInt256 hash = UInt256.Parse(_params[0].AsString());
                        bool verbose = _params.Count >= 2 && _params[1].AsBooleanOrDefault(false);
                        Transaction tx = Blockchain.Singleton.GetTransaction(hash);
                        if (tx == null)
                            throw new RpcException(-100, "Unknown transaction");
                        if (verbose)
                        {
                            JObject json = tx.ToJson();
                            uint? height = Blockchain.Singleton.Store.GetTransactions().TryGet(hash)?.BlockIndex;
                            if (height != null)
                            {
                                Header header = Blockchain.Singleton.Store.GetHeader((uint)height);
                                json["blockhash"] = header.Hash.ToString();
                                json["confirmations"] = Blockchain.Singleton.Height - header.Index + 1;
                                json["blocktime"] = header.Timestamp;
                            }
                            return json;
                        }
                        return tx.ToArray().ToHexString();
                    }
                case "getstorage":
                    {
                        UInt160 script_hash = UInt160.Parse(_params[0].AsString());
                        byte[] key = _params[1].AsString().HexToBytes();
                        StorageItem item = Blockchain.Singleton.Store.GetStorages().TryGet(new StorageKey
                        {
                            ScriptHash = script_hash,
                            Key = key
                        }) ?? new StorageItem();
                        return item.Value?.ToHexString();
                    }
                case "gettxout":
                    {
                        UInt256 hash = UInt256.Parse(_params[0].AsString());
                        ushort index = (ushort)_params[1].AsNumber();
                        return Blockchain.Singleton.Store.GetUnspent(hash, index)?.ToJson(index);
                    }
                case "getvalidators":
                    using (Snapshot snapshot = Blockchain.Singleton.GetSnapshot())
                    {
                        var validators = snapshot.GetValidators();
                        return snapshot.GetEnrollments().Select(p =>
                        {
                            JObject validator = new JObject();
                            validator["publickey"] = p.PublicKey.ToString();
                            validator["votes"] = p.Votes.ToString();
                            validator["active"] = validators.Contains(p.PublicKey);
                            return validator;
                        }).ToArray();
                    }
                case "getversion":
                    {
                        JObject json = new JObject();
                        json["port"] = LocalNode.Singleton.ListenerPort;
                        json["nonce"] = LocalNode.Nonce;
                        json["useragent"] = LocalNode.UserAgent;
                        return json;
                    }
                case "getwalletheight":
                    if (wallet == null)
                        throw new RpcException(-400, "Access denied.");
                    else
                        return (wallet.WalletHeight > 0) ? wallet.WalletHeight - 1 : 0;
                case "invoke":
                    {
                        UInt160 script_hash = UInt160.Parse(_params[0].AsString());
                        ContractParameter[] parameters = ((JArray)_params[1]).Select(p => ContractParameter.FromJson(p)).ToArray();
                        byte[] script;
                        using (ScriptBuilder sb = new ScriptBuilder())
                        {
                            script = sb.EmitAppCall(script_hash, parameters).ToArray();
                        }
                        return GetInvokeResult(script);
                    }
                case "invokefunction":
                    {
                        UInt160 script_hash = UInt160.Parse(_params[0].AsString());
                        string operation = _params[1].AsString();
                        ContractParameter[] args = _params.Count >= 3 ? ((JArray)_params[2]).Select(p => ContractParameter.FromJson(p)).ToArray() : new ContractParameter[0];
                        byte[] script;
                        using (ScriptBuilder sb = new ScriptBuilder())
                        {
                            script = sb.EmitAppCall(script_hash, operation, args).ToArray();
                        }
                        return GetInvokeResult(script);
                    }
                case "invokescript":
                    {
                        byte[] script = _params[0].AsString().HexToBytes();
                        return GetInvokeResult(script);
                    }
                case "listaddress":
                    if (wallet == null)
                        throw new RpcException(-400, "Access denied.");
                    else
                        return wallet.GetAccounts().Select(p =>
                        {
                            JObject account = new JObject();
                            account["address"] = p.Address;
                            account["haskey"] = p.HasKey;
                            account["label"] = p.Label;
                            account["watchonly"] = p.WatchOnly;
                            return account;
                        }).ToArray();
                case "sendfrom":
                    if (wallet == null)
                        throw new RpcException(-400, "Access denied");
                    else
                    {
                        UIntBase assetId = UIntBase.Parse(_params[0].AsString());
                        AssetDescriptor descriptor = new AssetDescriptor(assetId);
                        UInt160 from = _params[1].AsString().ToScriptHash();
                        UInt160 to = _params[2].AsString().ToScriptHash();
                        BigDecimal value = BigDecimal.Parse(_params[3].AsString(), descriptor.Decimals);
                        if (value.Sign <= 0)
                            throw new RpcException(-32602, "Invalid params");
                        Fixed8 fee = _params.Count >= 5 ? Fixed8.Parse(_params[4].AsString()) : Fixed8.Zero;
                        if (fee < Fixed8.Zero)
                            throw new RpcException(-32602, "Invalid params");
                        UInt160 change_address = _params.Count >= 6 ? _params[5].AsString().ToScriptHash() : null;
                        Transaction tx = wallet.MakeTransaction(null, new[]
                        {
                            new TransferOutput
                            {
                                AssetId = assetId,
                                Value = value,
                                ScriptHash = to
                            }
                        }, from: from, change_address: change_address, fee: fee);
                        if (tx == null)
                            throw new RpcException(-300, "Insufficient funds");
                        ContractParametersContext context = new ContractParametersContext(tx);
                        wallet.Sign(context);
                        if (context.Completed)
                        {
                            tx.Witnesses = context.GetWitnesses();
                            wallet.ApplyTransaction(tx);
                            system.LocalNode.Tell(new LocalNode.Relay { Inventory = tx });
                            return tx.ToJson();
                        }
                        else
                        {
                            return context.ToJson();
                        }
                    }
                case "sendmany":
                    if (wallet == null)
                        throw new RpcException(-400, "Access denied");
                    else
                    {
                        JArray to = (JArray)_params[0];
                        if (to.Count == 0)
                            throw new RpcException(-32602, "Invalid params");
                        TransferOutput[] outputs = new TransferOutput[to.Count];
                        for (int i = 0; i < to.Count; i++)
                        {
                            UIntBase asset_id = UIntBase.Parse(to[i]["asset"].AsString());
                            AssetDescriptor descriptor = new AssetDescriptor(asset_id);
                            outputs[i] = new TransferOutput
                            {
                                AssetId = asset_id,
                                Value = BigDecimal.Parse(to[i]["value"].AsString(), descriptor.Decimals),
                                ScriptHash = to[i]["address"].AsString().ToScriptHash()
                            };
                            if (outputs[i].Value.Sign <= 0)
                                throw new RpcException(-32602, "Invalid params");
                        }
                        Fixed8 fee = _params.Count >= 2 ? Fixed8.Parse(_params[1].AsString()) : Fixed8.Zero;
                        if (fee < Fixed8.Zero)
                            throw new RpcException(-32602, "Invalid params");
                        UInt160 change_address = _params.Count >= 3 ? _params[2].AsString().ToScriptHash() : null;
                        Transaction tx = wallet.MakeTransaction(null, outputs, change_address: change_address, fee: fee);
                        if (tx == null)
                            throw new RpcException(-300, "Insufficient funds");
                        ContractParametersContext context = new ContractParametersContext(tx);
                        wallet.Sign(context);
                        if (context.Completed)
                        {
                            tx.Witnesses = context.GetWitnesses();
                            wallet.ApplyTransaction(tx);
                            system.LocalNode.Tell(new LocalNode.Relay { Inventory = tx });
                            return tx.ToJson();
                        }
                        else
                        {
                            return context.ToJson();
                        }
                    }
                case "sendrawtransaction":
                    {
                        Transaction tx = Transaction.DeserializeFrom(_params[0].AsString().HexToBytes());
                        RelayResultReason reason = system.Blockchain.Ask<RelayResultReason>(tx).Result;
                        return GetRelayResult(reason);
                    }
                case "sendtoaddress":
                    if (wallet == null)
                        throw new RpcException(-400, "Access denied");
                    else
                    {
                        UIntBase assetId = UIntBase.Parse(_params[0].AsString());
                        AssetDescriptor descriptor = new AssetDescriptor(assetId);
                        UInt160 scriptHash = _params[1].AsString().ToScriptHash();
                        BigDecimal value = BigDecimal.Parse(_params[2].AsString(), descriptor.Decimals);
                        if (value.Sign <= 0)
                            throw new RpcException(-32602, "Invalid params");
                        Fixed8 fee = _params.Count >= 4 ? Fixed8.Parse(_params[3].AsString()) : Fixed8.Zero;
                        if (fee < Fixed8.Zero)
                            throw new RpcException(-32602, "Invalid params");
                        UInt160 change_address = _params.Count >= 5 ? _params[4].AsString().ToScriptHash() : null;
                        Transaction tx = wallet.MakeTransaction(null, new[]
                        {
                            new TransferOutput
                            {
                                AssetId = assetId,
                                Value = value,
                                ScriptHash = scriptHash
                            }
                        }, change_address: change_address, fee: fee);
                        if (tx == null)
                            throw new RpcException(-300, "Insufficient funds");
                        ContractParametersContext context = new ContractParametersContext(tx);
                        wallet.Sign(context);
                        if (context.Completed)
                        {
                            tx.Witnesses = context.GetWitnesses();
                            wallet.ApplyTransaction(tx);
                            system.LocalNode.Tell(new LocalNode.Relay { Inventory = tx });
                            return tx.ToJson();
                        }
                        else
                        {
                            return context.ToJson();
                        }
                    }
                case "submitblock":
                    {
                        Block block = _params[0].AsString().HexToBytes().AsSerializable<Block>();
                        RelayResultReason reason = system.Blockchain.Ask<RelayResultReason>(block).Result;
                        return GetRelayResult(reason);
                    }
                case "validateaddress":
                    {
                        JObject json = new JObject();
                        UInt160 scriptHash;
                        try
                        {
                            scriptHash = _params[0].AsString().ToScriptHash();
                        }
                        catch
                        {
                            scriptHash = null;
                        }
                        json["address"] = _params[0];
                        json["isvalid"] = scriptHash != null;
                        return json;
                    }
                default:
                    throw new RpcException(-32601, "Method not found");
            }
        }

        private async Task ProcessAsync(HttpContext context)
        {
            context.Response.Headers["Access-Control-Allow-Origin"] = "*";
            context.Response.Headers["Access-Control-Allow-Methods"] = "GET, POST";
            context.Response.Headers["Access-Control-Allow-Headers"] = "Content-Type";
            context.Response.Headers["Access-Control-Max-Age"] = "31536000";
            if (context.Request.Method != "GET" && context.Request.Method != "POST") return;
            JObject request = null;
            if (context.Request.Method == "GET")
            {
                string jsonrpc = context.Request.Query["jsonrpc"];
                string id = context.Request.Query["id"];
                string method = context.Request.Query["method"];
                string _params = context.Request.Query["params"];
                if (!string.IsNullOrEmpty(id) && !string.IsNullOrEmpty(method) && !string.IsNullOrEmpty(_params))
                {
                    try
                    {
                        _params = Encoding.UTF8.GetString(Convert.FromBase64String(_params));
                    }
                    catch (FormatException) { }
                    request = new JObject();
                    if (!string.IsNullOrEmpty(jsonrpc))
                        request["jsonrpc"] = jsonrpc;
                    request["id"] = double.Parse(id);
                    request["method"] = method;
                    request["params"] = JObject.Parse(_params);
                }
            }
            else if (context.Request.Method == "POST")
            {
                using (StreamReader reader = new StreamReader(context.Request.Body))
                {
                    try
                    {
                        request = JObject.Parse(reader);
                    }
                    catch (FormatException) { }
                }
            }
            JObject response;
            if (request == null)
            {
                response = CreateErrorResponse(null, -32700, "Parse error");
            }
            else if (request is JArray array)
            {
                if (array.Count == 0)
                {
                    response = CreateErrorResponse(request["id"], -32600, "Invalid Request");
                }
                else
                {
                    response = array.Select(p => ProcessRequest(context, p)).Where(p => p != null).ToArray();
                }
            }
            else
            {
                response = ProcessRequest(context, request);
            }
            if (response == null || (response as JArray)?.Count == 0) return;
            context.Response.ContentType = "application/json-rpc";
            await context.Response.WriteAsync(response.ToString(), Encoding.UTF8);
        }

        private JObject ProcessRequest(HttpContext context, JObject request)
        {
            if (!request.ContainsProperty("id")) return null;
            if (!request.ContainsProperty("method") || !request.ContainsProperty("params") || !(request["params"] is JArray))
            {
                return CreateErrorResponse(request["id"], -32600, "Invalid Request");
            }
            JObject result = null;
            try
            {
                string method = request["method"].AsString();
                JArray _params = (JArray)request["params"];
                foreach (IRpcPlugin plugin in Plugin.RpcPlugins)
                {
                    result = plugin.OnProcess(context, method, _params);
                    if (result != null) break;
                }
                if (result == null)
                    result = Process(method, _params);
            }
            catch (Exception ex)
            {
#if DEBUG
                return CreateErrorResponse(request["id"], ex.HResult, ex.Message, ex.StackTrace);
#else
                return CreateErrorResponse(request["id"], ex.HResult, ex.Message);
#endif
            }
            JObject response = CreateResponse(request["id"]);
            response["result"] = result;
            return response;
        }

        public void Start(int port, string sslCert = null, string password = null)
        {
            host = new WebHostBuilder().UseKestrel(options => options.Listen(IPAddress.Any, port, listenOptions =>
            {
                if (!string.IsNullOrEmpty(sslCert))
                    listenOptions.UseHttps(sslCert, password);
            }))
            .Configure(app =>
            {
                app.UseResponseCompression();
                app.Run(ProcessAsync);
            })
            .ConfigureServices(services =>
            {
                services.AddResponseCompression(options =>
                {
                    // options.EnableForHttps = false;
                    options.Providers.Add<GzipCompressionProvider>();
                    options.MimeTypes = ResponseCompressionDefaults.MimeTypes.Concat(new[] { "application/json-rpc" });
                });

                services.Configure<GzipCompressionProviderOptions>(options =>
                {
                    options.Level = CompressionLevel.Fastest;
                });
            })
            .Build();

            host.Start();
        }
    }
}<|MERGE_RESOLUTION|>--- conflicted
+++ resolved
@@ -73,8 +73,14 @@
             json["script"] = script.ToHexString();
             json["state"] = engine.State;
             json["gas_consumed"] = engine.GasConsumed.ToString();
-<<<<<<< HEAD
-            json["stack"] = new JArray(engine.ResultStack.Select(p => p.ToParameter().ToJson()));
+            try
+            {
+                json["stack"] = new JArray(engine.ResultStack.Select(p => p.ToParameter().ToJson()));
+            }
+            catch (InvalidOperationException)
+            {
+                json["stack"] = "error: recursive reference";
+            }
             if (wallet != null)
             {
                 InvocationTransaction tx = new InvocationTransaction
@@ -97,15 +103,6 @@
                         tx = null;
                 }
                 json["tx"] = tx?.ToArray().ToHexString();
-=======
-            try
-            {
-                json["stack"] = new JArray(engine.ResultStack.Select(p => p.ToParameter().ToJson()));
-            }
-            catch (InvalidOperationException)
-            {
-                json["stack"] = "error: recursive reference";
->>>>>>> 22a65021
             }
             return json;
         }
