--- conflicted
+++ resolved
@@ -36,14 +36,10 @@
         private IWebHost host;
         private Fixed8 maxGasInvoke;
         private readonly NeoSystem system;
-<<<<<<< HEAD
-        
+
         public static int MAX_CLAIMS_AMOUNT = 50;
         public static uint DEFAULT_UNLOCK_TIME = 15;
-        
-=======
-
->>>>>>> 2bff318d
+
         public RpcServer(NeoSystem system, Wallet wallet = null, Fixed8 maxGasInvoke = default(Fixed8))
         {
             this.system = system;
@@ -201,13 +197,8 @@
                         }
                     }
                 case "dumpprivkey":
-<<<<<<< HEAD
                     if (Wallet == null || WalletLocker.Locked())
                         throw new RpcException(-400, "Access denied.");
-=======
-                    if (Wallet == null)
-                        throw new RpcException(-400, "Access denied");
->>>>>>> 2bff318d
                     else
                     {
                         UInt160 scriptHash = _params[0].AsString().ToScriptHash();
@@ -332,13 +323,8 @@
                         return contract?.ToJson() ?? throw new RpcException(-100, "Unknown contract");
                     }
                 case "getnewaddress":
-<<<<<<< HEAD
                     if (Wallet == null || WalletLocker.Locked())
                         throw new RpcException(-400, "Access denied.");
-=======
-                    if (Wallet == null)
-                        throw new RpcException(-400, "Access denied");
->>>>>>> 2bff318d
                     else
                     {
                         WalletAccount account = Wallet.CreateAccount();
@@ -494,11 +480,7 @@
                             account["watchonly"] = p.WatchOnly;
                             return account;
                         }).ToArray();
-<<<<<<< HEAD
                 case "lockwallet":
-=======
-                case "sendfrom":
->>>>>>> 2bff318d
                     if (Wallet == null)
                         throw new RpcException(-400, "Access denied");
                     else
@@ -548,13 +530,8 @@
                         }
                     }
                 case "sendmany":
-<<<<<<< HEAD
                     if (Wallet == null || WalletLocker.Locked())
                         throw new RpcException(-400, "Access denied.");
-=======
-                    if (Wallet == null)
-                        throw new RpcException(-400, "Access denied");
->>>>>>> 2bff318d
                     else
                     {
                         JArray to = (JArray)_params[0];
@@ -602,13 +579,8 @@
                         return GetRelayResult(reason);
                     }
                 case "sendtoaddress":
-<<<<<<< HEAD
                     if (Wallet == null || WalletLocker.Locked())
                         throw new RpcException(-400, "Access denied.");
-=======
-                    if (Wallet == null)
-                        throw new RpcException(-400, "Access denied");
->>>>>>> 2bff318d
                     else
                     {
                         UIntBase assetId = UIntBase.Parse(_params[0].AsString());
