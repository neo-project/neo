--- conflicted
+++ resolved
@@ -194,71 +194,55 @@
                                 json["nextblockhash"] = hash.ToString();
                             return json;
                         }
-
                         return block.ToArray().ToHexString();
                     }
-                case "getblockcount":
-                    return Blockchain.Default.Height + 1;
-                case "getblockheader":
-                    {
-                        Header header;
-                        if (_params[0] is JNumber)
-                        {
-                            uint height = (uint)_params[0].AsNumber();
-                            header = Blockchain.Default.GetHeader(height);
-                        }
-                        else
-                        {
-                            UInt256 hash = UInt256.Parse(_params[0].AsString());
-                            header = Blockchain.Default.GetHeader(hash);
-                        }
-                        if (header == null)
-                            throw new RpcException(-100, "Unknown block");
-
-                        bool verbose = _params.Count >= 2 && _params[1].AsBooleanOrDefault(false);
-                        if (verbose)
-                        {
-                            JObject json = header.ToJson();
-                            json["confirmations"] = Blockchain.Default.Height - header.Index + 1;
-                            UInt256 hash = Blockchain.Default.GetNextBlockHash(header.Hash);
-                            if (hash != null)
-                                json["nextblockhash"] = hash.ToString();
-                            return json;                            
-                        }
-
-                        return header.ToArray().ToHexString();
-                    }
-<<<<<<< HEAD
                 case "getblockcount":
                     return Blockchain.Singleton.Height + 1;
                 case "getblockhash":
                     {
                         uint height = (uint)_params[0].AsNumber();
-                        if (height >= 0 && height <= Blockchain.Singleton.Height)
-=======
-                case "getblockhash":
+                        if (height <= Blockchain.Singleton.Height)
+                        {
+                            return Blockchain.Singleton.GetBlockHash(height).ToString();
+                        }
+                        throw new RpcException(-100, "Invalid Height");
+                    }
+                case "getblockheader":
+                    {
+                        Header header;
+                        if (_params[0] is JNumber)
+                        {
+                            uint height = (uint)_params[0].AsNumber();
+                            header = Blockchain.Singleton.Store.GetHeader(height);
+                        }
+                        else
+                        {
+                            UInt256 hash = UInt256.Parse(_params[0].AsString());
+                            header = Blockchain.Singleton.Store.GetHeader(hash);
+                        }
+                        if (header == null)
+                            throw new RpcException(-100, "Unknown block");
+
+                        bool verbose = _params.Count >= 2 && _params[1].AsBooleanOrDefault(false);
+                        if (verbose)
+                        {
+                            JObject json = header.ToJson();
+                            json["confirmations"] = Blockchain.Singleton.Height - header.Index + 1;
+                            UInt256 hash = Blockchain.Singleton.Store.GetNextBlockHash(header.Hash);
+                            if (hash != null)
+                                json["nextblockhash"] = hash.ToString();
+                            return json;
+                        }
+
+                        return header.ToArray().ToHexString();
+                    }
+                case "getblocksysfee":
                     {
                         uint height = (uint)_params[0].AsNumber();
-                        if (height <= Blockchain.Default.Height)
->>>>>>> aaa1282c
-                        {
-                            return Blockchain.Singleton.GetBlockHash(height).ToString();
-                        }
-
-                        throw new RpcException(-100, "Invalid Height");
-                    }
-                case "getblocksysfee":
-                    {
-                        uint height = (uint)_params[0].AsNumber();
-<<<<<<< HEAD
-                        if (height >= 0 && height <= Blockchain.Singleton.Height)
-=======
-                        if (height <= Blockchain.Default.Height)
->>>>>>> aaa1282c
+                        if (height <= Blockchain.Singleton.Height)
                         {
                             return Blockchain.Singleton.Store.GetSysFeeAmount(height).ToString();
                         }
-
                         throw new RpcException(-100, "Invalid Height");
                     }
                 case "getconnectioncount":
@@ -321,7 +305,6 @@
                             }
                             return json;
                         }
-
                         return tx.ToArray().ToHexString();
                     }
                 case "getstorage":
