--- conflicted
+++ resolved
@@ -30,12 +30,8 @@
         public const uint ProtocolVersion = 0;
         private const int ConnectedMax = 10;
         private const int UnconnectedMax = 1000;
-<<<<<<< HEAD
         public const int MemoryPoolSize = 50000;
-=======
-        public const int MemoryPoolSize = 30000;
         internal static readonly TimeSpan HashesExpiration = TimeSpan.FromSeconds(30);
->>>>>>> ee60199d
 
         private static readonly Dictionary<UInt256, Transaction> mem_pool = new Dictionary<UInt256, Transaction>();
         private readonly HashSet<Transaction> temp_pool = new HashSet<Transaction>();
