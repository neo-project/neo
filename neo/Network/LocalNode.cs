--- conflicted
+++ resolved
@@ -327,13 +327,7 @@
                     {
                         continue;
                     }
-<<<<<<< HEAD
-
                     if (seed == null) continue;
-
-=======
-                    if (seed == null) continue;
->>>>>>> 4f2390d0
                     seedsToTake--;
                     yield return seed;
                 }
