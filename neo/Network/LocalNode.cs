﻿using Microsoft.AspNetCore.Builder;
using Microsoft.AspNetCore.Hosting;
using Microsoft.AspNetCore.Http;
using Neo.Core;
using Neo.IO;
using Neo.IO.Caching;
using System;
using System.Collections.Concurrent;
using System.Collections.Generic;
using System.IO;
using System.Linq;
using System.Net;
using System.Net.NetworkInformation;
using System.Net.Sockets;
using System.Net.WebSockets;
using System.Reflection;
using System.Text;
using System.Threading;
using System.Threading.Tasks;

namespace Neo.Network
{
    public class LocalNode : IDisposable
    {
        public static event EventHandler<InventoryReceivingEventArgs> InventoryReceiving;
        public static event EventHandler<IInventory> InventoryReceived;

        public const uint ProtocolVersion = 0;
        private const int ConnectedMax = 10;
        private const int UnconnectedMax = 1000;
        public const int MemoryPoolSize = 30000;

        private static readonly Dictionary<UInt256, Transaction> mem_pool = new Dictionary<UInt256, Transaction>();
        private readonly HashSet<Transaction> temp_pool = new HashSet<Transaction>();
        internal static readonly HashSet<UInt256> KnownHashes = new HashSet<UInt256>();
        internal readonly RelayCache RelayCache = new RelayCache(100);

        private static readonly HashSet<IPEndPoint> unconnectedPeers = new HashSet<IPEndPoint>();
        private static readonly object unconnectedPeersLock = new object();

        private static readonly HashSet<IPEndPoint> badPeers = new HashSet<IPEndPoint>();
        internal readonly List<RemoteNode> connectedPeers = new List<RemoteNode>();

        internal static readonly HashSet<IPAddress> LocalAddresses = new HashSet<IPAddress>();
        internal ushort Port;
        internal readonly uint Nonce;
        private TcpListener listener;
        private IWebHost ws_host;
        private Thread connectThread;
        private Thread poolThread;
        private readonly AutoResetEvent new_tx_event = new AutoResetEvent(false);
        private int started = 0;
        private int disposed = 0;
        private CancellationTokenSource cancellationTokenSource = new CancellationTokenSource();

        public bool GlobalMissionsEnabled { get; set; } = true;
        public int RemoteNodeCount => connectedPeers.Count;
        public bool ServiceEnabled { get; set; } = true;
        public bool UpnpEnabled { get; set; } = false;
        public string UserAgent { get; set; }

        static LocalNode()
        {
            LocalAddresses.UnionWith(NetworkInterface.GetAllNetworkInterfaces().SelectMany(p => p.GetIPProperties().UnicastAddresses).Select(p => p.Address.MapToIPv6()));
        }

        public LocalNode()
        {
            Random rand = new Random();
            this.Nonce = (uint)rand.Next();
            this.connectThread = new Thread(ConnectToPeersLoop)
            {
                IsBackground = true,
                Name = "LocalNode.ConnectToPeersLoop"
            };
            if (Blockchain.Default != null)
            {
                this.poolThread = new Thread(AddTransactionLoop)
                {
                    IsBackground = true,
                    Name = "LocalNode.AddTransactionLoop"
                };
            }
            this.UserAgent = string.Format("/NEO:{0}/", GetType().GetTypeInfo().Assembly.GetName().Version.ToString(3));
            Blockchain.PersistCompleted += Blockchain_PersistCompleted;
        }

        private async void AcceptPeers()
        {
            while (!cancellationTokenSource.IsCancellationRequested)
            {
                Socket socket;
                try
                {
                    socket = await listener.AcceptSocketAsync();
                }
                catch (ObjectDisposedException)
                {
                    break;
                }
                catch (SocketException)
                {
                    continue;
                }
                TcpRemoteNode remoteNode = new TcpRemoteNode(this, socket);
                OnConnected(remoteNode);
            }
        }

        private static bool AddTransaction(Transaction tx)
        {
            if (Blockchain.Default == null) return false;
            lock (mem_pool)
            {
                if (mem_pool.ContainsKey(tx.Hash)) return false;
                if (Blockchain.Default.ContainsTransaction(tx.Hash)) return false;
                if (!tx.Verify(mem_pool.Values)) return false;
                mem_pool.Add(tx.Hash, tx);
                CheckMemPool();
            }
            return true;
        }

        private void AddTransactionLoop()
        {
            while (!cancellationTokenSource.IsCancellationRequested)
            {
                new_tx_event.WaitOne();
                Transaction[] transactions;
                lock (temp_pool)
                {
                    if (temp_pool.Count == 0) continue;
                    transactions = temp_pool.ToArray();
                    temp_pool.Clear();
                }
                ConcurrentBag<Transaction> verified = new ConcurrentBag<Transaction>();
                lock (mem_pool)
                {
                    transactions = transactions.Where(p => !mem_pool.ContainsKey(p.Hash) && !Blockchain.Default.ContainsTransaction(p.Hash)).ToArray();
                    if (transactions.Length == 0) continue;
                    transactions.AsParallel().ForAll(tx =>
                    {
                        if (tx.Verify(mem_pool.Values.Concat(transactions)))
                            verified.Add(tx);
                    });
                    if (verified.Count == 0) continue;
                    foreach (Transaction tx in verified)
                        mem_pool.Add(tx.Hash, tx);
                    CheckMemPool();
                }
                RelayDirectly(verified);
                if (InventoryReceived != null)
                    foreach (Transaction tx in verified)
                        InventoryReceived(this, tx);
            }
        }

        public static void AllowHashes(IEnumerable<UInt256> hashes)
        {
            lock (KnownHashes)
            {
                KnownHashes.ExceptWith(hashes);
            }
        }

        private void Blockchain_PersistCompleted(object sender, Block block)
        {
            lock (mem_pool)
            {
                foreach (Transaction tx in block.Transactions)
                {
                    mem_pool.Remove(tx.Hash);
                }
                if (mem_pool.Count == 0) return;
                Transaction[] remain = mem_pool.Values.ToArray();
                mem_pool.Clear();
                lock (temp_pool)
                {
                    temp_pool.UnionWith(remain);
                }
                new_tx_event.Set();
            }
        }

        private static void CheckMemPool()
        {
            if (mem_pool.Count <= MemoryPoolSize) return;
            UInt256[] hashes = mem_pool.Values.AsParallel().OrderBy(p => p.NetworkFee / p.Size).Take(mem_pool.Count - MemoryPoolSize).Select(p => p.Hash).ToArray();
            foreach (UInt256 hash in hashes)
                mem_pool.Remove(hash);
        }

        public async Task ConnectToPeerAsync(string hostNameOrAddress, int port)
        {
            IPAddress ipAddress;
            if (IPAddress.TryParse(hostNameOrAddress, out ipAddress))
            {
                ipAddress = ipAddress.MapToIPv6();
            }
            else
            {
                IPHostEntry entry;
                try
                {
                    entry = await Dns.GetHostEntryAsync(hostNameOrAddress);
                }
                catch (SocketException)
                {
                    return;
                }
                ipAddress = entry.AddressList.FirstOrDefault(p => p.AddressFamily == AddressFamily.InterNetwork || p.IsIPv6Teredo)?.MapToIPv6();
                if (ipAddress == null) return;
            }
            await ConnectToPeerAsync(new IPEndPoint(ipAddress, port));
        }

        public async Task ConnectToPeerAsync(IPEndPoint remoteEndpoint)
        {
            if (remoteEndpoint.Port == Port && LocalAddresses.Contains(remoteEndpoint.Address)) return;
            lock (unconnectedPeersLock)
            {
                unconnectedPeers.Remove(remoteEndpoint);
            }
            lock (connectedPeers)
            {
                if (connectedPeers.Any(p => remoteEndpoint.Equals(p.ListenerEndpoint)))
                    return;
            }
            TcpRemoteNode remoteNode = new TcpRemoteNode(this, remoteEndpoint);
            if (await remoteNode.ConnectAsync())
            {
                OnConnected(remoteNode);
            }
        }

        private void ConnectToPeersLoop()
        {
            while (!cancellationTokenSource.IsCancellationRequested)
            {
                int connectedCount = connectedPeers.Count;
                int unconnectedCount = unconnectedPeers.Count;
                if (connectedCount < ConnectedMax)
                {
                    Task[] tasks = { };
                    if (unconnectedCount > 0)
                    {
                        IPEndPoint[] endpoints;
                        lock(unconnectedPeersLock)
                        {
							endpoints = unconnectedPeers.Take(ConnectedMax - connectedCount).ToArray();
                        }

                        tasks = endpoints.Select(p => ConnectToPeerAsync(p)).ToArray();
                    }
                    else if (connectedCount > 0)
                    {
                        lock (connectedPeers)
                        {
                            foreach (RemoteNode node in connectedPeers)
                                node.RequestPeers();
                        }
                    }
                    else
                    {
                        tasks = Settings.Default.SeedList.OfType<string>().Select(p => p.Split(':'))
                            .Select(p => ConnectToPeerAsync(p[0], int.Parse(p[1]))).ToArray();
                    }
                    try
                    {
                        Task.WaitAll(tasks, cancellationTokenSource.Token);
                    }
                    catch (OperationCanceledException)
                    {
                        break;
                    }
                }
<<<<<<< HEAD

                for (int i = 0; i < 50 && disposed == 0; i++)
=======
                for (int i = 0; i < 50 && !cancellationTokenSource.IsCancellationRequested; i++)
>>>>>>> dac1c84b
                {
                    Thread.Sleep(100);
                }
            }
        }

        public static bool ContainsTransaction(UInt256 hash)
        {
            lock (mem_pool)
            {
                return mem_pool.ContainsKey(hash);
            }
        }

        public void Dispose()
        {
            if (Interlocked.Exchange(ref disposed, 1) == 0)
            {
                cancellationTokenSource.Cancel();
                if (started > 0)
                {
                    Blockchain.PersistCompleted -= Blockchain_PersistCompleted;
                    if (listener != null) listener.Stop();
                    if (!connectThread.ThreadState.HasFlag(ThreadState.Unstarted)) connectThread.Join();
                    lock (unconnectedPeersLock)
                    {
                        if (unconnectedPeers.Count < UnconnectedMax)
                        {
                            lock (connectedPeers)
                            {
                                unconnectedPeers.UnionWith(connectedPeers.Select(p => p.ListenerEndpoint).Where(p => p != null).Take(UnconnectedMax - unconnectedPeers.Count));
                            }
                        }
                    }
                    RemoteNode[] nodes;
                    lock (connectedPeers)
                    {
                        nodes = connectedPeers.ToArray();
                    }
                    Task.WaitAll(nodes.Select(p => Task.Run(() => p.Disconnect(false))).ToArray());
                    new_tx_event.Set();
                    if (poolThread?.ThreadState.HasFlag(ThreadState.Unstarted) == false)
                        poolThread.Join();
                    new_tx_event.Dispose();
                }
            }
        }

        public static IEnumerable<Transaction> GetMemoryPool()
        {
            lock (mem_pool)
            {
                foreach (Transaction tx in mem_pool.Values)
                    yield return tx;
            }
        }

        public RemoteNode[] GetRemoteNodes()
        {
            lock (connectedPeers)
            {
                return connectedPeers.ToArray();
            }
        }

        public static Transaction GetTransaction(UInt256 hash)
        {
            lock (mem_pool)
            {
                if (!mem_pool.TryGetValue(hash, out Transaction tx))
                    return null;
                return tx;
            }
        }

        private static bool IsIntranetAddress(IPAddress address)
        {
            byte[] data = address.MapToIPv4().GetAddressBytes();
            Array.Reverse(data);
            uint value = data.ToUInt32(0);
            return (value & 0xff000000) == 0x0a000000 || (value & 0xff000000) == 0x7f000000 || (value & 0xfff00000) == 0xac100000 || (value & 0xffff0000) == 0xc0a80000 || (value & 0xffff0000) == 0xa9fe0000;
        }

        public static void LoadState(Stream stream)
        {
            lock(unconnectedPeersLock)
            {
                unconnectedPeers.Clear();
                using (BinaryReader reader = new BinaryReader(stream, Encoding.ASCII, true))
                {
                    int count = reader.ReadInt32();
                    for (int i = 0; i < count; i++)
                    {
                        IPAddress address = new IPAddress(reader.ReadBytes(4));
                        int port = reader.ReadUInt16();
                        unconnectedPeers.Add(new IPEndPoint(address.MapToIPv6(), port));
                    }
                }
            }
        }

        private void OnConnected(RemoteNode remoteNode)
        {
            lock (connectedPeers)
            {
                connectedPeers.Add(remoteNode);
            }
            remoteNode.Disconnected += RemoteNode_Disconnected;
            remoteNode.InventoryReceived += RemoteNode_InventoryReceived;
            remoteNode.PeersReceived += RemoteNode_PeersReceived;
            remoteNode.StartProtocol();
        }

        private async Task ProcessWebSocketAsync(HttpContext context)
        {
            if (!context.WebSockets.IsWebSocketRequest) return;
            WebSocket ws = await context.WebSockets.AcceptWebSocketAsync();
            WebSocketRemoteNode remoteNode = new WebSocketRemoteNode(this, ws, new IPEndPoint(context.Connection.RemoteIpAddress, context.Connection.RemotePort));
            OnConnected(remoteNode);
        }

        public bool Relay(IInventory inventory)
        {
            if (inventory is MinerTransaction) return false;
            lock (KnownHashes)
            {
                if (!KnownHashes.Add(inventory.Hash)) return false;
            }
            InventoryReceivingEventArgs args = new InventoryReceivingEventArgs(inventory);
            InventoryReceiving?.Invoke(this, args);
            if (args.Cancel) return false;
            Block block = inventory as Block;
            if (block != null)
            {
                if (Blockchain.Default == null) return false;
                if (Blockchain.Default.ContainsBlock(block.Hash)) return false;
                if (!Blockchain.Default.AddBlock(block)) return false;
            }
            else if (inventory is Transaction)
            {
                if (!AddTransaction((Transaction)inventory)) return false;
            }
            else //if (inventory is Consensus)
            {
                if (!inventory.Verify()) return false;
            }
            bool relayed = RelayDirectly(inventory);
            InventoryReceived?.Invoke(this, inventory);
            return relayed;
        }

        public bool RelayDirectly(IInventory inventory)
        {
            bool relayed = false;
            lock (connectedPeers)
            {
                RelayCache.Add(inventory);
                foreach (RemoteNode node in connectedPeers)
                    relayed |= node.Relay(inventory);
            }
            return relayed;
        }

        private void RelayDirectly(IReadOnlyCollection<Transaction> transactions)
        {
            lock (connectedPeers)
            {
                foreach (RemoteNode node in connectedPeers)
                    node.Relay(transactions);
            }
        }

        private void RemoteNode_Disconnected(object sender, bool error)
        {
            RemoteNode remoteNode = (RemoteNode)sender;
            remoteNode.Disconnected -= RemoteNode_Disconnected;
            remoteNode.InventoryReceived -= RemoteNode_InventoryReceived;
            remoteNode.PeersReceived -= RemoteNode_PeersReceived;
            if (error && remoteNode.ListenerEndpoint != null)
            {
                lock (badPeers)
                {
                    badPeers.Add(remoteNode.ListenerEndpoint);
                }
            }
            lock (unconnectedPeers)
            {
                lock (connectedPeers)
                {
                    if (remoteNode.ListenerEndpoint != null)
                    {
                        unconnectedPeers.Remove(remoteNode.ListenerEndpoint);
                    }
                    connectedPeers.Remove(remoteNode);
                }
            }
        }

        private void RemoteNode_InventoryReceived(object sender, IInventory inventory)
        {
<<<<<<< HEAD
            Transaction item = inventory as Transaction;
            if (item != null)
=======
            if (inventory is Transaction tx && tx.Type != TransactionType.ClaimTransaction && tx.Type != TransactionType.IssueTransaction)
>>>>>>> dac1c84b
            {
                if (Blockchain.Default == null) return;
                lock (KnownHashes)
                {
                    if (!KnownHashes.Add(item.Hash)) return;
                }
                InventoryReceivingEventArgs args = new InventoryReceivingEventArgs(item);
                InventoryReceiving?.Invoke(this, args);
                if (args.Cancel) return;
                lock (temp_pool)
                {
<<<<<<< HEAD
                    temp_pool.Add(item);
=======
                    temp_pool.Add(tx);
>>>>>>> dac1c84b
                }
                new_tx_event.Set();
            }
            else
            {
                Relay(inventory);
            }
        }

        private void RemoteNode_PeersReceived(object sender, IPEndPoint[] peers)
        {
            lock (unconnectedPeersLock)
            {
                if (unconnectedPeers.Count < UnconnectedMax)
                {
                    lock (badPeers)
                    {
                        lock (connectedPeers)
                        {
                            unconnectedPeers.UnionWith(peers);
                            unconnectedPeers.ExceptWith(badPeers);
                            unconnectedPeers.ExceptWith(connectedPeers.Select(p => p.ListenerEndpoint));
                        }
                    }
                }
            }
        }

        public IPEndPoint[] GetUnconnectedPeers()
        {
            lock (unconnectedPeers)
            {
                return unconnectedPeers.ToArray();
            }
        }

        public IPEndPoint[] GetBadPeers()
        {
            lock (badPeers)
            {
                return badPeers.ToArray();
            }
        }

        public static void SaveState(Stream stream)
        {
            IPEndPoint[] peers;
            lock (unconnectedPeersLock)
            {
                peers = unconnectedPeers.Take(UnconnectedMax).ToArray();
            }
            using (BinaryWriter writer = new BinaryWriter(stream, Encoding.ASCII, true))
            {
                writer.Write(peers.Length);
                foreach (IPEndPoint endpoint in peers)
                {
                    writer.Write(endpoint.Address.MapToIPv4().GetAddressBytes());
                    writer.Write((ushort)endpoint.Port);
                }
            }
        }

        public void Start(int port = 0, int ws_port = 0)
        {
            if (Interlocked.Exchange(ref started, 1) == 0)
            {
                Task.Run(async () =>
                {
                    if ((port > 0 || ws_port > 0)
                        && UpnpEnabled
                        && LocalAddresses.All(p => !p.IsIPv4MappedToIPv6 || IsIntranetAddress(p))
                        && await UPnP.DiscoverAsync())
                    {
                        try
                        {
                            LocalAddresses.Add(await UPnP.GetExternalIPAsync());
                            if (port > 0)
                                await UPnP.ForwardPortAsync(port, ProtocolType.Tcp, "NEO");
                            if (ws_port > 0)
                                await UPnP.ForwardPortAsync(ws_port, ProtocolType.Tcp, "NEO WebSocket");
                        }
                        catch { }
                    }
                    connectThread.Start();
                    poolThread?.Start();
                    if (port > 0)
                    {
                        listener = new TcpListener(IPAddress.Any, port);
                        try
                        {
                            listener.Start();
                            Port = (ushort)port;
                            AcceptPeers();
                        }
                        catch (SocketException) { }
                    }
                    if (ws_port > 0)
                    {
                        ws_host = new WebHostBuilder().UseKestrel().UseUrls($"http://*:{ws_port}").Configure(app => app.UseWebSockets().Run(ProcessWebSocketAsync)).Build();
                        ws_host.Start();
                    }
                });
            }
        }

        public void SynchronizeMemoryPool()
        {
            lock (connectedPeers)
            {
                foreach (RemoteNode node in connectedPeers)
                    node.RequestMemoryPool();
            }
        }
    }
}<|MERGE_RESOLUTION|>--- conflicted
+++ resolved
@@ -262,8 +262,7 @@
                     }
                     else
                     {
-                        tasks = Settings.Default.SeedList.OfType<string>().Select(p => p.Split(':'))
-                            .Select(p => ConnectToPeerAsync(p[0], int.Parse(p[1]))).ToArray();
+                        tasks = Settings.Default.SeedList.OfType<string>().Select(p => p.Split(':')).Select(p => ConnectToPeerAsync(p[0], int.Parse(p[1]))).ToArray();
                     }
                     try
                     {
@@ -274,12 +273,7 @@
                         break;
                     }
                 }
-<<<<<<< HEAD
-
-                for (int i = 0; i < 50 && disposed == 0; i++)
-=======
                 for (int i = 0; i < 50 && !cancellationTokenSource.IsCancellationRequested; i++)
->>>>>>> dac1c84b
                 {
                     Thread.Sleep(100);
                 }
@@ -480,12 +474,8 @@
 
         private void RemoteNode_InventoryReceived(object sender, IInventory inventory)
         {
-<<<<<<< HEAD
             Transaction item = inventory as Transaction;
-            if (item != null)
-=======
-            if (inventory is Transaction tx && tx.Type != TransactionType.ClaimTransaction && tx.Type != TransactionType.IssueTransaction)
->>>>>>> dac1c84b
+            if (item != null && item.Type != TransactionType.ClaimTransaction && item.Type != TransactionType.IssueTransaction)
             {
                 if (Blockchain.Default == null) return;
                 lock (KnownHashes)
@@ -497,11 +487,7 @@
                 if (args.Cancel) return;
                 lock (temp_pool)
                 {
-<<<<<<< HEAD
                     temp_pool.Add(item);
-=======
-                    temp_pool.Add(tx);
->>>>>>> dac1c84b
                 }
                 new_tx_event.Set();
             }
