﻿using Microsoft.AspNetCore.Builder;
using Microsoft.AspNetCore.Hosting;
using Microsoft.AspNetCore.Http;
using Neo.Core;
using Neo.IO.Caching;
using Neo.Network.Payloads;
using System;
using System.Collections.Concurrent;
using System.Collections.Generic;
using System.IO;
using System.Linq;
using System.Net;
using System.Net.NetworkInformation;
using System.Net.Sockets;
using System.Net.WebSockets;
using System.Numerics;
using System.Reflection;
using System.Text;
using System.Threading;
using System.Threading.Tasks;

namespace Neo.Network
{
    public class LocalNode : IDisposable
    {
        public static event EventHandler<InventoryReceivingEventArgs> InventoryReceiving;
        public static event EventHandler<IInventory> InventoryReceived;

        public const uint ProtocolVersion = 0;
        private const int ConnectedMax = 10;
        private const int DesiredAvailablePeers = (int)(ConnectedMax * 1.5);
        private const int UnconnectedMax = 1000;
        public const int MemoryPoolSize = 50000;
        internal static readonly TimeSpan HashesExpiration = TimeSpan.FromSeconds(30);

        private static readonly Dictionary<UInt256, Transaction> mem_pool = new Dictionary<UInt256, Transaction>();
        private readonly HashSet<Transaction> temp_pool = new HashSet<Transaction>();
        internal static readonly Dictionary<UInt256, DateTime> KnownHashes = new Dictionary<UInt256, DateTime>();
        internal readonly RelayCache RelayCache = new RelayCache(100);

        private static readonly HashSet<IPEndPoint> unconnectedPeers = new HashSet<IPEndPoint>();
        private static readonly HashSet<IPEndPoint> badPeers = new HashSet<IPEndPoint>();
        internal readonly List<RemoteNode> connectedPeers = new List<RemoteNode>();

        internal static readonly HashSet<IPAddress> LocalAddresses = new HashSet<IPAddress>();
        internal ushort Port;
        internal readonly uint Nonce;
        private TcpListener listener;
        private IWebHost ws_host;
        private Thread connectThread;
        private Thread poolThread;
        private readonly AutoResetEvent new_tx_event = new AutoResetEvent(false);
        private int started = 0;
        private int disposed = 0;
        private CancellationTokenSource cancellationTokenSource = new CancellationTokenSource();

        public bool GlobalMissionsEnabled { get; set; } = true;
        public int RemoteNodeCount => connectedPeers.Count;
        public bool ServiceEnabled { get; set; } = true;
        public bool UpnpEnabled { get; set; } = false;
        public string UserAgent { get; set; }

        static LocalNode()
        {
            LocalAddresses.UnionWith(NetworkInterface.GetAllNetworkInterfaces().SelectMany(p => p.GetIPProperties().UnicastAddresses).Select(p => p.Address.MapToIPv6()));
        }

        public LocalNode()
        {
            Random rand = new Random();
            this.Nonce = (uint)rand.Next();
            this.connectThread = new Thread(ConnectToPeersLoop)
            {
                IsBackground = true,
                Name = "LocalNode.ConnectToPeersLoop"
            };
            if (Blockchain.Default != null)
            {
                this.poolThread = new Thread(AddTransactionLoop)
                {
                    IsBackground = true,
                    Name = "LocalNode.AddTransactionLoop"
                };
            }
            this.UserAgent = string.Format("/NEO:{0}/", GetType().GetTypeInfo().Assembly.GetName().Version.ToString(3));
            Blockchain.PersistCompleted += Blockchain_PersistCompleted;
        }

        private async void AcceptPeers()
        {
#if !NET47
            //There is a bug in .NET Core 2.0 that blocks async method which returns void.
            await Task.Yield();
#endif
            while (!cancellationTokenSource.IsCancellationRequested)
            {
                Socket socket;
                try
                {
                    socket = await listener.AcceptSocketAsync();
                }
                catch (ObjectDisposedException)
                {
                    break;
                }
                catch (SocketException)
                {
                    continue;
                }
                TcpRemoteNode remoteNode = new TcpRemoteNode(this, socket);
                OnConnected(remoteNode);
            }
        }

        private static bool AddTransaction(Transaction tx)
        {
            if (Blockchain.Default == null) return false;
            lock (Blockchain.Default.PersistLock)
            {
                lock (mem_pool)
                {
                    if (mem_pool.ContainsKey(tx.Hash)) return false;
                    if (Blockchain.Default.ContainsTransaction(tx.Hash)) return false;
                    if (!tx.Verify(mem_pool.Values)) return false;
                        mem_pool.Add(tx.Hash, tx);
                    CheckMemPool();
                }
            }
            return true;
        }

        private void AddTransactionLoop()
        {
            int lastTransactionCount = 0;
            uint lastBlockHeight = 0;
            
            while (!cancellationTokenSource.IsCancellationRequested)
            {
                new_tx_event.WaitOne();

                ConcurrentBag<Transaction> verified = new ConcurrentBag<Transaction>();
                lock (Blockchain.Default.PersistLock)
                {
                    lock (mem_pool)
                    {
<<<<<<< HEAD
                        transactions = transactions.Where(p => !mem_pool.ContainsKey(p.Hash) && !Blockchain.Default.ContainsTransaction(p.Hash)).ToArray();

                        if (transactions.Length == 0)
                            continue;

                        Transaction[] tmpool = mem_pool.Values.Concat(transactions).ToArray();

                        ParallelOptions po = new ParallelOptions();
                        po.CancellationToken = Blockchain.Default.VerificationCancellationToken.Token;
                        po.MaxDegreeOfParallelism = System.Environment.ProcessorCount;

                        try
                        {
                            Parallel.ForEach(transactions.AsParallel(), po, tx =>
                            {
                                if (tx.Verify(tmpool))
                                    verified.Add(tx);
                            });
                        }
                        catch (OperationCanceledException)
                        {
                            lock (temp_pool)
                            {
                                foreach (Transaction tx in transactions)
                                    temp_pool.Add(tx);
                            }

=======
                        Transaction[] transactions;
                        lock (temp_pool)
                        {
                            temp_pool.UnionWith(mem_pool.Values);
                            mem_pool.Clear();
                            transactions = temp_pool.ToArray();
                            temp_pool.Clear();
                        }

                        uint currentHeight;

                        transactions = transactions.Where(p => !Blockchain.Default.ContainsTransaction(p.Hash)).ToArray();
                        if (transactions.Length == 0) continue;

                        currentHeight = Blockchain.Default.Height;
                        // if same number of transactions as last call and previously verified 0, and we are currenyly 
                        // on the same block as last call, exit early and avoid wasting CPU cycles and keeping mem_pool locked.
                        if (currentHeight == lastBlockHeight && lastTransactionCount == transactions.Length)
                        {
                            foreach (var tx in transactions)
                                mem_pool.Add(tx.Hash, tx);
                            continue;
                        }

                        ParallelOptions po = new ParallelOptions();
                        po.CancellationToken = Blockchain.Default.VerificationCancellationToken.Token;
                        po.MaxDegreeOfParallelism = System.Environment.ProcessorCount;

                        try
                        {
                            Parallel.ForEach(transactions.AsParallel(), po, tx =>
                            {
                                if (tx.Verify(transactions))
                                    verified.Add(tx);
                            });
                        } catch (OperationCanceledException) 
                        {
                            lock (temp_pool)
                            {
                                foreach (Transaction tx in transactions)
                                    temp_pool.Add(tx);
                            }

>>>>>>> 40224cac
                            continue;
                        }

                        if (verified.Count == 0) continue;
<<<<<<< HEAD
=======
                        lastTransactionCount = verified.Count;
                        lastBlockHeight = currentHeight;
>>>>>>> 40224cac

                        foreach (Transaction tx in verified)
                            mem_pool.Add(tx.Hash, tx);

                        CheckMemPool();
                    }
                }
                RelayDirectly(verified);
                if (InventoryReceived != null)
                    foreach (Transaction tx in verified)
                        InventoryReceived(this, tx);
            }
        }

        public static void AllowHashes(IEnumerable<UInt256> hashes)
        {
            lock (KnownHashes)
            {
                foreach (UInt256 hash in hashes)
                    KnownHashes.Remove(hash);
            }
        }

        private void Blockchain_PersistCompleted(object sender, Block block)
        {
            Transaction[] remain;
            lock (mem_pool)
            {
                foreach (Transaction tx in block.Transactions)
                {
                    mem_pool.Remove(tx.Hash);
                }
                if (mem_pool.Count == 0) return;

                remain = mem_pool.Values.ToArray();
                mem_pool.Clear();
            }
            lock (temp_pool)
            {
                temp_pool.UnionWith(remain);
            }
            new_tx_event.Set();
        }

        private static bool CheckKnownHashes(UInt256 hash)
        {
            DateTime now = DateTime.UtcNow;
            lock (KnownHashes)
            {
                if (KnownHashes.TryGetValue(hash, out DateTime time))
                {
                    if (now - time <= HashesExpiration)
                        return false;
                }
                KnownHashes[hash] = now;
                if (KnownHashes.Count > 1000000)
                {
                    UInt256[] expired = KnownHashes.Where(p => now - p.Value > HashesExpiration).Select(p => p.Key).ToArray();
                    foreach (UInt256 key in expired)
                        KnownHashes.Remove(key);
                }
                return true;
            }
        }

        private static void CheckMemPool()
        {
            if (mem_pool.Count <= MemoryPoolSize) return;

            UInt256[] hashes = mem_pool.Values.AsParallel()
                .OrderBy(p => p.NetworkFee / p.Size)
                .ThenBy(p => new BigInteger(p.Hash.ToArray()))
                .Take(mem_pool.Count - MemoryPoolSize)
                .Select(p => p.Hash)
                .ToArray();

            foreach (UInt256 hash in hashes)
                mem_pool.Remove(hash);
        }

        public async Task<IPEndPoint> GetIPEndpointFromHostPortAsync(string hostNameOrAddress, int port)
        {
            if (IPAddress.TryParse(hostNameOrAddress, out IPAddress ipAddress))
            {
                ipAddress = ipAddress.MapToIPv6();
            }
            else
            {
                IPHostEntry entry;
                try
                {
                    entry = await Dns.GetHostEntryAsync(hostNameOrAddress);
                }
                catch (SocketException)
                {
                    return null;
                }
                ipAddress = entry.AddressList.FirstOrDefault(p => p.AddressFamily == AddressFamily.InterNetwork || p.IsIPv6Teredo)?.MapToIPv6();
                if (ipAddress == null) return null;
            }

            return new IPEndPoint(ipAddress, port);
        }

        public async Task ConnectToPeerAsync(string hostNameOrAddress, int port)
        {
            IPEndPoint ipEndpoint = await GetIPEndpointFromHostPortAsync(hostNameOrAddress, port);

            if (ipEndpoint == null) return;
            await ConnectToPeerAsync(ipEndpoint);
        }

        public async Task ConnectToPeerAsync(IPEndPoint remoteEndpoint)
        {
            if (remoteEndpoint.Port == Port && LocalAddresses.Contains(remoteEndpoint.Address)) return;
            lock (unconnectedPeers)
            {
                unconnectedPeers.Remove(remoteEndpoint);
            }
            lock (connectedPeers)
            {
                if (connectedPeers.Any(p => remoteEndpoint.Equals(p.ListenerEndpoint)))
                    return;
            }
            TcpRemoteNode remoteNode = new TcpRemoteNode(this, remoteEndpoint);
            if (await remoteNode.ConnectAsync())
            {
                OnConnected(remoteNode);
            }
        }

        private IEnumerable<IPEndPoint> GetIPEndPointsFromSeedList(int seedsToTake)
        {
            if (seedsToTake > 0)
            {
                Random rand = new Random();
                foreach (string hostAndPort in Settings.Default.SeedList.OrderBy(p => rand.Next()))
                {
                    if (seedsToTake == 0) break;
                    string[] p = hostAndPort.Split(':');
                    IPEndPoint seed;
                    try
                    {
                        seed = GetIPEndpointFromHostPortAsync(p[0], int.Parse(p[1])).Result;
                    }
                    catch (AggregateException)
                    {
                        continue;
                    }
                    seedsToTake--;
                    yield return seed;
                }
            }
        }

        private void ConnectToPeersLoop()
        {
            Dictionary<Task, IPAddress> tasksDict = new Dictionary<Task, IPAddress>();
            DateTime lastSufficientPeersTimestamp = DateTime.UtcNow;
            Dictionary<IPAddress, Task> currentlyConnectingIPs = new Dictionary<IPAddress, Task>();

            void connectToPeers(IEnumerable<IPEndPoint> ipEndPoints)
            {
                foreach (var ipEndPoint in ipEndPoints)
                {
                    // Protect from the case same IP is in the endpoint array twice
                    if (currentlyConnectingIPs.ContainsKey(ipEndPoint.Address))
                        continue;

                    var connectTask = ConnectToPeerAsync(ipEndPoint);

                    tasksDict.Add(connectTask, ipEndPoint.Address);
                    currentlyConnectingIPs.Add(ipEndPoint.Address, connectTask);
                }
            }

            while (!cancellationTokenSource.IsCancellationRequested)
            {
                int connectedCount = connectedPeers.Count;
                int unconnectedCount = unconnectedPeers.Count;
                if (connectedCount < ConnectedMax)
                {
                    if (unconnectedCount > 0)
                    {
                        IPEndPoint[] endpoints;
                        lock (unconnectedPeers)
                        {
                            endpoints = unconnectedPeers.Where(x => !currentlyConnectingIPs.ContainsKey(x.Address))
                                .Take(ConnectedMax - connectedCount).ToArray();
                        }

                        connectToPeers(endpoints);
                    }

                    if (connectedCount > 0)
                    {
                        if (unconnectedCount + connectedCount < DesiredAvailablePeers)
                        {
                            lock (connectedPeers)
                            {
                                foreach (RemoteNode node in connectedPeers)
                                    node.RequestPeers();
                            }

                            if (lastSufficientPeersTimestamp < DateTime.UtcNow.AddSeconds(-180))
                            {
                                IEnumerable<IPEndPoint> endpoints = GetIPEndPointsFromSeedList(2);
                                connectToPeers(endpoints);
                                lastSufficientPeersTimestamp = DateTime.UtcNow;
                            }
                        }
                        else
                        {
                            lastSufficientPeersTimestamp = DateTime.UtcNow;
                        }
                    }
                    else
                    {
                        IEnumerable<IPEndPoint> endpoints = GetIPEndPointsFromSeedList(5);
                        connectToPeers(endpoints);
                        lastSufficientPeersTimestamp = DateTime.UtcNow;
                    }

                    try
                    {
                        var tasksArray = tasksDict.Keys.ToArray();
                        Task.WaitAny(tasksArray, 5000, cancellationTokenSource.Token);

                        foreach (var task in tasksArray)
                        {
                            if (!task.IsCompleted) continue;
                            if (tasksDict.TryGetValue(task, out IPAddress ip))
                                currentlyConnectingIPs.Remove(ip);
                            // Clean-up task no longer running.
                            tasksDict.Remove(task);
                            task.Dispose();
                        }
                    }
                    catch (OperationCanceledException)
                    {
                        break;
                    }
                }
                for (int i = 0; i < 50 && !cancellationTokenSource.IsCancellationRequested; i++)
                {
                    Thread.Sleep(100);
                }
            }
        }

        public static bool ContainsTransaction(UInt256 hash)
        {
            lock (mem_pool)
            {
                return mem_pool.ContainsKey(hash);
            }
        }

        public void Dispose()
        {
            if (Interlocked.Exchange(ref disposed, 1) == 0)
            {
                cancellationTokenSource.Cancel();
                if (started > 0)
                {
                    Blockchain.PersistCompleted -= Blockchain_PersistCompleted;
                    if (listener != null) listener.Stop();
                    if (!connectThread.ThreadState.HasFlag(ThreadState.Unstarted)) connectThread.Join();
                    lock (unconnectedPeers)
                    {
                        if (unconnectedPeers.Count < UnconnectedMax)
                        {
                            lock (connectedPeers)
                            {
                                unconnectedPeers.UnionWith(connectedPeers.Select(p => p.ListenerEndpoint).Where(p => p != null).Take(UnconnectedMax - unconnectedPeers.Count));
                            }
                        }
                    }
                    RemoteNode[] nodes;
                    lock (connectedPeers)
                    {
                        nodes = connectedPeers.ToArray();
                    }
                    Task.WaitAll(nodes.Select(p => Task.Run(() => p.Disconnect(false))).ToArray());

                    new_tx_event.Set();
                    if (poolThread?.ThreadState.HasFlag(ThreadState.Unstarted) == false)
                        poolThread.Join();
                    
                    // Need to ensure any outstanding calls to Blockchain_PersistCompleted are not in progress.
                    // TODO: could add locking instead of using an arbitrarily long sleep here.
                    Thread.Sleep(3000);
                    new_tx_event.Dispose();
                }
            }
        }

        public static Transaction[] GetMemoryPool()
        {
            lock (mem_pool)
            {
                return mem_pool.Values.ToArray();
            }
        }

        public RemoteNode[] GetRemoteNodes()
        {
            lock (connectedPeers)
            {
                return connectedPeers.ToArray();
            }
        }

        public static Transaction GetTransaction(UInt256 hash)
        {
            lock (mem_pool)
            {
                if (!mem_pool.TryGetValue(hash, out Transaction tx))
                    return null;
                return tx;
            }
        }

        internal void RequestGetBlocks()
        {
            RemoteNode[] nodes = GetRemoteNodes();

            GetBlocksPayload payload = GetBlocksPayload.Create(Blockchain.Default.CurrentBlockHash);

            foreach (RemoteNode node in nodes)
                node.EnqueueMessage("getblocks", payload);
        }

        private static bool IsIntranetAddress(IPAddress address)
        {
            byte[] data = address.MapToIPv4().GetAddressBytes();
            Array.Reverse(data);
            uint value = data.ToUInt32(0);
            return (value & 0xff000000) == 0x0a000000 || (value & 0xff000000) == 0x7f000000 || (value & 0xfff00000) == 0xac100000 || (value & 0xffff0000) == 0xc0a80000 || (value & 0xffff0000) == 0xa9fe0000;
        }

        public static void LoadState(Stream stream)
        {
            lock (unconnectedPeers)
            {
                unconnectedPeers.Clear();
                using (BinaryReader reader = new BinaryReader(stream, Encoding.ASCII, true))
                {
                    int count = reader.ReadInt32();
                    for (int i = 0; i < count; i++)
                    {
                        IPAddress address = new IPAddress(reader.ReadBytes(4));
                        int port = reader.ReadUInt16();
                        unconnectedPeers.Add(new IPEndPoint(address.MapToIPv6(), port));
                    }
                }
            }
        }

        private void OnConnected(RemoteNode remoteNode)
        {
            lock (connectedPeers)
            {
                connectedPeers.Add(remoteNode);
            }
            remoteNode.Disconnected += RemoteNode_Disconnected;
            remoteNode.InventoryReceived += RemoteNode_InventoryReceived;
            remoteNode.PeersReceived += RemoteNode_PeersReceived;
            remoteNode.StartProtocol();
        }

        private async Task ProcessWebSocketAsync(HttpContext context)
        {
            if (!context.WebSockets.IsWebSocketRequest) return;
            WebSocket ws = await context.WebSockets.AcceptWebSocketAsync();
            WebSocketRemoteNode remoteNode = new WebSocketRemoteNode(this, ws, new IPEndPoint(context.Connection.RemoteIpAddress, context.Connection.RemotePort));
            OnConnected(remoteNode);
        }

        public bool Relay(IInventory inventory)
        {
            if (inventory is MinerTransaction) return false;
            if (!CheckKnownHashes(inventory.Hash)) return false;
            InventoryReceivingEventArgs args = new InventoryReceivingEventArgs(inventory);
            InventoryReceiving?.Invoke(this, args);
            if (args.Cancel) return false;
            if (inventory is Block block)
            {
                if (Blockchain.Default == null) return false;
                if (Blockchain.Default.ContainsBlock(block.Hash)) return false;
                if (!Blockchain.Default.AddBlock(block)) return false;
            }
            else if (inventory is Transaction)
            {
                if (!AddTransaction((Transaction)inventory)) return false;
            }
            else //if (inventory is Consensus)
            {
                if (!inventory.Verify()) return false;
            }
            bool relayed = RelayDirectly(inventory);
            InventoryReceived?.Invoke(this, inventory);
            return relayed;
        }

        public bool RelayDirectly(IInventory inventory)
        {
            bool relayed = false;
            lock (connectedPeers)
            {
                RelayCache.Add(inventory);
                foreach (RemoteNode node in connectedPeers)
                    relayed |= node.Relay(inventory);
            }
            return relayed;
        }

        private void RelayDirectly(IReadOnlyCollection<Transaction> transactions)
        {
            lock (connectedPeers)
            {
                foreach (RemoteNode node in connectedPeers)
                    node.Relay(transactions);
            }
        }

        private void RemoteNode_Disconnected(object sender, bool error)
        {
            RemoteNode remoteNode = (RemoteNode)sender;
            remoteNode.Disconnected -= RemoteNode_Disconnected;
            remoteNode.InventoryReceived -= RemoteNode_InventoryReceived;
            remoteNode.PeersReceived -= RemoteNode_PeersReceived;
            if (error && remoteNode.ListenerEndpoint != null)
            {
                lock (badPeers)
                {
                    badPeers.Add(remoteNode.ListenerEndpoint);
                }
            }
            lock (unconnectedPeers)
            {
                lock (connectedPeers)
                {
                    if (remoteNode.ListenerEndpoint != null)
                    {
                        unconnectedPeers.Remove(remoteNode.ListenerEndpoint);
                    }
                    connectedPeers.Remove(remoteNode);
                }
            }
        }

        private void RemoteNode_InventoryReceived(object sender, IInventory inventory)
        {
            if (inventory is Transaction tx && tx.Type != TransactionType.ClaimTransaction && tx.Type != TransactionType.IssueTransaction)
            {
                if (Blockchain.Default == null) return;
                if (!CheckKnownHashes(inventory.Hash)) return;
                InventoryReceivingEventArgs args = new InventoryReceivingEventArgs(inventory);
                InventoryReceiving?.Invoke(this, args);
                if (args.Cancel) return;
                lock (temp_pool)
                {
                    temp_pool.Add(tx);
                }
                new_tx_event.Set();
            }
            else
            {
                Relay(inventory);
            }
        }

        private void RemoteNode_PeersReceived(object sender, IPEndPoint[] peers)
        {
            lock (unconnectedPeers)
            {
                if (unconnectedPeers.Count < UnconnectedMax)
                {
                    lock (badPeers)
                    {
                        lock (connectedPeers)
                        {
                            unconnectedPeers.UnionWith(peers);
                            unconnectedPeers.ExceptWith(badPeers);
                            unconnectedPeers.ExceptWith(connectedPeers.Select(p => p.ListenerEndpoint));
                        }
                    }
                }
            }
        }

        public IPEndPoint[] GetUnconnectedPeers()
        {
            lock (unconnectedPeers)
            {
                return unconnectedPeers.ToArray();
            }
        }

        public IPEndPoint[] GetBadPeers()
        {
            lock (badPeers)
            {
                return badPeers.ToArray();
            }
        }

        public static void SaveState(Stream stream)
        {
            IPEndPoint[] peers;
            lock (unconnectedPeers)
            {
                peers = unconnectedPeers.Take(UnconnectedMax).ToArray();
            }
            using (BinaryWriter writer = new BinaryWriter(stream, Encoding.ASCII, true))
            {
                writer.Write(peers.Length);
                foreach (IPEndPoint endpoint in peers)
                {
                    writer.Write(endpoint.Address.MapToIPv4().GetAddressBytes());
                    writer.Write((ushort)endpoint.Port);
                }
            }
        }

        public void Start(int port = 0, int ws_port = 0)
        {
            if (Interlocked.Exchange(ref started, 1) == 0)
            {
                Task.Run(async () =>
                {
                    if ((port > 0 || ws_port > 0)
                        && UpnpEnabled
                        && LocalAddresses.All(p => !p.IsIPv4MappedToIPv6 || IsIntranetAddress(p))
                        && await UPnP.DiscoverAsync())
                    {
                        try
                        {
                            LocalAddresses.Add(await UPnP.GetExternalIPAsync());
                            if (port > 0)
                                await UPnP.ForwardPortAsync(port, ProtocolType.Tcp, "NEO");
                            if (ws_port > 0)
                                await UPnP.ForwardPortAsync(ws_port, ProtocolType.Tcp, "NEO WebSocket");
                        }
                        catch { }
                    }
                    connectThread.Start();
                    poolThread?.Start();
                    if (port > 0)
                    {
                        listener = new TcpListener(IPAddress.Any, port);
                        listener.Server.SetSocketOption(SocketOptionLevel.Socket, SocketOptionName.ReuseAddress, 1);
                        try
                        {
                            listener.Start();
                            Port = (ushort)port;
                            AcceptPeers();
                        }
                        catch (SocketException) { }
                    }
                    if (ws_port > 0)
                    {
                        ws_host = new WebHostBuilder().UseKestrel().UseUrls($"http://*:{ws_port}").Configure(app => app.UseWebSockets().Run(ProcessWebSocketAsync)).Build();
                        ws_host.Start();
                    }
                });
            }
        }

        public void SynchronizeMemoryPool()
        {
            lock (connectedPeers)
            {
                foreach (RemoteNode node in connectedPeers)
                    node.RequestMemoryPool();
            }
        }
    }
}<|MERGE_RESOLUTION|>--- conflicted
+++ resolved
@@ -143,7 +143,6 @@
                 {
                     lock (mem_pool)
                     {
-<<<<<<< HEAD
                         transactions = transactions.Where(p => !mem_pool.ContainsKey(p.Hash) && !Blockchain.Default.ContainsTransaction(p.Hash)).ToArray();
 
                         if (transactions.Length == 0)
@@ -171,60 +170,10 @@
                                     temp_pool.Add(tx);
                             }
 
-=======
-                        Transaction[] transactions;
-                        lock (temp_pool)
-                        {
-                            temp_pool.UnionWith(mem_pool.Values);
-                            mem_pool.Clear();
-                            transactions = temp_pool.ToArray();
-                            temp_pool.Clear();
-                        }
-
-                        uint currentHeight;
-
-                        transactions = transactions.Where(p => !Blockchain.Default.ContainsTransaction(p.Hash)).ToArray();
-                        if (transactions.Length == 0) continue;
-
-                        currentHeight = Blockchain.Default.Height;
-                        // if same number of transactions as last call and previously verified 0, and we are currenyly 
-                        // on the same block as last call, exit early and avoid wasting CPU cycles and keeping mem_pool locked.
-                        if (currentHeight == lastBlockHeight && lastTransactionCount == transactions.Length)
-                        {
-                            foreach (var tx in transactions)
-                                mem_pool.Add(tx.Hash, tx);
                             continue;
                         }
 
-                        ParallelOptions po = new ParallelOptions();
-                        po.CancellationToken = Blockchain.Default.VerificationCancellationToken.Token;
-                        po.MaxDegreeOfParallelism = System.Environment.ProcessorCount;
-
-                        try
-                        {
-                            Parallel.ForEach(transactions.AsParallel(), po, tx =>
-                            {
-                                if (tx.Verify(transactions))
-                                    verified.Add(tx);
-                            });
-                        } catch (OperationCanceledException) 
-                        {
-                            lock (temp_pool)
-                            {
-                                foreach (Transaction tx in transactions)
-                                    temp_pool.Add(tx);
-                            }
-
->>>>>>> 40224cac
-                            continue;
-                        }
-
                         if (verified.Count == 0) continue;
-<<<<<<< HEAD
-=======
-                        lastTransactionCount = verified.Count;
-                        lastBlockHeight = currentHeight;
->>>>>>> 40224cac
 
                         foreach (Transaction tx in verified)
                             mem_pool.Add(tx.Hash, tx);
