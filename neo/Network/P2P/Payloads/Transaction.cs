using Neo.Cryptography;
using Neo.IO;
using Neo.IO.Json;
using Neo.Ledger;
using Neo.Persistence;
using Neo.SmartContract;
using Neo.SmartContract.Native;
using Neo.VM;
using Neo.Wallets;
using System;
using System.Collections.Generic;
using System.IO;
using System.Linq;
using System.Numerics;

namespace Neo.Network.P2P.Payloads
{
    public class Transaction : IEquatable<Transaction>, IInventory
    {
        public const int MaxTransactionSize = 102400;
        public const uint MaxValidUntilBlockIncrement = 2102400;
        /// <summary>
        /// Maximum number of attributes that can be contained within a transaction
        /// </summary>
        private const int MaxTransactionAttributes = 16;
        private const long VerificationGasLimited = 0_10000000;

        public byte Version;
        public uint Nonce;
        public byte[] Script;
        public UInt160 Sender;
        public long Gas;
        public long NetworkFee;
        public uint ValidUntilBlock;
        public TransactionAttribute[] Attributes;
        public Witness Witness { get; set; }

        /// <summary>
        /// The <c>NetworkFee</c> for the transaction divided by its <c>Size</c>.
        /// <para>Note that this property must be used with care. Getting the value of this property multiple times will return the same result. The value of this property can only be obtained after the transaction has been completely built (no longer modified).</para>
        /// </summary>
        public long FeePerByte => NetworkFee / Size;

        private UInt256 _hash = null;
        public UInt256 Hash
        {
            get
            {
                if (_hash == null)
                {
                    _hash = new UInt256(Crypto.Default.Hash256(this.GetHashData()));
                }
                return _hash;
            }
        }

        InventoryType IInventory.InventoryType => InventoryType.TX;

        public int Size =>
            sizeof(byte) +              //Version
            sizeof(uint) +              //Nonce
            Script.GetVarSize() +       //Script
            Sender.Size +               //Sender
            sizeof(long) +              //Gas
            sizeof(long) +              //NetworkFee
            sizeof(uint) +              //ValidUntilBlock
            Attributes.GetVarSize() +   //Attributes
            Witness.Size;               //Witnesses

        public void CalculateFees()
        {
            if (Sender is null) Sender = UInt160.Zero;
            if (Attributes is null) Attributes = new TransactionAttribute[0];
            if (Witness is null) Witness = new Witness
            {
                InvocationScript = new byte[65],
                VerificationScript = new byte[39]
            };
            _hash = null;
            long consumed;
            using (ApplicationEngine engine = ApplicationEngine.Run(Script, this))
            {
                if (engine.State.HasFlag(VMState.FAULT))
                    throw new InvalidOperationException();
                consumed = engine.GasConsumed;
            }
            _hash = null;
            long d = (long)NativeContract.GAS.Factor;
            Gas = consumed - ApplicationEngine.GasFree;
            if (Gas <= 0)
            {
                Gas = 0;
            }
            else
            {
                long remainder = Gas % d;
                if (remainder == 0) return;
                if (remainder > 0)
                    Gas += d - remainder;
                else
                    Gas -= remainder;
            }
            using (Snapshot snapshot = Blockchain.Singleton.GetSnapshot())
            {
                long feeperbyte = NativeContract.Policy.GetFeePerByte(snapshot);
                long fee = feeperbyte * Size;
                if (fee > NetworkFee)
                    NetworkFee = fee;
            }
        }

        void ISerializable.Deserialize(BinaryReader reader)
        {
            DeserializeUnsigned(reader);
            Witness = reader.ReadSerializable<Witness>();
        }

        public void DeserializeUnsigned(BinaryReader reader)
        {
            Version = reader.ReadByte();
            if (Version > 0) throw new FormatException();
            Nonce = reader.ReadUInt32();
            Script = reader.ReadVarBytes(ushort.MaxValue);
            if (Script.Length == 0) throw new FormatException();
            Sender = reader.ReadSerializable<UInt160>();
            Gas = reader.ReadInt64();
            if (Gas < 0) throw new FormatException();
            if (Gas % NativeContract.GAS.Factor != 0) throw new FormatException();
            NetworkFee = reader.ReadInt64();
            if (NetworkFee < 0) throw new FormatException();
            if (Gas + NetworkFee < Gas) throw new FormatException();
            ValidUntilBlock = reader.ReadUInt32();
            Attributes = reader.ReadSerializableArray<TransactionAttribute>(MaxTransactionAttributes);
        }

        public bool Equals(Transaction other)
        {
            if (other is null) return false;
            if (ReferenceEquals(this, other)) return true;
            return Hash.Equals(other.Hash);
        }

        public override bool Equals(object obj)
        {
            return Equals(obj as Transaction);
        }

        public override int GetHashCode()
        {
            return Hash.GetHashCode();
        }

        public UInt160 GetScriptHashForVerification(Snapshot snapshot)
        {
            return Sender;
        }

        void ISerializable.Serialize(BinaryWriter writer)
        {
            ((IVerifiable)this).SerializeUnsigned(writer);
            writer.Write(Witness);
        }

        void IVerifiable.SerializeUnsigned(BinaryWriter writer)
        {
            writer.Write(Version);
            writer.Write(Nonce);
            writer.WriteVarBytes(Script);
            writer.Write(Sender);
            writer.Write(Gas);
            writer.Write(NetworkFee);
            writer.Write(ValidUntilBlock);
            writer.Write(Attributes);
        }

        public JObject ToJson()
        {
            JObject json = new JObject();
            json["txid"] = Hash.ToString();
            json["size"] = Size;
            json["version"] = Version;
            json["nonce"] = Nonce;
            json["script"] = Script.ToHexString();
            json["sender"] = Sender.ToAddress();
            json["gas"] = new BigDecimal(Gas, (byte)NativeContract.GAS.Decimals).ToString();
            json["net_fee"] = new BigDecimal(NetworkFee, (byte)NativeContract.GAS.Decimals).ToString();
            json["valid_until_block"] = ValidUntilBlock;
            json["attributes"] = Attributes.Select(p => p.ToJson()).ToArray();
            json["witness"] = Witness.ToJson();
            return json;
        }

        bool IInventory.Verify(Snapshot snapshot)
        {
            return Verify(snapshot, Enumerable.Empty<Transaction>());
        }

        public virtual bool Verify(Snapshot snapshot, IEnumerable<Transaction> mempool)
        {
            if (ValidUntilBlock <= snapshot.Height || ValidUntilBlock > snapshot.Height + MaxValidUntilBlockIncrement)
                return false;
            int size = Size;
            if (size > MaxTransactionSize) return false;
            if (size > NativeContract.Policy.GetMaxLowPriorityTransactionSize(snapshot) && NetworkFee / size < NativeContract.Policy.GetFeePerByte(snapshot))
                return false;
            if (NativeContract.Policy.GetBlockedAccounts(snapshot).Contains(Sender))
                return false;
            BigInteger balance = NativeContract.GAS.BalanceOf(snapshot, Sender);
            BigInteger fee = Gas + NetworkFee;
            if (balance < fee) return false;
            fee += mempool.Where(p => p != this && p.Sender.Equals(Sender)).Sum(p => p.Gas + p.NetworkFee);
            if (balance < fee) return false;
<<<<<<< HEAD
            return this.VerifyWitness(snapshot);
=======
            return this.VerifyWitnesses(snapshot, VerificationGasLimited);
>>>>>>> 172358d1
        }
    }
}<|MERGE_RESOLUTION|>--- conflicted
+++ resolved
@@ -210,11 +210,7 @@
             if (balance < fee) return false;
             fee += mempool.Where(p => p != this && p.Sender.Equals(Sender)).Sum(p => p.Gas + p.NetworkFee);
             if (balance < fee) return false;
-<<<<<<< HEAD
-            return this.VerifyWitness(snapshot);
-=======
-            return this.VerifyWitnesses(snapshot, VerificationGasLimited);
->>>>>>> 172358d1
+            return this.VerifyWitness(snapshot, VerificationGasLimited);
         }
     }
 }