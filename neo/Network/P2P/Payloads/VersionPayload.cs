﻿using Neo.IO;
using Neo.Network.P2P.Capabilities;
using System;
using System.Collections.Generic;
using System.IO;
using System.Linq;

namespace Neo.Network.P2P.Payloads
{
    public class VersionPayload : ISerializable
    {
        public const int MaxCapabilities = 32;

        public uint Magic;
        public uint Version;
        public uint Timestamp;
<<<<<<< HEAD
        public NodeCapability[] Capabilities;
        public uint Nonce;
        public string UserAgent;
=======
        public uint Nonce;
        public string UserAgent;
        public NodeCapability[] Capabilities;
>>>>>>> 6dc0db01

        public int Size =>
            sizeof(uint) +              // Magic
            sizeof(uint) +              // Version
            sizeof(uint) +              // Timestamp
<<<<<<< HEAD
            Capabilities.GetVarSize() + // Capabilities
            sizeof(uint) +              // Nonce
            UserAgent.GetVarSize();     // UserAgent

        public static VersionPayload Create(uint nonce, string userAgent, IEnumerable<NodeCapability> capabilities)
=======
            sizeof(uint) +              // Nonce
            UserAgent.GetVarSize() +    // UserAgent
            Capabilities.GetVarSize();  // Capabilities

        public static VersionPayload Create(uint nonce, string userAgent, params NodeCapability[] capabilities)
>>>>>>> 6dc0db01
        {
            return new VersionPayload
            {
                Magic = ProtocolSettings.Default.Magic,
                Version = LocalNode.ProtocolVersion,
                Timestamp = DateTime.Now.ToTimestamp(),
                Nonce = nonce,
                UserAgent = userAgent,
<<<<<<< HEAD
                Capabilities = capabilities.ToArray(),
=======
                Capabilities = capabilities,
>>>>>>> 6dc0db01
            };
        }

        void ISerializable.Deserialize(BinaryReader reader)
        {
            Magic = reader.ReadUInt32();
            Version = reader.ReadUInt32();
            Timestamp = reader.ReadUInt32();
<<<<<<< HEAD

            // Capabilities

            Capabilities = new NodeCapability[reader.ReadVarInt(MaxCapabilities)];

            for (int x = 0, max = Capabilities.Length; x < max; x++)
                Capabilities[x] = NodeCapability.DeserializeFrom(reader);

            Nonce = reader.ReadUInt32();
            UserAgent = reader.ReadVarString(1024);
=======
            Nonce = reader.ReadUInt32();
            UserAgent = reader.ReadVarString(1024);

            // Capabilities
            Capabilities = new NodeCapability[reader.ReadVarInt(MaxCapabilities)];
            for (int x = 0, max = Capabilities.Length; x < max; x++)
                Capabilities[x] = NodeCapability.DeserializeFrom(reader);
            if (Capabilities.Select(p => p.Type).Distinct().Count() != Capabilities.Length)
                throw new FormatException();
>>>>>>> 6dc0db01
        }

        void ISerializable.Serialize(BinaryWriter writer)
        {
            writer.Write(Magic);
            writer.Write(Version);
            writer.Write(Timestamp);
<<<<<<< HEAD
            writer.Write(Capabilities);
            writer.Write(Nonce);
            writer.WriteVarString(UserAgent);
=======
            writer.Write(Nonce);
            writer.WriteVarString(UserAgent);
            writer.Write(Capabilities);
>>>>>>> 6dc0db01
        }
    }
}<|MERGE_RESOLUTION|>--- conflicted
+++ resolved
@@ -14,33 +14,19 @@
         public uint Magic;
         public uint Version;
         public uint Timestamp;
-<<<<<<< HEAD
-        public NodeCapability[] Capabilities;
-        public uint Nonce;
-        public string UserAgent;
-=======
         public uint Nonce;
         public string UserAgent;
         public NodeCapability[] Capabilities;
->>>>>>> 6dc0db01
 
         public int Size =>
             sizeof(uint) +              // Magic
             sizeof(uint) +              // Version
             sizeof(uint) +              // Timestamp
-<<<<<<< HEAD
-            Capabilities.GetVarSize() + // Capabilities
-            sizeof(uint) +              // Nonce
-            UserAgent.GetVarSize();     // UserAgent
-
-        public static VersionPayload Create(uint nonce, string userAgent, IEnumerable<NodeCapability> capabilities)
-=======
             sizeof(uint) +              // Nonce
             UserAgent.GetVarSize() +    // UserAgent
             Capabilities.GetVarSize();  // Capabilities
 
         public static VersionPayload Create(uint nonce, string userAgent, params NodeCapability[] capabilities)
->>>>>>> 6dc0db01
         {
             return new VersionPayload
             {
@@ -49,11 +35,7 @@
                 Timestamp = DateTime.Now.ToTimestamp(),
                 Nonce = nonce,
                 UserAgent = userAgent,
-<<<<<<< HEAD
-                Capabilities = capabilities.ToArray(),
-=======
                 Capabilities = capabilities,
->>>>>>> 6dc0db01
             };
         }
 
@@ -62,18 +44,6 @@
             Magic = reader.ReadUInt32();
             Version = reader.ReadUInt32();
             Timestamp = reader.ReadUInt32();
-<<<<<<< HEAD
-
-            // Capabilities
-
-            Capabilities = new NodeCapability[reader.ReadVarInt(MaxCapabilities)];
-
-            for (int x = 0, max = Capabilities.Length; x < max; x++)
-                Capabilities[x] = NodeCapability.DeserializeFrom(reader);
-
-            Nonce = reader.ReadUInt32();
-            UserAgent = reader.ReadVarString(1024);
-=======
             Nonce = reader.ReadUInt32();
             UserAgent = reader.ReadVarString(1024);
 
@@ -83,7 +53,6 @@
                 Capabilities[x] = NodeCapability.DeserializeFrom(reader);
             if (Capabilities.Select(p => p.Type).Distinct().Count() != Capabilities.Length)
                 throw new FormatException();
->>>>>>> 6dc0db01
         }
 
         void ISerializable.Serialize(BinaryWriter writer)
@@ -91,15 +60,9 @@
             writer.Write(Magic);
             writer.Write(Version);
             writer.Write(Timestamp);
-<<<<<<< HEAD
-            writer.Write(Capabilities);
-            writer.Write(Nonce);
-            writer.WriteVarString(UserAgent);
-=======
             writer.Write(Nonce);
             writer.WriteVarString(UserAgent);
             writer.Write(Capabilities);
->>>>>>> 6dc0db01
         }
     }
 }