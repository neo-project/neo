--- conflicted
+++ resolved
@@ -109,11 +109,7 @@
         {
             if (BlockIndex <= snapshot.Height)
                 return false;
-<<<<<<< HEAD
-            return this.VerifyWitness(snapshot);
-=======
-            return this.VerifyWitnesses(snapshot, 0_02000000);
->>>>>>> 172358d1
+            return this.VerifyWitness(snapshot, 0_02000000);
         }
     }
 }