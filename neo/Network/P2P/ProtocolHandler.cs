--- conflicted
+++ resolved
@@ -179,18 +179,10 @@
                 if (state is null || state.Flag != StateRootVerifyFlag.Verified)
                     break;
                 state_roots.Add(state.StateRoot);
-<<<<<<< HEAD
             }
             if (state_roots.Count == 0) return;
+            StateRootSentIndex += (uint)(start_index + state_roots.Count);
             Context.Parent.Tell(Message.Create("roots", StateRootsPayload.Create(state_roots.ToArray())));
-=======
-            }
-            StateRootSentIndex += (uint)(start_index + state_roots.Count);
-            foreach (StateRootsPayload pl in StateRootsPayload.Create(state_roots))
-            {
-                Context.Parent.Tell(Message.Create("roots", pl));
-            }
->>>>>>> 512b07d7
         }
 
         private void OnStateRootsReceived(StateRootsPayload payload)
