--- conflicted
+++ resolved
@@ -54,47 +54,33 @@
             switch (msg.Command)
             {
                 case "addr":
-<<<<<<< HEAD
-                    {
-                        var payload = msg.Payload.AsSerializable<AddrPayload>();
+                    {
+                        var payload = msg.GetPayload<AddrPayload>();
                         if (!Plugin.ReceivedMessageAllowed(msg.Command, payload)) return;
                         OnAddrMessageReceived(payload);
                         break;
                     }
                 case "block":
                     {
-                        var payload = msg.Payload.AsSerializable<Block>();
+                        var payload = msg.GetPayload<Block>();
                         if (!Plugin.ReceivedMessageAllowed(msg.Command, payload)) return;
                         OnInventoryReceived(payload);
                         break;
                     }
                 case "consensus":
                     {
-                        var payload = msg.Payload.AsSerializable<ConsensusPayload>();
+                        var payload = msg.GetPayload<ConsensusPayload>();
                         if (!Plugin.ReceivedMessageAllowed(msg.Command, payload)) return;
                         OnInventoryReceived(payload);
                         break;
                     }
                 case "filteradd":
                     {
-                        var payload = msg.Payload.AsSerializable<FilterAddPayload>();
+                        var payload = msg.GetPayload<FilterAddPayload>();
                         if (!Plugin.ReceivedMessageAllowed(msg.Command, payload)) return;
                         OnFilterAddMessageReceived(payload);
                         break;
                     }
-=======
-                    OnAddrMessageReceived(msg.GetPayload<AddrPayload>());
-                    break;
-                case "block":
-                    OnInventoryReceived(msg.GetPayload<Block>());
-                    break;
-                case "consensus":
-                    OnInventoryReceived(msg.GetPayload<ConsensusPayload>());
-                    break;
-                case "filteradd":
-                    OnFilterAddMessageReceived(msg.GetPayload<FilterAddPayload>());
-                    break;
->>>>>>> fe1834ab
                 case "filterclear":
                     {
                         if (!Plugin.ReceivedMessageAllowed(msg.Command, null)) return;
@@ -102,17 +88,12 @@
                         break;
                     }
                 case "filterload":
-<<<<<<< HEAD
-                    {
-                        var payload = msg.Payload.AsSerializable<FilterLoadPayload>();
+                    {
+                        var payload = msg.GetPayload<FilterLoadPayload>();
                         if (!Plugin.ReceivedMessageAllowed(msg.Command, payload)) return;
                         OnFilterLoadMessageReceived(payload);
                         break;
                     }
-=======
-                    OnFilterLoadMessageReceived(msg.GetPayload<FilterLoadPayload>());
-                    break;
->>>>>>> fe1834ab
                 case "getaddr":
                     {
                         if (!Plugin.ReceivedMessageAllowed(msg.Command, null)) return;
@@ -120,57 +101,40 @@
                         break;
                     }
                 case "getblocks":
-<<<<<<< HEAD
-                    {
-                        var payload = msg.Payload.AsSerializable<GetBlocksPayload>();
+                    {
+                        var payload = msg.GetPayload<GetBlocksPayload>();
                         if (!Plugin.ReceivedMessageAllowed(msg.Command, payload)) return;
                         OnGetBlocksMessageReceived(payload);
                         break;
                     }
                 case "getdata":
                     {
-                        var payload = msg.Payload.AsSerializable<InvPayload>();
+                        var payload = msg.GetPayload<InvPayload>();
                         if (!Plugin.ReceivedMessageAllowed(msg.Command, payload)) return;
                         OnGetDataMessageReceived(payload);
                         break;
                     }
                 case "getheaders":
                     {
-                        var payload = msg.Payload.AsSerializable<GetBlocksPayload>();
+                        var payload = msg.GetPayload<GetBlocksPayload>();
                         if (!Plugin.ReceivedMessageAllowed(msg.Command, payload)) return;
                         OnGetHeadersMessageReceived(payload);
                         break;
                     }
                 case "headers":
                     {
-                        var payload = msg.Payload.AsSerializable<HeadersPayload>();
+                        var payload = msg.GetPayload<HeadersPayload>();
                         if (!Plugin.ReceivedMessageAllowed(msg.Command, payload)) return;
                         OnHeadersMessageReceived(payload);
                         break;
                     }
                 case "inv":
                     {
-                        var payload = msg.Payload.AsSerializable<InvPayload>();
+                        var payload = msg.GetPayload<InvPayload>();
                         if (!Plugin.ReceivedMessageAllowed(msg.Command, payload)) return;
                         OnInvMessageReceived(payload);
                         break;
                     }
-=======
-                    OnGetBlocksMessageReceived(msg.GetPayload<GetBlocksPayload>());
-                    break;
-                case "getdata":
-                    OnGetDataMessageReceived(msg.GetPayload<InvPayload>());
-                    break;
-                case "getheaders":
-                    OnGetHeadersMessageReceived(msg.GetPayload<GetBlocksPayload>());
-                    break;
-                case "headers":
-                    OnHeadersMessageReceived(msg.GetPayload<HeadersPayload>());
-                    break;
-                case "inv":
-                    OnInvMessageReceived(msg.GetPayload<InvPayload>());
-                    break;
->>>>>>> fe1834ab
                 case "mempool":
                     {
                         if (!Plugin.ReceivedMessageAllowed(msg.Command, null)) return;
@@ -178,21 +142,15 @@
                         break;
                     }
                 case "tx":
-<<<<<<< HEAD
                     {
                         if (msg.Payload.Length <= Transaction.MaxTransactionSize)
                         {
-                            var payload = Transaction.DeserializeFrom(msg.Payload);
+                            var payload = msg.GetTransaction();
                             if (!Plugin.ReceivedMessageAllowed(msg.Command, payload)) return;
                             OnInventoryReceived(payload);
                         }
                         break;
                     }
-=======
-                    if (msg.Payload.Length <= Transaction.MaxTransactionSize)
-                        OnInventoryReceived(msg.GetTransaction());
-                    break;
->>>>>>> fe1834ab
                 case "verack":
                 case "version":
                     throw new ProtocolViolationException();
