﻿using Akka.Actor;
using Akka.IO;
using System;
using System.Net;
using System.Net.WebSockets;
using System.Threading;

namespace Neo.Network.P2P
{
    public abstract class Connection : UntypedActor
    {
        internal class Timer { public static Timer Instance = new Timer(); }
        internal class Ack : Tcp.Event { public static Ack Instance = new Ack(); }

        public IPEndPoint Remote { get; }
        public IPEndPoint Local { get; }

        private ICancelable timer;
        private readonly IActorRef tcp;
        private readonly WebSocket ws;
        private bool disconnected = false;
        /// <summary>
        /// connection initial timeout (in seconds) before any package has been accepted
        /// </summary>
        private double connectionTimeoutLimitStart = 10;
        /// <summary>
        /// connection timeout (in seconds) after every `OnReceived(ByteString data)` event
        /// </summary>
        private double connectionTimeoutLimit = 60;
<<<<<<< HEAD

        protected bool messageProcessed = false;
=======
>>>>>>> e497d95c

        protected Connection(object connection, IPEndPoint remote, IPEndPoint local)
        {
            this.Remote = remote;
            this.Local = local;
            this.timer = Context.System.Scheduler.ScheduleTellOnceCancelable(TimeSpan.FromSeconds(connectionTimeoutLimitStart), Self, Timer.Instance, ActorRefs.NoSender);
            switch (connection)
            {
                case IActorRef tcp:
                    this.tcp = tcp;
                    break;
                case WebSocket ws:
                    this.ws = ws;
                    WsReceive();
                    break;
            }
        }

        private void WsReceive()
        {
            byte[] buffer = new byte[512];
            ArraySegment<byte> segment = new ArraySegment<byte>(buffer);
            ws.ReceiveAsync(segment, CancellationToken.None).PipeTo(Self,
                success: p =>
                {
                    switch (p.MessageType)
                    {
                        case WebSocketMessageType.Binary:
                            return new Tcp.Received(ByteString.FromBytes(buffer, 0, p.Count));
                        case WebSocketMessageType.Close:
                            return Tcp.PeerClosed.Instance;
                        default:
                            ws.Abort();
                            return Tcp.Aborted.Instance;
                    }
                },
                failure: ex => new Tcp.ErrorClosed(ex.Message));
        }

        public void Disconnect(bool abort = false)
        {
            disconnected = true;
            if (tcp != null)
            {
                tcp.Tell(abort ? (Tcp.CloseCommand)Tcp.Abort.Instance : Tcp.Close.Instance);
            }
            else
            {
                ws.Abort();
            }
            Context.Stop(Self);
        }

        protected virtual void OnAck()
        {
        }

        protected abstract void OnData(ByteString data);

        protected override void OnReceive(object message)
        {
            messageProcessed = false;
            switch (message)
            {
                case Timer _:
                    Disconnect(true);
                    messageProcessed = true;
                    break;
                case Ack _:
                    OnAck();
                    messageProcessed = true;
                    break;
                case Tcp.Received received:
                    OnReceived(received.Data);
                    messageProcessed = true;
                    break;
                case Tcp.ConnectionClosed _:
                    Context.Stop(Self);
                    messageProcessed = true;
                    break;
            }
        }

        private void OnReceived(ByteString data)
        {
            timer.CancelIfNotNull();
            timer = Context.System.Scheduler.ScheduleTellOnceCancelable(TimeSpan.FromSeconds(connectionTimeoutLimit), Self, Timer.Instance, ActorRefs.NoSender);
            try
            {
                OnData(data);
            }
            catch
            {
                Disconnect(true);
            }
        }

        protected override void PostStop()
        {
            if (!disconnected)
                tcp?.Tell(Tcp.Close.Instance);
            timer.CancelIfNotNull();
            ws?.Dispose();
            base.PostStop();
        }

        protected void SendData(ByteString data)
        {
            if (tcp != null)
            {
                tcp.Tell(Tcp.Write.Create(data, Ack.Instance));
            }
            else
            {
                ArraySegment<byte> segment = new ArraySegment<byte>(data.ToArray());
                ws.SendAsync(segment, WebSocketMessageType.Binary, true, CancellationToken.None).PipeTo(Self,
                    success: () => Ack.Instance,
                    failure: ex => new Tcp.ErrorClosed(ex.Message));
            }
        }
    }
}<|MERGE_RESOLUTION|>--- conflicted
+++ resolved
@@ -27,11 +27,12 @@
         /// connection timeout (in seconds) after every `OnReceived(ByteString data)` event
         /// </summary>
         private double connectionTimeoutLimit = 60;
-<<<<<<< HEAD
 
+        /// <summary>
+        /// flag for checking if the last received message was Processed inside the scope of this class
+        /// </summary>
         protected bool messageProcessed = false;
-=======
->>>>>>> e497d95c
+
 
         protected Connection(object connection, IPEndPoint remote, IPEndPoint local)
         {
