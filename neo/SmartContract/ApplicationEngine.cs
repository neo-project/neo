﻿using Neo.Ledger;
using Neo.Network.P2P.Payloads;
using Neo.Persistence;
using Neo.VM;
using Neo.VM.Types;
using System.Collections;
using System.Collections.Generic;
using System.Linq;
using System.Numerics;
using System.Text;

namespace Neo.SmartContract
{
    public class ApplicationEngine : ExecutionEngine
    {
        #region Limits
        /// <summary>
        /// Max value for SHL and SHR
        /// </summary>
        private const int Max_SHL_SHR = ushort.MaxValue;
        /// <summary>
        /// Min value for SHL and SHR
        /// </summary>
        private const int Min_SHL_SHR = -Max_SHL_SHR;
        /// <summary>
        /// Set the max size allowed size for BigInteger
        /// </summary>
        private const int MaxSizeForBigInteger = 32;
        /// <summary>
        /// Set the max Stack Size
        /// </summary>
        private const uint MaxStackSize = 2 * 1024;
        /// <summary>
        /// Set Max Item Size
        /// </summary>
        private const uint MaxItemSize = 1024 * 1024;
        /// <summary>
        /// Set Max Invocation Stack Size
        /// </summary>
        private const uint MaxInvocationStackSize = 1024;
        /// <summary>
        /// Set Max Array Size
        /// </summary>
        private const uint MaxArraySize = 1024;
        #endregion

        private const long ratio = 100000;
        private const long gas_free = 10 * 100000000;
        private readonly long gas_amount;
        private long gas_consumed = 0;
        private readonly bool testMode;
        private readonly Snapshot snapshot;

<<<<<<< HEAD
=======
        private int stackitem_count = 0;
        private bool is_stackitem_count_strict = true;

        private readonly CachedScriptTable script_table;

        public TriggerType Trigger { get; }
>>>>>>> 970e6927
        public Fixed8 GasConsumed => new Fixed8(gas_consumed);
        public new NeoService Service => (NeoService)base.Service;

        public ApplicationEngine(TriggerType trigger, IScriptContainer container, Snapshot snapshot, Fixed8 gas, bool testMode = false)
            : base(container, Cryptography.Crypto.Default, snapshot, new NeoService(trigger, snapshot))
        {
            this.gas_amount = gas_free + gas.GetData();
            this.testMode = testMode;
            this.snapshot = snapshot;
        }

        private bool CheckArraySize(OpCode nextInstruction)
        {
            int size;
            switch (nextInstruction)
            {
                case OpCode.PACK:
                case OpCode.NEWARRAY:
                case OpCode.NEWSTRUCT:
                    {
                        if (CurrentContext.EvaluationStack.Count == 0) return false;
                        size = (int)CurrentContext.EvaluationStack.Peek().GetBigInteger();
                    }
                    break;
                case OpCode.SETITEM:
                    {
                        if (CurrentContext.EvaluationStack.Count < 3) return false;
                        if (!(CurrentContext.EvaluationStack.Peek(2) is Map map)) return true;
                        StackItem key = CurrentContext.EvaluationStack.Peek(1);
                        if (key is ICollection) return false;
                        if (map.ContainsKey(key)) return true;
                        size = map.Count + 1;
                    }
                    break;
                case OpCode.APPEND:
                    {
                        if (CurrentContext.EvaluationStack.Count < 2) return false;
                        if (!(CurrentContext.EvaluationStack.Peek(1) is Array array)) return false;
                        size = array.Count + 1;
                    }
                    break;
                default:
                    return true;
            }
            return size <= MaxArraySize;
        }

        private bool CheckInvocationStack(OpCode nextInstruction)
        {
            switch (nextInstruction)
            {
                case OpCode.CALL:
                case OpCode.APPCALL:
                    if (InvocationStack.Count >= MaxInvocationStackSize) return false;
                    return true;
                default:
                    return true;
            }
        }

        private bool CheckItemSize(OpCode nextInstruction)
        {
            switch (nextInstruction)
            {
                case OpCode.PUSHDATA4:
                    {
                        if (CurrentContext.InstructionPointer + 4 >= CurrentContext.Script.Length)
                            return false;
                        uint length = CurrentContext.Script.ToUInt32(CurrentContext.InstructionPointer + 1);
                        if (length > MaxItemSize) return false;
                        return true;
                    }
                case OpCode.CAT:
                    {
                        if (CurrentContext.EvaluationStack.Count < 2) return false;
                        int length = CurrentContext.EvaluationStack.Peek(0).GetByteArray().Length + CurrentContext.EvaluationStack.Peek(1).GetByteArray().Length;
                        if (length > MaxItemSize) return false;
                        return true;
                    }
                default:
                    return true;
            }
        }

        /// <summary>
        /// Check if the BigInteger is allowed for numeric operations
        /// </summary>
        /// <param name="value">Value</param>
        /// <returns>Return True if are allowed, otherwise False</returns>
        private bool CheckBigInteger(BigInteger value)
        {
            return value == null ? false :
                value.ToByteArray().Length <= MaxSizeForBigInteger;
        }

        /// <summary>
        /// Check if the BigInteger is allowed for numeric operations
        /// </summary> 
        private bool CheckBigIntegers(OpCode nextInstruction)
        {
            switch (nextInstruction)
            {
                case OpCode.SHL:
                    {
                        BigInteger ishift = CurrentContext.EvaluationStack.Peek(0).GetBigInteger();

                        if ((ishift > Max_SHL_SHR || ishift < Min_SHL_SHR))
                            return false;

                        BigInteger x = CurrentContext.EvaluationStack.Peek(1).GetBigInteger();

                        if (!CheckBigInteger(x << (int)ishift))
                            return false;

                        break;
                    }
                case OpCode.SHR:
                    {
                        BigInteger ishift = CurrentContext.EvaluationStack.Peek(0).GetBigInteger();

                        if ((ishift > Max_SHL_SHR || ishift < Min_SHL_SHR))
                            return false;

                        BigInteger x = CurrentContext.EvaluationStack.Peek(1).GetBigInteger();

                        if (!CheckBigInteger(x >> (int)ishift))
                            return false;

                        break;
                    }
                case OpCode.INC:
                    {
                        BigInteger x = CurrentContext.EvaluationStack.Peek().GetBigInteger();

                        if (!CheckBigInteger(x) || !CheckBigInteger(x + 1))
                            return false;

                        break;
                    }
                case OpCode.DEC:
                    {
                        BigInteger x = CurrentContext.EvaluationStack.Peek().GetBigInteger();

                        if (!CheckBigInteger(x) || (x.Sign <= 0 && !CheckBigInteger(x - 1)))
                            return false;

                        break;
                    }
                case OpCode.ADD:
                    {
                        BigInteger x2 = CurrentContext.EvaluationStack.Peek().GetBigInteger();
                        BigInteger x1 = CurrentContext.EvaluationStack.Peek(1).GetBigInteger();

                        if (!CheckBigInteger(x2) || !CheckBigInteger(x1) || !CheckBigInteger(x1 + x2))
                            return false;

                        break;
                    }
                case OpCode.SUB:
                    {
                        BigInteger x2 = CurrentContext.EvaluationStack.Peek().GetBigInteger();
                        BigInteger x1 = CurrentContext.EvaluationStack.Peek(1).GetBigInteger();

                        if (!CheckBigInteger(x2) || !CheckBigInteger(x1) || !CheckBigInteger(x1 - x2))
                            return false;

                        break;
                    }
                case OpCode.MUL:
                    {
                        BigInteger x2 = CurrentContext.EvaluationStack.Peek().GetBigInteger();
                        BigInteger x1 = CurrentContext.EvaluationStack.Peek(1).GetBigInteger();

                        int lx1 = x1 == null ? 0 : x1.ToByteArray().Length;

                        if (lx1 > MaxSizeForBigInteger)
                            return false;

                        int lx2 = x2 == null ? 0 : x2.ToByteArray().Length;

                        if ((lx1 + lx2) > MaxSizeForBigInteger)
                            return false;

                        break;
                    }
                case OpCode.DIV:
                    {
                        BigInteger x2 = CurrentContext.EvaluationStack.Peek().GetBigInteger();
                        BigInteger x1 = CurrentContext.EvaluationStack.Peek(1).GetBigInteger();

                        if (!CheckBigInteger(x2) || !CheckBigInteger(x1))
                            return false;

                        break;
                    }
                case OpCode.MOD:
                    {
                        BigInteger x2 = CurrentContext.EvaluationStack.Peek().GetBigInteger();
                        BigInteger x1 = CurrentContext.EvaluationStack.Peek(1).GetBigInteger();

                        if (!CheckBigInteger(x2) || !CheckBigInteger(x1))
                            return false;

                        break;
                    }
            }

            return true;
        }

        private bool CheckStackSize(OpCode nextInstruction)
        {
            if (nextInstruction <= OpCode.PUSH16)
                stackitem_count += 1;
            else
                switch (nextInstruction)
                {
                    case OpCode.JMPIF:
                    case OpCode.JMPIFNOT:
                    case OpCode.DROP:
                    case OpCode.NIP:
                    case OpCode.EQUAL:
                    case OpCode.BOOLAND:
                    case OpCode.BOOLOR:
                    case OpCode.CHECKMULTISIG:
                    case OpCode.REVERSE:
                    case OpCode.HASKEY:
                    case OpCode.THROWIFNOT:
                        stackitem_count -= 1;
                        is_stackitem_count_strict = false;
                        break;
                    case OpCode.XSWAP:
                    case OpCode.ROLL:
                    case OpCode.CAT:
                    case OpCode.LEFT:
                    case OpCode.RIGHT:
                    case OpCode.AND:
                    case OpCode.OR:
                    case OpCode.XOR:
                    case OpCode.ADD:
                    case OpCode.SUB:
                    case OpCode.MUL:
                    case OpCode.DIV:
                    case OpCode.MOD:
                    case OpCode.SHL:
                    case OpCode.SHR:
                    case OpCode.NUMEQUAL:
                    case OpCode.NUMNOTEQUAL:
                    case OpCode.LT:
                    case OpCode.GT:
                    case OpCode.LTE:
                    case OpCode.GTE:
                    case OpCode.MIN:
                    case OpCode.MAX:
                    case OpCode.CHECKSIG:
                    case OpCode.CALL_ED:
                    case OpCode.CALL_EDT:
                        stackitem_count -= 1;
                        break;
                    case OpCode.APPCALL:
                    case OpCode.TAILCALL:
                    case OpCode.NOT:
                    case OpCode.ARRAYSIZE:
                        is_stackitem_count_strict = false;
                        break;
                    case OpCode.SYSCALL:
                        stackitem_count += 1;
                        is_stackitem_count_strict = false;
                        break;
                    case OpCode.DUPFROMALTSTACK:
                    case OpCode.DEPTH:
                    case OpCode.DUP:
                    case OpCode.OVER:
                    case OpCode.TUCK:
                    case OpCode.NEWMAP:
                        stackitem_count += 1;
                        break;
                    case OpCode.XDROP:
                    case OpCode.REMOVE:
                        stackitem_count -= 2;
                        is_stackitem_count_strict = false;
                        break;
                    case OpCode.SUBSTR:
                    case OpCode.WITHIN:
                    case OpCode.VERIFY:
                        stackitem_count -= 2;
                        break;
                    case OpCode.UNPACK:
                        stackitem_count += (int)CurrentContext.EvaluationStack.Peek().GetBigInteger();
                        is_stackitem_count_strict = false;
                        break;
                    case OpCode.PICKITEM:
                    case OpCode.SETITEM:
                    case OpCode.APPEND:
                    case OpCode.VALUES:
                        stackitem_count = int.MaxValue;
                        is_stackitem_count_strict = false;
                        break;
                    case OpCode.NEWARRAY:
                    case OpCode.NEWSTRUCT:
                        stackitem_count += ((Array)CurrentContext.EvaluationStack.Peek()).Count;
                        break;
                    case OpCode.KEYS:
                        stackitem_count += ((Array)CurrentContext.EvaluationStack.Peek()).Count;
                        is_stackitem_count_strict = false;
                        break;
                }
            if (stackitem_count <= MaxStackSize) return true;
            if (is_stackitem_count_strict) return false;
            stackitem_count = GetItemCount(InvocationStack.SelectMany(p => p.EvaluationStack.Concat(p.AltStack)));
            if (stackitem_count > MaxStackSize) return false;
            is_stackitem_count_strict = true;
            return true;
        }

        private bool CheckDynamicInvoke(OpCode nextInstruction)
        {
            if (nextInstruction == OpCode.APPCALL || nextInstruction == OpCode.TAILCALL)
            {
                for (int i = CurrentContext.InstructionPointer + 1; i < CurrentContext.InstructionPointer + 21; i++)
                {
                    if (CurrentContext.Script[i] != 0) return true;
                }
                // if we get this far it is a dynamic call
                // now look at the current executing script
                // to determine if it can do dynamic calls
                ContractState contract = snapshot.Contracts[new UInt160(CurrentContext.ScriptHash)];
                return contract.HasDynamicInvoke;
            }
            return true;
        }

        public override void Dispose()
        {
            base.Dispose();
            Service.Dispose();
        }

        public new bool Execute()
        {
            try
            {
                while (true)
                {
                    OpCode nextOpcode = CurrentContext.InstructionPointer >= CurrentContext.Script.Length ? OpCode.RET : CurrentContext.NextInstruction;
                    if (!PreStepInto(nextOpcode))
                    {
                        State |= VMState.FAULT;
                        return false;
                    }
                    StepInto();
                    if (State.HasFlag(VMState.HALT) || State.HasFlag(VMState.FAULT))
                        break;
                    if (!PostStepInto(nextOpcode))
                    {
                        State |= VMState.FAULT;
                        return false;
                    }
                }
            }
            catch
            {
                State |= VMState.FAULT;
                return false;
            }
            return !State.HasFlag(VMState.FAULT);
        }

        private static int GetItemCount(IEnumerable<StackItem> items)
        {
            Queue<StackItem> queue = new Queue<StackItem>(items);
            List<StackItem> counted = new List<StackItem>();
            int count = 0;
            while (queue.Count > 0)
            {
                StackItem item = queue.Dequeue();
                count++;
                switch (item)
                {
                    case Array array:
                        if (counted.Any(p => ReferenceEquals(p, array)))
                            continue;
                        counted.Add(array);
                        foreach (StackItem subitem in array)
                            queue.Enqueue(subitem);
                        break;
                    case Map map:
                        if (counted.Any(p => ReferenceEquals(p, map)))
                            continue;
                        counted.Add(map);
                        foreach (StackItem subitem in map.Values)
                            queue.Enqueue(subitem);
                        break;
                }
            }
            return count;
        }

        protected virtual long GetPrice(OpCode nextInstruction)
        {
            if (nextInstruction <= OpCode.PUSH16) return 0;
            switch (nextInstruction)
            {
                case OpCode.NOP:
                    return 0;
                case OpCode.APPCALL:
                case OpCode.TAILCALL:
                    return 10;
                case OpCode.SYSCALL:
                    return GetPriceForSysCall();
                case OpCode.SHA1:
                case OpCode.SHA256:
                    return 10;
                case OpCode.HASH160:
                case OpCode.HASH256:
                    return 20;
                case OpCode.CHECKSIG:
                case OpCode.VERIFY:
                    return 100;
                case OpCode.CHECKMULTISIG:
                    {
                        if (CurrentContext.EvaluationStack.Count == 0) return 1;

                        var item = CurrentContext.EvaluationStack.Peek();

                        int n;
                        if (item is Array array) n = array.Count;
                        else n = (int)item.GetBigInteger();

                        if (n < 1) return 1;
                        return 100 * n;
                    }
                default: return 1;
            }
        }

        protected virtual long GetPriceForSysCall()
        {
            if (CurrentContext.InstructionPointer >= CurrentContext.Script.Length - 3)
                return 1;
            byte length = CurrentContext.Script[CurrentContext.InstructionPointer + 1];
            if (CurrentContext.InstructionPointer > CurrentContext.Script.Length - length - 2)
                return 1;
            string api_name = Encoding.ASCII.GetString(CurrentContext.Script, CurrentContext.InstructionPointer + 2, length);
            switch (api_name)
            {
                case "System.Runtime.CheckWitness":
                case "Neo.Runtime.CheckWitness":
                case "AntShares.Runtime.CheckWitness":
                    return 200;
                case "System.Blockchain.GetHeader":
                case "Neo.Blockchain.GetHeader":
                case "AntShares.Blockchain.GetHeader":
                    return 100;
                case "System.Blockchain.GetBlock":
                case "Neo.Blockchain.GetBlock":
                case "AntShares.Blockchain.GetBlock":
                    return 200;
                case "System.Blockchain.GetTransaction":
                case "Neo.Blockchain.GetTransaction":
                case "AntShares.Blockchain.GetTransaction":
                    return 100;
                case "System.Blockchain.GetTransactionHeight":
                case "Neo.Blockchain.GetTransactionHeight":
                    return 100;
                case "Neo.Blockchain.GetAccount":
                case "AntShares.Blockchain.GetAccount":
                    return 100;
                case "Neo.Blockchain.GetValidators":
                case "AntShares.Blockchain.GetValidators":
                    return 200;
                case "Neo.Blockchain.GetAsset":
                case "AntShares.Blockchain.GetAsset":
                    return 100;
                case "System.Blockchain.GetContract":
                case "Neo.Blockchain.GetContract":
                case "AntShares.Blockchain.GetContract":
                    return 100;
                case "Neo.Transaction.GetReferences":
                case "AntShares.Transaction.GetReferences":
                    return 200;
                case "Neo.Transaction.GetUnspentCoins":
                    return 200;
                case "Neo.Asset.Create":
                case "AntShares.Asset.Create":
                    return 5000L * 100000000L / ratio;
                case "Neo.Asset.Renew":
                case "AntShares.Asset.Renew":
                    return (byte)CurrentContext.EvaluationStack.Peek(1).GetBigInteger() * 5000L * 100000000L / ratio;
                case "Neo.Contract.Create":
                case "Neo.Contract.Migrate":
                case "AntShares.Contract.Create":
                case "AntShares.Contract.Migrate":
                    long fee = 100L;

                    ContractPropertyState contract_properties = (ContractPropertyState)(byte)CurrentContext.EvaluationStack.Peek(3).GetBigInteger();

                    if (contract_properties.HasFlag(ContractPropertyState.HasStorage))
                    {
                        fee += 400L;
                    }
                    if (contract_properties.HasFlag(ContractPropertyState.HasDynamicInvoke))
                    {
                        fee += 500L;
                    }
                    return fee * 100000000L / ratio;
                case "System.Storage.Get":
                case "Neo.Storage.Get":
                case "AntShares.Storage.Get":
                    return 100;
                case "System.Storage.Put":
                case "Neo.Storage.Put":
                case "AntShares.Storage.Put":
                    return ((CurrentContext.EvaluationStack.Peek(1).GetByteArray().Length + CurrentContext.EvaluationStack.Peek(2).GetByteArray().Length - 1) / 1024 + 1) * 1000;
                case "System.Storage.Delete":
                case "Neo.Storage.Delete":
                case "AntShares.Storage.Delete":
                    return 100;
                default:
                    return 1;
            }
        }

<<<<<<< HEAD
        public static ApplicationEngine Run(byte[] script, IScriptContainer container = null, Block persisting_block = null, bool testMode = false)
=======
        private bool PostStepInto(OpCode nextOpcode)
        {
            if (!CheckStackSize(nextOpcode)) return false;
            return true;
        }

        private bool PreStepInto(OpCode nextOpcode)
        {
            if (CurrentContext.InstructionPointer >= CurrentContext.Script.Length)
                return true;
            gas_consumed = checked(gas_consumed + GetPrice(nextOpcode) * ratio);
            if (!testMode && gas_consumed > gas_amount) return false;
            if (!CheckItemSize(nextOpcode)) return false;
            if (!CheckArraySize(nextOpcode)) return false;
            if (!CheckInvocationStack(nextOpcode)) return false;
            if (!CheckBigIntegers(nextOpcode)) return false;
            if (!CheckDynamicInvoke(nextOpcode)) return false;
            return true;
        }

        public static ApplicationEngine Run(byte[] script, IScriptContainer container = null, Block persisting_block = null)
>>>>>>> 970e6927
        {
            using (Snapshot snapshot = Blockchain.Singleton.GetSnapshot())
            {
                snapshot.PersistingBlock = persisting_block ?? new Block
                {
                    Version = 0,
                    PrevHash = snapshot.CurrentBlockHash,
                    MerkleRoot = new UInt256(),
                    Timestamp = snapshot.Blocks[snapshot.CurrentBlockHash].TrimmedBlock.Timestamp + Blockchain.SecondsPerBlock,
                    Index = snapshot.Height + 1,
                    ConsensusData = 0,
                    NextConsensus = snapshot.Blocks[snapshot.CurrentBlockHash].TrimmedBlock.NextConsensus,
                    Witness = new Witness
                    {
                        InvocationScript = new byte[0],
                        VerificationScript = new byte[0]
                    },
                    Transactions = new Transaction[0]
                };
                ApplicationEngine engine = new ApplicationEngine(TriggerType.Application, container, snapshot, Fixed8.Zero, testMode);
                engine.LoadScript(script);
                engine.Execute();
                return engine;
            }
        }
    }
}<|MERGE_RESOLUTION|>--- conflicted
+++ resolved
@@ -51,15 +51,9 @@
         private readonly bool testMode;
         private readonly Snapshot snapshot;
 
-<<<<<<< HEAD
-=======
         private int stackitem_count = 0;
         private bool is_stackitem_count_strict = true;
 
-        private readonly CachedScriptTable script_table;
-
-        public TriggerType Trigger { get; }
->>>>>>> 970e6927
         public Fixed8 GasConsumed => new Fixed8(gas_consumed);
         public new NeoService Service => (NeoService)base.Service;
 
@@ -583,9 +577,6 @@
             }
         }
 
-<<<<<<< HEAD
-        public static ApplicationEngine Run(byte[] script, IScriptContainer container = null, Block persisting_block = null, bool testMode = false)
-=======
         private bool PostStepInto(OpCode nextOpcode)
         {
             if (!CheckStackSize(nextOpcode)) return false;
@@ -606,8 +597,7 @@
             return true;
         }
 
-        public static ApplicationEngine Run(byte[] script, IScriptContainer container = null, Block persisting_block = null)
->>>>>>> 970e6927
+        public static ApplicationEngine Run(byte[] script, IScriptContainer container = null, Block persisting_block = null, bool testMode = false)
         {
             using (Snapshot snapshot = Blockchain.Singleton.GetSnapshot())
             {
