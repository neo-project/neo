﻿using Neo.Ledger;
using Neo.Network.P2P.Payloads;
using Neo.Persistence;
using Neo.VM;
using Neo.VM.Types;
using System.Collections;
using System.Collections.Generic;
using System.Linq;
using System.Numerics;
using System.Text;

namespace Neo.SmartContract
{
    public class ApplicationEngine : ExecutionEngine
    {
        #region Limits
        /// <summary>
        /// Max value for SHL and SHR
        /// </summary>
        public const int Max_SHL_SHR = ushort.MaxValue;
        /// <summary>
        /// Min value for SHL and SHR
        /// </summary>
        public const int Min_SHL_SHR = -Max_SHL_SHR;
        /// <summary>
        /// Set the max size allowed size for BigInteger
        /// </summary>
        public const int MaxSizeForBigInteger = 32;
        /// <summary>
        /// Set the max Stack Size
        /// </summary>
        public const uint MaxStackSize = 2 * 1024;
        /// <summary>
        /// Set Max Item Size
        /// </summary>
        public const uint MaxItemSize = 1024 * 1024;
        /// <summary>
        /// Set Max Invocation Stack Size
        /// </summary>
        public const uint MaxInvocationStackSize = 1024;
        /// <summary>
        /// Set Max Array Size
        /// </summary>
        public const uint MaxArraySize = 1024;
        #endregion

        private const long ratio = 100000;
        private const long gas_free = 10 * 100000000;
        private readonly long gas_amount;
        private long gas_consumed = 0;
        private readonly bool testMode;
        private readonly Snapshot snapshot;

        private int stackitem_count = 0;
        private bool is_stackitem_count_strict = true;

        public Fixed8 GasConsumed => new Fixed8(gas_consumed);
        public new NeoService Service => (NeoService)base.Service;

        public ApplicationEngine(TriggerType trigger, IScriptContainer container, Snapshot snapshot, Fixed8 gas, bool testMode = false)
            : base(container, Cryptography.Crypto.Default, snapshot, new NeoService(trigger, snapshot))
        {
            this.gas_amount = gas_free + gas.GetData();
            this.testMode = testMode;
            this.snapshot = snapshot;
        }

        private bool CheckArraySize(OpCode nextInstruction)
        {
            int size;
            switch (nextInstruction)
            {
                case OpCode.PACK:
                case OpCode.NEWARRAY:
                case OpCode.NEWSTRUCT:
                    {
                        if (CurrentContext.EvaluationStack.Count == 0) return false;
                        size = (int)CurrentContext.EvaluationStack.Peek().GetBigInteger();
                    }
                    break;
                case OpCode.SETITEM:
                    {
                        if (CurrentContext.EvaluationStack.Count < 3) return false;
                        if (!(CurrentContext.EvaluationStack.Peek(2) is Map map)) return true;
                        StackItem key = CurrentContext.EvaluationStack.Peek(1);
                        if (key is ICollection) return false;
                        if (map.ContainsKey(key)) return true;
                        size = map.Count + 1;
                    }
                    break;
                case OpCode.APPEND:
                    {
                        if (CurrentContext.EvaluationStack.Count < 2) return false;
                        if (!(CurrentContext.EvaluationStack.Peek(1) is Array array)) return false;
                        size = array.Count + 1;
                    }
                    break;
                default:
                    return true;
            }
            return size <= MaxArraySize;
        }

        private bool CheckInvocationStack(OpCode nextInstruction)
        {
            switch (nextInstruction)
            {
                case OpCode.CALL:
                case OpCode.APPCALL:
                case OpCode.CALL_I:
                case OpCode.CALL_E:
                case OpCode.CALL_ED:
                    if (InvocationStack.Count >= MaxInvocationStackSize) return false;
                    return true;
                default:
                    return true;
            }
        }

        private bool CheckItemSize(OpCode nextInstruction)
        {
            switch (nextInstruction)
            {
                case OpCode.PUSHDATA4:
                    {
                        if (CurrentContext.InstructionPointer + 4 >= CurrentContext.Script.Length)
                            return false;
                        uint length = CurrentContext.Script.ToUInt32(CurrentContext.InstructionPointer + 1);
                        if (length > MaxItemSize) return false;
                        return true;
                    }
                case OpCode.CAT:
                    {
                        if (CurrentContext.EvaluationStack.Count < 2) return false;
                        int length = CurrentContext.EvaluationStack.Peek(0).GetByteArray().Length + CurrentContext.EvaluationStack.Peek(1).GetByteArray().Length;
                        if (length > MaxItemSize) return false;
                        return true;
                    }
                default:
                    return true;
            }
        }

        /// <summary>
        /// Check if the BigInteger is allowed for numeric operations
        /// </summary>
        /// <param name="value">Value</param>
        /// <returns>Return True if are allowed, otherwise False</returns>
        private bool CheckBigInteger(BigInteger value)
        {
            return value == null ? false :
                value.ToByteArray().Length <= MaxSizeForBigInteger;
        }

        /// <summary>
        /// Check if the BigInteger is allowed for numeric operations
        /// </summary> 
        private bool CheckBigIntegers(OpCode nextInstruction)
        {
            switch (nextInstruction)
            {
                case OpCode.SHL:
                    {
                        BigInteger ishift = CurrentContext.EvaluationStack.Peek(0).GetBigInteger();

                        if ((ishift > Max_SHL_SHR || ishift < Min_SHL_SHR))
                            return false;

                        BigInteger x = CurrentContext.EvaluationStack.Peek(1).GetBigInteger();

                        if (!CheckBigInteger(x << (int)ishift))
                            return false;

                        break;
                    }
                case OpCode.SHR:
                    {
                        BigInteger ishift = CurrentContext.EvaluationStack.Peek(0).GetBigInteger();

                        if ((ishift > Max_SHL_SHR || ishift < Min_SHL_SHR))
                            return false;

                        BigInteger x = CurrentContext.EvaluationStack.Peek(1).GetBigInteger();

                        if (!CheckBigInteger(x >> (int)ishift))
                            return false;

                        break;
                    }
                case OpCode.INC:
                    {
                        BigInteger x = CurrentContext.EvaluationStack.Peek().GetBigInteger();

                        if (!CheckBigInteger(x) || !CheckBigInteger(x + 1))
                            return false;

                        break;
                    }
                case OpCode.DEC:
                    {
                        BigInteger x = CurrentContext.EvaluationStack.Peek().GetBigInteger();

                        if (!CheckBigInteger(x) || (x.Sign <= 0 && !CheckBigInteger(x - 1)))
                            return false;

                        break;
                    }
                case OpCode.ADD:
                    {
                        BigInteger x2 = CurrentContext.EvaluationStack.Peek().GetBigInteger();
                        BigInteger x1 = CurrentContext.EvaluationStack.Peek(1).GetBigInteger();

                        if (!CheckBigInteger(x2) || !CheckBigInteger(x1) || !CheckBigInteger(x1 + x2))
                            return false;

                        break;
                    }
                case OpCode.SUB:
                    {
                        BigInteger x2 = CurrentContext.EvaluationStack.Peek().GetBigInteger();
                        BigInteger x1 = CurrentContext.EvaluationStack.Peek(1).GetBigInteger();

                        if (!CheckBigInteger(x2) || !CheckBigInteger(x1) || !CheckBigInteger(x1 - x2))
                            return false;

                        break;
                    }
                case OpCode.MUL:
                    {
                        BigInteger x2 = CurrentContext.EvaluationStack.Peek().GetBigInteger();
                        BigInteger x1 = CurrentContext.EvaluationStack.Peek(1).GetBigInteger();

                        int lx1 = x1 == null ? 0 : x1.ToByteArray().Length;

                        if (lx1 > MaxSizeForBigInteger)
                            return false;

                        int lx2 = x2 == null ? 0 : x2.ToByteArray().Length;

                        if ((lx1 + lx2) > MaxSizeForBigInteger)
                            return false;

                        break;
                    }
                case OpCode.DIV:
                    {
                        BigInteger x2 = CurrentContext.EvaluationStack.Peek().GetBigInteger();
                        BigInteger x1 = CurrentContext.EvaluationStack.Peek(1).GetBigInteger();

                        if (!CheckBigInteger(x2) || !CheckBigInteger(x1))
                            return false;

                        break;
                    }
                case OpCode.MOD:
                    {
                        BigInteger x2 = CurrentContext.EvaluationStack.Peek().GetBigInteger();
                        BigInteger x1 = CurrentContext.EvaluationStack.Peek(1).GetBigInteger();

                        if (!CheckBigInteger(x2) || !CheckBigInteger(x1))
                            return false;

                        break;
                    }
            }

            return true;
        }

        private bool CheckStackSize(OpCode nextInstruction)
        {
            if (nextInstruction <= OpCode.PUSH16)
                stackitem_count += 1;
            else
                switch (nextInstruction)
                {
                    case OpCode.JMPIF:
                    case OpCode.JMPIFNOT:
                    case OpCode.DROP:
                    case OpCode.NIP:
                    case OpCode.EQUAL:
                    case OpCode.BOOLAND:
                    case OpCode.BOOLOR:
                    case OpCode.CHECKMULTISIG:
                    case OpCode.REVERSE:
                    case OpCode.HASKEY:
                    case OpCode.THROWIFNOT:
                        stackitem_count -= 1;
                        is_stackitem_count_strict = false;
                        break;
                    case OpCode.XSWAP:
                    case OpCode.ROLL:
                    case OpCode.CAT:
                    case OpCode.LEFT:
                    case OpCode.RIGHT:
                    case OpCode.AND:
                    case OpCode.OR:
                    case OpCode.XOR:
                    case OpCode.ADD:
                    case OpCode.SUB:
                    case OpCode.MUL:
                    case OpCode.DIV:
                    case OpCode.MOD:
                    case OpCode.SHL:
                    case OpCode.SHR:
                    case OpCode.NUMEQUAL:
                    case OpCode.NUMNOTEQUAL:
                    case OpCode.LT:
                    case OpCode.GT:
                    case OpCode.LTE:
                    case OpCode.GTE:
                    case OpCode.MIN:
                    case OpCode.MAX:
                    case OpCode.CHECKSIG:
                    case OpCode.CALL_ED:
                    case OpCode.CALL_EDT:
                        stackitem_count -= 1;
                        break;
                    case OpCode.APPCALL:
                    case OpCode.TAILCALL:
                    case OpCode.NOT:
                    case OpCode.ARRAYSIZE:
                        is_stackitem_count_strict = false;
                        break;
                    case OpCode.SYSCALL:
                    case OpCode.PICKITEM:
                    case OpCode.SETITEM:
                    case OpCode.APPEND:
                    case OpCode.VALUES:
                        stackitem_count = int.MaxValue;
                        is_stackitem_count_strict = false;
                        break;
                    case OpCode.DUPFROMALTSTACK:
                    case OpCode.DEPTH:
                    case OpCode.DUP:
                    case OpCode.OVER:
                    case OpCode.TUCK:
                    case OpCode.NEWMAP:
                        stackitem_count += 1;
                        break;
                    case OpCode.XDROP:
                    case OpCode.REMOVE:
                        stackitem_count -= 2;
                        is_stackitem_count_strict = false;
                        break;
                    case OpCode.SUBSTR:
                    case OpCode.WITHIN:
                    case OpCode.VERIFY:
                        stackitem_count -= 2;
                        break;
                    case OpCode.UNPACK:
                        stackitem_count += (int)CurrentContext.EvaluationStack.Peek().GetBigInteger();
                        is_stackitem_count_strict = false;
                        break;
                    case OpCode.NEWARRAY:
                    case OpCode.NEWSTRUCT:
                        stackitem_count += ((Array)CurrentContext.EvaluationStack.Peek()).Count;
                        break;
                    case OpCode.KEYS:
                        stackitem_count += ((Array)CurrentContext.EvaluationStack.Peek()).Count;
                        is_stackitem_count_strict = false;
                        break;
                }
            if (stackitem_count <= MaxStackSize) return true;
            if (is_stackitem_count_strict) return false;
            stackitem_count = GetItemCount(InvocationStack.SelectMany(p => p.EvaluationStack.Concat(p.AltStack)));
            if (stackitem_count > MaxStackSize) return false;
            is_stackitem_count_strict = true;
            return true;
        }

        private bool CheckDynamicInvoke(OpCode nextInstruction)
        {
            switch (nextInstruction)
            {
<<<<<<< HEAD
                for (int i = CurrentContext.InstructionPointer + 1; i < CurrentContext.InstructionPointer + 21; i++)
                {
                    if (CurrentContext.Script[i] != 0) return true;
                }
                // if we get this far it is a dynamic call
                // now look at the current executing script
                // to determine if it can do dynamic calls
                ContractState contract = snapshot.Contracts[new UInt160(CurrentContext.ScriptHash)];
                return contract.HasDynamicInvoke;
=======
                case OpCode.APPCALL:
                case OpCode.TAILCALL:
                    for (int i = CurrentContext.InstructionPointer + 1; i < CurrentContext.InstructionPointer + 21; i++)
                    {
                        if (CurrentContext.Script[i] != 0) return true;
                    }
                    // if we get this far it is a dynamic call
                    // now look at the current executing script
                    // to determine if it can do dynamic calls
                    return script_table.GetContractState(CurrentContext.ScriptHash).HasDynamicInvoke;
                case OpCode.CALL_ED:
                case OpCode.CALL_EDT:
                    return script_table.GetContractState(CurrentContext.ScriptHash).HasDynamicInvoke;
                default:
                    return true;
>>>>>>> b8ad89e2
            }
        }

        public override void Dispose()
        {
            base.Dispose();
            Service.Dispose();
        }

        public new bool Execute()
        {
            try
            {
                while (true)
                {
                    OpCode nextOpcode = CurrentContext.InstructionPointer >= CurrentContext.Script.Length ? OpCode.RET : CurrentContext.NextInstruction;
                    if (!PreStepInto(nextOpcode))
                    {
                        State |= VMState.FAULT;
                        return false;
                    }
                    StepInto();
                    if (State.HasFlag(VMState.HALT) || State.HasFlag(VMState.FAULT))
                        break;
                    if (!PostStepInto(nextOpcode))
                    {
                        State |= VMState.FAULT;
                        return false;
                    }
                }
            }
            catch
            {
                State |= VMState.FAULT;
                return false;
            }
            return !State.HasFlag(VMState.FAULT);
        }

        private static int GetItemCount(IEnumerable<StackItem> items)
        {
            Queue<StackItem> queue = new Queue<StackItem>(items);
            List<StackItem> counted = new List<StackItem>();
            int count = 0;
            while (queue.Count > 0)
            {
                StackItem item = queue.Dequeue();
                count++;
                switch (item)
                {
                    case Array array:
                        if (counted.Any(p => ReferenceEquals(p, array)))
                            continue;
                        counted.Add(array);
                        foreach (StackItem subitem in array)
                            queue.Enqueue(subitem);
                        break;
                    case Map map:
                        if (counted.Any(p => ReferenceEquals(p, map)))
                            continue;
                        counted.Add(map);
                        foreach (StackItem subitem in map.Values)
                            queue.Enqueue(subitem);
                        break;
                }
            }
            return count;
        }

        protected virtual long GetPrice(OpCode nextInstruction)
        {
            if (nextInstruction <= OpCode.PUSH16) return 0;
            switch (nextInstruction)
            {
                case OpCode.NOP:
                    return 0;
                case OpCode.APPCALL:
                case OpCode.TAILCALL:
                    return 10;
                case OpCode.SYSCALL:
                    return GetPriceForSysCall();
                case OpCode.SHA1:
                case OpCode.SHA256:
                    return 10;
                case OpCode.HASH160:
                case OpCode.HASH256:
                    return 20;
                case OpCode.CHECKSIG:
                case OpCode.VERIFY:
                    return 100;
                case OpCode.CHECKMULTISIG:
                    {
                        if (CurrentContext.EvaluationStack.Count == 0) return 1;

                        var item = CurrentContext.EvaluationStack.Peek();

                        int n;
                        if (item is Array array) n = array.Count;
                        else n = (int)item.GetBigInteger();

                        if (n < 1) return 1;
                        return 100 * n;
                    }
                default: return 1;
            }
        }

        protected virtual long GetPriceForSysCall()
        {
            if (CurrentContext.InstructionPointer >= CurrentContext.Script.Length - 3)
                return 1;
            byte length = CurrentContext.Script[CurrentContext.InstructionPointer + 1];
            if (CurrentContext.InstructionPointer > CurrentContext.Script.Length - length - 2)
                return 1;
            string api_name = Encoding.ASCII.GetString(CurrentContext.Script, CurrentContext.InstructionPointer + 2, length);
            switch (api_name)
            {
                case "System.Runtime.CheckWitness":
                case "Neo.Runtime.CheckWitness":
                case "AntShares.Runtime.CheckWitness":
                    return 200;
                case "System.Blockchain.GetHeader":
                case "Neo.Blockchain.GetHeader":
                case "AntShares.Blockchain.GetHeader":
                    return 100;
                case "System.Blockchain.GetBlock":
                case "Neo.Blockchain.GetBlock":
                case "AntShares.Blockchain.GetBlock":
                    return 200;
                case "System.Blockchain.GetTransaction":
                case "Neo.Blockchain.GetTransaction":
                case "AntShares.Blockchain.GetTransaction":
                    return 100;
                case "System.Blockchain.GetTransactionHeight":
                case "Neo.Blockchain.GetTransactionHeight":
                    return 100;
                case "Neo.Blockchain.GetAccount":
                case "AntShares.Blockchain.GetAccount":
                    return 100;
                case "Neo.Blockchain.GetValidators":
                case "AntShares.Blockchain.GetValidators":
                    return 200;
                case "Neo.Blockchain.GetAsset":
                case "AntShares.Blockchain.GetAsset":
                    return 100;
                case "System.Blockchain.GetContract":
                case "Neo.Blockchain.GetContract":
                case "AntShares.Blockchain.GetContract":
                    return 100;
                case "Neo.Transaction.GetReferences":
                case "AntShares.Transaction.GetReferences":
                    return 200;
                case "Neo.Transaction.GetUnspentCoins":
                    return 200;
                case "Neo.Asset.Create":
                case "AntShares.Asset.Create":
                    return 5000L * 100000000L / ratio;
                case "Neo.Asset.Renew":
                case "AntShares.Asset.Renew":
                    return (byte)CurrentContext.EvaluationStack.Peek(1).GetBigInteger() * 5000L * 100000000L / ratio;
                case "Neo.Contract.Create":
                case "Neo.Contract.Migrate":
                case "AntShares.Contract.Create":
                case "AntShares.Contract.Migrate":
                    long fee = 100L;

                    ContractPropertyState contract_properties = (ContractPropertyState)(byte)CurrentContext.EvaluationStack.Peek(3).GetBigInteger();

                    if (contract_properties.HasFlag(ContractPropertyState.HasStorage))
                    {
                        fee += 400L;
                    }
                    if (contract_properties.HasFlag(ContractPropertyState.HasDynamicInvoke))
                    {
                        fee += 500L;
                    }
                    return fee * 100000000L / ratio;
                case "System.Storage.Get":
                case "Neo.Storage.Get":
                case "AntShares.Storage.Get":
                    return 100;
                case "System.Storage.Put":
                case "Neo.Storage.Put":
                case "AntShares.Storage.Put":
                    return ((CurrentContext.EvaluationStack.Peek(1).GetByteArray().Length + CurrentContext.EvaluationStack.Peek(2).GetByteArray().Length - 1) / 1024 + 1) * 1000;
                case "System.Storage.Delete":
                case "Neo.Storage.Delete":
                case "AntShares.Storage.Delete":
                    return 100;
                default:
                    return 1;
            }
        }

        private bool PostStepInto(OpCode nextOpcode)
        {
            if (!CheckStackSize(nextOpcode)) return false;
            return true;
        }

        private bool PreStepInto(OpCode nextOpcode)
        {
            if (CurrentContext.InstructionPointer >= CurrentContext.Script.Length)
                return true;
            gas_consumed = checked(gas_consumed + GetPrice(nextOpcode) * ratio);
            if (!testMode && gas_consumed > gas_amount) return false;
            if (!CheckItemSize(nextOpcode)) return false;
            if (!CheckArraySize(nextOpcode)) return false;
            if (!CheckInvocationStack(nextOpcode)) return false;
            if (!CheckBigIntegers(nextOpcode)) return false;
            if (!CheckDynamicInvoke(nextOpcode)) return false;
            return true;
        }

        public static ApplicationEngine Run(byte[] script, IScriptContainer container = null, Block persisting_block = null, bool testMode = false)
        {
            using (Snapshot snapshot = Blockchain.Singleton.GetSnapshot())
            {
                snapshot.PersistingBlock = persisting_block ?? new Block
                {
                    Version = 0,
                    PrevHash = snapshot.CurrentBlockHash,
                    MerkleRoot = new UInt256(),
                    Timestamp = snapshot.Blocks[snapshot.CurrentBlockHash].TrimmedBlock.Timestamp + Blockchain.SecondsPerBlock,
                    Index = snapshot.Height + 1,
                    ConsensusData = 0,
                    NextConsensus = snapshot.Blocks[snapshot.CurrentBlockHash].TrimmedBlock.NextConsensus,
                    Witness = new Witness
                    {
                        InvocationScript = new byte[0],
                        VerificationScript = new byte[0]
                    },
                    Transactions = new Transaction[0]
                };
                ApplicationEngine engine = new ApplicationEngine(TriggerType.Application, container, snapshot, Fixed8.Zero, testMode);
                engine.LoadScript(script);
                engine.Execute();
                return engine;
            }
        }
    }
}<|MERGE_RESOLUTION|>--- conflicted
+++ resolved
@@ -373,17 +373,6 @@
         {
             switch (nextInstruction)
             {
-<<<<<<< HEAD
-                for (int i = CurrentContext.InstructionPointer + 1; i < CurrentContext.InstructionPointer + 21; i++)
-                {
-                    if (CurrentContext.Script[i] != 0) return true;
-                }
-                // if we get this far it is a dynamic call
-                // now look at the current executing script
-                // to determine if it can do dynamic calls
-                ContractState contract = snapshot.Contracts[new UInt160(CurrentContext.ScriptHash)];
-                return contract.HasDynamicInvoke;
-=======
                 case OpCode.APPCALL:
                 case OpCode.TAILCALL:
                     for (int i = CurrentContext.InstructionPointer + 1; i < CurrentContext.InstructionPointer + 21; i++)
@@ -393,13 +382,12 @@
                     // if we get this far it is a dynamic call
                     // now look at the current executing script
                     // to determine if it can do dynamic calls
-                    return script_table.GetContractState(CurrentContext.ScriptHash).HasDynamicInvoke;
+                    return snapshot.Contracts[new UInt160(CurrentContext.ScriptHash)].HasDynamicInvoke;
                 case OpCode.CALL_ED:
                 case OpCode.CALL_EDT:
-                    return script_table.GetContractState(CurrentContext.ScriptHash).HasDynamicInvoke;
+                    return snapshot.Contracts[new UInt160(CurrentContext.ScriptHash)].HasDynamicInvoke;
                 default:
                     return true;
->>>>>>> b8ad89e2
             }
         }
 
