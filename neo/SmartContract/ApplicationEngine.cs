--- conflicted
+++ resolved
@@ -1,4 +1,3 @@
-<<<<<<< HEAD
 using Neo.Ledger;
 using Neo.Network.P2P.Payloads;
 using Neo.Persistence;
@@ -50,70 +49,16 @@
             return testMode || GasConsumed <= gas_amount;
         }
 
-=======
-using Neo.Ledger;
-using Neo.Network.P2P.Payloads;
-using Neo.Persistence;
-using Neo.VM;
-using System;
-using System.Collections.Generic;
-
-namespace Neo.SmartContract
-{
-    public partial class ApplicationEngine : ExecutionEngine
-    {
-        public static event EventHandler<NotifyEventArgs> Notify;
-        public static event EventHandler<LogEventArgs> Log;
-
-        public const long GasFree = 0;
-        private readonly long gas_amount;
-        private readonly bool testMode;
-        private readonly List<NotifyEventArgs> notifications = new List<NotifyEventArgs>();
-        private readonly List<IDisposable> disposables = new List<IDisposable>();
-
-        public TriggerType Trigger { get; }
-        public IVerifiable ScriptContainer { get; }
-        public Snapshot Snapshot { get; }
-        public long GasConsumed { get; private set; } = 0;
-        public UInt160 CurrentScriptHash => CurrentContext?.GetState<ExecutionContextState>().ScriptHash;
-        public UInt160 CallingScriptHash => InvocationStack.Count > 1 ? InvocationStack.Peek(1).GetState<ExecutionContextState>().ScriptHash : null;
-        public UInt160 EntryScriptHash => EntryContext?.GetState<ExecutionContextState>().ScriptHash;
-        public IReadOnlyList<NotifyEventArgs> Notifications => notifications;
-        internal Dictionary<UInt160, int> InvocationCounter { get; } = new Dictionary<UInt160, int>();
-
-        public ApplicationEngine(TriggerType trigger, IVerifiable container, Snapshot snapshot, long gas, bool testMode = false)
-        {
-            this.gas_amount = GasFree + gas;
-            this.testMode = testMode;
-            this.Trigger = trigger;
-            this.ScriptContainer = container;
-            this.Snapshot = snapshot;
-        }
-
-        internal T AddDisposable<T>(T disposable) where T : IDisposable
-        {
-            disposables.Add(disposable);
-            return disposable;
-        }
-
-        private bool AddGas(long gas)
-        {
-            GasConsumed = checked(GasConsumed + gas);
-            return testMode || GasConsumed <= gas_amount;
-        }
-
->>>>>>> aa3dce2a
-        protected override void LoadContext(ExecutionContext context)
-        {
-            // Set default execution context state
-
-            context.SetState(new ExecutionContextState()
-            {
-                ScriptHash = ((byte[])context.Script).ToScriptHash()
-            });
-
-            base.LoadContext(context);
-<<<<<<< HEAD
+        protected override void LoadContext(ExecutionContext context)
+        {
+            // Set default execution context state
+
+            context.SetState(new ExecutionContextState()
+            {
+                ScriptHash = ((byte[])context.Script).ToScriptHash()
+            });
+
+            base.LoadContext(context);
         }
 
         public override void Dispose()
@@ -190,82 +135,4 @@
             notifications.Add(notification);
         }
     }
-=======
-        }
-
-        public override void Dispose()
-        {
-            foreach (IDisposable disposable in disposables)
-                disposable.Dispose();
-            disposables.Clear();
-            base.Dispose();
-        }
-
-        protected override bool OnSysCall(uint method)
-        {
-            if (!AddGas(InteropService.GetPrice(method, CurrentContext.EvaluationStack)))
-                return false;
-            return InteropService.Invoke(this, method);
-        }
-
-        protected override bool PreExecuteInstruction()
-        {
-            if (CurrentContext.InstructionPointer >= CurrentContext.Script.Length)
-                return true;
-            return AddGas(OpCodePrices[CurrentContext.CurrentInstruction.OpCode]);
-        }
-
-        private static Block CreateDummyBlock(Snapshot snapshot)
-        {
-            var currentBlock = snapshot.Blocks[snapshot.CurrentBlockHash];
-            return new Block
-            {
-                Version = 0,
-                PrevHash = snapshot.CurrentBlockHash,
-                MerkleRoot = new UInt256(),
-                Timestamp = currentBlock.Timestamp + Blockchain.MillisecondsPerBlock,
-                Index = snapshot.Height + 1,
-                NextConsensus = currentBlock.NextConsensus,
-                Witness = new Witness
-                {
-                    InvocationScript = new byte[0],
-                    VerificationScript = new byte[0]
-                },
-                ConsensusData = new ConsensusData(),
-                Transactions = new Transaction[0]
-            };
-        }
-
-        public static ApplicationEngine Run(byte[] script, Snapshot snapshot,
-            IVerifiable container = null, Block persistingBlock = null, bool testMode = false, long extraGAS = default)
-        {
-            snapshot.PersistingBlock = persistingBlock ?? snapshot.PersistingBlock ?? CreateDummyBlock(snapshot);
-            ApplicationEngine engine = new ApplicationEngine(TriggerType.Application, container, snapshot, extraGAS, testMode);
-            engine.LoadScript(script);
-            engine.Execute();
-            return engine;
-        }
-
-        public static ApplicationEngine Run(byte[] script, IVerifiable container = null, Block persistingBlock = null, bool testMode = false, long extraGAS = default)
-        {
-            using (Snapshot snapshot = Blockchain.Singleton.GetSnapshot())
-            {
-                return Run(script, snapshot, container, persistingBlock, testMode, extraGAS);
-            }
-        }
-
-        internal void SendLog(UInt160 script_hash, string message)
-        {
-            LogEventArgs log = new LogEventArgs(ScriptContainer, script_hash, message);
-            Log?.Invoke(this, log);
-        }
-
-        internal void SendNotification(UInt160 script_hash, StackItem state)
-        {
-            NotifyEventArgs notification = new NotifyEventArgs(ScriptContainer, script_hash, state);
-            Notify?.Invoke(this, notification);
-            notifications.Add(notification);
-        }
-    }
->>>>>>> aa3dce2a
 }