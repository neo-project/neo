﻿using Neo.Core;
using Neo.Cryptography.ECC;
using Neo.IO;
using Neo.IO.Caching;
using Neo.SmartContract.Enumerators;
using Neo.SmartContract.Iterators;
using Neo.VM;
using Neo.VM.Types;
using System;
using System.Collections.Generic;
using System.IO;
using System.Linq;
using System.Numerics;
using System.Text;
using VMArray = Neo.VM.Types.Array;
using VMBoolean = Neo.VM.Types.Boolean;

namespace Neo.SmartContract
{
    public class StateReader : InteropService, IDisposable
    {
        public static event EventHandler<NotifyEventArgs> Notify;
        public static event EventHandler<LogEventArgs> Log;

        private readonly List<NotifyEventArgs> notifications = new List<NotifyEventArgs>();
        private readonly List<IDisposable> disposables = new List<IDisposable>();

        public IReadOnlyList<NotifyEventArgs> Notifications => notifications;

        private DataCache<UInt160, AccountState> _accounts;
        protected virtual DataCache<UInt160, AccountState> Accounts
        {
            get
            {
                if (_accounts == null)
                    _accounts = Blockchain.Default.GetStates<UInt160, AccountState>();
                return _accounts;
            }
        }

        private DataCache<UInt256, AssetState> _assets;
        protected virtual DataCache<UInt256, AssetState> Assets
        {
            get
            {
                if (_assets == null)
                    _assets = Blockchain.Default.GetStates<UInt256, AssetState>();
                return _assets;
            }
        }

        private DataCache<UInt160, ContractState> _contracts;
        protected virtual DataCache<UInt160, ContractState> Contracts
        {
            get
            {
                if (_contracts == null)
                    _contracts = Blockchain.Default.GetStates<UInt160, ContractState>();
                return _contracts;
            }
        }

        private DataCache<StorageKey, StorageItem> _storages;
        protected virtual DataCache<StorageKey, StorageItem> Storages
        {
            get
            {
                if (_storages == null)
                    _storages = Blockchain.Default.GetStates<StorageKey, StorageItem>();
                return _storages;
            }
        }

        public StateReader()
        {
            Register("Neo.Runtime.GetTrigger", Runtime_GetTrigger);
            Register("Neo.Runtime.CheckWitness", Runtime_CheckWitness);
            Register("Neo.Runtime.Notify", Runtime_Notify);
            Register("Neo.Runtime.Log", Runtime_Log);
            Register("Neo.Runtime.GetTime", Runtime_GetTime);
            Register("Neo.Runtime.Serialize", Runtime_Serialize);
            Register("Neo.Runtime.Deserialize", Runtime_Deserialize);
            Register("Neo.Blockchain.GetHeight", Blockchain_GetHeight);
            Register("Neo.Blockchain.GetHeader", Blockchain_GetHeader);
            Register("Neo.Blockchain.GetBlock", Blockchain_GetBlock);
            Register("Neo.Blockchain.GetTransaction", Blockchain_GetTransaction);
            Register("Neo.Blockchain.GetTransactionHeight", Blockchain_GetTransactionHeight);
            Register("Neo.Blockchain.GetAccount", Blockchain_GetAccount);
            Register("Neo.Blockchain.GetValidators", Blockchain_GetValidators);
            Register("Neo.Blockchain.GetAsset", Blockchain_GetAsset);
            Register("Neo.Blockchain.GetContract", Blockchain_GetContract);
            Register("Neo.Header.GetIndex", Header_GetIndex);
            Register("Neo.Header.GetHash", Header_GetHash);
            Register("Neo.Header.GetVersion", Header_GetVersion);
            Register("Neo.Header.GetPrevHash", Header_GetPrevHash);
            Register("Neo.Header.GetMerkleRoot", Header_GetMerkleRoot);
            Register("Neo.Header.GetTimestamp", Header_GetTimestamp);
            Register("Neo.Header.GetConsensusData", Header_GetConsensusData);
            Register("Neo.Header.GetNextConsensus", Header_GetNextConsensus);
            Register("Neo.Block.GetTransactionCount", Block_GetTransactionCount);
            Register("Neo.Block.GetTransactions", Block_GetTransactions);
            Register("Neo.Block.GetTransaction", Block_GetTransaction);
            Register("Neo.Transaction.GetHash", Transaction_GetHash);
            Register("Neo.Transaction.GetType", Transaction_GetType);
            Register("Neo.Transaction.GetAttributes", Transaction_GetAttributes);
            Register("Neo.Transaction.GetInputs", Transaction_GetInputs);
            Register("Neo.Transaction.GetOutputs", Transaction_GetOutputs);
            Register("Neo.Transaction.GetReferences", Transaction_GetReferences);
            Register("Neo.Transaction.GetUnspentCoins", Transaction_GetUnspentCoins);
            Register("Neo.InvocationTransaction.GetScript", InvocationTransaction_GetScript);
            Register("Neo.Attribute.GetUsage", Attribute_GetUsage);
            Register("Neo.Attribute.GetData", Attribute_GetData);
            Register("Neo.Input.GetHash", Input_GetHash);
            Register("Neo.Input.GetIndex", Input_GetIndex);
            Register("Neo.Output.GetAssetId", Output_GetAssetId);
            Register("Neo.Output.GetValue", Output_GetValue);
            Register("Neo.Output.GetScriptHash", Output_GetScriptHash);
            Register("Neo.Account.GetScriptHash", Account_GetScriptHash);
            Register("Neo.Account.GetVotes", Account_GetVotes);
            Register("Neo.Account.GetBalance", Account_GetBalance);
            Register("Neo.Asset.GetAssetId", Asset_GetAssetId);
            Register("Neo.Asset.GetAssetType", Asset_GetAssetType);
            Register("Neo.Asset.GetAmount", Asset_GetAmount);
            Register("Neo.Asset.GetAvailable", Asset_GetAvailable);
            Register("Neo.Asset.GetPrecision", Asset_GetPrecision);
            Register("Neo.Asset.GetOwner", Asset_GetOwner);
            Register("Neo.Asset.GetAdmin", Asset_GetAdmin);
            Register("Neo.Asset.GetIssuer", Asset_GetIssuer);
            Register("Neo.Contract.GetScript", Contract_GetScript);
            Register("Neo.Contract.IsPayable", Contract_IsPayable);
            Register("Neo.Storage.GetContext", Storage_GetContext);
            Register("Neo.Storage.GetReadOnlyContext", Storage_GetReadOnlyContext);
            Register("Neo.Storage.Get", Storage_Get);
            Register("Neo.Storage.Find", Storage_Find);
<<<<<<< HEAD
            Register("Neo.Enumerator.Create", Enumerator_Create);
            Register("Neo.Enumerator.Next", Enumerator_Next);
            Register("Neo.Enumerator.Value", Enumerator_Value);
            Register("Neo.Enumerator.Concat", Enumerator_Concat);
=======
            Register("Neo.StorageContext.AsReadOnly", StorageContext_AsReadOnly);
            Register("Neo.Iterator.Next", Iterator_Next);
>>>>>>> 6342e940
            Register("Neo.Iterator.Key", Iterator_Key);
            Register("Neo.Iterator.Keys", Iterator_Keys);
            Register("Neo.Iterator.Values", Iterator_Values);
            #region Aliases
            Register("Neo.Iterator.Next", Enumerator_Next);
            Register("Neo.Iterator.Value", Enumerator_Value);
            #endregion
            #region Old AntShares APIs
            Register("AntShares.Runtime.CheckWitness", Runtime_CheckWitness);
            Register("AntShares.Runtime.Notify", Runtime_Notify);
            Register("AntShares.Runtime.Log", Runtime_Log);
            Register("AntShares.Blockchain.GetHeight", Blockchain_GetHeight);
            Register("AntShares.Blockchain.GetHeader", Blockchain_GetHeader);
            Register("AntShares.Blockchain.GetBlock", Blockchain_GetBlock);
            Register("AntShares.Blockchain.GetTransaction", Blockchain_GetTransaction);
            Register("AntShares.Blockchain.GetAccount", Blockchain_GetAccount);
            Register("AntShares.Blockchain.GetValidators", Blockchain_GetValidators);
            Register("AntShares.Blockchain.GetAsset", Blockchain_GetAsset);
            Register("AntShares.Blockchain.GetContract", Blockchain_GetContract);
            Register("AntShares.Header.GetHash", Header_GetHash);
            Register("AntShares.Header.GetVersion", Header_GetVersion);
            Register("AntShares.Header.GetPrevHash", Header_GetPrevHash);
            Register("AntShares.Header.GetMerkleRoot", Header_GetMerkleRoot);
            Register("AntShares.Header.GetTimestamp", Header_GetTimestamp);
            Register("AntShares.Header.GetConsensusData", Header_GetConsensusData);
            Register("AntShares.Header.GetNextConsensus", Header_GetNextConsensus);
            Register("AntShares.Block.GetTransactionCount", Block_GetTransactionCount);
            Register("AntShares.Block.GetTransactions", Block_GetTransactions);
            Register("AntShares.Block.GetTransaction", Block_GetTransaction);
            Register("AntShares.Transaction.GetHash", Transaction_GetHash);
            Register("AntShares.Transaction.GetType", Transaction_GetType);
            Register("AntShares.Transaction.GetAttributes", Transaction_GetAttributes);
            Register("AntShares.Transaction.GetInputs", Transaction_GetInputs);
            Register("AntShares.Transaction.GetOutputs", Transaction_GetOutputs);
            Register("AntShares.Transaction.GetReferences", Transaction_GetReferences);
            Register("AntShares.Attribute.GetUsage", Attribute_GetUsage);
            Register("AntShares.Attribute.GetData", Attribute_GetData);
            Register("AntShares.Input.GetHash", Input_GetHash);
            Register("AntShares.Input.GetIndex", Input_GetIndex);
            Register("AntShares.Output.GetAssetId", Output_GetAssetId);
            Register("AntShares.Output.GetValue", Output_GetValue);
            Register("AntShares.Output.GetScriptHash", Output_GetScriptHash);
            Register("AntShares.Account.GetScriptHash", Account_GetScriptHash);
            Register("AntShares.Account.GetVotes", Account_GetVotes);
            Register("AntShares.Account.GetBalance", Account_GetBalance);
            Register("AntShares.Asset.GetAssetId", Asset_GetAssetId);
            Register("AntShares.Asset.GetAssetType", Asset_GetAssetType);
            Register("AntShares.Asset.GetAmount", Asset_GetAmount);
            Register("AntShares.Asset.GetAvailable", Asset_GetAvailable);
            Register("AntShares.Asset.GetPrecision", Asset_GetPrecision);
            Register("AntShares.Asset.GetOwner", Asset_GetOwner);
            Register("AntShares.Asset.GetAdmin", Asset_GetAdmin);
            Register("AntShares.Asset.GetIssuer", Asset_GetIssuer);
            Register("AntShares.Contract.GetScript", Contract_GetScript);
            Register("AntShares.Storage.GetContext", Storage_GetContext);
            Register("AntShares.Storage.Get", Storage_Get);
            #endregion
        }

        internal bool CheckStorageContext(StorageContext context)
        {
            ContractState contract = Contracts.TryGet(context.ScriptHash);
            if (contract == null) return false;
            if (!contract.HasStorage) return false;
            return true;
        }

        public void Dispose()
        {
            foreach (IDisposable disposable in disposables)
                disposable.Dispose();
            disposables.Clear();
        }

        protected virtual bool Runtime_GetTrigger(ExecutionEngine engine)
        {
            ApplicationEngine app_engine = (ApplicationEngine)engine;
            engine.EvaluationStack.Push((int)app_engine.Trigger);
            return true;
        }

        protected bool CheckWitness(ExecutionEngine engine, UInt160 hash)
        {
            IVerifiable container = (IVerifiable)engine.ScriptContainer;
            UInt160[] _hashes_for_verifying = container.GetScriptHashesForVerifying();
            return _hashes_for_verifying.Contains(hash);
        }

        protected bool CheckWitness(ExecutionEngine engine, ECPoint pubkey)
        {
            return CheckWitness(engine, Contract.CreateSignatureRedeemScript(pubkey).ToScriptHash());
        }

        protected virtual bool Runtime_CheckWitness(ExecutionEngine engine)
        {
            byte[] hashOrPubkey = engine.EvaluationStack.Pop().GetByteArray();
            bool result;
            if (hashOrPubkey.Length == 20)
                result = CheckWitness(engine, new UInt160(hashOrPubkey));
            else if (hashOrPubkey.Length == 33)
                result = CheckWitness(engine, ECPoint.DecodePoint(hashOrPubkey, ECCurve.Secp256r1));
            else
                return false;
            engine.EvaluationStack.Push(result);
            return true;
        }

        protected virtual bool Runtime_Notify(ExecutionEngine engine)
        {
            StackItem state = engine.EvaluationStack.Pop();
            NotifyEventArgs notification = new NotifyEventArgs(engine.ScriptContainer, new UInt160(engine.CurrentContext.ScriptHash), state);
            Notify?.Invoke(this, notification);
            notifications.Add(notification);
            return true;
        }

        protected virtual bool Runtime_Log(ExecutionEngine engine)
        {
            string message = Encoding.UTF8.GetString(engine.EvaluationStack.Pop().GetByteArray());
            Log?.Invoke(this, new LogEventArgs(engine.ScriptContainer, new UInt160(engine.CurrentContext.ScriptHash), message));
            return true;
        }

        protected virtual bool Runtime_GetTime(ExecutionEngine engine)
        {
            BlockBase header = Blockchain.Default?.GetHeader(Blockchain.Default.Height);
            if (header == null) header = Blockchain.GenesisBlock;
            engine.EvaluationStack.Push(header.Timestamp + Blockchain.SecondsPerBlock);
            return true;
        }

        private void SerializeStackItem(StackItem item, BinaryWriter writer)
        {
            switch (item)
            {
                case ByteArray _:
                    writer.Write((byte)StackItemType.ByteArray);
                    writer.WriteVarBytes(item.GetByteArray());
                    break;
                case VMBoolean _:
                    writer.Write((byte)StackItemType.Boolean);
                    writer.Write(item.GetBoolean());
                    break;
                case Integer _:
                    writer.Write((byte)StackItemType.Integer);
                    writer.WriteVarBytes(item.GetByteArray());
                    break;
                case InteropInterface _:
                    throw new NotSupportedException();
                case VMArray array:
                    if (array is Struct)
                        writer.Write((byte)StackItemType.Struct);
                    else
                        writer.Write((byte)StackItemType.Array);
                    writer.WriteVarInt(array.Count);
                    foreach (StackItem subitem in array)
                        SerializeStackItem(subitem, writer);
                    break;
                case Map map:
                    writer.Write((byte)StackItemType.Map);
                    writer.WriteVarInt(map.Count);
                    foreach (var pair in map)
                    {
                        SerializeStackItem(pair.Key, writer);
                        SerializeStackItem(pair.Value, writer);
                    }
                    break;
            }
        }

        protected virtual bool Runtime_Serialize(ExecutionEngine engine)
        {
            using (MemoryStream ms = new MemoryStream())
            using (BinaryWriter writer = new BinaryWriter(ms))
            {
                try
                {
                    SerializeStackItem(engine.EvaluationStack.Pop(), writer);
                }
                catch (NotSupportedException)
                {
                    return false;
                }
                writer.Flush();
                engine.EvaluationStack.Push(ms.ToArray());
            }
            return true;
        }

        private StackItem DeserializeStackItem(BinaryReader reader)
        {
            StackItemType type = (StackItemType)reader.ReadByte();
            switch (type)
            {
                case StackItemType.ByteArray:
                    return new ByteArray(reader.ReadVarBytes());
                case StackItemType.Boolean:
                    return new VMBoolean(reader.ReadBoolean());
                case StackItemType.Integer:
                    return new Integer(new BigInteger(reader.ReadVarBytes()));
                case StackItemType.Array:
                case StackItemType.Struct:
                    {
                        VMArray array = type == StackItemType.Struct ? new Struct() : new VMArray();
                        ulong count = reader.ReadVarInt();
                        while (count-- > 0)
                            array.Add(DeserializeStackItem(reader));
                        return array;
                    }
                case StackItemType.Map:
                    {
                        Map map = new Map();
                        ulong count = reader.ReadVarInt();
                        while (count-- > 0)
                        {
                            StackItem key = DeserializeStackItem(reader);
                            StackItem value = DeserializeStackItem(reader);
                            map[key] = value;
                        }
                        return map;
                    }
                default:
                    throw new FormatException();
            }
        }

        protected virtual bool Runtime_Deserialize(ExecutionEngine engine)
        {
            byte[] data = engine.EvaluationStack.Pop().GetByteArray();
            using (MemoryStream ms = new MemoryStream(data, false))
            using (BinaryReader reader = new BinaryReader(ms))
            {
                StackItem item;
                try
                {
                    item = DeserializeStackItem(reader);
                }
                catch (FormatException)
                {
                    return false;
                }
                catch (IOException)
                {
                    return false;
                }
                engine.EvaluationStack.Push(item);
            }
            return true;
        }

        protected virtual bool Blockchain_GetHeight(ExecutionEngine engine)
        {
            if (Blockchain.Default == null)
                engine.EvaluationStack.Push(0);
            else
                engine.EvaluationStack.Push(Blockchain.Default.Height);
            return true;
        }

        protected virtual bool Blockchain_GetHeader(ExecutionEngine engine)
        {
            byte[] data = engine.EvaluationStack.Pop().GetByteArray();
            Header header;
            if (data.Length <= 5)
            {
                uint height = (uint)new BigInteger(data);
                if (Blockchain.Default != null)
                    header = Blockchain.Default.GetHeader(height);
                else if (height == 0)
                    header = Blockchain.GenesisBlock.Header;
                else
                    header = null;
            }
            else if (data.Length == 32)
            {
                UInt256 hash = new UInt256(data);
                if (Blockchain.Default != null)
                    header = Blockchain.Default.GetHeader(hash);
                else if (hash == Blockchain.GenesisBlock.Hash)
                    header = Blockchain.GenesisBlock.Header;
                else
                    header = null;
            }
            else
            {
                return false;
            }
            engine.EvaluationStack.Push(StackItem.FromInterface(header));
            return true;
        }

        protected virtual bool Blockchain_GetBlock(ExecutionEngine engine)
        {
            byte[] data = engine.EvaluationStack.Pop().GetByteArray();
            Block block;
            if (data.Length <= 5)
            {
                uint height = (uint)new BigInteger(data);
                if (Blockchain.Default != null)
                    block = Blockchain.Default.GetBlock(height);
                else if (height == 0)
                    block = Blockchain.GenesisBlock;
                else
                    block = null;
            }
            else if (data.Length == 32)
            {
                UInt256 hash = new UInt256(data);
                if (Blockchain.Default != null)
                    block = Blockchain.Default.GetBlock(hash);
                else if (hash == Blockchain.GenesisBlock.Hash)
                    block = Blockchain.GenesisBlock;
                else
                    block = null;
            }
            else
            {
                return false;
            }
            engine.EvaluationStack.Push(StackItem.FromInterface(block));
            return true;
        }

        protected virtual bool Blockchain_GetTransaction(ExecutionEngine engine)
        {
            byte[] hash = engine.EvaluationStack.Pop().GetByteArray();
            Transaction tx = Blockchain.Default?.GetTransaction(new UInt256(hash));
            engine.EvaluationStack.Push(StackItem.FromInterface(tx));
            return true;
        }

        protected virtual bool Blockchain_GetTransactionHeight(ExecutionEngine engine)
        {
            byte[] hash = engine.EvaluationStack.Pop().GetByteArray();
            int height;
            if (Blockchain.Default == null)
                height = -1;
            else
                Blockchain.Default.GetTransaction(new UInt256(hash), out height);
            engine.EvaluationStack.Push(height);
            return true;
        }

        protected virtual bool Blockchain_GetAccount(ExecutionEngine engine)
        {
            UInt160 hash = new UInt160(engine.EvaluationStack.Pop().GetByteArray());
            AccountState account = Accounts.GetOrAdd(hash, () => new AccountState(hash));
            engine.EvaluationStack.Push(StackItem.FromInterface(account));
            return true;
        }

        protected virtual bool Blockchain_GetValidators(ExecutionEngine engine)
        {
            ECPoint[] validators = Blockchain.Default.GetValidators();
            engine.EvaluationStack.Push(validators.Select(p => (StackItem)p.EncodePoint(true)).ToArray());
            return true;
        }

        protected virtual bool Blockchain_GetAsset(ExecutionEngine engine)
        {
            UInt256 hash = new UInt256(engine.EvaluationStack.Pop().GetByteArray());
            AssetState asset = Assets.TryGet(hash);
            if (asset == null) return false;
            engine.EvaluationStack.Push(StackItem.FromInterface(asset));
            return true;
        }

        protected virtual bool Blockchain_GetContract(ExecutionEngine engine)
        {
            UInt160 hash = new UInt160(engine.EvaluationStack.Pop().GetByteArray());
            ContractState contract = Contracts.TryGet(hash);
            if (contract == null)
                engine.EvaluationStack.Push(new byte[0]);
            else
                engine.EvaluationStack.Push(StackItem.FromInterface(contract));
            return true;
        }

        protected virtual bool Header_GetIndex(ExecutionEngine engine)
        {
            if (engine.EvaluationStack.Pop() is InteropInterface _interface)
            {
                BlockBase header = _interface.GetInterface<BlockBase>();
                if (header == null) return false;
                engine.EvaluationStack.Push(header.Index);
                return true;
            }
            return false;
        }

        protected virtual bool Header_GetHash(ExecutionEngine engine)
        {
            if (engine.EvaluationStack.Pop() is InteropInterface _interface)
            {
                BlockBase header = _interface.GetInterface<BlockBase>();
                if (header == null) return false;
                engine.EvaluationStack.Push(header.Hash.ToArray());
                return true;
            }
            return false;
        }

        protected virtual bool Header_GetVersion(ExecutionEngine engine)
        {
            if (engine.EvaluationStack.Pop() is InteropInterface _interface)
            {
                BlockBase header = _interface.GetInterface<BlockBase>();
                if (header == null) return false;
                engine.EvaluationStack.Push(header.Version);
                return true;
            }
            return false;
        }

        protected virtual bool Header_GetPrevHash(ExecutionEngine engine)
        {
            if (engine.EvaluationStack.Pop() is InteropInterface _interface)
            {
                BlockBase header = _interface.GetInterface<BlockBase>();
                if (header == null) return false;
                engine.EvaluationStack.Push(header.PrevHash.ToArray());
                return true;
            }
            return false;
        }

        protected virtual bool Header_GetMerkleRoot(ExecutionEngine engine)
        {
            if (engine.EvaluationStack.Pop() is InteropInterface _interface)
            {
                BlockBase header = _interface.GetInterface<BlockBase>();
                if (header == null) return false;
                engine.EvaluationStack.Push(header.MerkleRoot.ToArray());
                return true;
            }
            return false;
        }

        protected virtual bool Header_GetTimestamp(ExecutionEngine engine)
        {
            if (engine.EvaluationStack.Pop() is InteropInterface _interface)
            {
                BlockBase header = _interface.GetInterface<BlockBase>();
                if (header == null) return false;
                engine.EvaluationStack.Push(header.Timestamp);
                return true;
            }
            return false;
        }

        protected virtual bool Header_GetConsensusData(ExecutionEngine engine)
        {
            if (engine.EvaluationStack.Pop() is InteropInterface _interface)
            {
                BlockBase header = _interface.GetInterface<BlockBase>();
                if (header == null) return false;
                engine.EvaluationStack.Push(header.ConsensusData);
                return true;
            }
            return false;
        }

        protected virtual bool Header_GetNextConsensus(ExecutionEngine engine)
        {
            if (engine.EvaluationStack.Pop() is InteropInterface _interface)
            {
                BlockBase header = _interface.GetInterface<BlockBase>();
                if (header == null) return false;
                engine.EvaluationStack.Push(header.NextConsensus.ToArray());
                return true;
            }
            return false;
        }

        protected virtual bool Block_GetTransactionCount(ExecutionEngine engine)
        {
            if (engine.EvaluationStack.Pop() is InteropInterface _interface)
            {
                Block block = _interface.GetInterface<Block>();
                if (block == null) return false;
                engine.EvaluationStack.Push(block.Transactions.Length);
                return true;
            }
            return false;
        }

        protected virtual bool Block_GetTransactions(ExecutionEngine engine)
        {
            if (engine.EvaluationStack.Pop() is InteropInterface _interface)
            {
                Block block = _interface.GetInterface<Block>();
                if (block == null) return false;
                engine.EvaluationStack.Push(block.Transactions.Select(p => StackItem.FromInterface(p)).ToArray());
                return true;
            }
            return false;
        }

        protected virtual bool Block_GetTransaction(ExecutionEngine engine)
        {
            if (engine.EvaluationStack.Pop() is InteropInterface _interface)
            {
                Block block = _interface.GetInterface<Block>();
                int index = (int)engine.EvaluationStack.Pop().GetBigInteger();
                if (block == null) return false;
                if (index < 0 || index >= block.Transactions.Length) return false;
                Transaction tx = block.Transactions[index];
                engine.EvaluationStack.Push(StackItem.FromInterface(tx));
                return true;
            }
            return false;
        }

        protected virtual bool Transaction_GetHash(ExecutionEngine engine)
        {
            if (engine.EvaluationStack.Pop() is InteropInterface _interface)
            {
                Transaction tx = _interface.GetInterface<Transaction>();
                if (tx == null) return false;
                engine.EvaluationStack.Push(tx.Hash.ToArray());
                return true;
            }
            return false;
        }

        protected virtual bool Transaction_GetType(ExecutionEngine engine)
        {
            if (engine.EvaluationStack.Pop() is InteropInterface _interface)
            {
                Transaction tx = _interface.GetInterface<Transaction>();
                if (tx == null) return false;
                engine.EvaluationStack.Push((int)tx.Type);
                return true;
            }
            return false;
        }

        protected virtual bool Transaction_GetAttributes(ExecutionEngine engine)
        {
            if (engine.EvaluationStack.Pop() is InteropInterface _interface)
            {
                Transaction tx = _interface.GetInterface<Transaction>();
                if (tx == null) return false;
                engine.EvaluationStack.Push(tx.Attributes.Select(p => StackItem.FromInterface(p)).ToArray());
                return true;
            }
            return false;
        }

        protected virtual bool Transaction_GetInputs(ExecutionEngine engine)
        {
            if (engine.EvaluationStack.Pop() is InteropInterface _interface)
            {
                Transaction tx = _interface.GetInterface<Transaction>();
                if (tx == null) return false;
                engine.EvaluationStack.Push(tx.Inputs.Select(p => StackItem.FromInterface(p)).ToArray());
                return true;
            }
            return false;
        }

        protected virtual bool Transaction_GetOutputs(ExecutionEngine engine)
        {
            if (engine.EvaluationStack.Pop() is InteropInterface _interface)
            {
                Transaction tx = _interface.GetInterface<Transaction>();
                if (tx == null) return false;
                engine.EvaluationStack.Push(tx.Outputs.Select(p => StackItem.FromInterface(p)).ToArray());
                return true;
            }
            return false;
        }

        protected virtual bool Transaction_GetReferences(ExecutionEngine engine)
        {
            if (engine.EvaluationStack.Pop() is InteropInterface _interface)
            {
                Transaction tx = _interface.GetInterface<Transaction>();
                if (tx == null) return false;
                engine.EvaluationStack.Push(tx.Inputs.Select(p => StackItem.FromInterface(tx.References[p])).ToArray());
                return true;
            }
            return false;
        }

        protected virtual bool Transaction_GetUnspentCoins(ExecutionEngine engine)
        {
            if (engine.EvaluationStack.Pop() is InteropInterface _interface)
            {
                Transaction tx = _interface.GetInterface<Transaction>();
                if (tx == null) return false;
                engine.EvaluationStack.Push(Blockchain.Default.GetUnspent(tx.Hash).Select(p => StackItem.FromInterface(p)).ToArray());
                return true;
            }
            return false;
        }

        protected virtual bool InvocationTransaction_GetScript(ExecutionEngine engine)
        {
            if (engine.EvaluationStack.Pop() is InteropInterface _interface)
            {
                InvocationTransaction tx = _interface.GetInterface<InvocationTransaction>();
                if (tx == null) return false;
                engine.EvaluationStack.Push(tx.Script);
                return true;
            }
            return false;
        }

        protected virtual bool Attribute_GetUsage(ExecutionEngine engine)
        {
            if (engine.EvaluationStack.Pop() is InteropInterface _interface)
            {
                TransactionAttribute attr = _interface.GetInterface<TransactionAttribute>();
                if (attr == null) return false;
                engine.EvaluationStack.Push((int)attr.Usage);
                return true;
            }
            return false;
        }

        protected virtual bool Attribute_GetData(ExecutionEngine engine)
        {
            if (engine.EvaluationStack.Pop() is InteropInterface _interface)
            {
                TransactionAttribute attr = _interface.GetInterface<TransactionAttribute>();
                if (attr == null) return false;
                engine.EvaluationStack.Push(attr.Data);
                return true;
            }
            return false;
        }

        protected virtual bool Input_GetHash(ExecutionEngine engine)
        {
            if (engine.EvaluationStack.Pop() is InteropInterface _interface)
            {
                CoinReference input = _interface.GetInterface<CoinReference>();
                if (input == null) return false;
                engine.EvaluationStack.Push(input.PrevHash.ToArray());
                return true;
            }
            return false;
        }

        protected virtual bool Input_GetIndex(ExecutionEngine engine)
        {
            if (engine.EvaluationStack.Pop() is InteropInterface _interface)
            {
                CoinReference input = _interface.GetInterface<CoinReference>();
                if (input == null) return false;
                engine.EvaluationStack.Push((int)input.PrevIndex);
                return true;
            }
            return false;
        }

        protected virtual bool Output_GetAssetId(ExecutionEngine engine)
        {
            if (engine.EvaluationStack.Pop() is InteropInterface _interface)
            {
                TransactionOutput output = _interface.GetInterface<TransactionOutput>();
                if (output == null) return false;
                engine.EvaluationStack.Push(output.AssetId.ToArray());
                return true;
            }
            return false;
        }

        protected virtual bool Output_GetValue(ExecutionEngine engine)
        {
            if (engine.EvaluationStack.Pop() is InteropInterface _interface)
            {
                TransactionOutput output = _interface.GetInterface<TransactionOutput>();
                if (output == null) return false;
                engine.EvaluationStack.Push(output.Value.GetData());
                return true;
            }
            return false;
        }

        protected virtual bool Output_GetScriptHash(ExecutionEngine engine)
        {
            if (engine.EvaluationStack.Pop() is InteropInterface _interface)
            {
                TransactionOutput output = _interface.GetInterface<TransactionOutput>();
                if (output == null) return false;
                engine.EvaluationStack.Push(output.ScriptHash.ToArray());
                return true;
            }
            return false;
        }

        protected virtual bool Account_GetScriptHash(ExecutionEngine engine)
        {
            if (engine.EvaluationStack.Pop() is InteropInterface _interface)
            {
                AccountState account = _interface.GetInterface<AccountState>();
                if (account == null) return false;
                engine.EvaluationStack.Push(account.ScriptHash.ToArray());
                return true;
            }
            return false;
        }

        protected virtual bool Account_GetVotes(ExecutionEngine engine)
        {
            if (engine.EvaluationStack.Pop() is InteropInterface _interface)
            {
                AccountState account = _interface.GetInterface<AccountState>();
                if (account == null) return false;
                engine.EvaluationStack.Push(account.Votes.Select(p => (StackItem)p.EncodePoint(true)).ToArray());
                return true;
            }
            return false;
        }

        protected virtual bool Account_GetBalance(ExecutionEngine engine)
        {
            if (engine.EvaluationStack.Pop() is InteropInterface _interface)
            {
                AccountState account = _interface.GetInterface<AccountState>();
                UInt256 asset_id = new UInt256(engine.EvaluationStack.Pop().GetByteArray());
                if (account == null) return false;
                Fixed8 balance = account.Balances.TryGetValue(asset_id, out Fixed8 value) ? value : Fixed8.Zero;
                engine.EvaluationStack.Push(balance.GetData());
                return true;
            }
            return false;
        }

        protected virtual bool Asset_GetAssetId(ExecutionEngine engine)
        {
            if (engine.EvaluationStack.Pop() is InteropInterface _interface)
            {
                AssetState asset = _interface.GetInterface<AssetState>();
                if (asset == null) return false;
                engine.EvaluationStack.Push(asset.AssetId.ToArray());
                return true;
            }
            return false;
        }

        protected virtual bool Asset_GetAssetType(ExecutionEngine engine)
        {
            if (engine.EvaluationStack.Pop() is InteropInterface _interface)
            {
                AssetState asset = _interface.GetInterface<AssetState>();
                if (asset == null) return false;
                engine.EvaluationStack.Push((int)asset.AssetType);
                return true;
            }
            return false;
        }

        protected virtual bool Asset_GetAmount(ExecutionEngine engine)
        {
            if (engine.EvaluationStack.Pop() is InteropInterface _interface)
            {
                AssetState asset = _interface.GetInterface<AssetState>();
                if (asset == null) return false;
                engine.EvaluationStack.Push(asset.Amount.GetData());
                return true;
            }
            return false;
        }

        protected virtual bool Asset_GetAvailable(ExecutionEngine engine)
        {
            if (engine.EvaluationStack.Pop() is InteropInterface _interface)
            {
                AssetState asset = _interface.GetInterface<AssetState>();
                if (asset == null) return false;
                engine.EvaluationStack.Push(asset.Available.GetData());
                return true;
            }
            return false;
        }

        protected virtual bool Asset_GetPrecision(ExecutionEngine engine)
        {
            if (engine.EvaluationStack.Pop() is InteropInterface _interface)
            {
                AssetState asset = _interface.GetInterface<AssetState>();
                if (asset == null) return false;
                engine.EvaluationStack.Push((int)asset.Precision);
                return true;
            }
            return false;
        }

        protected virtual bool Asset_GetOwner(ExecutionEngine engine)
        {
            if (engine.EvaluationStack.Pop() is InteropInterface _interface)
            {
                AssetState asset = _interface.GetInterface<AssetState>();
                if (asset == null) return false;
                engine.EvaluationStack.Push(asset.Owner.EncodePoint(true));
                return true;
            }
            return false;
        }

        protected virtual bool Asset_GetAdmin(ExecutionEngine engine)
        {
            if (engine.EvaluationStack.Pop() is InteropInterface _interface)
            {
                AssetState asset = _interface.GetInterface<AssetState>();
                if (asset == null) return false;
                engine.EvaluationStack.Push(asset.Admin.ToArray());
                return true;
            }
            return false;
        }

        protected virtual bool Asset_GetIssuer(ExecutionEngine engine)
        {
            if (engine.EvaluationStack.Pop() is InteropInterface _interface)
            {
                AssetState asset = _interface.GetInterface<AssetState>();
                if (asset == null) return false;
                engine.EvaluationStack.Push(asset.Issuer.ToArray());
                return true;
            }
            return false;
        }

        protected virtual bool Contract_GetScript(ExecutionEngine engine)
        {
            if (engine.EvaluationStack.Pop() is InteropInterface _interface)
            {
                ContractState contract = _interface.GetInterface<ContractState>();
                if (contract == null) return false;
                engine.EvaluationStack.Push(contract.Script);
                return true;
            }
            return false;
        }

        protected virtual bool Contract_IsPayable(ExecutionEngine engine)
        {
            if (engine.EvaluationStack.Pop() is InteropInterface _interface)
            {
                ContractState contract = _interface.GetInterface<ContractState>();
                if (contract == null) return false;
                engine.EvaluationStack.Push(contract.Payable);
                return true;
            }
            return false;
        }

        protected virtual bool Storage_GetContext(ExecutionEngine engine)
        {
            engine.EvaluationStack.Push(StackItem.FromInterface(new StorageContext
            {
                ScriptHash = new UInt160(engine.CurrentContext.ScriptHash),
                IsReadOnly = false
            }));
            return true;
        }

        protected virtual bool Storage_GetReadOnlyContext(ExecutionEngine engine)
        {
            engine.EvaluationStack.Push(StackItem.FromInterface(new StorageContext
            {
                ScriptHash = new UInt160(engine.CurrentContext.ScriptHash),
                IsReadOnly = true
            }));
            return true;
        }

        protected virtual bool Storage_Get(ExecutionEngine engine)
        {
            if (engine.EvaluationStack.Pop() is InteropInterface _interface)
            {
                StorageContext context = _interface.GetInterface<StorageContext>();
                if (!CheckStorageContext(context)) return false;
                byte[] key = engine.EvaluationStack.Pop().GetByteArray();
                StorageItem item = Storages.TryGet(new StorageKey
                {
                    ScriptHash = context.ScriptHash,
                    Key = key
                });
                engine.EvaluationStack.Push(item?.Value ?? new byte[0]);
                return true;
            }
            return false;
        }

        protected virtual bool Storage_Find(ExecutionEngine engine)
        {
            if (engine.EvaluationStack.Pop() is InteropInterface _interface)
            {
                StorageContext context = _interface.GetInterface<StorageContext>();
                if (!CheckStorageContext(context)) return false;
                byte[] prefix = engine.EvaluationStack.Pop().GetByteArray();
                byte[] prefix_key;
                using (MemoryStream ms = new MemoryStream())
                {
                    int index = 0;
                    int remain = prefix.Length;
                    while (remain >= 16)
                    {
                        ms.Write(prefix, index, 16);
                        ms.WriteByte(0);
                        index += 16;
                        remain -= 16;
                    }
                    if (remain > 0)
                        ms.Write(prefix, index, remain);
                    prefix_key = context.ScriptHash.ToArray().Concat(ms.ToArray()).ToArray();
                }
                StorageIterator iterator = new StorageIterator(Storages.Find(prefix_key).Where(p => p.Key.Key.Take(prefix.Length).SequenceEqual(prefix)).GetEnumerator());
                engine.EvaluationStack.Push(StackItem.FromInterface(iterator));
                disposables.Add(iterator);
                return true;
            }
            return false;
        }

<<<<<<< HEAD
        protected virtual bool Enumerator_Create(ExecutionEngine engine)
        {
            if (engine.EvaluationStack.Pop() is VMArray array)
            {
                IEnumerator enumerator = new ArrayWrapper(array);
                engine.EvaluationStack.Push(StackItem.FromInterface(enumerator));
                return true;
            }
            return false;
        }

        protected virtual bool Enumerator_Next(ExecutionEngine engine)
        {
            if (engine.EvaluationStack.Pop() is InteropInterface _interface)
            {
                IEnumerator enumerator = _interface.GetInterface<IEnumerator>();
                engine.EvaluationStack.Push(enumerator.Next());
=======
        protected virtual bool StorageContext_AsReadOnly(ExecutionEngine engine)
        {
            if (engine.EvaluationStack.Pop() is InteropInterface _interface)
            {
                StorageContext context = _interface.GetInterface<StorageContext>();
                if (!context.IsReadOnly)
                    context = new StorageContext
                    {
                        ScriptHash = context.ScriptHash,
                        IsReadOnly = true
                    };
                engine.EvaluationStack.Push(StackItem.FromInterface(context));
>>>>>>> 6342e940
                return true;
            }
            return false;
        }

<<<<<<< HEAD
        protected virtual bool Enumerator_Value(ExecutionEngine engine)
=======
        protected virtual bool Iterator_Next(ExecutionEngine engine)
>>>>>>> 6342e940
        {
            if (engine.EvaluationStack.Pop() is InteropInterface _interface)
            {
                IEnumerator enumerator = _interface.GetInterface<IEnumerator>();
                engine.EvaluationStack.Push(enumerator.Value());
                return true;
            }
            return false;
        }

        protected virtual bool Enumerator_Concat(ExecutionEngine engine)
        {
            if (!(engine.EvaluationStack.Pop() is InteropInterface _interface1)) return false;
            if (!(engine.EvaluationStack.Pop() is InteropInterface _interface2)) return false;
            IEnumerator first = _interface1.GetInterface<IEnumerator>();
            IEnumerator second = _interface2.GetInterface<IEnumerator>();
            IEnumerator result = new ConcatenatedEnumerator(first, second);
            engine.EvaluationStack.Push(StackItem.FromInterface(result));
            return true;
        }

        protected virtual bool Iterator_Key(ExecutionEngine engine)
        {
            if (engine.EvaluationStack.Pop() is InteropInterface _interface)
            {
                IIterator iterator = _interface.GetInterface<IIterator>();
                engine.EvaluationStack.Push(iterator.Key());
                return true;
            }
            return false;
        }

        protected virtual bool Iterator_Keys(ExecutionEngine engine)
        {
            if (engine.EvaluationStack.Pop() is InteropInterface _interface)
            {
                IIterator iterator = _interface.GetInterface<IIterator>();
                engine.EvaluationStack.Push(StackItem.FromInterface(new IteratorKeysWrapper(iterator)));
                return true;
            }
            return false;
        }

        protected virtual bool Iterator_Values(ExecutionEngine engine)
        {
            if (engine.EvaluationStack.Pop() is InteropInterface _interface)
            {
                IIterator iterator = _interface.GetInterface<IIterator>();
                engine.EvaluationStack.Push(StackItem.FromInterface(new IteratorValuesWrapper(iterator)));
                return true;
            }
            return false;
        }
    }
}<|MERGE_RESOLUTION|>--- conflicted
+++ resolved
@@ -132,15 +132,11 @@
             Register("Neo.Storage.GetReadOnlyContext", Storage_GetReadOnlyContext);
             Register("Neo.Storage.Get", Storage_Get);
             Register("Neo.Storage.Find", Storage_Find);
-<<<<<<< HEAD
+            Register("Neo.StorageContext.AsReadOnly", StorageContext_AsReadOnly);
             Register("Neo.Enumerator.Create", Enumerator_Create);
             Register("Neo.Enumerator.Next", Enumerator_Next);
             Register("Neo.Enumerator.Value", Enumerator_Value);
             Register("Neo.Enumerator.Concat", Enumerator_Concat);
-=======
-            Register("Neo.StorageContext.AsReadOnly", StorageContext_AsReadOnly);
-            Register("Neo.Iterator.Next", Iterator_Next);
->>>>>>> 6342e940
             Register("Neo.Iterator.Key", Iterator_Key);
             Register("Neo.Iterator.Keys", Iterator_Keys);
             Register("Neo.Iterator.Values", Iterator_Values);
@@ -1061,25 +1057,6 @@
             return false;
         }
 
-<<<<<<< HEAD
-        protected virtual bool Enumerator_Create(ExecutionEngine engine)
-        {
-            if (engine.EvaluationStack.Pop() is VMArray array)
-            {
-                IEnumerator enumerator = new ArrayWrapper(array);
-                engine.EvaluationStack.Push(StackItem.FromInterface(enumerator));
-                return true;
-            }
-            return false;
-        }
-
-        protected virtual bool Enumerator_Next(ExecutionEngine engine)
-        {
-            if (engine.EvaluationStack.Pop() is InteropInterface _interface)
-            {
-                IEnumerator enumerator = _interface.GetInterface<IEnumerator>();
-                engine.EvaluationStack.Push(enumerator.Next());
-=======
         protected virtual bool StorageContext_AsReadOnly(ExecutionEngine engine)
         {
             if (engine.EvaluationStack.Pop() is InteropInterface _interface)
@@ -1092,17 +1069,34 @@
                         IsReadOnly = true
                     };
                 engine.EvaluationStack.Push(StackItem.FromInterface(context));
->>>>>>> 6342e940
-                return true;
-            }
-            return false;
-        }
-
-<<<<<<< HEAD
+                return true;
+            }
+            return false;
+        }
+
+        protected virtual bool Enumerator_Create(ExecutionEngine engine)
+        {
+            if (engine.EvaluationStack.Pop() is VMArray array)
+            {
+                IEnumerator enumerator = new ArrayWrapper(array);
+                engine.EvaluationStack.Push(StackItem.FromInterface(enumerator));
+                return true;
+            }
+            return false;
+        }
+
+        protected virtual bool Enumerator_Next(ExecutionEngine engine)
+        {
+            if (engine.EvaluationStack.Pop() is InteropInterface _interface)
+            {
+                IEnumerator enumerator = _interface.GetInterface<IEnumerator>();
+                engine.EvaluationStack.Push(enumerator.Next());
+                return true;
+            }
+            return false;
+        }
+
         protected virtual bool Enumerator_Value(ExecutionEngine engine)
-=======
-        protected virtual bool Iterator_Next(ExecutionEngine engine)
->>>>>>> 6342e940
         {
             if (engine.EvaluationStack.Pop() is InteropInterface _interface)
             {
