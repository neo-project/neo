<<<<<<< HEAD
﻿namespace Neo.SmartContract
{
    public class ExecutionContextState
    {
        /// <summary>
        /// Script hash
        /// </summary>
        public UInt160 ScriptHash { get; set; }

        /// <summary>
        /// Is read only
        /// </summary>
        public bool ReadOnly { get; set; } = false;
    }
=======
namespace Neo.SmartContract
{
    public class ExecutionContextState
    {
        /// <summary>
        /// Script hash
        /// </summary>
        public UInt160 ScriptHash { get; set; }
    }
>>>>>>> 34faf4ed
}<|MERGE_RESOLUTION|>--- conflicted
+++ resolved
@@ -1,4 +1,3 @@
-<<<<<<< HEAD
 ﻿namespace Neo.SmartContract
 {
     public class ExecutionContextState
@@ -13,15 +12,4 @@
         /// </summary>
         public bool ReadOnly { get; set; } = false;
     }
-=======
-namespace Neo.SmartContract
-{
-    public class ExecutionContextState
-    {
-        /// <summary>
-        /// Script hash
-        /// </summary>
-        public UInt160 ScriptHash { get; set; }
-    }
->>>>>>> 34faf4ed
 }