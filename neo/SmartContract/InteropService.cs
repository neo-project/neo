--- conflicted
+++ resolved
@@ -236,14 +236,8 @@
 
         private static bool Runtime_GetNotifications(ApplicationEngine engine)
         {
-<<<<<<< HEAD
             byte[] data = engine.CurrentContext.EvaluationStack.Pop().GetByteArray();
             if ((data.Length != 0) && (data.Length != UInt160.Length)) return false;
-            if (!engine.CheckArraySize(engine.Notifications.Count)) return false;
-=======
-            var data = engine.CurrentContext.EvaluationStack.Pop().GetByteArray();
-            if (data.Length != UInt160.Length) return false;
->>>>>>> 919cc804
 
             IEnumerable<NotifyEventArgs> notifications = engine.Notifications;
             if (data.Length == UInt160.Length) // must filter by scriptHash
