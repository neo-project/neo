--- conflicted
+++ resolved
@@ -284,13 +284,8 @@
                 {
                     engine.LoadScript(verification);
                     engine.LoadScript(verifiable.Witnesses[i].InvocationScript);
-<<<<<<< HEAD
                     if (engine.Execute() == VMState.FAULT) return false;
                     if (engine.ResultStack.Count != 1 || !engine.ResultStack.Pop().GetBoolean()) return false;
-=======
-                    if (engine.Execute().HasFlag(VMState.FAULT)) return false;
-                    if (engine.ResultStack.Count != 1 || !engine.ResultStack.Pop().ToBoolean()) return false;
->>>>>>> a891796b
                 }
             }
             return true;
