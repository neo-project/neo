--- conflicted
+++ resolved
@@ -246,11 +246,7 @@
             return new UInt160(Crypto.Default.Hash160(script));
         }
 
-<<<<<<< HEAD
-        internal static bool VerifyWitness(this IVerifiable verifiable, Snapshot snapshot)
-=======
-        internal static bool VerifyWitnesses(this IVerifiable verifiable, Snapshot snapshot, long gas)
->>>>>>> 172358d1
+        internal static bool VerifyWitness(this IVerifiable verifiable, Snapshot snapshot, long gas)
         {
             UInt160 hash;
             try
@@ -264,7 +260,6 @@
             byte[] verification = verifiable.Witness.VerificationScript;
             if (verification.Length == 0)
             {
-<<<<<<< HEAD
                 verification = snapshot.Contracts.TryGet(hash)?.Script;
                 if (verification is null) return false;
             }
@@ -272,31 +267,12 @@
             {
                 if (hash != verifiable.Witness.ScriptHash) return false;
             }
-            using (ApplicationEngine engine = new ApplicationEngine(TriggerType.Verification, verifiable, snapshot, 0))
+            using (ApplicationEngine engine = new ApplicationEngine(TriggerType.Verification, verifiable, snapshot, gas))
             {
                 engine.LoadScript(verification);
                 engine.LoadScript(verifiable.Witness.InvocationScript);
                 if (engine.Execute().HasFlag(VMState.FAULT)) return false;
                 if (engine.ResultStack.Count != 1 || !engine.ResultStack.Pop().GetBoolean()) return false;
-=======
-                byte[] verification = verifiable.Witnesses[i].VerificationScript;
-                if (verification.Length == 0)
-                {
-                    verification = snapshot.Contracts.TryGet(hashes[i])?.Script;
-                    if (verification is null) return false;
-                }
-                else
-                {
-                    if (hashes[i] != verifiable.Witnesses[i].ScriptHash) return false;
-                }
-                using (ApplicationEngine engine = new ApplicationEngine(TriggerType.Verification, verifiable, snapshot, gas))
-                {
-                    engine.LoadScript(verification);
-                    engine.LoadScript(verifiable.Witnesses[i].InvocationScript);
-                    if (engine.Execute().HasFlag(VMState.FAULT)) return false;
-                    if (engine.ResultStack.Count != 1 || !engine.ResultStack.Pop().GetBoolean()) return false;
-                }
->>>>>>> 172358d1
             }
             return true;
         }
