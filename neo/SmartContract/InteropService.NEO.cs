using Neo.Cryptography;
using Neo.IO.Json;
using Neo.Ledger;
using Neo.Network.P2P;
using Neo.Network.P2P.Payloads;
using Neo.SmartContract.Enumerators;
using Neo.SmartContract.Iterators;
using Neo.SmartContract.Manifest;
using Neo.SmartContract.Native;
using Neo.VM;
using Neo.VM.Types;
using System;
using System.Linq;
using VMArray = Neo.VM.Types.Array;

namespace Neo.SmartContract
{
    static partial class InteropService
    {
        public static readonly uint Neo_Native_Deploy = Register("Neo.Native.Deploy", Native_Deploy, 0, TriggerType.Application);
        public static readonly uint Neo_Crypto_ECDsaVerify = Register("Neo.Crypto.ECDsaVerify", Crypto_ECDsaVerify, 0_01000000, TriggerType.All);
        public static readonly uint Neo_Crypto_ECDsaCheckMultiSig = Register("Neo.Crypto.ECDsaCheckMultiSig", Crypto_ECDsaCheckMultiSig, GetECDsaCheckMultiSigPrice, TriggerType.All);
        public static readonly uint Neo_Account_IsStandard = Register("Neo.Account.IsStandard", Account_IsStandard, 0_00030000, TriggerType.All);
        public static readonly uint Neo_Contract_Create = Register("Neo.Contract.Create", Contract_Create, GetDeploymentPrice, TriggerType.Application);
        public static readonly uint Neo_Contract_Update = Register("Neo.Contract.Update", Contract_Update, GetDeploymentPrice, TriggerType.Application);
        public static readonly uint Neo_Storage_Find = Register("Neo.Storage.Find", Storage_Find, 0_01000000, TriggerType.Application);
        public static readonly uint Neo_Enumerator_Create = Register("Neo.Enumerator.Create", Enumerator_Create, 0_00000400, TriggerType.All);
        public static readonly uint Neo_Enumerator_Next = Register("Neo.Enumerator.Next", Enumerator_Next, 0_01000000, TriggerType.All);
        public static readonly uint Neo_Enumerator_Value = Register("Neo.Enumerator.Value", Enumerator_Value, 0_00000400, TriggerType.All);
        public static readonly uint Neo_Enumerator_Concat = Register("Neo.Enumerator.Concat", Enumerator_Concat, 0_00000400, TriggerType.All);
        public static readonly uint Neo_Iterator_Create = Register("Neo.Iterator.Create", Iterator_Create, 0_00000400, TriggerType.All);
        public static readonly uint Neo_Iterator_Key = Register("Neo.Iterator.Key", Iterator_Key, 0_00000400, TriggerType.All);
        public static readonly uint Neo_Iterator_Keys = Register("Neo.Iterator.Keys", Iterator_Keys, 0_00000400, TriggerType.All);
        public static readonly uint Neo_Iterator_Values = Register("Neo.Iterator.Values", Iterator_Values, 0_00000400, TriggerType.All);
        public static readonly uint Neo_Iterator_Concat = Register("Neo.Iterator.Concat", Iterator_Concat, 0_00000400, TriggerType.All);
        public static readonly uint Neo_Json_Serialize = Register("Neo.Json.Serialize", Json_Serialize, 0_00100000, TriggerType.All);
        public static readonly uint Neo_Json_Deserialize = Register("Neo.Json.Deserialize", Json_Deserialize, 0_00500000, TriggerType.All);

        static InteropService()
        {
            foreach (NativeContract contract in NativeContract.Contracts)
                Register(contract.ServiceName, contract.Invoke, contract.GetPrice, TriggerType.System | TriggerType.Application);
        }

        private static long GetECDsaCheckMultiSigPrice(RandomAccessStack<StackItem> stack)
        {
            if (stack.Count < 2) return 0;
            var item = stack.Peek(1);
            int n;
            if (item is VMArray array) n = array.Count;
            else n = (int)item.GetBigInteger();
            if (n < 1) return 0;
            return GetPrice(Neo_Crypto_ECDsaVerify, stack) * n;
        }

        private static long GetDeploymentPrice(RandomAccessStack<StackItem> stack)
        {
            int size = stack.Peek(0).GetByteLength() + stack.Peek(1).GetByteLength();
            return GasPerByte * size;
        }

        private static bool Native_Deploy(ApplicationEngine engine)
        {
            if (engine.Snapshot.PersistingBlock.Index != 0) return false;
            foreach (NativeContract contract in NativeContract.Contracts)
            {
                engine.Snapshot.Contracts.Add(contract.Hash, new ContractState
                {
                    Script = contract.Script,
                    Manifest = contract.Manifest
                });
                contract.Initialize(engine);
            }
            return true;
        }

        private static bool Crypto_ECDsaVerify(ApplicationEngine engine)
        {
<<<<<<< HEAD
            byte[] pubkey = engine.CurrentContext.EvaluationStack.Pop().GetByteArray().ToArray();
            byte[] signature = engine.CurrentContext.EvaluationStack.Pop().GetByteArray().ToArray();

=======
            StackItem item0 = engine.CurrentContext.EvaluationStack.Pop();
            byte[] message = item0 switch
            {
                InteropInterface _interface => _interface.GetInterface<IVerifiable>().GetHashData(),
                Null _ => engine.ScriptContainer.GetHashData(),
                _ => item0.GetByteArray()
            };
            byte[] pubkey = engine.CurrentContext.EvaluationStack.Pop().GetByteArray();
            byte[] signature = engine.CurrentContext.EvaluationStack.Pop().GetByteArray();
>>>>>>> 0d18b34a
            try
            {
                engine.CurrentContext.EvaluationStack.Push(Crypto.Default.VerifySignature(message, signature, pubkey));
            }
            catch (ArgumentException)
            {
                engine.CurrentContext.EvaluationStack.Push(false);
            }
            return true;
        }

        private static bool Crypto_ECDsaCheckMultiSig(ApplicationEngine engine)
        {
            StackItem item0 = engine.CurrentContext.EvaluationStack.Pop();
            byte[] message = item0 switch
            {
                InteropInterface _interface => _interface.GetInterface<IVerifiable>().GetHashData(),
                Null _ => engine.ScriptContainer.GetHashData(),
                _ => item0.GetByteArray()
            };
            int n;
            byte[][] pubkeys;
            StackItem item = engine.CurrentContext.EvaluationStack.Pop();
            if (item is VMArray array1)
            {
                pubkeys = array1.Select(p => p.GetByteArray().ToArray()).ToArray();
                n = pubkeys.Length;
                if (n == 0) return false;
            }
            else
            {
                n = (int)item.GetBigInteger();
                if (n < 1 || n > engine.CurrentContext.EvaluationStack.Count) return false;
                pubkeys = new byte[n][];
                for (int i = 0; i < n; i++)
                    pubkeys[i] = engine.CurrentContext.EvaluationStack.Pop().GetByteArray().ToArray();
            }
            int m;
            byte[][] signatures;
            item = engine.CurrentContext.EvaluationStack.Pop();
            if (item is VMArray array2)
            {
                signatures = array2.Select(p => p.GetByteArray().ToArray()).ToArray();
                m = signatures.Length;
                if (m == 0 || m > n) return false;
            }
            else
            {
                m = (int)item.GetBigInteger();
                if (m < 1 || m > n || m > engine.CurrentContext.EvaluationStack.Count) return false;
                signatures = new byte[m][];
                for (int i = 0; i < m; i++)
                    signatures[i] = engine.CurrentContext.EvaluationStack.Pop().GetByteArray().ToArray();
            }
            bool fSuccess = true;
            try
            {
                for (int i = 0, j = 0; fSuccess && i < m && j < n;)
                {
                    if (Crypto.Default.VerifySignature(message, signatures[i], pubkeys[j]))
                        i++;
                    j++;
                    if (m - i > n - j)
                        fSuccess = false;
                }
            }
            catch (ArgumentException)
            {
                fSuccess = false;
            }
            engine.CurrentContext.EvaluationStack.Push(fSuccess);
            return true;
        }

        private static bool Account_IsStandard(ApplicationEngine engine)
        {
            UInt160 hash = new UInt160(engine.CurrentContext.EvaluationStack.Pop().GetByteArray().ToArray());
            ContractState contract = engine.Snapshot.Contracts.TryGet(hash);
            bool isStandard = contract is null || contract.Script.IsStandardContract();
            engine.CurrentContext.EvaluationStack.Push(isStandard);
            return true;
        }

        private static bool Contract_Create(ApplicationEngine engine)
        {
            byte[] script = engine.CurrentContext.EvaluationStack.Pop().GetByteArray().ToArray();
            if (script.Length > 1024 * 1024) return false;

            var manifest = engine.CurrentContext.EvaluationStack.Pop().GetString();
            if (manifest.Length > ContractManifest.MaxLength) return false;

            UInt160 hash = script.ToScriptHash();
            ContractState contract = engine.Snapshot.Contracts.TryGet(hash);
            if (contract != null) return false;
            contract = new ContractState
            {
                Script = script,
                Manifest = ContractManifest.Parse(manifest)
            };

            if (!contract.Manifest.IsValid(hash)) return false;

            engine.Snapshot.Contracts.Add(hash, contract);
            engine.CurrentContext.EvaluationStack.Push(StackItem.FromInterface(contract));
            return true;
        }

        private static bool Contract_Update(ApplicationEngine engine)
        {
            byte[] script = engine.CurrentContext.EvaluationStack.Pop().GetByteArray().ToArray();
            if (script.Length > 1024 * 1024) return false;
            var manifest = engine.CurrentContext.EvaluationStack.Pop().GetString();
            if (manifest.Length > ContractManifest.MaxLength) return false;

            var contract = engine.Snapshot.Contracts.TryGet(engine.CurrentScriptHash);
            if (contract is null) return false;

            if (script.Length > 0)
            {
                UInt160 hash_new = script.ToScriptHash();
                if (hash_new.Equals(engine.CurrentScriptHash)) return false;
                if (engine.Snapshot.Contracts.TryGet(hash_new) != null) return false;
                contract = new ContractState
                {
                    Script = script,
                    Manifest = contract.Manifest
                };
                contract.Manifest.Abi.Hash = hash_new;
                engine.Snapshot.Contracts.Add(hash_new, contract);
                if (contract.HasStorage)
                {
                    foreach (var pair in engine.Snapshot.Storages.Find(engine.CurrentScriptHash.ToArray()).ToArray())
                    {
                        engine.Snapshot.Storages.Add(new StorageKey
                        {
                            ScriptHash = hash_new,
                            Key = pair.Key.Key
                        }, new StorageItem
                        {
                            Value = pair.Value.Value,
                            IsConstant = false
                        });
                    }
                }
                Contract_Destroy(engine);
            }
            if (manifest.Length > 0)
            {
                contract = engine.Snapshot.Contracts.GetAndChange(contract.ScriptHash);
                contract.Manifest = ContractManifest.Parse(manifest);
                if (!contract.Manifest.IsValid(contract.ScriptHash)) return false;
            }

            return true;
        }

        private static bool Storage_Find(ApplicationEngine engine)
        {
            if (engine.CurrentContext.EvaluationStack.Pop() is InteropInterface _interface)
            {
                StorageContext context = _interface.GetInterface<StorageContext>();
                if (!CheckStorageContext(engine, context)) return false;
                byte[] prefix = engine.CurrentContext.EvaluationStack.Pop().GetByteArray().ToArray();
                byte[] prefix_key = StorageKey.CreateSearchPrefix(context.ScriptHash, prefix);
                StorageIterator iterator = engine.AddDisposable(new StorageIterator(engine.Snapshot.Storages.Find(prefix_key).Where(p => p.Key.Key.Take(prefix.Length).SequenceEqual(prefix)).GetEnumerator()));
                engine.CurrentContext.EvaluationStack.Push(StackItem.FromInterface(iterator));
                return true;
            }
            return false;
        }

        private static bool Enumerator_Create(ApplicationEngine engine)
        {
            if (engine.CurrentContext.EvaluationStack.Pop() is VMArray array)
            {
                IEnumerator enumerator = new ArrayWrapper(array);
                engine.CurrentContext.EvaluationStack.Push(StackItem.FromInterface(enumerator));
                return true;
            }
            return false;
        }

        private static bool Enumerator_Next(ApplicationEngine engine)
        {
            if (engine.CurrentContext.EvaluationStack.Pop() is InteropInterface _interface)
            {
                IEnumerator enumerator = _interface.GetInterface<IEnumerator>();
                engine.CurrentContext.EvaluationStack.Push(enumerator.Next());
                return true;
            }
            return false;
        }

        private static bool Enumerator_Value(ApplicationEngine engine)
        {
            if (engine.CurrentContext.EvaluationStack.Pop() is InteropInterface _interface)
            {
                IEnumerator enumerator = _interface.GetInterface<IEnumerator>();
                engine.CurrentContext.EvaluationStack.Push(enumerator.Value());
                return true;
            }
            return false;
        }

        private static bool Enumerator_Concat(ApplicationEngine engine)
        {
            if (!(engine.CurrentContext.EvaluationStack.Pop() is InteropInterface _interface1)) return false;
            if (!(engine.CurrentContext.EvaluationStack.Pop() is InteropInterface _interface2)) return false;
            IEnumerator first = _interface1.GetInterface<IEnumerator>();
            IEnumerator second = _interface2.GetInterface<IEnumerator>();
            IEnumerator result = new ConcatenatedEnumerator(first, second);
            engine.CurrentContext.EvaluationStack.Push(StackItem.FromInterface(result));
            return true;
        }

        private static bool Iterator_Create(ApplicationEngine engine)
        {
            IIterator iterator;
            switch (engine.CurrentContext.EvaluationStack.Pop())
            {
                case VMArray array:
                    iterator = new ArrayWrapper(array);
                    break;
                case Map map:
                    iterator = new MapWrapper(map);
                    break;
                default:
                    return false;
            }
            engine.CurrentContext.EvaluationStack.Push(StackItem.FromInterface(iterator));
            return true;
        }

        private static bool Iterator_Key(ApplicationEngine engine)
        {
            if (engine.CurrentContext.EvaluationStack.Pop() is InteropInterface _interface)
            {
                IIterator iterator = _interface.GetInterface<IIterator>();
                engine.CurrentContext.EvaluationStack.Push(iterator.Key());
                return true;
            }
            return false;
        }

        private static bool Iterator_Keys(ApplicationEngine engine)
        {
            if (engine.CurrentContext.EvaluationStack.Pop() is InteropInterface _interface)
            {
                IIterator iterator = _interface.GetInterface<IIterator>();
                engine.CurrentContext.EvaluationStack.Push(StackItem.FromInterface(new IteratorKeysWrapper(iterator)));
                return true;
            }
            return false;
        }

        private static bool Iterator_Values(ApplicationEngine engine)
        {
            if (engine.CurrentContext.EvaluationStack.Pop() is InteropInterface _interface)
            {
                IIterator iterator = _interface.GetInterface<IIterator>();
                engine.CurrentContext.EvaluationStack.Push(StackItem.FromInterface(new IteratorValuesWrapper(iterator)));
                return true;
            }
            return false;
        }

        private static bool Iterator_Concat(ApplicationEngine engine)
        {
            if (!(engine.CurrentContext.EvaluationStack.Pop() is InteropInterface _interface1)) return false;
            if (!(engine.CurrentContext.EvaluationStack.Pop() is InteropInterface _interface2)) return false;
            IIterator first = _interface1.GetInterface<IIterator>();
            IIterator second = _interface2.GetInterface<IIterator>();
            IIterator result = new ConcatenatedIterator(first, second);
            engine.CurrentContext.EvaluationStack.Push(StackItem.FromInterface(result));
            return true;
        }

        private static bool Json_Deserialize(ApplicationEngine engine)
        {
            var json = engine.CurrentContext.EvaluationStack.Pop().GetString();
            var obj = JObject.Parse(json, 10);
            var item = JsonSerializer.Deserialize(obj);

            engine.CurrentContext.EvaluationStack.Push(item);
            return true;
        }

        private static bool Json_Serialize(ApplicationEngine engine)
        {
            var item = engine.CurrentContext.EvaluationStack.Pop();
            var json = JsonSerializer.Serialize(item);

            engine.CurrentContext.EvaluationStack.Push(json.ToString());
            return true;
        }
    }
}<|MERGE_RESOLUTION|>--- conflicted
+++ resolved
@@ -76,11 +76,6 @@
 
         private static bool Crypto_ECDsaVerify(ApplicationEngine engine)
         {
-<<<<<<< HEAD
-            byte[] pubkey = engine.CurrentContext.EvaluationStack.Pop().GetByteArray().ToArray();
-            byte[] signature = engine.CurrentContext.EvaluationStack.Pop().GetByteArray().ToArray();
-
-=======
             StackItem item0 = engine.CurrentContext.EvaluationStack.Pop();
             byte[] message = item0 switch
             {
@@ -90,7 +85,6 @@
             };
             byte[] pubkey = engine.CurrentContext.EvaluationStack.Pop().GetByteArray();
             byte[] signature = engine.CurrentContext.EvaluationStack.Pop().GetByteArray();
->>>>>>> 0d18b34a
             try
             {
                 engine.CurrentContext.EvaluationStack.Push(Crypto.Default.VerifySignature(message, signature, pubkey));
