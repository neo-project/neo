--- conflicted
+++ resolved
@@ -1,4 +1,4 @@
-﻿using Neo.Cryptography;
+using Neo.Cryptography;
 using Neo.IO;
 using Neo.IO.Json;
 using Neo.Network;
@@ -18,28 +18,14 @@
     public abstract class Transaction : IEquatable<Transaction>, IInventory
     {
         /// <summary>
-<<<<<<< HEAD
+        /// Maximum number of attributes that can be contained within a transaction
+        /// </summary>
+        private const int MaxTransactionAttributes = 16;
+
+        /// <summary>
         /// Reflection cache for transaction types
         /// </summary>
         private static Dictionary<byte, Type> ReflectionCache = new Dictionary<byte, Type>();
-
-        static Transaction()
-        {
-            // Cache all types
-            Assembly asm = typeof(Transaction).GetTypeInfo().Assembly;
-            foreach (TransactionType t in Enum.GetValues(typeof(TransactionType)))
-            {
-                // Get type name
-                string typeName = string.Format("{0}.{1}", typeof(Transaction).Namespace, t);
-                // Append to cache
-                ReflectionCache.Add((byte)t, asm.GetType(typeName));
-            }
-        }
-=======
-        /// Maximum number of attributes that can be contained within a transaction
-        /// </summary>
-        private const int MaxTransactionAttributes = 16;
->>>>>>> 6436a4c5
 
         /// <summary>
         /// 交易类型
@@ -136,6 +122,19 @@
         /// </summary>
         public virtual Fixed8 SystemFee => Settings.Default.SystemFee.TryGetValue(Type, out Fixed8 fee) ? fee : Fixed8.Zero;
 
+        static Transaction()
+        {
+            // Cache all types
+            Assembly asm = typeof(Transaction).GetTypeInfo().Assembly;
+            foreach (TransactionType t in Enum.GetValues(typeof(TransactionType)))
+            {
+                // Get type name
+                string typeName = string.Format("{0}.{1}", typeof(Transaction).Namespace, t);
+                // Append to cache
+                ReflectionCache.Add((byte)t, asm.GetType(typeName));
+            }
+        }
+
         /// <summary>
         /// 用指定的类型初始化Transaction对象
         /// </summary>
@@ -211,10 +210,6 @@
         {
             Version = reader.ReadByte();
             DeserializeExclusiveData(reader);
-<<<<<<< HEAD
-
-=======
->>>>>>> 6436a4c5
             Attributes = reader.ReadSerializableArray<TransactionAttribute>(MaxTransactionAttributes);
             Inputs = reader.ReadSerializableArray<CoinReference>();
             Outputs = reader.ReadSerializableArray<TransactionOutput>(ushort.MaxValue + 1);
@@ -315,15 +310,6 @@
             writer.Write((byte)Type);
             writer.Write(Version);
             SerializeExclusiveData(writer);
-<<<<<<< HEAD
-
-            if (Attributes.Length > MaxTransactionAttributes)
-            {
-                throw new FormatException();
-            }
-
-=======
->>>>>>> 6436a4c5
             writer.Write(Attributes);
             writer.Write(Inputs);
             writer.Write(Outputs);
