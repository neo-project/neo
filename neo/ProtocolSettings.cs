﻿using Microsoft.Extensions.Configuration;
using Neo.Network.P2P.Payloads;
using System;
using System.Collections.Generic;
using System.Linq;
using System.Threading;

namespace Neo
{
    public class ProtocolSettings
    {
        public uint Magic { get; }
        public byte AddressVersion { get; }
        public string[] StandbyValidators { get; }
        public string[] SeedList { get; }
        public IReadOnlyDictionary<TransactionType, Fixed8> SystemFee { get; }
        public Fixed8 LowPriorityThreshold { get; }
        public uint SecondsPerBlock { get; }
        public uint FreeGasChangeHeight { get; }

        public uint StateRootEnableIndex { get; }
        public Fixed8 MinimumNetworkFee { get; }
        static ProtocolSettings _default;

        static bool UpdateDefault(IConfiguration configuration)
        {
            var settings = new ProtocolSettings(configuration.GetSection("ProtocolConfiguration"));
            return null == Interlocked.CompareExchange(ref _default, settings, null);
        }

        public static bool Initialize(IConfiguration configuration)
        {
            return UpdateDefault(configuration);
        }

        public static ProtocolSettings Default
        {
            get
            {
                if (_default == null)
                {
                    var configuration = new ConfigurationBuilder().AddJsonFile("protocol.json", true).Build();
                    UpdateDefault(configuration);
                }

                return _default;
            }
        }

        private ProtocolSettings(IConfigurationSection section)
        {
            this.Magic = section.GetValue("Magic", 0x746E41u);
            this.AddressVersion = section.GetValue("AddressVersion", (byte)0x17);
            IConfigurationSection section_sv = section.GetSection("StandbyValidators");
            if (section_sv.Exists())
                this.StandbyValidators = section_sv.GetChildren().Select(p => p.Get<string>()).ToArray();
            else
                this.StandbyValidators = new[]
                {
                    "03b209fd4f53a7170ea4444e0cb0a6bb6a53c2bd016926989cf85f9b0fba17a70c",
                    "02df48f60e8f3e01c48ff40b9b7f1310d7a8b2a193188befe1c2e3df740e895093",
                    "03b8d9d5771d8f513aa0869b9cc8d50986403b78c6da36890638c3d46a5adce04a",
                    "02ca0e27697b9c248f6f16e085fd0061e26f44da85b58ee835c110caa5ec3ba554",
                    "024c7b7fb6c310fccf1ba33b082519d82964ea93868d676662d4a59ad548df0e7d",
                    "02aaec38470f6aad0042c6e877cfd8087d2676b0f516fddd362801b9bd3936399e",
                    "02486fd15702c4490a26703112a5cc1d0923fd697a33406bd5a1c00e0013b09a70"
                };
            IConfigurationSection section_sl = section.GetSection("SeedList");
            if (section_sl.Exists())
                this.SeedList = section_sl.GetChildren().Select(p => p.Get<string>()).ToArray();
            else
                this.SeedList = new[]
                {
                    "seed1.neo.org:10333",
                    "seed2.neo.org:10333",
                    "seed3.neo.org:10333",
                    "seed4.neo.org:10333",
                    "seed5.neo.org:10333"
                };
            Dictionary<TransactionType, Fixed8> sys_fee = new Dictionary<TransactionType, Fixed8>
            {
                [TransactionType.EnrollmentTransaction] = Fixed8.FromDecimal(1000),
                [TransactionType.IssueTransaction] = Fixed8.FromDecimal(500),
                [TransactionType.PublishTransaction] = Fixed8.FromDecimal(500),
                [TransactionType.RegisterTransaction] = Fixed8.FromDecimal(10000)
            };
            foreach (IConfigurationSection child in section.GetSection("SystemFee").GetChildren())
            {
                TransactionType key = (TransactionType)Enum.Parse(typeof(TransactionType), child.Key, true);
                sys_fee[key] = Fixed8.Parse(child.Value);
            }
            this.SystemFee = sys_fee;
            this.SecondsPerBlock = section.GetValue("SecondsPerBlock", 15u);
            this.StateRootEnableIndex = section.GetValue("StateRootEnableIndex", 0u);
            this.LowPriorityThreshold = Fixed8.Parse(section.GetValue("LowPriorityThreshold", "0.001"));
<<<<<<< HEAD
            this.MinimumNetworkFee = Fixed8.Parse(section.GetValue("MinimumNetworkFee", "0"));
=======
            this.FreeGasChangeHeight = section.GetValue("FreeGasChangeHeight", 100000000u);
>>>>>>> 19cf3111
        }
    }
}<|MERGE_RESOLUTION|>--- conflicted
+++ resolved
@@ -93,11 +93,8 @@
             this.SecondsPerBlock = section.GetValue("SecondsPerBlock", 15u);
             this.StateRootEnableIndex = section.GetValue("StateRootEnableIndex", 0u);
             this.LowPriorityThreshold = Fixed8.Parse(section.GetValue("LowPriorityThreshold", "0.001"));
-<<<<<<< HEAD
             this.MinimumNetworkFee = Fixed8.Parse(section.GetValue("MinimumNetworkFee", "0"));
-=======
             this.FreeGasChangeHeight = section.GetValue("FreeGasChangeHeight", 100000000u);
->>>>>>> 19cf3111
         }
     }
 }