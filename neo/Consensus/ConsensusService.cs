--- conflicted
+++ resolved
@@ -225,15 +225,11 @@
                 Log($"{nameof(OnPrepareRequestReceived)}: Timestamp incorrect: {payload.Timestamp}", LogLevel.Warning);
                 return;
             }
-<<<<<<< HEAD
-
-=======
             if (message.TransactionHashes.Any(p => context.TransactionExists(p)))
             {
                 Log($"Invalid request: transaction already exists", LogLevel.Warning);
                 return;
             }
->>>>>>> f454e986
             context.State |= ConsensusState.RequestReceived;
             context.Timestamp = payload.Timestamp;
             context.Nonce = message.Nonce;
