﻿using Akka.Actor;
using Akka.Configuration;
using Neo.Cryptography;
using Neo.IO;
using Neo.IO.Actors;
using Neo.Ledger;
using Neo.Network.P2P;
using Neo.Network.P2P.Payloads;
using Neo.Persistence;
using Neo.Plugins;
using Neo.Wallets;
using System;
using System.Collections.Generic;
using System.Linq;

namespace Neo.Consensus
{
    public sealed class ConsensusService : UntypedActor
    {
        public class Start { public bool IgnoreRecoveryLogs; }
        public class SetViewNumber { public byte ViewNumber; }
        internal class Timer { public uint Height; public byte ViewNumber; }

        private readonly IConsensusContext context;
        private readonly IActorRef localNode;
        private readonly IActorRef taskManager;
        private readonly Store store;
        private ICancelable timer_token;
        private DateTime block_received_time;
        private bool started = false;
        /// <summary>
        /// This will be cleared every block (so it will not grow out of control, but is used to prevent repeatedly
        /// responding to the same message.
        /// </summary>
        private readonly HashSet<UInt256> knownHashes = new HashSet<UInt256>();

        public ConsensusService(IActorRef localNode, IActorRef taskManager, Store store, Wallet wallet)
            : this(localNode, taskManager, store, new ConsensusContext(wallet))
        {
        }

        public ConsensusService(IActorRef localNode, IActorRef taskManager, Store store, IConsensusContext context)
        {
            this.localNode = localNode;
            this.taskManager = taskManager;
            this.store = store;
            this.context = context;
        }

        private bool AddTransaction(Transaction tx, bool verify)
        {
            if (verify && !tx.Verify(context.Snapshot, context.Transactions.Values))
            {
                Log($"Invalid transaction: {tx.Hash}{Environment.NewLine}{tx.ToArray().ToHexString()}", LogLevel.Warning);
                RequestChangeView();
                return false;
            }
            if (!Plugin.CheckPolicy(tx))
            {
                Log($"reject tx: {tx.Hash}{Environment.NewLine}{tx.ToArray().ToHexString()}", LogLevel.Warning);
                RequestChangeView();
                return false;
            }
            context.Transactions[tx.Hash] = tx;
            if (context.TransactionHashes.Length == context.Transactions.Count)
            {
                if (context.VerifyRequest())
                {
                    // if we are the primary for this view, but acting as a backup because we recovered our own
                    // previously sent prepare request, then we don't want to send a prepare response.
                    if (context.MyIndex == context.PrimaryIndex) return true;

                    Log($"send prepare response");
                    context.State |= ConsensusState.ResponseSent;
                    localNode.Tell(new LocalNode.SendDirectly { Inventory = context.MakePrepareResponse() });
                    CheckPreparations();
                }
                else
                {
                    RequestChangeView();
                    return false;
                }
            }
            return true;
        }

        private void ChangeTimer(TimeSpan delay)
        {
            timer_token.CancelIfNotNull();
            timer_token = Context.System.Scheduler.ScheduleTellOnceCancelable(delay, Self, new Timer
            {
                Height = context.BlockIndex,
                ViewNumber = context.ViewNumber
            }, ActorRefs.NoSender);
        }

        private void CheckCommits()
        {
            if (context.CommitPayloads.Count(p => p != null) >= context.M && context.TransactionHashes.All(p => context.Transactions.ContainsKey(p)))
            {
                Block block = context.CreateBlock();
                Log($"relay block: {block.Hash}");
                localNode.Tell(new LocalNode.Relay { Inventory = block });
                context.State |= ConsensusState.BlockSent;
            }
        }

        private void CheckExpectedView(byte viewNumber)
        {
            if (context.ViewNumber == viewNumber) return;
            if (context.ChangeViewPayloads.Count(p => p != null && p.GetDeserializedMessage<ChangeView>().NewViewNumber == viewNumber) >= context.M)
            {
                ChangeView message = context.ChangeViewPayloads[context.MyIndex]?.GetDeserializedMessage<ChangeView>();
                if (message is null || message.NewViewNumber < viewNumber)
                    localNode.Tell(new LocalNode.SendDirectly { Inventory = context.MakeChangeView(viewNumber) });
                InitializeConsensus(viewNumber);
            }
        }

        private void CheckPreparations()
        {
            if (context.PreparationPayloads.Count(p => p != null) >= context.M && context.TransactionHashes.All(p => context.Transactions.ContainsKey(p)))
            {
                ConsensusPayload payload = context.MakeCommit();
                Log($"send commit");
                context.State |= ConsensusState.CommitSent;
                context.WriteContextToStore(store);
                localNode.Tell(new LocalNode.SendDirectly { Inventory = payload });
                // Set timer, so we will resend the commit in case of a networking issue
                ChangeTimer(TimeSpan.FromSeconds(Blockchain.SecondsPerBlock));
                CheckCommits();
            }
        }

        private byte GetLastExpectedView(int validatorIndex)
        {
            var lastPreparationPayload = context.PreparationPayloads[validatorIndex];
            if (lastPreparationPayload != null)
                return lastPreparationPayload.GetDeserializedMessage<ConsensusMessage>().ViewNumber;

            return context.ChangeViewPayloads[validatorIndex]?.GetDeserializedMessage<ChangeView>().NewViewNumber ?? (byte)0;
        }

        private void InitializeConsensus(byte viewNumber)
        {
            context.Reset(viewNumber);
            if (context.MyIndex < 0) return;
            if (viewNumber > 0)
                Log($"changeview: view={viewNumber} primary={context.Validators[context.GetPrimaryIndex((byte)(viewNumber - 1u))]}", LogLevel.Warning);
            Log($"initialize: height={context.BlockIndex} view={viewNumber} index={context.MyIndex} role={(context.MyIndex == context.PrimaryIndex ? ConsensusState.Primary : ConsensusState.Backup)}");
            if (context.MyIndex == context.PrimaryIndex)
            {
                context.State |= ConsensusState.Primary;
                TimeSpan span = TimeProvider.Current.UtcNow - block_received_time;
                if (span >= Blockchain.TimePerBlock)
                    ChangeTimer(TimeSpan.Zero);
                else
                    ChangeTimer(Blockchain.TimePerBlock - span);
            }
            else
            {
                context.State = ConsensusState.Backup;
                ChangeTimer(TimeSpan.FromSeconds(Blockchain.SecondsPerBlock << (viewNumber + 1)));
            }
        }

        private void Log(string message, LogLevel level = LogLevel.Info)
        {
            Plugin.Log(nameof(ConsensusService), level, message);
        }

        private void OnChangeViewReceived(ConsensusPayload payload, ChangeView message)
        {
            // We keep track of the payload hashes received in this block, and don't respond with recovery
            // in response to the same payload that we already responded to previously.
            // ChangeView messages include a Timestamp when the change view is sent, thus if a node restarts
            // and issues a change view for the same view, it will have a different hash and will correctly respond
            // again; however replay attacks of the ChangeView message from arbitrary nodes will not trigger an
            // additonal recovery message response.
            if (!knownHashes.Add(payload.Hash)) return;
            if (message.NewViewNumber <= context.ViewNumber)
            {
                bool shouldSendRecovery = false;
                // Limit recovery to sending from `f` nodes when the request is from a lower view number.
                int allowedRecoveryNodeCount = context.F;
                for (int i = 0; i < allowedRecoveryNodeCount; i++)
                {
                    var eligibleResponders = context.Validators.Length - 1;
                    var chosenIndex = (payload.ValidatorIndex + i + message.NewViewNumber) % eligibleResponders;
                    if (chosenIndex >= payload.ValidatorIndex) chosenIndex++;
                    if (chosenIndex != context.MyIndex) continue;
                    shouldSendRecovery = true;
                    break;
                }

                if (!shouldSendRecovery) return;

                Log($"send recovery from view: {message.ViewNumber} to view: {context.ViewNumber}");
                localNode.Tell(new LocalNode.SendDirectly { Inventory = context.MakeRecoveryMessage() });
            }

            var expectedView = GetLastExpectedView(payload.ValidatorIndex);
            if (message.NewViewNumber <= expectedView)
                return;

            Log($"{nameof(OnChangeViewReceived)}: height={payload.BlockIndex} view={message.ViewNumber} index={payload.ValidatorIndex} nv={message.NewViewNumber}");
            context.ChangeViewPayloads[payload.ValidatorIndex] = payload;
            CheckExpectedView(message.NewViewNumber);
        }

        private void OnCommitReceived(ConsensusPayload payload, Commit commit)
        {
            if (context.CommitPayloads[payload.ValidatorIndex] != null) return;
            Log($"{nameof(OnCommitReceived)}: height={payload.BlockIndex} view={commit.ViewNumber} index={payload.ValidatorIndex}");
            byte[] hashData = context.MakeHeader()?.GetHashData();
            if (hashData == null)
            {
                context.CommitPayloads[payload.ValidatorIndex] = payload;
            }
            else if (Crypto.Default.VerifySignature(hashData, commit.Signature, context.Validators[payload.ValidatorIndex].EncodePoint(false)))
            {
                context.CommitPayloads[payload.ValidatorIndex] = payload;
                CheckCommits();
            }
        }

        private void OnConsensusPayload(ConsensusPayload payload)
        {
            if (context.State.HasFlag(ConsensusState.BlockSent)) return;
            if (payload.Version != ConsensusContext.Version) return;
            if (payload.PrevHash != context.PrevHash || payload.BlockIndex != context.BlockIndex)
            {
                if (context.BlockIndex < payload.BlockIndex)
                {
                    Log($"chain sync: expected={payload.BlockIndex} current={context.BlockIndex - 1} nodes={LocalNode.Singleton.ConnectedCount}", LogLevel.Warning);
                }
                return;
            }
            if (payload.ValidatorIndex >= context.Validators.Length) return;
            ConsensusMessage message = payload.ConsensusMessage;
            if (message.ViewNumber != context.ViewNumber && message.Type != ConsensusMessageType.ChangeView &&
                                                            message.Type != ConsensusMessageType.RecoveryMessage)
                return;
            switch (message)
            {
                case ChangeView view:
                    OnChangeViewReceived(payload, view);
                    break;
                case PrepareRequest request:
                    OnPrepareRequestReceived(payload, request);
                    break;
                case PrepareResponse response:
                    OnPrepareResponseReceived(payload, response);
                    break;
                case Commit commit:
                    OnCommitReceived(payload, commit);
                    break;
                case RecoveryMessage recovery:
                    OnRecoveryMessageReceived(payload, recovery);
                    break;
            }
        }

        private void OnPersistCompleted(Block block)
        {
            Log($"persist block: {block.Hash}");
            block_received_time = TimeProvider.Current.UtcNow;
            knownHashes.Clear();
            InitializeConsensus(0);
        }

        private void OnRecoveryMessageReceived(ConsensusPayload payload, RecoveryMessage message)
        {
            if (message.ViewNumber < context.ViewNumber) return;
            Log($"{nameof(OnRecoveryMessageReceived)}: height={payload.BlockIndex} view={message.ViewNumber} index={payload.ValidatorIndex}");
            if (message.ViewNumber > context.ViewNumber)
            {
                if (context.State.HasFlag(ConsensusState.CommitSent))
                    return;
                ConsensusPayload[] changeViewPayloads = message.GetChangeViewPayloads(context, payload);
                foreach (ConsensusPayload changeViewPayload in changeViewPayloads)
                    ReverifyAndProcessPayload(changeViewPayload);
            }
            if (message.ViewNumber != context.ViewNumber) return;
            if (!context.State.HasFlag(ConsensusState.CommitSent))
            {
                ConsensusPayload prepareRequestPayload = message.GetPrepareRequestPayload(context, payload);
                if (prepareRequestPayload != null && !context.State.HasFlag(ConsensusState.RequestSent) && !context.State.HasFlag(ConsensusState.RequestReceived))
                    ReverifyAndProcessPayload(prepareRequestPayload);
                ConsensusPayload[] prepareResponsePayloads = message.GetPrepareResponsePayloads(context, payload, prepareRequestPayload);
                foreach (ConsensusPayload prepareResponsePayload in prepareResponsePayloads)
                    ReverifyAndProcessPayload(prepareResponsePayload);
            }
            ConsensusPayload[] commitPayloads = message.GetCommitPayloadsFromRecoveryMessage(context, payload);
            foreach (ConsensusPayload commitPayload in commitPayloads)
                ReverifyAndProcessPayload(commitPayload);
        }

        private void OnPrepareRequestReceived(ConsensusPayload payload, PrepareRequest message)
        {
            if (context.State.HasFlag(ConsensusState.RequestSent) || context.State.HasFlag(ConsensusState.RequestReceived))
                return;
            if (payload.ValidatorIndex != context.PrimaryIndex) return;
            Log($"{nameof(OnPrepareRequestReceived)}: height={payload.BlockIndex} view={message.ViewNumber} index={payload.ValidatorIndex} tx={message.TransactionHashes.Length}");
            if (message.Timestamp <= context.PrevHeader.Timestamp || message.Timestamp > TimeProvider.Current.UtcNow.AddMinutes(10).ToTimestamp())
            {
                Log($"Timestamp incorrect: {message.Timestamp}", LogLevel.Warning);
                return;
            }
            if (message.TransactionHashes.Any(p => context.Snapshot.ContainsTransaction(p)))
            {
                Log($"Invalid request: transaction already exists", LogLevel.Warning);
                return;
            }
            context.State |= context.State.HasFlag(ConsensusState.Primary)
                ? ConsensusState.RequestSent
                : ConsensusState.RequestReceived;
            context.Timestamp = message.Timestamp;
            context.Nonce = message.Nonce;
            context.NextConsensus = message.NextConsensus;
            context.TransactionHashes = message.TransactionHashes;
            context.Transactions = new Dictionary<UInt256, Transaction>();
            for (int i = 0; i < context.PreparationPayloads.Length; i++)
                if (context.PreparationPayloads[i] != null)
                    if (!context.PreparationPayloads[i].GetDeserializedMessage<PrepareResponse>().PreparationHash.Equals(payload.Hash))
                        context.PreparationPayloads[i] = null;
            context.PreparationPayloads[payload.ValidatorIndex] = payload;
            byte[] hashData = context.MakeHeader().GetHashData();

            for (int i = 0; i < context.CommitPayloads.Length; i++)
                if (context.CommitPayloads[i] != null)
                    if (!Crypto.Default.VerifySignature(hashData, context.CommitPayloads[i].GetDeserializedMessage<Commit>().Signature, context.Validators[i].EncodePoint(false)))
                        context.CommitPayloads[i] = null;
            Dictionary<UInt256, Transaction> mempoolVerified = Blockchain.Singleton.MemPool.GetVerifiedTransactions().ToDictionary(p => p.Hash);

            List<Transaction> unverified = new List<Transaction>();
            foreach (UInt256 hash in context.TransactionHashes.Skip(1))
            {
                if (mempoolVerified.TryGetValue(hash, out Transaction tx))
                {
                    if (!AddTransaction(tx, false))
                        return;
                }
                else
                {
                    if (Blockchain.Singleton.MemPool.TryGetValue(hash, out tx))
                        unverified.Add(tx);
                }
            }
            foreach (Transaction tx in unverified)
                if (!AddTransaction(tx, true))
                    return;
            if (!AddTransaction(message.MinerTransaction, true)) return;
            if (context.Transactions.Count < context.TransactionHashes.Length)
            {
                UInt256[] hashes = context.TransactionHashes.Where(i => !context.Transactions.ContainsKey(i)).ToArray();
                taskManager.Tell(new TaskManager.RestartTasks
                {
                    Payload = InvPayload.Create(InventoryType.TX, hashes)
                });
            }
        }

        private void OnPrepareResponseReceived(ConsensusPayload payload, PrepareResponse message)
        {
            if (context.PreparationPayloads[payload.ValidatorIndex] != null) return;
            if (context.PreparationPayloads[context.PrimaryIndex] != null && !message.PreparationHash.Equals(context.PreparationPayloads[context.PrimaryIndex].Hash))
                return;
            Log($"{nameof(OnPrepareResponseReceived)}: height={payload.BlockIndex} view={message.ViewNumber} index={payload.ValidatorIndex}");
            context.PreparationPayloads[payload.ValidatorIndex] = payload;
            if (payload.ValidatorIndex == context.MyIndex)
                context.State |= ConsensusState.ResponseSent;
            if (context.State.HasFlag(ConsensusState.CommitSent)) return;
            if (context.State.HasFlag(ConsensusState.RequestSent) || context.State.HasFlag(ConsensusState.RequestReceived))
                CheckPreparations();
        }

        protected override void OnReceive(object message)
        {
            if (message is Start options)
            {
                if (started) return;
                OnStart(options);
            }
            else
            {
                if (!started) return;
                switch (message)
                {
                    case SetViewNumber setView:
                        InitializeConsensus(setView.ViewNumber);
                        break;
                    case Timer timer:
                        OnTimer(timer);
                        break;
                    case ConsensusPayload payload:
                        OnConsensusPayload(payload);
                        break;
                    case Transaction transaction:
                        OnTransaction(transaction);
                        break;
                    case Blockchain.PersistCompleted completed:
                        OnPersistCompleted(completed.Block);
                        break;
                }
            }
        }

        private void OnStart(Start options)
        {
            Log("OnStart");
            started = true;
<<<<<<< HEAD
            bool loadedState = context.LoadContextFromStore(store);
            if (loadedState && context.State.HasFlag(ConsensusState.CommitSent) && Blockchain.Singleton.Height + 1 == context.BlockIndex)
            {
=======
            if (!options.IgnoreRecoveryLogs)
            {
                byte[] data = store.Get(ContextSerializationPrefix, new byte[0]);
                if (data != null)
                {
                    using (MemoryStream ms = new MemoryStream(data, false))
                    using (BinaryReader reader = new BinaryReader(ms))
                    {
                        context.Deserialize(reader);
                    }
                }
            }
            if (context.State.HasFlag(ConsensusState.CommitSent) && context.BlockIndex == Blockchain.Singleton.Height + 1)
>>>>>>> 3cc07841
                CheckPreparations();
                return;
            }

            InitializeConsensus(0);
            // Issue a ChangeView with NewViewNumber of 0 to request recovery messages on start-up.
            if (context.BlockIndex == Blockchain.Singleton.HeaderHeight + 1)
                localNode.Tell(new LocalNode.SendDirectly { Inventory = context.MakeChangeView(0) });
        }

        private void OnTimer(Timer timer)
        {
            if (context.State.HasFlag(ConsensusState.BlockSent)) return;
            if (timer.Height != context.BlockIndex || timer.ViewNumber != context.ViewNumber) return;
            Log($"timeout: height={timer.Height} view={timer.ViewNumber} state={context.State}");
            if (context.State.HasFlag(ConsensusState.Primary) && !context.State.HasFlag(ConsensusState.RequestSent))
            {
                Log($"send prepare request: height={timer.Height} view={timer.ViewNumber}");
                context.Fill();
                ConsensusPayload prepareRequestPayload = context.MakePrepareRequest();
                localNode.Tell(new LocalNode.SendDirectly { Inventory = prepareRequestPayload });
                context.State |= ConsensusState.RequestSent;
                context.PreparationPayloads[context.MyIndex] = prepareRequestPayload;

                if (context.TransactionHashes.Length > 1)
                {
                    foreach (InvPayload payload in InvPayload.CreateGroup(InventoryType.TX, context.TransactionHashes.Skip(1).ToArray()))
                        localNode.Tell(Message.Create("inv", payload));
                }
                ChangeTimer(TimeSpan.FromSeconds(Blockchain.SecondsPerBlock << (timer.ViewNumber + 1)));
            }
            else if ((context.State.HasFlag(ConsensusState.Primary) && context.State.HasFlag(ConsensusState.RequestSent)) || context.State.HasFlag(ConsensusState.Backup))
            {
                if (context.State.HasFlag(ConsensusState.CommitSent))
                {
                    // Re-send commit periodically by sending recover message in case of a network issue.
                    Log($"send recovery to resend commit");
                    localNode.Tell(new LocalNode.SendDirectly { Inventory = context.MakeRecoveryMessage() });
                    ChangeTimer(TimeSpan.FromSeconds(Blockchain.SecondsPerBlock << 1));
                }
                else
                {
                    RequestChangeView();
                }
            }
        }

        private void OnTransaction(Transaction transaction)
        {
            if (transaction.Type == TransactionType.MinerTransaction) return;
            if (!context.State.HasFlag(ConsensusState.Backup) || !context.State.HasFlag(ConsensusState.RequestReceived) || context.State.HasFlag(ConsensusState.ResponseSent) || context.State.HasFlag(ConsensusState.BlockSent))
                return;
            // If we are changing view but we already have enough preparation payloads to commit in the current view,
            // we must keep on accepting transactions in the current view to be able to create the block.
            if (context.State.HasFlag(ConsensusState.ViewChanging) &&
                context.PreparationPayloads.Count(p => p != null) < context.M) return;
            if (context.Transactions.ContainsKey(transaction.Hash)) return;
            if (!context.TransactionHashes.Contains(transaction.Hash)) return;
            AddTransaction(transaction, true);
        }

        protected override void PostStop()
        {
            Log("OnStop");
            started = false;
            context.Dispose();
            base.PostStop();
        }

        public static Props Props(IActorRef localNode, IActorRef taskManager, Store store, Wallet wallet)
        {
            return Akka.Actor.Props.Create(() => new ConsensusService(localNode, taskManager, store, wallet)).WithMailbox("consensus-service-mailbox");
        }

        private void RequestChangeView()
        {
            context.State |= ConsensusState.ViewChanging;
            byte expectedView = context.ChangeViewPayloads[context.MyIndex]?.GetDeserializedMessage<ChangeView>().NewViewNumber ?? 0;
            if (expectedView < context.ViewNumber) expectedView = context.ViewNumber;
            expectedView++;
            Log($"request change view: height={context.BlockIndex} view={context.ViewNumber} nv={expectedView} state={context.State}");
            ChangeTimer(TimeSpan.FromSeconds(Blockchain.SecondsPerBlock << (expectedView + 1)));
            localNode.Tell(new LocalNode.SendDirectly { Inventory = context.MakeChangeView(expectedView) });
            CheckExpectedView(expectedView);
        }

        private void ReverifyAndProcessPayload(ConsensusPayload payload)
        {
            if (!payload.Verify(context.Snapshot)) return;
            OnConsensusPayload(payload);
        }
    }

    internal class ConsensusServiceMailbox : PriorityMailbox
    {
        public ConsensusServiceMailbox(Akka.Actor.Settings settings, Config config)
            : base(settings, config)
        {
        }

        protected override bool IsHighPriority(object message)
        {
            switch (message)
            {
                case ConsensusPayload _:
                case ConsensusService.SetViewNumber _:
                case ConsensusService.Timer _:
                case Blockchain.PersistCompleted _:
                    return true;
                default:
                    return false;
            }
        }
    }
}<|MERGE_RESOLUTION|>--- conflicted
+++ resolved
@@ -410,25 +410,9 @@
         {
             Log("OnStart");
             started = true;
-<<<<<<< HEAD
-            bool loadedState = context.LoadContextFromStore(store);
+            bool loadedState = options.IgnoreRecoveryLogs ? false : context.LoadContextFromStore(store);
             if (loadedState && context.State.HasFlag(ConsensusState.CommitSent) && Blockchain.Singleton.Height + 1 == context.BlockIndex)
             {
-=======
-            if (!options.IgnoreRecoveryLogs)
-            {
-                byte[] data = store.Get(ContextSerializationPrefix, new byte[0]);
-                if (data != null)
-                {
-                    using (MemoryStream ms = new MemoryStream(data, false))
-                    using (BinaryReader reader = new BinaryReader(ms))
-                    {
-                        context.Deserialize(reader);
-                    }
-                }
-            }
-            if (context.State.HasFlag(ConsensusState.CommitSent) && context.BlockIndex == Blockchain.Singleton.Height + 1)
->>>>>>> 3cc07841
                 CheckPreparations();
                 return;
             }
