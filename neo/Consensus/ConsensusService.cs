﻿using Akka.Actor;
using Akka.Configuration;
using Neo.Cryptography;
using Neo.IO;
using Neo.IO.Actors;
using Neo.Ledger;
using Neo.Network.P2P;
using Neo.Network.P2P.Payloads;
using Neo.Persistence;
using Neo.Plugins;
using Neo.SmartContract;
using Neo.Wallets;
using System;
using System.Collections.Generic;
using System.Linq;
using System.Text;

namespace Neo.Consensus
{
    public sealed class ConsensusService : UntypedActor
    {
        public class Start { }
        public class SetViewNumber { public byte ViewNumber; }
        internal class Timer { public uint Height; public byte ViewNumber; }

        private readonly ConsensusContext context = new ConsensusContext();
        private readonly NeoSystem system;
        private readonly Wallet wallet;
        private DateTime block_received_time;

        public ConsensusService(NeoSystem system, Wallet wallet)
        {
            this.system = system;
            this.wallet = wallet;
        }

        /// <summary>
        /// Serialize PreparePayload Data into the desired PrepareRequest message
        /// </summary>
        private PrepareRequest GetPrepareRequestMessage(ConsensusPayload PreparePayloadToGet)
        {
            ConsensusMessage message;
            try
            {
                message = ConsensusMessage.DeserializeFrom(PreparePayloadToGet.Data);
            }
            catch
            {
                return new PrepareRequest();
            }
            return (PrepareRequest)message;
        }

        private bool AddTransaction(Transaction tx, bool verify)
        {
            if (context.Snapshot.ContainsTransaction(tx.Hash) ||
                (verify && !tx.Verify(context.Snapshot, context.Transactions.Values)) ||
                !Plugin.CheckPolicy(tx))
            {
                Log($"reject tx: {tx.Hash}{Environment.NewLine}{tx.ToArray().ToHexString()}", LogLevel.Warning);
                RequestChangeView();
                return false;
            }
            context.Transactions[tx.Hash] = tx;
            if (context.TransactionHashes.Length == context.Transactions.Count)
            {
                if (Blockchain.GetConsensusAddress(context.Snapshot.GetValidators(context.Transactions.Values).ToArray()).Equals(context.NextConsensus))
                {
                    Log($"send prepare response");
                    context.SignedPayloads[context.MyIndex] = context.PreparePayload.Sign(context.KeyPair);
                    context.State |= ConsensusState.SignatureSent;
                    SignAndRelay(context.MakePrepareResponse(context.SignedPayloads[context.MyIndex]));
                    CheckPayloadSignatures();
                }
                else
                {
                    RequestChangeView();
                    return false;
                }
            }
            return true;
        }

        private void ChangeTimer(TimeSpan delay)
        {
            Context.System.Scheduler.ScheduleTellOnce(delay, Self, new Timer
            {
                Height = context.BlockIndex,
                ViewNumber = context.ViewNumber
            }, ActorRefs.NoSender);
        }

        private void CheckExpectedView(byte view_number)
        {
            Log($"CheckExpectedView: view_number={view_number} context.ViewNumber={context.ViewNumber} nv={context.ExpectedView[context.MyIndex]} state={context.State}");

            if (context.ViewNumber == view_number) return;

            if (context.ExpectedView.Count(p => p == view_number) >= context.M)
            {
                InitializeConsensus(view_number);
            }
        }

<<<<<<< HEAD
        private void FillContext()
        {
            IEnumerable<Transaction> mem_pool = Blockchain.Singleton.GetMemoryPool();
            foreach (IPolicyPlugin plugin in Plugin.Policies)
                mem_pool = plugin.FilterForBlock(mem_pool);
            List<Transaction> transactions = mem_pool.ToList();
            Fixed8 amount_netfee = Block.CalculateNetFee(transactions);
            TransactionOutput[] outputs = amount_netfee == Fixed8.Zero ? new TransactionOutput[0] : new[] { new TransactionOutput
            {
                AssetId = Blockchain.UtilityToken.Hash,
                Value = amount_netfee,
                ScriptHash = wallet.GetChangeAddress()
            } };
            while (true)
            {
                ulong nonce = GetNonce();
                MinerTransaction tx = new MinerTransaction
                {
                    Nonce = (uint)(nonce % (uint.MaxValue + 1ul)),
                    Attributes = new TransactionAttribute[0],
                    Inputs = new CoinReference[0],
                    Outputs = outputs,
                    Witnesses = new Witness[0]
                };
                if (!context.Snapshot.ContainsTransaction(tx.Hash))
                {
                    context.Nonce = nonce;
                    transactions.Insert(0, tx);
                    break;
                }
            }
            context.TransactionHashes = transactions.Select(p => p.Hash).ToArray();
            context.Transactions = transactions.ToDictionary(p => p.Hash);
            context.NextConsensus = Blockchain.GetConsensusAddress(context.Snapshot.GetValidators(transactions).ToArray());
        }

        private static ulong GetNonce()
        {
            byte[] nonce = new byte[sizeof(ulong)];
            Random rand = new Random();
            rand.NextBytes(nonce);
            return nonce.ToUInt64(0);
=======
        private void CheckSignatures()
        {
            if (context.Signatures.Count(p => p != null) >= context.M && context.TransactionHashes.All(p => context.Transactions.ContainsKey(p)))
            {
                Contract contract = Contract.CreateMultiSigContract(context.M, context.Validators);
                Block block = context.MakeHeader();
                ContractParametersContext sc = new ContractParametersContext(block);
                for (int i = 0, j = 0; i < context.Validators.Length && j < context.M; i++)
                    if (context.Signatures[i] != null)
                    {
                        sc.AddSignature(contract, context.Validators[i], context.Signatures[i]);
                        j++;
                    }
                sc.Verifiable.Witnesses = sc.GetWitnesses();
                block.Transactions = context.TransactionHashes.Select(p => context.Transactions[p]).ToArray();
                Log($"relay block: {block.Hash}");
                system.LocalNode.Tell(new LocalNode.Relay { Inventory = block });
                context.State |= ConsensusState.BlockSent;
            }
>>>>>>> bbb0c720
        }

        private void InitializeConsensus(byte view_number)
        {
            if (view_number == 0)
                context.Reset(wallet);
            else
                context.ChangeView(view_number);
            if (context.MyIndex < 0) return;
            if (view_number > 0)
                Log($"changeview: view={view_number} primary={context.Validators[context.GetPrimaryIndex((byte)(view_number - 1u))]}", LogLevel.Warning);
            Log($"initialize: height={context.BlockIndex} view={view_number} index={context.MyIndex} role={(context.MyIndex == context.PrimaryIndex ? ConsensusState.Primary : ConsensusState.Backup)}");
            if (context.MyIndex == context.PrimaryIndex)
            {
                context.State |= ConsensusState.Primary;
                TimeSpan span = DateTime.UtcNow - block_received_time;
                if (span >= Blockchain.TimePerBlock)
                    ChangeTimer(TimeSpan.Zero);
                else
                    ChangeTimer(Blockchain.TimePerBlock - span);
            }
            else
            {
                context.State = ConsensusState.Backup;
                ChangeTimer(TimeSpan.FromSeconds(Blockchain.SecondsPerBlock << (view_number + 1)));
            }
        }

        private void Log(string message, LogLevel level = LogLevel.Info)
        {
            Plugin.Log(nameof(ConsensusService), level, message);
        }

        private bool CheckRegeneration()
        {
            if (context.State.HasFlag(ConsensusState.CommitSent))
            {
                Log($"CheckRegeneration: CommitSent flag. Sending Regeneration payload...");
                SignAndRelay(context.MakeRegeneration());
                Log($"Regeneration sent: height={context.BlockIndex} view={context.ViewNumber} state={context.State}");
                return true;
            }

            return false;
        }

        private void OnChangeViewReceived(ConsensusPayload payload, ChangeView message)
        {
            Log($"{nameof(OnChangeViewReceived)}: height={payload.BlockIndex} view={message.ViewNumber} index={payload.ValidatorIndex} nv={message.NewViewNumber}");

            if(CheckRegeneration()) return;

            if (message.NewViewNumber <= context.ExpectedView[payload.ValidatorIndex])
                return;
            context.ExpectedView[payload.ValidatorIndex] = message.NewViewNumber;
            CheckExpectedView(message.NewViewNumber);
        }

        private void OnConsensusPayload(ConsensusPayload payload)
        {
            //Log($"OnConsensusPayload I: Welcome!");
            if (context.State.HasFlag(ConsensusState.BlockSent)) return;
            //Log($"OnConsensusPayload II.1: Basic checks");
            if (payload.ValidatorIndex == context.MyIndex) return;
            //Log($"OnConsensusPayload II.2: Basic checks");
            if (payload.Version != ConsensusContext.Version)
                return;
            //Log($"OnConsensusPayload II.3: Basic checks");
            //Log($"payload.PrevHash={payload.PrevHash} context.PrevHash={context.PrevHash}");
            if (payload.PrevHash != context.PrevHash || payload.BlockIndex != context.BlockIndex)
            {
                if (context.Snapshot.Height + 1 < payload.BlockIndex)
                {
                    Log($"chain sync: expected={payload.BlockIndex} current: {context.Snapshot.Height} nodes={LocalNode.Singleton.ConnectedCount}", LogLevel.Warning);
                    // TODO Thinking about a delay here in order to ask for blocks and then initialize from view 1;
                }
                return;
            }

            //Log($"OnConsensusPayload III: Basic checks");

            if (payload.ValidatorIndex >= context.Validators.Length) return;

            // Log($"OnConsensusPayload IV: Basic checks");

            ConsensusMessage message;
            try
            {
                message = ConsensusMessage.DeserializeFrom(payload.Data);
            }
            catch
            {
                return;
            }

            //Log($"OnConsensusPayload V: Basic checks");

            if (message.ViewNumber != context.ViewNumber && (message.Type != ConsensusMessageType.ChangeView || message.Type != ConsensusMessageType.Regeneration))
                return;

            //Log($"OnConsensusPayload VI: Basic checks. Going to specific Payload message!");

            switch (message.Type)
            {
                case ConsensusMessageType.ChangeView:
                    OnChangeViewReceived(payload, (ChangeView)message);
                    break;
                case ConsensusMessageType.PrepareRequest:
                    OnPrepareRequestReceived(payload, (PrepareRequest)message);
                    break;
                case ConsensusMessageType.PrepareResponse:
                    OnPrepareResponseReceived(payload, (PrepareResponse)message);
                    break;
                case ConsensusMessageType.CommitAgreement:
                    OnCommitAgreement(payload, (CommitAgreement)message);
                    break;
                case ConsensusMessageType.Regeneration:
                    OnRegeneration(payload, (Regeneration)message);
                    break;
            }
            //Log($"OnConsensusPayload VII: bye bye");
        }

        private void OnPersistCompleted(Block block)
        {
            Log($"persist block: {block.Hash}");
            block_received_time = DateTime.UtcNow;
            InitializeConsensus(0);
        }

        private void OnPrepareRequestReceived(ConsensusPayload payload, PrepareRequest message, bool renegerationCall = false)
        {
            if (context.State.HasFlag(ConsensusState.RequestReceived)) return;
            if (payload.ValidatorIndex != context.PrimaryIndex) return;
            Log($"{nameof(OnPrepareRequestReceived)}: height={payload.BlockIndex} view={message.ViewNumber} index={payload.ValidatorIndex} tx={message.TransactionHashes.Length}");
            if (!context.State.HasFlag(ConsensusState.Backup) && !renegerationCall) return;

            if (payload.Timestamp <= context.Snapshot.GetHeader(context.PrevHash).Timestamp || payload.Timestamp > DateTime.UtcNow.AddMinutes(10).ToTimestamp())
            {
                Log($"{nameof(OnPrepareRequestReceived)}: Timestamp incorrect: {payload.Timestamp}", LogLevel.Warning);
                return;
            }

            context.State |= ConsensusState.RequestReceived;
            context.Timestamp = payload.Timestamp;
            context.Nonce = message.Nonce;
            context.NextConsensus = message.NextConsensus;
            context.TransactionHashes = message.TransactionHashes;
            context.Transactions = new Dictionary<UInt256, Transaction>();
            context.PreparePayload = payload;
            context.SignedPayloads[payload.ValidatorIndex] = message.PrepReqSignature;

            if (!CheckPrimaryPayloadSignature(payload))
            {
                context.SignedPayloads[payload.ValidatorIndex] = null;
                return;
            }

            for (int i = 0; i < context.SignedPayloads.Length; i++)
                if (context.SignedPayloads[i] != null && i != payload.ValidatorIndex)
                    if (!Crypto.Default.VerifySignature(context.PreparePayload.GetHashData(), context.SignedPayloads[i], context.Validators[i].EncodePoint(false)))
                    {
                        Log($"{nameof(OnPrepareRequestReceived)}:Index {i} paylod:{payload.ValidatorIndex} lenght:{context.SignedPayloads.Length} is being set to null");
                        context.SignedPayloads[i] = null;
                    }


            Dictionary<UInt256, Transaction> mempool = Blockchain.Singleton.GetMemoryPool().ToDictionary(p => p.Hash);
            List<Transaction> unverified = new List<Transaction>();
            foreach (UInt256 hash in context.TransactionHashes.Skip(1))
            {
                if (mempool.TryGetValue(hash, out Transaction tx))
                {
                    if (!AddTransaction(tx, false))
                        return;
                }
                else
                {
                    tx = Blockchain.Singleton.GetUnverifiedTransaction(hash);
                    if (tx != null)
                        unverified.Add(tx);
                }
            }
            foreach (Transaction tx in unverified)
                if (!AddTransaction(tx, true))
                    return;
            if (!AddTransaction(message.MinerTransaction, true)) return;
            if (context.Transactions.Count < context.TransactionHashes.Length)
            {
                UInt256[] hashes = context.TransactionHashes.Where(i => !context.Transactions.ContainsKey(i)).ToArray();
                system.TaskManager.Tell(new TaskManager.RestartTasks
                {
                    Payload = InvPayload.Create(InventoryType.TX, hashes)
                });
            }
        }

        public void PrintByteArray(byte[] bytes)
        {
            var sb = new StringBuilder("new byte[] { ");
            foreach (var b in bytes)
            {
                sb.Append(b + ", ");
            }
            sb.Append("}");
            Log($"{sb.ToString()}");
        }

        private bool CheckPrimaryPayloadSignature(ConsensusPayload payload)
        {
            // TODO Maybe include some verification here
            PrepareRequest message = GetPrepareRequestMessage(payload);

            /// <summary>
            /// The Speaker Signed the Payload without any signature (this was the trick/magic part), PrepReqSignature was empty
            /// But the payload was latter modified with his signature,
            /// We mean, the PrepareRequest message was filled with the PrepReqSignature of the Empty Payload and then serialized again into this Payload.
            /// Thus, we need to remove the signature from the Payload to correctly verify Speaker identity agreements with this block
            /// </summary>
            byte[] tempSignature = message.PrepReqSignature;
            message.PrepReqSignature = new byte[64];
            payload.Data = message.ToArray();

            if (!Crypto.Default.VerifySignature(payload.GetHashData(), tempSignature, context.Validators[payload.ValidatorIndex].EncodePoint(false)))
                return false;

            /// <summary>
            /// These next 2 lines could be removed, because payload is not anymore used
            /// it was already saved before changed in the context.PreparePayload... However, let keep things clean for now
            /// </summary>
            message.PrepReqSignature = tempSignature;
            payload.Data = message.ToArray();
            return true;
        }


        private void OnPrepareResponseReceived(ConsensusPayload payload, PrepareResponse message)
        {
            if (context.State.HasFlag(ConsensusState.CommitSent)) return;
            /// <summary>
            /// This payload.ValidatorIndex already submitted a not null signature
            /// </summary>
            if (context.SignedPayloads[payload.ValidatorIndex] != null) return;

            Log($"{nameof(OnPrepareResponseReceived)}: height={payload.BlockIndex} view={message.ViewNumber} index={payload.ValidatorIndex}");

            /// <summary>
            /// ***** The following is like an additional feature ******
            /// ORIGINAL CODE: In the original code we were just storing the signature and later verifying when the Payload really arrives.
            /// FEATURED ONE: Here we can check the PreparePayload if it did not arrive, because all PrepareREsponse Payloads carries that
            /// </summary>
            if (context.PreparePayload == null)
            {
                Log($"{nameof(OnPrepareRequestReceived)}: Response before PrepRequest, trying to speed up p2p route...");
                if (message.PreparePayload.ValidatorIndex != context.PrimaryIndex) return;
                if (!CheckPrimaryPayloadSignature(message.PreparePayload)) return;
                Log($"{nameof(OnPrepareRequestReceived)}: indirectly from index={payload.ValidatorIndex}");
                OnPrepareRequestReceived(message.PreparePayload, GetPrepareRequestMessage(message.PreparePayload));
            }

            /// <summary>
            /// Time to check received Signature against our local context.PreparePayload
            /// </summary>
            if (!Crypto.Default.VerifySignature(context.PreparePayload.GetHashData(), message.ResponseSignature, context.Validators[payload.ValidatorIndex].EncodePoint(false))) return;
            context.SignedPayloads[payload.ValidatorIndex] = message.ResponseSignature;
            CheckPayloadSignatures();
        }

        private void CheckPayloadSignatures()
        {
            Log($"CheckPayloadSignatures....SignedPayloads:{context.SignedPayloads.Count(p => p != null)}");

            if (!context.State.HasFlag(ConsensusState.CommitSent) &&
                context.SignedPayloads.Count(p => p != null) >= context.M &&
                context.TransactionHashes.All(p => context.Transactions.ContainsKey(p)))
            {
                Block block = context.MakeHeader();
                if (block == null) return;
                context.State |= ConsensusState.CommitSent;
                context.FinalSignatures[context.MyIndex] = block.Sign(context.KeyPair);
                SignAndRelay(context.MakeCommitAgreement(context.FinalSignatures[context.MyIndex]));
                Log($"Commit sent: height={context.BlockIndex} hash={block.Hash} state={context.State}");
            }
        }


        private void OnCommitAgreement(ConsensusPayload payload, CommitAgreement message)
        {
            if (context.FinalSignatures[payload.ValidatorIndex] != null) return;

            Log($"{nameof(OnCommitAgreement)}: height={payload.BlockIndex} hash={context.MakeHeader().Hash.ToString()} view={message.ViewNumber} index={payload.ValidatorIndex}");

            if (!Crypto.Default.VerifySignature(context.MakeHeader().GetHashData(), message.FinalSignature, context.Validators[payload.ValidatorIndex].EncodePoint(false)))
            {
                Log($"{nameof(OnCommitAgreement)}: SIGNATURE verification with problem");
                return;
            }

            context.FinalSignatures[payload.ValidatorIndex] = message.FinalSignature;

            if (context.FinalSignatures.Count(p => p != null) >= context.M && context.TransactionHashes.All(p => context.Transactions.ContainsKey(p)))
            {
                Contract contract = Contract.CreateMultiSigContract(context.M, context.Validators);
                Block block = context.MakeHeader();
                if (block == null) return;
                context.State |= ConsensusState.BlockSent;

                ContractParametersContext sc = new ContractParametersContext(block);
                for (int i = 0, j = 0; i < context.Validators.Length && j < context.M; i++)
                    if (context.FinalSignatures[i] != null)
                    {
                        sc.AddSignature(contract, context.Validators[i], context.FinalSignatures[i]);
                        j++;
                    }
                sc.Verifiable.Witnesses = sc.GetWitnesses();
                block.Transactions = context.TransactionHashes.Select(p => context.Transactions[p]).ToArray();
                Log($"{nameof(OnCommitAgreement)}: relay block: height={context.BlockIndex} hash={block.Hash}");
                system.LocalNode.Tell(new LocalNode.Relay { Inventory = block });
            }
        }

        private void OnRegeneration(ConsensusPayload payload, Regeneration message)
        {
            if (context.State.HasFlag(ConsensusState.CommitSent)) return;

            Log($"{nameof(OnRegeneration)}: height={payload.BlockIndex} view={message.ViewNumber} numberOfPartialSignatures={message.SignedPayloads.Count(p => p != null)} index={payload.ValidatorIndex}");

            uint nValidSignatures = 0;
            /// <summary>
            /// Time for checking if speaker really signed this payload
            /// </summary>
            if (!CheckPrimaryPayloadSignature(message.PrepareRequestPayload))
            {
                Log($"{nameof(OnRegeneration)}: Regerating primary payload: {message.PrepareRequestPayload.ValidatorIndex} lenght:{message.SignedPayloads.Length} with a wrong Primary Payload");
                context.SignedPayloads[payload.ValidatorIndex] = null;
                return;
            }
            nValidSignatures++;

            /// <summary>
            /// Time for checking all Backups
            /// </summary>
            for (int i = 0; i < message.SignedPayloads.Length; i++)
                if (message.SignedPayloads[i] != null && i != message.PrepareRequestPayload.ValidatorIndex)
                    if (!Crypto.Default.VerifySignature(message.PrepareRequestPayload.GetHashData(), message.SignedPayloads[i], context.Validators[i].EncodePoint(false)))
                    {
                        Log($"{nameof(OnRegeneration)}: Regerating {i} payload:{message.PrepareRequestPayload.ValidatorIndex} lenght:{message.SignedPayloads.Length} is being set to null");
                        PrintByteArray(message.SignedPayloads[i]);
                        message.SignedPayloads[i] = null;
                    }
                    else{
                        nValidSignatures++;
                    }
            /// <summary>
            /// In order to start Regeneration, at least M signatures should had been verified and true
            /// </summary>
            if (nValidSignatures >= context.M)
            {
                Log($"{nameof(OnRegeneration)}: Sorry. I lost some part of the history. I give up... Thanks index={payload.ValidatorIndex}");
                InitializeConsensus(message.ViewNumber);
                context.SignedPayloads = message.SignedPayloads;
                /// <summary>
                /// TODO - Maybe come back to OnConsensus intead of jumping to OnPrepareRequestReceived
                /// We may have lost some checks doing this
                /// </summary>
                OnPrepareRequestReceived(message.PrepareRequestPayload, GetPrepareRequestMessage(message.PrepareRequestPayload), true);
                Log($"{nameof(OnRegeneration)}: OnConsensusPayload. message.PrepareRequestPayload has been sent.");
            }
            Log($"{nameof(OnRegeneration)}: Bye bye. I fell good now, connected and on top.");
        }

        protected override void OnReceive(object message)
        {
            switch (message)
            {
                case Start _:
                    OnStart();
                    break;
                case SetViewNumber setView:
                    InitializeConsensus(setView.ViewNumber);
                    break;
                case Timer timer:
                    OnTimer(timer);
                    break;
                case ConsensusPayload payload:
                    OnConsensusPayload(payload);
                    break;
                case Transaction transaction:
                    OnTransaction(transaction);
                    break;
                case Blockchain.PersistCompleted completed:
                    OnPersistCompleted(completed.Block);
                    break;
            }
        }

        private void OnStart()
        {
            Log("OnStart");
            InitializeConsensus(0);
        }

        private void OnTimer(Timer timer)
        {
            if (context.State.HasFlag(ConsensusState.BlockSent)) return;
            if (timer.Height != context.BlockIndex || timer.ViewNumber != context.ViewNumber) return;
            Log($"timeout: height={timer.Height} view={timer.ViewNumber} state={context.State}");
            if (context.State.HasFlag(ConsensusState.Primary) && !context.State.HasFlag(ConsensusState.RequestSent))
            {
                Log($"send prepare request: height={timer.Height} view={timer.ViewNumber}");
                context.State |= ConsensusState.RequestSent;

                if (!context.State.HasFlag(ConsensusState.SignatureSent))
                {
<<<<<<< HEAD
                    //Log($"ONTIMER: Going to fill context...");
                    FillContext();
=======
                    context.Fill(wallet);
>>>>>>> bbb0c720
                    context.Timestamp = Math.Max(DateTime.UtcNow.ToTimestamp(), context.Snapshot.GetHeader(context.PrevHash).Timestamp + 1);
                }
                //Log($"ONTIMER: After fill context context.");

                context.SignedPayloads[context.MyIndex] = new byte[64];
                context.PreparePayload = context.MakePrepareRequest(context.SignedPayloads[context.MyIndex]);
                context.SignedPayloads[context.MyIndex] = context.PreparePayload.Sign(context.KeyPair);
                PrepareRequest tempPrePrepareWithSignature = GetPrepareRequestMessage(context.PreparePayload);
                tempPrePrepareWithSignature.PrepReqSignature = context.SignedPayloads[context.MyIndex];
                context.PreparePayload.Data = tempPrePrepareWithSignature.ToArray();

                //Log($"ONTIMER: checking data from preparepayload context");
                //PrintByteArray(context.PreparePayload.Data);      

                if (context.PreparePayload == null)
                {
                    Log($"ONTIMER:  Error! PreparePayload is null");
                    return;
                }
                //Log($"ONTIMER: going to SignandRelay");
                SignAndRelay(context.PreparePayload);
                //Log($"ONTIMER: signed");
                if (context.TransactionHashes.Length > 1)
                {
                    foreach (InvPayload payload in InvPayload.CreateGroup(InventoryType.TX, context.TransactionHashes.Skip(1).ToArray()))
                        system.LocalNode.Tell(Message.Create("inv", payload));
                }
                //Log($"ONTIMER: changetimer");
                ChangeTimer(TimeSpan.FromSeconds(Blockchain.SecondsPerBlock << (timer.ViewNumber + 1)));
            }
            else if ((context.State.HasFlag(ConsensusState.Primary) && context.State.HasFlag(ConsensusState.RequestSent)) || context.State.HasFlag(ConsensusState.Backup))
            {
                if (!context.State.HasFlag(ConsensusState.CommitSent))
                    RequestChangeView();
            }
        }

        private void OnTransaction(Transaction transaction)
        {
            if (transaction.Type == TransactionType.MinerTransaction) return;
            if (!context.State.HasFlag(ConsensusState.Backup) || !context.State.HasFlag(ConsensusState.RequestReceived) || context.State.HasFlag(ConsensusState.ViewChanging) || context.State.HasFlag(ConsensusState.BlockSent))
                return;
            if (context.Transactions.ContainsKey(transaction.Hash)) return;
            if (!context.TransactionHashes.Contains(transaction.Hash)) return;
            AddTransaction(transaction, true);
        }

        protected override void PostStop()
        {
            Log("OnStop");
            context.Dispose();
            base.PostStop();
        }

        public static Props Props(NeoSystem system, Wallet wallet)
        {
            return Akka.Actor.Props.Create(() => new ConsensusService(system, wallet)).WithMailbox("consensus-service-mailbox");
        }

        private void RequestChangeView()
        {
            Log($"request change view: height={context.BlockIndex} view={context.ViewNumber} nv={context.ExpectedView[context.MyIndex]} state={context.State}");

            /// <summary>
            /// It should never Send Regeneration from here anymore after flag of CommitSent placed OnTimer
            /// TODO Remove this check.
            /// </summary>
            if (CheckRegeneration()) return;

            context.State |= ConsensusState.ViewChanging;
            context.ExpectedView[context.MyIndex]++;
            ChangeTimer(TimeSpan.FromSeconds(Blockchain.SecondsPerBlock << (context.ExpectedView[context.MyIndex] + 1)));
            SignAndRelay(context.MakeChangeView());
            CheckExpectedView(context.ExpectedView[context.MyIndex]);
        }

        private void SignAndRelay(ConsensusPayload payload)
        {
            //Log($"SignAndRelay: Sign...");
            ContractParametersContext sc;
            try
            {
                sc = new ContractParametersContext(payload);
                wallet.Sign(sc);
            }
            catch (InvalidOperationException)
            {
                return;
            }

            //Log($"SignAndRelay: getting witnesses");
            sc.Verifiable.Witnesses = sc.GetWitnesses();
            //Log($"SignAndRelay: Relay...");
            system.LocalNode.Tell(new LocalNode.SendDirectly { Inventory = payload });
        }
    }

    internal class ConsensusServiceMailbox : PriorityMailbox
    {
        public ConsensusServiceMailbox(Akka.Actor.Settings settings, Config config)
            : base(settings, config)
        {
        }

        protected override bool IsHighPriority(object message)
        {
            switch (message)
            {
                case ConsensusPayload _:
                case ConsensusService.SetViewNumber _:
                case ConsensusService.Timer _:
                case Blockchain.PersistCompleted _:
                    return true;
                default:
                    return false;
            }
        }
    }
}<|MERGE_RESOLUTION|>--- conflicted
+++ resolved
@@ -102,72 +102,6 @@
             }
         }
 
-<<<<<<< HEAD
-        private void FillContext()
-        {
-            IEnumerable<Transaction> mem_pool = Blockchain.Singleton.GetMemoryPool();
-            foreach (IPolicyPlugin plugin in Plugin.Policies)
-                mem_pool = plugin.FilterForBlock(mem_pool);
-            List<Transaction> transactions = mem_pool.ToList();
-            Fixed8 amount_netfee = Block.CalculateNetFee(transactions);
-            TransactionOutput[] outputs = amount_netfee == Fixed8.Zero ? new TransactionOutput[0] : new[] { new TransactionOutput
-            {
-                AssetId = Blockchain.UtilityToken.Hash,
-                Value = amount_netfee,
-                ScriptHash = wallet.GetChangeAddress()
-            } };
-            while (true)
-            {
-                ulong nonce = GetNonce();
-                MinerTransaction tx = new MinerTransaction
-                {
-                    Nonce = (uint)(nonce % (uint.MaxValue + 1ul)),
-                    Attributes = new TransactionAttribute[0],
-                    Inputs = new CoinReference[0],
-                    Outputs = outputs,
-                    Witnesses = new Witness[0]
-                };
-                if (!context.Snapshot.ContainsTransaction(tx.Hash))
-                {
-                    context.Nonce = nonce;
-                    transactions.Insert(0, tx);
-                    break;
-                }
-            }
-            context.TransactionHashes = transactions.Select(p => p.Hash).ToArray();
-            context.Transactions = transactions.ToDictionary(p => p.Hash);
-            context.NextConsensus = Blockchain.GetConsensusAddress(context.Snapshot.GetValidators(transactions).ToArray());
-        }
-
-        private static ulong GetNonce()
-        {
-            byte[] nonce = new byte[sizeof(ulong)];
-            Random rand = new Random();
-            rand.NextBytes(nonce);
-            return nonce.ToUInt64(0);
-=======
-        private void CheckSignatures()
-        {
-            if (context.Signatures.Count(p => p != null) >= context.M && context.TransactionHashes.All(p => context.Transactions.ContainsKey(p)))
-            {
-                Contract contract = Contract.CreateMultiSigContract(context.M, context.Validators);
-                Block block = context.MakeHeader();
-                ContractParametersContext sc = new ContractParametersContext(block);
-                for (int i = 0, j = 0; i < context.Validators.Length && j < context.M; i++)
-                    if (context.Signatures[i] != null)
-                    {
-                        sc.AddSignature(contract, context.Validators[i], context.Signatures[i]);
-                        j++;
-                    }
-                sc.Verifiable.Witnesses = sc.GetWitnesses();
-                block.Transactions = context.TransactionHashes.Select(p => context.Transactions[p]).ToArray();
-                Log($"relay block: {block.Hash}");
-                system.LocalNode.Tell(new LocalNode.Relay { Inventory = block });
-                context.State |= ConsensusState.BlockSent;
-            }
->>>>>>> bbb0c720
-        }
-
         private void InitializeConsensus(byte view_number)
         {
             if (view_number == 0)
@@ -580,12 +514,8 @@
 
                 if (!context.State.HasFlag(ConsensusState.SignatureSent))
                 {
-<<<<<<< HEAD
                     //Log($"ONTIMER: Going to fill context...");
-                    FillContext();
-=======
                     context.Fill(wallet);
->>>>>>> bbb0c720
                     context.Timestamp = Math.Max(DateTime.UtcNow.ToTimestamp(), context.Snapshot.GetHeader(context.PrevHash).Timestamp + 1);
                 }
                 //Log($"ONTIMER: After fill context context.");
