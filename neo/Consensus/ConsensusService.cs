﻿using Akka.Actor;
using Akka.Configuration;
using Neo.Cryptography;
using Neo.IO;
using Neo.IO.Actors;
using Neo.Ledger;
using Neo.Network.P2P;
using Neo.Network.P2P.Payloads;
using Neo.Persistence;
using Neo.Plugins;
using Neo.Wallets;
using System;
using System.Collections.Generic;
using System.Linq;

namespace Neo.Consensus
{
    public sealed class ConsensusService : UntypedActor
    {
        public class Start { }
        public class SetViewNumber { public byte ViewNumber; }
        internal class Timer { public uint Height; public byte ViewNumber; }

<<<<<<< HEAD
        private readonly IConsensusContext context;
        private readonly IActorRef localNode;
        private readonly IActorRef taskManager;
=======
        private readonly ConsensusContext context;
        private readonly NeoSystem system;
        private ICancelable timer_token;
        private DateTime block_received_time;
>>>>>>> 07896dbc

        public ConsensusService(IActorRef _LocalNode, IActorRef _TaskManager, Wallet wallet)
        {
            this.localNode = _LocalNode;
            this.taskManager = _TaskManager;
            this.context = new ConsensusContext(wallet);
        }

        public ConsensusService(IActorRef _LocalNode, IActorRef _TaskManager, IConsensusContext context)
        {
            this.localNode = _LocalNode;
            this.taskManager = _TaskManager;
            this.context = context;
        }

        private bool AddTransaction(Transaction tx, bool verify)
        {
            if (context.RejectTx(tx, verify))
            {
                context.Log($"reject tx: {tx.Hash}{Environment.NewLine}{tx.ToArray().ToHexString()}", LogLevel.Warning);
                RequestChangeView();
                return false;
            }
            context.Transactions[tx.Hash] = tx;
            if (context.TransactionHashes.Length == context.Transactions.Count)
            {
                if (context.VerifyRequest())
                {
                    context.Log($"send prepare response");
                    context.State |= ConsensusState.SignatureSent;
                    context.SignHeader();
                    localNode.Tell(new LocalNode.SendDirectly { Inventory = context.MakePrepareResponse(context.Signatures[context.MyIndex]) });
                    CheckSignatures();
                }
                else
                {
                    RequestChangeView();
                    return false;
                }
            }
            return true;
        }

        private void ChangeTimer(TimeSpan delay)
        {
            timer_token.CancelIfNotNull();
            timer_token = Context.System.Scheduler.ScheduleTellOnceCancelable(delay, Self, new Timer
            {
                Height = context.BlockIndex,
                ViewNumber = context.ViewNumber
            }, ActorRefs.NoSender);
        }

        private void CheckExpectedView(byte view_number)
        {
            if (context.ViewNumber == view_number) return;
            if (context.ExpectedView.Count(p => p == view_number) >= context.M)
            {
                InitializeConsensus(view_number);
            }
        }

        private void CheckSignatures()
        {
            if (context.Signatures.Count(p => p != null) >= context.M && context.TransactionHashes.All(p => context.Transactions.ContainsKey(p)))
            {
                Block block = context.CreateBlock();
                context.Log($"relay block: {block.Hash}");
                localNode.Tell(new LocalNode.Relay { Inventory = block });
                context.State |= ConsensusState.BlockSent;
            }
        }

        private void InitializeConsensus(byte view_number)
        {
            if (view_number == 0)
            {
                context.Reset();
            }
            else
                context.ChangeView(view_number);
            if (context.MyIndex < 0) return;
            if (view_number > 0)
                context.Log($"changeview: view={view_number} primary={context.Validators[context.GetPrimaryIndex((byte)(view_number - 1u))]}", LogLevel.Warning);
            context.Log($"initialize: height={context.BlockIndex} view={view_number} index={context.MyIndex} role={(context.MyIndex == context.PrimaryIndex ? ConsensusState.Primary : ConsensusState.Backup)}");
            if (context.MyIndex == context.PrimaryIndex)
            {
                context.State |= ConsensusState.Primary;
                TimeSpan span = TimeProvider.Current.UtcNow - context.block_received_time;
                if (span >= Blockchain.TimePerBlock)
                    ChangeTimer(TimeSpan.Zero);
                else
                    ChangeTimer(Blockchain.TimePerBlock - span);
            }
            else
            {
                context.State = ConsensusState.Backup;
                ChangeTimer(TimeSpan.FromSeconds(Blockchain.SecondsPerBlock << (view_number + 1)));
            }
        }

        private void OnChangeViewReceived(ConsensusPayload payload, ChangeView message)
        {
            if (message.NewViewNumber <= context.ExpectedView[payload.ValidatorIndex])
                return;
            context.Log($"{nameof(OnChangeViewReceived)}: height={payload.BlockIndex} view={message.ViewNumber} index={payload.ValidatorIndex} nv={message.NewViewNumber}");
            context.ExpectedView[payload.ValidatorIndex] = message.NewViewNumber;
            CheckExpectedView(message.NewViewNumber);
        }

        private void OnConsensusPayload(ConsensusPayload payload)
        {
            if (context.State.HasFlag(ConsensusState.BlockSent)) return;
            if (payload.ValidatorIndex == context.MyIndex) return;
            if (payload.Version != ConsensusContext.Version)
                return;
            if (payload.PrevHash != context.PrevHash || payload.BlockIndex != context.BlockIndex)
            {
                if (context.BlockIndex < payload.BlockIndex)
                {
                    context.Log($"chain sync: expected={payload.BlockIndex - 1} current={context.BlockIndex - 1} nodes={LocalNode.Singleton.ConnectedCount}", LogLevel.Warning);
                }
                return;
            }
            if (payload.ValidatorIndex >= context.Validators.Length) return;
            ConsensusMessage message;
            try
            {
                message = ConsensusMessage.DeserializeFrom(payload.Data);
            }
            catch
            {
                return;
            }
            if (message.ViewNumber != context.ViewNumber && message.Type != ConsensusMessageType.ChangeView)
                return;
            switch (message.Type)
            {
                case ConsensusMessageType.ChangeView:
                    OnChangeViewReceived(payload, (ChangeView)message);
                    break;
                case ConsensusMessageType.PrepareRequest:
                    OnPrepareRequestReceived(payload, (PrepareRequest)message);
                    break;
                case ConsensusMessageType.PrepareResponse:
                    OnPrepareResponseReceived(payload, (PrepareResponse)message);
                    break;
            }
        }

        private void OnPersistCompleted(Block block)
        {
            context.Log($"persist block: {block.Hash}");
            context.block_received_time = TimeProvider.Current.UtcNow;
            InitializeConsensus(0);
        }

        private void OnPrepareRequestReceived(ConsensusPayload payload, PrepareRequest message)
        {
            if (context.State.HasFlag(ConsensusState.RequestReceived)) return;
            if (payload.ValidatorIndex != context.PrimaryIndex) return;
            context.Log($"{nameof(OnPrepareRequestReceived)}: height={payload.BlockIndex} view={message.ViewNumber} index={payload.ValidatorIndex} tx={message.TransactionHashes.Length}");
            if (!context.State.HasFlag(ConsensusState.Backup)) return;
            if (payload.Timestamp <= context.PrevHeader.Timestamp || payload.Timestamp > TimeProvider.Current.UtcNow.AddMinutes(10).ToTimestamp())
            {
                context.Log($"Timestamp incorrect: {payload.Timestamp}", LogLevel.Warning);
                return;
            }
            context.State |= ConsensusState.RequestReceived;
            context.Timestamp = payload.Timestamp;
            context.Nonce = message.Nonce;
            context.NextConsensus = message.NextConsensus;
            context.TransactionHashes = message.TransactionHashes;
            context.Transactions = new Dictionary<UInt256, Transaction>();
            byte[] hashData = context.MakeHeader().GetHashData();
            if (!Crypto.Default.VerifySignature(hashData, message.Signature, context.Validators[payload.ValidatorIndex].EncodePoint(false))) return;
            for (int i = 0; i < context.Signatures.Length; i++)
                if (context.Signatures[i] != null)
                    if (!Crypto.Default.VerifySignature(hashData, context.Signatures[i], context.Validators[i].EncodePoint(false)))
                        context.Signatures[i] = null;
            context.Signatures[payload.ValidatorIndex] = message.Signature;
            Dictionary<UInt256, Transaction> mempool = Blockchain.Singleton.GetMemoryPool().ToDictionary(p => p.Hash);
            List<Transaction> unverified = new List<Transaction>();
            foreach (UInt256 hash in context.TransactionHashes.Skip(1))
            {
                if (mempool.TryGetValue(hash, out Transaction tx))
                {
                    if (!AddTransaction(tx, false))
                        return;
                }
                else
                {
                    tx = Blockchain.Singleton.GetUnverifiedTransaction(hash);
                    if (tx != null)
                        unverified.Add(tx);
                }
            }
            foreach (Transaction tx in unverified)
                if (!AddTransaction(tx, true))
                    return;
            if (!AddTransaction(message.MinerTransaction, true)) return;
            if (context.Transactions.Count < context.TransactionHashes.Length)
            {
                UInt256[] hashes = context.TransactionHashes.Where(i => !context.Transactions.ContainsKey(i)).ToArray();
                taskManager.Tell(new TaskManager.RestartTasks
                {
                    Payload = InvPayload.Create(InventoryType.TX, hashes)
                });
            }
        }

        private void OnPrepareResponseReceived(ConsensusPayload payload, PrepareResponse message)
        {
            if (context.Signatures[payload.ValidatorIndex] != null) return;
            context.Log($"{nameof(OnPrepareResponseReceived)}: height={payload.BlockIndex} view={message.ViewNumber} index={payload.ValidatorIndex}");
            byte[] hashData = context.MakeHeader()?.GetHashData();
            if (hashData == null)
            {
                context.Signatures[payload.ValidatorIndex] = message.Signature;
            }
            else if (Crypto.Default.VerifySignature(hashData, message.Signature, context.Validators[payload.ValidatorIndex].EncodePoint(false)))
            {
                context.Signatures[payload.ValidatorIndex] = message.Signature;
                CheckSignatures();
            }
        }

        protected override void OnReceive(object message)
        {
            switch (message)
            {
                case Start _:
                    OnStart();
                    break;
                case SetViewNumber setView:
                    InitializeConsensus(setView.ViewNumber);
                    break;
                case Timer timer:
                    OnTimer(timer);
                    break;
                case ConsensusPayload payload:
                    OnConsensusPayload(payload);
                    break;
                case Transaction transaction:
                    OnTransaction(transaction);
                    break;
                case Blockchain.PersistCompleted completed:
                    OnPersistCompleted(completed.Block);
                    break;
            }
        }

        private void OnStart()
        {
            context.Log("OnStart");
            InitializeConsensus(0);
        }

        private void OnTimer(Timer timer)
        {
            if (context.State.HasFlag(ConsensusState.BlockSent)) return;
            if (timer.Height != context.BlockIndex || timer.ViewNumber != context.ViewNumber) return;
            context.Log($"timeout: height={timer.Height} view={timer.ViewNumber} state={context.State}");
            if (context.State.HasFlag(ConsensusState.Primary) && !context.State.HasFlag(ConsensusState.RequestSent))
            {
                context.Log($"send prepare request: height={timer.Height} view={timer.ViewNumber}");
                context.State |= ConsensusState.RequestSent;
                if (!context.State.HasFlag(ConsensusState.SignatureSent))
                {
                    context.Fill();
                    context.SignHeader();
                }
                localNode.Tell(new LocalNode.SendDirectly { Inventory = context.MakePrepareRequest() });
                if (context.TransactionHashes.Length > 1)
                {
                    foreach (InvPayload payload in InvPayload.CreateGroup(InventoryType.TX, context.TransactionHashes.Skip(1).ToArray()))
                        localNode.Tell(Message.Create("inv", payload));
                }
                ChangeTimer(TimeSpan.FromSeconds(Blockchain.SecondsPerBlock << (timer.ViewNumber + 1)));
            }
            else if ((context.State.HasFlag(ConsensusState.Primary) && context.State.HasFlag(ConsensusState.RequestSent)) || context.State.HasFlag(ConsensusState.Backup))
            {
                RequestChangeView();
            }
        }

        private void OnTransaction(Transaction transaction)
        {
            if (transaction.Type == TransactionType.MinerTransaction) return;
            if (!context.State.HasFlag(ConsensusState.Backup) || !context.State.HasFlag(ConsensusState.RequestReceived) || context.State.HasFlag(ConsensusState.SignatureSent) || context.State.HasFlag(ConsensusState.ViewChanging) || context.State.HasFlag(ConsensusState.BlockSent))
                return;
            if (context.Transactions.ContainsKey(transaction.Hash)) return;
            if (!context.TransactionHashes.Contains(transaction.Hash)) return;
            AddTransaction(transaction, true);
        }

        protected override void PostStop()
        {
            context.Log("OnStop");
            context.Dispose();
            base.PostStop();
        }

        public static Props Props(IActorRef localNode, IActorRef taskManager, Wallet wallet)
        {
            return Akka.Actor.Props.Create(() => new ConsensusService(localNode, taskManager, wallet)).WithMailbox("consensus-service-mailbox");
        }

        private void RequestChangeView()
        {
            context.State |= ConsensusState.ViewChanging;
            context.ExpectedView[context.MyIndex]++;
            context.Log($"request change view: height={context.BlockIndex} view={context.ViewNumber} nv={context.ExpectedView[context.MyIndex]} state={context.State}");
            ChangeTimer(TimeSpan.FromSeconds(Blockchain.SecondsPerBlock << (context.ExpectedView[context.MyIndex] + 1)));
            localNode.Tell(new LocalNode.SendDirectly { Inventory = context.MakeChangeView() });
            CheckExpectedView(context.ExpectedView[context.MyIndex]);
        }
    }

    internal class ConsensusServiceMailbox : PriorityMailbox
    {
        public ConsensusServiceMailbox(Akka.Actor.Settings settings, Config config)
            : base(settings, config)
        {
        }

        protected override bool IsHighPriority(object message)
        {
            switch (message)
            {
                case ConsensusPayload _:
                case ConsensusService.SetViewNumber _:
                case ConsensusService.Timer _:
                case Blockchain.PersistCompleted _:
                    return true;
                default:
                    return false;
            }
        }
    }
}<|MERGE_RESOLUTION|>--- conflicted
+++ resolved
@@ -21,16 +21,11 @@
         public class SetViewNumber { public byte ViewNumber; }
         internal class Timer { public uint Height; public byte ViewNumber; }
 
-<<<<<<< HEAD
+
         private readonly IConsensusContext context;
         private readonly IActorRef localNode;
         private readonly IActorRef taskManager;
-=======
-        private readonly ConsensusContext context;
-        private readonly NeoSystem system;
         private ICancelable timer_token;
-        private DateTime block_received_time;
->>>>>>> 07896dbc
 
         public ConsensusService(IActorRef _LocalNode, IActorRef _TaskManager, Wallet wallet)
         {
