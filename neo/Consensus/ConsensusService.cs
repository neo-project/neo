﻿using Akka.Actor;
using Akka.Configuration;
using Neo.Cryptography;
using Neo.IO;
using Neo.IO.Actors;
using Neo.Ledger;
using Neo.Network.P2P;
using Neo.Network.P2P.Payloads;
using Neo.Persistence;
using Neo.Plugins;
using Neo.SmartContract;
using Neo.Wallets;
using System;
using System.Collections.Generic;
using System.Linq;
using System.Text;

namespace Neo.Consensus
{
    public sealed class ConsensusService : UntypedActor
    {
        public class Start { }
        public class SetViewNumber { public byte ViewNumber; }
        internal class Timer { public uint Height; public byte ViewNumber; }

        private readonly ConsensusContext context = new ConsensusContext();
        private readonly NeoSystem system;
        private readonly Wallet wallet;
        private DateTime block_received_time;

        public ConsensusService(NeoSystem system, Wallet wallet)
        {
            this.system = system;
            this.wallet = wallet;
        }

        private bool AddTransaction(Transaction tx, bool verify)
        {
            if (context.Snapshot.ContainsTransaction(tx.Hash) ||
                (verify && !tx.Verify(context.Snapshot, context.Transactions.Values)) ||
                !Plugin.CheckPolicy(tx))
            {
                Log($"reject tx: {tx.Hash}{Environment.NewLine}{tx.ToArray().ToHexString()}", LogLevel.Warning);
                RequestChangeView();
                return false;
            }
            context.Transactions[tx.Hash] = tx;
            if (context.TransactionHashes.Length == context.Transactions.Count)
            {
                if (Blockchain.GetConsensusAddress(context.Snapshot.GetValidators(context.Transactions.Values).ToArray()).Equals(context.NextConsensus))
                {
                    Log($"send prepare response");
                    context.SignedPayloads[context.MyIndex] = context.PreparePayload.Sign(context.KeyPair);
                    context.State |= ConsensusState.SignatureSent;
                    SignAndRelay(context.MakePrepareResponse(context.SignedPayloads[context.MyIndex]));
                    CheckPayloadSignatures();
                }
                else
                {
                    RequestChangeView();
                    return false;
                }
            }
            return true;
        }

        private void ChangeTimer(TimeSpan delay)
        {
            Context.System.Scheduler.ScheduleTellOnce(delay, Self, new Timer
            {
                Height = context.BlockIndex,
                ViewNumber = context.ViewNumber
            }, ActorRefs.NoSender);
        }

        private void CheckExpectedView(byte view_number)
        {
            Log($"CheckExpectedView: view_number={view_number} context.ViewNumber={context.ViewNumber} nv={context.ExpectedView[context.MyIndex]} state={context.State}");

            if (context.ViewNumber == view_number) return;
            //if (context.State.HasFlag(ConsensusState.CommitSent))
            //{
            //    SignAndRelay(context.MakePrepareResponse(context.Signatures[context.MyIndex]));
            //    return;
            //}

            if (context.ExpectedView.Count(p => p == view_number) >= context.M)
            {
                InitializeConsensus(view_number);
            }
        }

        private void CheckPayloadSignatures()
        {
            Log($"CheckPayloadSignatures....SignedPayloads:{context.SignedPayloads.Count(p => p != null)}");

            if (!context.State.HasFlag(ConsensusState.CommitSent) &&
                context.SignedPayloads.Count(p => p != null) >= context.M &&
                context.TransactionHashes.All(p => context.Transactions.ContainsKey(p)))
            {
                Block block = context.MakeHeader();
                if (block == null) return;
                context.State |= ConsensusState.CommitSent;
                context.FinalSignatures[context.MyIndex] = block.Sign(context.KeyPair);
                SignAndRelay(context.MakeCommitAgreement(block, context.FinalSignatures[context.MyIndex]));
                Log($"Commit sent: height={context.BlockIndex} hash={block.Hash} state={context.State}");
            }
        }

        private void OnCommitAgreement(ConsensusPayload payload, CommitAgreement message)
        {
            if (context.FinalSignatures[payload.ValidatorIndex] != null) return;

            Log($"{nameof(OnCommitAgreement)}: height={payload.BlockIndex} hash={context.MakeHeader().Hash.ToString()} view={message.ViewNumber} index={payload.ValidatorIndex}");

            if (!Crypto.Default.VerifySignature(context.MakeHeader().GetHashData(), message.FinalSignature, context.Validators[payload.ValidatorIndex].EncodePoint(false))){
                Log($"{nameof(OnCommitAgreement)}: SIGNATURE verification with problem");
                return;  
            } 

            context.FinalSignatures[payload.ValidatorIndex] = message.FinalSignature;

            if (context.FinalSignatures.Count(p => p != null) >= context.M && context.TransactionHashes.All(p => context.Transactions.ContainsKey(p)))
            {
                Contract contract = Contract.CreateMultiSigContract(context.M, context.Validators);
                Block block = context.MakeHeader();
                if (block == null) return;
                context.State |= ConsensusState.BlockSent;

                ContractParametersContext sc = new ContractParametersContext(block);
                for (int i = 0, j = 0; i < context.Validators.Length && j < context.M; i++)
                    if (context.FinalSignatures[i] != null)
                    {
                        sc.AddSignature(contract, context.Validators[i], context.FinalSignatures[i]);
                        j++;
                    }
                sc.Verifiable.Witnesses = sc.GetWitnesses();
                block.Transactions = context.TransactionHashes.Select(p => context.Transactions[p]).ToArray();
                Log($"relay block: height={context.BlockIndex} hash={block.Hash}");

                system.LocalNode.Tell(new LocalNode.Relay { Inventory = block });
            }
        }

        private void FillContext()
        {
            IEnumerable<Transaction> mem_pool = Blockchain.Singleton.GetMemoryPool();
            foreach (IPolicyPlugin plugin in Plugin.Policies)
                mem_pool = plugin.FilterForBlock(mem_pool);
            List<Transaction> transactions = mem_pool.ToList();
            Fixed8 amount_netfee = Block.CalculateNetFee(transactions);
            TransactionOutput[] outputs = amount_netfee == Fixed8.Zero ? new TransactionOutput[0] : new[] { new TransactionOutput
            {
                AssetId = Blockchain.UtilityToken.Hash,
                Value = amount_netfee,
                ScriptHash = wallet.GetChangeAddress()
            } };
            while (true)
            {
                ulong nonce = GetNonce();
                MinerTransaction tx = new MinerTransaction
                {
                    Nonce = (uint)(nonce % (uint.MaxValue + 1ul)),
                    Attributes = new TransactionAttribute[0],
                    Inputs = new CoinReference[0],
                    Outputs = outputs,
                    Witnesses = new Witness[0]
                };
                if (!context.Snapshot.ContainsTransaction(tx.Hash))
                {
                    context.Nonce = nonce;
                    transactions.Insert(0, tx);
                    break;
                }
            }
            context.TransactionHashes = transactions.Select(p => p.Hash).ToArray();
            context.Transactions = transactions.ToDictionary(p => p.Hash);
            context.NextConsensus = Blockchain.GetConsensusAddress(context.Snapshot.GetValidators(transactions).ToArray());
        }

        private static ulong GetNonce()
        {
            byte[] nonce = new byte[sizeof(ulong)];
            Random rand = new Random();
            rand.NextBytes(nonce);
            return nonce.ToUInt64(0);
        }

        private void InitializeConsensus(byte view_number)
        {
            if (view_number == 0)
                context.Reset(wallet);
            else
                context.ChangeView(view_number);
            if (context.MyIndex < 0) return;
            if (view_number > 0)
                Log($"changeview: view={view_number} primary={context.Validators[context.GetPrimaryIndex((byte)(view_number - 1u))]}", LogLevel.Warning);
            Log($"initialize: height={context.BlockIndex} view={view_number} index={context.MyIndex} role={(context.MyIndex == context.PrimaryIndex ? ConsensusState.Primary : ConsensusState.Backup)}");
            if (context.MyIndex == context.PrimaryIndex)
            {
                context.State |= ConsensusState.Primary;
                TimeSpan span = DateTime.UtcNow - block_received_time;
                if (span >= Blockchain.TimePerBlock)
                    ChangeTimer(TimeSpan.Zero);
                else
                    ChangeTimer(Blockchain.TimePerBlock - span);
            }
            else
            {
                context.State = ConsensusState.Backup;
                ChangeTimer(TimeSpan.FromSeconds(Blockchain.SecondsPerBlock << (view_number + 1)));
            }
        }

        private void Log(string message, LogLevel level = LogLevel.Info)
        {
            Plugin.Log(nameof(ConsensusService), level, message);
        }

        private void OnChangeViewReceived(ConsensusPayload payload, ChangeView message)
        {
<<<<<<< HEAD
            Log($"{nameof(OnChangeViewReceived)}: height={payload.BlockIndex} view={message.ViewNumber} index={payload.ValidatorIndex} nv={message.NewViewNumber}");

            if (message.NewViewNumber <= context.ExpectedView[payload.ValidatorIndex])
                return;

=======
            if (message.NewViewNumber <= context.ExpectedView[payload.ValidatorIndex])
                return;
            Log($"{nameof(OnChangeViewReceived)}: height={payload.BlockIndex} view={message.ViewNumber} index={payload.ValidatorIndex} nv={message.NewViewNumber}");
>>>>>>> a64ca722
            context.ExpectedView[payload.ValidatorIndex] = message.NewViewNumber;
            CheckExpectedView(message.NewViewNumber);
        }

        private void OnConsensusPayload(ConsensusPayload payload)
        {
            if (context.State.HasFlag(ConsensusState.BlockSent)) return;
            if (payload.ValidatorIndex == context.MyIndex) return;
            if (payload.Version != ConsensusContext.Version)
                return;

            if (payload.PrevHash != context.PrevHash || payload.BlockIndex != context.BlockIndex)
            {
                if (context.Snapshot.Height + 1 < payload.BlockIndex)
                {
                    Log($"chain sync: expected={payload.BlockIndex} current: {context.Snapshot.Height} nodes={LocalNode.Singleton.ConnectedCount}", LogLevel.Warning);
                }
                return;
            }

            if (payload.ValidatorIndex >= context.Validators.Length) return;

            ConsensusMessage message;
            try
            {
                message = ConsensusMessage.DeserializeFrom(payload.Data);
            }
            catch
            {
                return;
            }

            if (message.ViewNumber != context.ViewNumber && message.Type != ConsensusMessageType.ChangeView)
                return;

            switch (message.Type)
            {
                case ConsensusMessageType.ChangeView:
                    OnChangeViewReceived(payload, (ChangeView)message);
                    break;
                case ConsensusMessageType.PrepareRequest:
                    OnPrepareRequestReceived(payload, (PrepareRequest)message);
                    break;
                case ConsensusMessageType.PrepareResponse:
                    OnPrepareResponseReceived(payload, (PrepareResponse)message);
                    break;
                case ConsensusMessageType.CommitAgreement:
                    OnCommitAgreement(payload, (CommitAgreement)message);
                    break;
            }
        }

        private void OnPersistCompleted(Block block)
        {
            Log($"persist block: {block.Hash}");
            block_received_time = DateTime.UtcNow;
            InitializeConsensus(0);
        }

        private void OnPrepareRequestReceived(ConsensusPayload payload, PrepareRequest message)
        {
<<<<<<< HEAD
            Log($"{nameof(OnPrepareRequestReceived)}: height={payload.BlockIndex} view={message.ViewNumber} index={payload.ValidatorIndex} tx={message.TransactionHashes.Length}");

            if (!context.State.HasFlag(ConsensusState.Backup) || context.State.HasFlag(ConsensusState.RequestReceived))
                return;


            if (payload.ValidatorIndex != context.PrimaryIndex) return;

=======
            if (context.State.HasFlag(ConsensusState.RequestReceived)) return;
            if (payload.ValidatorIndex != context.PrimaryIndex) return;
            Log($"{nameof(OnPrepareRequestReceived)}: height={payload.BlockIndex} view={message.ViewNumber} index={payload.ValidatorIndex} tx={message.TransactionHashes.Length}");
            if (!context.State.HasFlag(ConsensusState.Backup)) return;
>>>>>>> a64ca722
            if (payload.Timestamp <= context.Snapshot.GetHeader(context.PrevHash).Timestamp || payload.Timestamp > DateTime.UtcNow.AddMinutes(10).ToTimestamp())
            {
                Log($"Timestamp incorrect: {payload.Timestamp}", LogLevel.Warning);
                return;
            }

            context.State |= ConsensusState.RequestReceived;
            context.Timestamp = payload.Timestamp;
            context.Nonce = message.Nonce;
            context.NextConsensus = message.NextConsensus;
            context.TransactionHashes = message.TransactionHashes;
            context.Transactions = new Dictionary<UInt256, Transaction>();
            context.PreparePayload = payload;

            context.SignedPayloads[payload.ValidatorIndex] = message.PrepReqSignature;
            // The Speaker Signed the Payload without any signature (this was the trick/magic part)
            // But the payload was modified with the signature after that. 
            // Thus, we need to remove the signature from the Payload to correctly verify Speaker identity agreements with this block
            message.PrepReqSignature = new byte[64];
            payload.Data = message.ToArray();
            if (!Crypto.Default.VerifySignature(payload.GetHashData(), context.SignedPayloads[payload.ValidatorIndex], context.Validators[payload.ValidatorIndex].EncodePoint(false)))
            {
                context.SignedPayloads[payload.ValidatorIndex] = null;
                return;
            }
            //--------------------------------------------------------------------------------
            // These next 2 lines could be removed, because payload is not anymore used
            // it was already saved before changed in the context.PreparePayload... However, let keep things clean for now
            message.PrepReqSignature = context.SignedPayloads[payload.ValidatorIndex];
            payload.Data = message.ToArray(); 
            //--------------------------------------------------------------------------------

            for (int i = 0; i < context.SignedPayloads.Length; i++)
                if (context.SignedPayloads[i] != null && i != payload.ValidatorIndex)
                    if (!Crypto.Default.VerifySignature(context.PreparePayload.GetHashData(), context.SignedPayloads[i], context.Validators[i].EncodePoint(false)))
                    {
                        Log($"Index {i} paylod:{payload.ValidatorIndex} lenght:{context.SignedPayloads.Length} is being set to null");
                        context.SignedPayloads[i] = null;
                    }

  
            Dictionary<UInt256, Transaction> mempool = Blockchain.Singleton.GetMemoryPool().ToDictionary(p => p.Hash);
            List<Transaction> unverified = new List<Transaction>();
            foreach (UInt256 hash in context.TransactionHashes.Skip(1))
            {
                if (mempool.TryGetValue(hash, out Transaction tx))
                {
                    if (!AddTransaction(tx, false))
                        return;
                }
                else
                {
                    tx = Blockchain.Singleton.GetUnverifiedTransaction(hash);
                    if (tx != null)
                        unverified.Add(tx);
                }
            }
            foreach (Transaction tx in unverified)
                if (!AddTransaction(tx, true))
                    return;
            if (!AddTransaction(message.MinerTransaction, true)) return;
            if (context.Transactions.Count < context.TransactionHashes.Length)
            {
                UInt256[] hashes = context.TransactionHashes.Where(i => !context.Transactions.ContainsKey(i)).ToArray();
                system.TaskManager.Tell(new TaskManager.RestartTasks
                {
                    Payload = InvPayload.Create(InventoryType.TX, hashes)
                });
            }
        }

        private void OnPrepareResponseReceived(ConsensusPayload payload, PrepareResponse message)
        {
<<<<<<< HEAD
            if (context.State.HasFlag(ConsensusState.CommitSent) && context.State.HasFlag(ConsensusState.SignatureSent)) return;
            Log($"{nameof(OnPrepareResponseReceived)}: height={payload.BlockIndex} view={message.ViewNumber} index={payload.ValidatorIndex}");


            //====================================================================
            //The following is like an additional feature 
            // In the original code we were saving the signature and later verifying.
            // Here we can check the PreparePayload if it did not arrive, because all PrepareREsponse Payloads carries that
            if (context.PreparePayload == null)
=======
            if (context.Signatures[payload.ValidatorIndex] != null) return;
            Log($"{nameof(OnPrepareResponseReceived)}: height={payload.BlockIndex} view={message.ViewNumber} index={payload.ValidatorIndex}");
            byte[] hashData = context.MakeHeader()?.GetHashData();
            if (hashData == null)
            {
                context.Signatures[payload.ValidatorIndex] = message.Signature;
            }
            else if (Crypto.Default.VerifySignature(hashData, message.Signature, context.Validators[payload.ValidatorIndex].EncodePoint(false)))
>>>>>>> a64ca722
            {
                // We need to check if the Node send the orrect PreparePayload from the expected PrimaryIndex
                if (message.PreparePayload.ValidatorIndex != context.PrimaryIndex) return;
                if (!Crypto.Default.VerifySignature(message.PreparePayload.GetHashData(), message.PrepareRequestMessage().PrepReqSignature, context.Validators[message.PreparePayload.ValidatorIndex].EncodePoint(false))) return;
                Log($"{nameof(OnPrepareRequestReceived)}: indirectly from index={payload.ValidatorIndex}");
                OnPrepareRequestReceived(message.PreparePayload, message.PrepareRequestMessage());
            }
            //====================================================================

            //This payload.ValidatorIndex already submitted a not null signature
            if (context.SignedPayloads[payload.ValidatorIndex] != null) return;
            //Time to check received Signature against our local context.PreparePayload
            if (!Crypto.Default.VerifySignature(context.PreparePayload.GetHashData(), message.ResponseSignature, context.Validators[payload.ValidatorIndex].EncodePoint(false))) return;
            context.SignedPayloads[payload.ValidatorIndex] = message.ResponseSignature;
            CheckPayloadSignatures();
        }

        protected override void OnReceive(object message)
        {
            switch (message)
            {
                case Start _:
                    OnStart();
                    break;
                case SetViewNumber setView:
                    InitializeConsensus(setView.ViewNumber);
                    break;
                case Timer timer:
                    OnTimer(timer);
                    break;
                case ConsensusPayload payload:
                    OnConsensusPayload(payload);
                    break;
                case Transaction transaction:
                    OnTransaction(transaction);
                    break;
                case Blockchain.PersistCompleted completed:
                    OnPersistCompleted(completed.Block);
                    break;
            }
        }

        private void OnStart()
        {
            Log("OnStart");
            InitializeConsensus(0);
        }

        private void OnTimer(Timer timer)
        {
            if (context.State.HasFlag(ConsensusState.BlockSent)) return;
            if (timer.Height != context.BlockIndex || timer.ViewNumber != context.ViewNumber) return;
            Log($"timeout: height={timer.Height} view={timer.ViewNumber} state={context.State}");
            if (context.State.HasFlag(ConsensusState.Primary) && !context.State.HasFlag(ConsensusState.RequestSent))
            {
                Log($"send prepare request: height={timer.Height} view={timer.ViewNumber}");
                context.State |= ConsensusState.RequestSent;
                if (!context.State.HasFlag(ConsensusState.SignatureSent))
                {
                    FillContext();
                    context.Timestamp = Math.Max(DateTime.UtcNow.ToTimestamp(), context.Snapshot.GetHeader(context.PrevHash).Timestamp + 1);
                    context.SignedPayloads[context.MyIndex] = new byte[64];
                    context.PreparePayload = context.MakePrepareRequest(context.SignedPayloads[context.MyIndex]);
                    context.SignedPayloads[context.MyIndex] = context.PreparePayload.Sign(context.KeyPair);
                    PrepareRequest tempPrePrepareWithSignature = context.PrepareRequestMessage();
                    tempPrePrepareWithSignature.PrepReqSignature = context.SignedPayloads[context.MyIndex];
                    context.PreparePayload.Data = tempPrePrepareWithSignature.ToArray();
                }

                if (context.PreparePayload == null)
                {
                    Log($"Error! PreparePayload is null");
                    return;
                }

                SignAndRelay(context.PreparePayload);
                if (context.TransactionHashes.Length > 1)
                {
                    foreach (InvPayload payload in InvPayload.CreateGroup(InventoryType.TX, context.TransactionHashes.Skip(1).ToArray()))
                        system.LocalNode.Tell(Message.Create("inv", payload));
                }
                ChangeTimer(TimeSpan.FromSeconds(Blockchain.SecondsPerBlock << (timer.ViewNumber + 1)));
            }
            else if ((context.State.HasFlag(ConsensusState.Primary) && context.State.HasFlag(ConsensusState.RequestSent)) || context.State.HasFlag(ConsensusState.Backup))
            {
                RequestChangeView();
            }
        }

        private void OnTransaction(Transaction transaction)
        {
            if (transaction.Type == TransactionType.MinerTransaction) return;
            if (!context.State.HasFlag(ConsensusState.Backup) || !context.State.HasFlag(ConsensusState.RequestReceived) || context.State.HasFlag(ConsensusState.SignatureSent) || context.State.HasFlag(ConsensusState.ViewChanging) || context.State.HasFlag(ConsensusState.BlockSent))
                return;
            if (context.Transactions.ContainsKey(transaction.Hash)) return;
            if (!context.TransactionHashes.Contains(transaction.Hash)) return;
            AddTransaction(transaction, true);
        }

        protected override void PostStop()
        {
            Log("OnStop");
            context.Dispose();
            base.PostStop();
        }

        public static Props Props(NeoSystem system, Wallet wallet)
        {
            return Akka.Actor.Props.Create(() => new ConsensusService(system, wallet)).WithMailbox("consensus-service-mailbox");
        }

        private void RequestChangeView()
        {
            context.State |= ConsensusState.ViewChanging;
            context.ExpectedView[context.MyIndex]++;
            Log($"request change view: height={context.BlockIndex} view={context.ViewNumber} nv={context.ExpectedView[context.MyIndex]} state={context.State}");
            ChangeTimer(TimeSpan.FromSeconds(Blockchain.SecondsPerBlock << (context.ExpectedView[context.MyIndex] + 1)));
            SignAndRelay(context.MakeChangeView());
            CheckExpectedView(context.ExpectedView[context.MyIndex]);
        }

        private void SignAndRelay(ConsensusPayload payload)
        {
            if (payload == null) 
            {
                Log($"Sign and relay payload null");
                return;   
            }

            ContractParametersContext sc;
            try
            {
                sc = new ContractParametersContext(payload);
                wallet.Sign(sc);
            }
            catch (InvalidOperationException)
            {
                Log($"Invalid OperationException inside SignAndRelay");
                return;
            }

            sc.Verifiable.Witnesses = sc.GetWitnesses();
            system.LocalNode.Tell(new LocalNode.SendDirectly { Inventory = payload });
        }
    }

    internal class ConsensusServiceMailbox : PriorityMailbox
    {
        public ConsensusServiceMailbox(Akka.Actor.Settings settings, Config config)
            : base(settings, config)
        {
        }

        protected override bool IsHighPriority(object message)
        {
            switch (message)
            {
                case ConsensusPayload _:
                case ConsensusService.SetViewNumber _:
                case ConsensusService.Timer _:
                case Blockchain.PersistCompleted _:
                    return true;
                default:
                    return false;
            }
        }
    }
}<|MERGE_RESOLUTION|>--- conflicted
+++ resolved
@@ -219,17 +219,10 @@
 
         private void OnChangeViewReceived(ConsensusPayload payload, ChangeView message)
         {
-<<<<<<< HEAD
             Log($"{nameof(OnChangeViewReceived)}: height={payload.BlockIndex} view={message.ViewNumber} index={payload.ValidatorIndex} nv={message.NewViewNumber}");
 
             if (message.NewViewNumber <= context.ExpectedView[payload.ValidatorIndex])
                 return;
-
-=======
-            if (message.NewViewNumber <= context.ExpectedView[payload.ValidatorIndex])
-                return;
-            Log($"{nameof(OnChangeViewReceived)}: height={payload.BlockIndex} view={message.ViewNumber} index={payload.ValidatorIndex} nv={message.NewViewNumber}");
->>>>>>> a64ca722
             context.ExpectedView[payload.ValidatorIndex] = message.NewViewNumber;
             CheckExpectedView(message.NewViewNumber);
         }
@@ -291,21 +284,11 @@
 
         private void OnPrepareRequestReceived(ConsensusPayload payload, PrepareRequest message)
         {
-<<<<<<< HEAD
-            Log($"{nameof(OnPrepareRequestReceived)}: height={payload.BlockIndex} view={message.ViewNumber} index={payload.ValidatorIndex} tx={message.TransactionHashes.Length}");
-
-            if (!context.State.HasFlag(ConsensusState.Backup) || context.State.HasFlag(ConsensusState.RequestReceived))
-                return;
-
-
-            if (payload.ValidatorIndex != context.PrimaryIndex) return;
-
-=======
             if (context.State.HasFlag(ConsensusState.RequestReceived)) return;
             if (payload.ValidatorIndex != context.PrimaryIndex) return;
             Log($"{nameof(OnPrepareRequestReceived)}: height={payload.BlockIndex} view={message.ViewNumber} index={payload.ValidatorIndex} tx={message.TransactionHashes.Length}");
             if (!context.State.HasFlag(ConsensusState.Backup)) return;
->>>>>>> a64ca722
+
             if (payload.Timestamp <= context.Snapshot.GetHeader(context.PrevHash).Timestamp || payload.Timestamp > DateTime.UtcNow.AddMinutes(10).ToTimestamp())
             {
                 Log($"Timestamp incorrect: {payload.Timestamp}", LogLevel.Warning);
@@ -379,7 +362,6 @@
 
         private void OnPrepareResponseReceived(ConsensusPayload payload, PrepareResponse message)
         {
-<<<<<<< HEAD
             if (context.State.HasFlag(ConsensusState.CommitSent) && context.State.HasFlag(ConsensusState.SignatureSent)) return;
             Log($"{nameof(OnPrepareResponseReceived)}: height={payload.BlockIndex} view={message.ViewNumber} index={payload.ValidatorIndex}");
 
@@ -389,16 +371,6 @@
             // In the original code we were saving the signature and later verifying.
             // Here we can check the PreparePayload if it did not arrive, because all PrepareREsponse Payloads carries that
             if (context.PreparePayload == null)
-=======
-            if (context.Signatures[payload.ValidatorIndex] != null) return;
-            Log($"{nameof(OnPrepareResponseReceived)}: height={payload.BlockIndex} view={message.ViewNumber} index={payload.ValidatorIndex}");
-            byte[] hashData = context.MakeHeader()?.GetHashData();
-            if (hashData == null)
-            {
-                context.Signatures[payload.ValidatorIndex] = message.Signature;
-            }
-            else if (Crypto.Default.VerifySignature(hashData, message.Signature, context.Validators[payload.ValidatorIndex].EncodePoint(false)))
->>>>>>> a64ca722
             {
                 // We need to check if the Node send the orrect PreparePayload from the expected PrimaryIndex
                 if (message.PreparePayload.ValidatorIndex != context.PrimaryIndex) return;
