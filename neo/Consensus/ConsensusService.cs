--- conflicted
+++ resolved
@@ -223,17 +223,12 @@
 
         private void OnConsensusPayload(ConsensusPayload payload)
         {
-<<<<<<< HEAD
             if (payload.ValidatorIndex == context.MyIndex ||
                 payload.Version != ConsensusContext.Version ||
-                payload.ValidatorIndex >= context.Validators.Length) return;
-
-=======
-            if (context.State.HasFlag(ConsensusState.BlockSent)) return;
-            if (payload.ValidatorIndex == context.MyIndex) return;
-            if (payload.Version != ConsensusContext.Version)
-                return;
->>>>>>> c32c63b1
+                payload.ValidatorIndex >= context.Validators.Length ||
+                context.State.HasFlag(ConsensusState.BlockSent)) 
+                return;
+
             if (payload.PrevHash != context.PrevHash || payload.BlockIndex != context.BlockIndex)
             {
                 if (context.Snapshot.Height + 1 < payload.BlockIndex)
@@ -343,19 +338,11 @@
 
         private void OnPrepareResponseReceived(ConsensusPayload payload, PrepareResponse message)
         {
-<<<<<<< HEAD
             if (context.State.HasFlag(ConsensusState.BlockSent)) return;
             if (context.Signatures[payload.ValidatorIndex] != null) return;
 
             Log($"{nameof(OnPrepareResponseReceived)}: height={payload.BlockIndex} view={message.ViewNumber} index={payload.ValidatorIndex}");
 
-            Block header = context.MakeHeader();
-            if (header == null || !Crypto.Default.VerifySignature(header.GetHashData(), message.Signature, context.Validators[payload.ValidatorIndex].EncodePoint(false))) return;
-            context.Signatures[payload.ValidatorIndex] = message.Signature;
-            CheckSignatures();
-=======
-            Log($"{nameof(OnPrepareResponseReceived)}: height={payload.BlockIndex} view={message.ViewNumber} index={payload.ValidatorIndex}");
-            if (context.Signatures[payload.ValidatorIndex] != null) return;
             byte[] hashData = context.MakeHeader()?.GetHashData();
             if (hashData == null)
             {
@@ -366,7 +353,6 @@
                 context.Signatures[payload.ValidatorIndex] = message.Signature;
                 CheckSignatures();
             }
->>>>>>> c32c63b1
         }
 
         protected override void OnReceive(object message)
