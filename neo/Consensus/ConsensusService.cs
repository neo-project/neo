--- conflicted
+++ resolved
@@ -249,62 +249,29 @@
             if (message.ViewNumber != context.ViewNumber && message.Type != ConsensusMessageType.ChangeView &&
                                                             message.Type != ConsensusMessageType.RecoveryMessage)
                 return;
-<<<<<<< HEAD
-            }
-            if (message.ViewNumber != context.ViewNumber && message.Type != ConsensusMessageType.ChangeView)
-                return;
-
-            switch (message.Type)
-            {
-                case ConsensusMessageType.ChangeView:
-                    {
-                        if (!Plugin.ReceivedMessageAllowed("consensus-changeview", message))
-                        {
-                            return;
-                        }
-
-                        OnChangeViewReceived(payload, (ChangeView)message);
-                        break;
-                    }
-                case ConsensusMessageType.PrepareRequest:
-                    {
-                        if (!Plugin.ReceivedMessageAllowed("consensus-preparerequest", message))
-                        {
-                            return;
-                        }
-
-                        OnPrepareRequestReceived(payload, (PrepareRequest)message);
-                        break;
-                    }
-                case ConsensusMessageType.PrepareResponse:
-                    {
-                        if (!Plugin.ReceivedMessageAllowed("consensus-prepareresponse", message))
-                        {
-                            return;
-                        }
-
-                        OnPrepareResponseReceived(payload, (PrepareResponse)message);
-                        break;
-                    }
-=======
+
             switch (message)
             {
                 case ChangeView view:
+                    if (!Plugin.ReceivedMessageAllowed("consensus-changeview", view)) return;
                     OnChangeViewReceived(payload, view);
                     break;
                 case PrepareRequest request:
+                    if (!Plugin.ReceivedMessageAllowed("consensus-preparerequest", request))  return;
                     OnPrepareRequestReceived(payload, request);
                     break;
                 case PrepareResponse response:
+                    if (!Plugin.ReceivedMessageAllowed("consensus-prepareresponse", response))  return;
                     OnPrepareResponseReceived(payload, response);
                     break;
                 case Commit commit:
+                    if (!Plugin.ReceivedMessageAllowed("consensus-commit", commit))  return;
                     OnCommitReceived(payload, commit);
                     break;
                 case RecoveryMessage recovery:
+                    if (!Plugin.ReceivedMessageAllowed("consensus-recovery", recovery))  return;
                     OnRecoveryMessageReceived(payload, recovery);
                     break;
->>>>>>> b71db632
             }
         }
 
