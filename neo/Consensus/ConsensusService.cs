--- conflicted
+++ resolved
@@ -102,6 +102,50 @@
             }
         }
 
+        private void FillContext()
+        {
+            IEnumerable<Transaction> mem_pool = Blockchain.Singleton.GetMemoryPool();
+            foreach (IPolicyPlugin plugin in Plugin.Policies)
+                mem_pool = plugin.FilterForBlock(mem_pool);
+            List<Transaction> transactions = mem_pool.ToList();
+            Fixed8 amount_netfee = Block.CalculateNetFee(transactions);
+            TransactionOutput[] outputs = amount_netfee == Fixed8.Zero ? new TransactionOutput[0] : new[] { new TransactionOutput
+            {
+                AssetId = Blockchain.UtilityToken.Hash,
+                Value = amount_netfee,
+                ScriptHash = wallet.GetChangeAddress()
+            } };
+            while (true)
+            {
+                ulong nonce = GetNonce();
+                MinerTransaction tx = new MinerTransaction
+                {
+                    Nonce = (uint)(nonce % (uint.MaxValue + 1ul)),
+                    Attributes = new TransactionAttribute[0],
+                    Inputs = new CoinReference[0],
+                    Outputs = outputs,
+                    Witnesses = new Witness[0]
+                };
+                if (!context.Snapshot.ContainsTransaction(tx.Hash))
+                {
+                    context.Nonce = nonce;
+                    transactions.Insert(0, tx);
+                    break;
+                }
+            }
+            context.TransactionHashes = transactions.Select(p => p.Hash).ToArray();
+            context.Transactions = transactions.ToDictionary(p => p.Hash);
+            context.NextConsensus = Blockchain.GetConsensusAddress(context.Snapshot.GetValidators(transactions).ToArray());
+        }
+
+        private static ulong GetNonce()
+        {
+            byte[] nonce = new byte[sizeof(ulong)];
+            Random rand = new Random();
+            rand.NextBytes(nonce);
+            return nonce.ToUInt64(0);
+        }
+
         private void InitializeConsensus(byte view_number)
         {
             if (view_number == 0)
@@ -135,6 +179,7 @@
 
         private void OnChangeViewReceived(ConsensusPayload payload, ChangeView message)
         {
+            Log($"{nameof(OnChangeViewReceived)}: height={payload.BlockIndex} view={message.ViewNumber} index={payload.ValidatorIndex} nv={message.NewViewNumber}");
             if (message.NewViewNumber <= context.ExpectedView[payload.ValidatorIndex])
                 return;
             Log($"{nameof(OnChangeViewReceived)}: height={payload.BlockIndex} view={message.ViewNumber} index={payload.ValidatorIndex} nv={message.NewViewNumber}");
@@ -191,19 +236,11 @@
 
         private void OnPrepareRequestReceived(ConsensusPayload payload, PrepareRequest message)
         {
-<<<<<<< HEAD
-            Log($"{nameof(OnPrepareRequestReceived)}: height={payload.BlockIndex} view={message.ViewNumber} index={payload.ValidatorIndex} tx={message.TransactionHashes.Length}");
-            if (!context.State.HasFlag(ConsensusState.Backup) || context.State.HasFlag(ConsensusState.RequestReceived))
-                return;
-            if (payload.ValidatorIndex != context.GetPrimaryIndex(context.ViewNumber)) return;
-            if (payload.Timestamp <= context.Snapshot.GetHeader(context._header.PrevHash).Timestamp || payload.Timestamp > DateTime.UtcNow.AddMinutes(10).ToTimestamp())
-=======
             if (context.State.HasFlag(ConsensusState.RequestReceived)) return;
             if (payload.ValidatorIndex != context.PrimaryIndex) return;
             Log($"{nameof(OnPrepareRequestReceived)}: height={payload.BlockIndex} view={message.ViewNumber} index={payload.ValidatorIndex} tx={message.TransactionHashes.Length}");
             if (!context.State.HasFlag(ConsensusState.Backup)) return;
             if (payload.Timestamp <= context.Snapshot.GetHeader(context.PrevHash).Timestamp || payload.Timestamp > DateTime.UtcNow.AddMinutes(10).ToTimestamp())
->>>>>>> a64ca722
             {
                 Log($"Timestamp incorrect: {payload.Timestamp}", LogLevel.Warning);
                 return;
@@ -255,6 +292,7 @@
         {
             if (context.Signatures[payload.ValidatorIndex] != null) return;
             Log($"{nameof(OnPrepareResponseReceived)}: height={payload.BlockIndex} view={message.ViewNumber} index={payload.ValidatorIndex}");
+            if (context.Signatures[payload.ValidatorIndex] != null) return;
             byte[] hashData = context.MakeHeader()?.GetHashData();
             if (hashData == null)
             {
