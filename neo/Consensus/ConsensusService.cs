﻿using Akka.Actor;
using Akka.Configuration;
using Neo.Cryptography;
using Neo.IO;
using Neo.IO.Actors;
using Neo.Ledger;
using Neo.Network.P2P;
using Neo.Network.P2P.Payloads;
using Neo.Persistence;
using Neo.Plugins;
using Neo.Wallets;
using System;
using System.Collections.Generic;
using System.IO;
using System.Linq;

namespace Neo.Consensus
{
    public sealed class ConsensusService : UntypedActor
    {
        public class Start { }
        public class SetViewNumber { public byte ViewNumber; }
        internal class Timer { public uint Height; public byte ViewNumber; }

        private const byte ContextSerializationPrefix = 0xf4;

        private readonly IConsensusContext context;
        private readonly IActorRef localNode;
        private readonly IActorRef taskManager;
        private readonly Store store;
        private ICancelable timer_token;
        private DateTime block_received_time;
        private bool started = false;

        public ConsensusService(IActorRef localNode, IActorRef taskManager, Store store, Wallet wallet)
            : this(localNode, taskManager, store, new ConsensusContext(wallet))
        {
        }

        public ConsensusService(IActorRef localNode, IActorRef taskManager, Store store, IConsensusContext context)
        {
            this.localNode = localNode;
            this.taskManager = taskManager;
            this.store = store;
            this.context = context;
        }


        private bool AddTransaction(Transaction tx, bool verify)
        {
            if (verify && !context.VerifyTransaction(tx))
            {
                Log($"Invalid transaction: {tx.Hash}{Environment.NewLine}{tx.ToArray().ToHexString()}", LogLevel.Warning);
                RequestChangeView();
                return false;
            }
            if (!Plugin.CheckPolicy(tx))
            {
                Log($"reject tx: {tx.Hash}{Environment.NewLine}{tx.ToArray().ToHexString()}", LogLevel.Warning);
                RequestChangeView();
                return false;
            }
            context.Transactions[tx.Hash] = tx;
            if (context.TransactionHashes.Length == context.Transactions.Count)
            {
                if (context.VerifyRequest())
                {
                    Log($"send prepare response");
                    context.State |= ConsensusState.ResponseSent;
                    context.Preparations[context.MyIndex] = true;
                    localNode.Tell(new LocalNode.SendDirectly { Inventory = context.MakePrepareResponse() });
                    CheckPreparations();
                }
                else
                {
                    RequestChangeView();
                    return false;
                }
            }
            return true;
        }

        private void ChangeTimer(TimeSpan delay)
        {
            timer_token.CancelIfNotNull();
            timer_token = Context.System.Scheduler.ScheduleTellOnceCancelable(delay, Self, new Timer
            {
                Height = context.BlockIndex,
                ViewNumber = context.ViewNumber
            }, ActorRefs.NoSender);
        }

        private void CheckCommits()
        {
            if (context.Commits.Count(p => p != null) >= context.M && context.TransactionHashes.All(p => context.Transactions.ContainsKey(p)))
            {
                Block block = context.CreateBlock();
                Log($"relay block: {block.Hash}");
                localNode.Tell(new LocalNode.Relay { Inventory = block });
                context.State |= ConsensusState.BlockSent;
            }
        }

        private void CheckExpectedView(byte view_number)
        {
            if (context.ViewNumber == view_number) return;
            if (context.ExpectedView.Count(p => p == view_number) >= context.M)
            {
                InitializeConsensus(view_number);
            }
        }

        private void CheckPreparations()
        {
            if (context.Preparations.Count(p => p) >= context.M && context.TransactionHashes.All(p => context.Transactions.ContainsKey(p)))
            {
                ConsensusPayload payload = context.MakeCommit();
                Log($"send commit");
                context.State |= ConsensusState.CommitSent;
                store.Put(ContextSerializationPrefix, new byte[0], context.ToArray());
                localNode.Tell(new LocalNode.SendDirectly { Inventory = payload });
                CheckCommits();
            }
        }

        private void InitializeConsensus(byte view_number)
        {
            if (view_number == 0)
                context.Reset();
            else
                context.ChangeView(view_number);
            if (context.MyIndex < 0) return;
            if (view_number > 0)
                Log($"changeview: view={view_number} primary={context.Validators[context.GetPrimaryIndex((byte)(view_number - 1u))]}", LogLevel.Warning);
            Log($"initialize: height={context.BlockIndex} view={view_number} index={context.MyIndex} role={(context.MyIndex == context.PrimaryIndex ? ConsensusState.Primary : ConsensusState.Backup)}");
            if (context.MyIndex == context.PrimaryIndex)
            {
                context.State |= ConsensusState.Primary;
                TimeSpan span = TimeProvider.Current.UtcNow - block_received_time;
                if (span >= Blockchain.TimePerBlock)
                    ChangeTimer(TimeSpan.Zero);
                else
                    ChangeTimer(Blockchain.TimePerBlock - span);
            }
            else
            {
                context.State = ConsensusState.Backup;
                ChangeTimer(TimeSpan.FromSeconds(Blockchain.SecondsPerBlock << (view_number + 1)));
            }
        }

        private void Log(string message, LogLevel level = LogLevel.Info)
        {
            Plugin.Log(nameof(ConsensusService), level, message);
        }

        private void OnChangeViewReceived(ConsensusPayload payload, ChangeView message)
        {
            if (context.State.HasFlag(ConsensusState.CommitSent))
                return;
            if (message.NewViewNumber <= context.ExpectedView[payload.ValidatorIndex])
                return;
            Log($"{nameof(OnChangeViewReceived)}: height={payload.BlockIndex} view={message.ViewNumber} index={payload.ValidatorIndex} nv={message.NewViewNumber}");
            context.ExpectedView[payload.ValidatorIndex] = message.NewViewNumber;
            CheckExpectedView(message.NewViewNumber);
        }

        private void OnCommitReceived(ConsensusPayload payload, Commit commit)
        {
            if (context.Commits[payload.ValidatorIndex] != null) return;
            Log($"{nameof(OnCommitReceived)}: height={payload.BlockIndex} view={commit.ViewNumber} index={payload.ValidatorIndex}");
            byte[] hashData = context.MakeHeader()?.GetHashData();
            if (hashData == null)
            {
                context.Commits[payload.ValidatorIndex] = commit.Signature;
            }
            else if (Crypto.Default.VerifySignature(hashData, commit.Signature, context.Validators[payload.ValidatorIndex].EncodePoint(false)))
            {
                context.Commits[payload.ValidatorIndex] = commit.Signature;
                CheckCommits();
            }
        }

        private void OnConsensusPayload(ConsensusPayload payload)
        {
            if (context.State.HasFlag(ConsensusState.BlockSent)) return;
            if (payload.ValidatorIndex == context.MyIndex) return;
            if (payload.Version != ConsensusContext.Version)
                return;
            if (payload.PrevHash != context.PrevHash || payload.BlockIndex != context.BlockIndex)
            {
                if (context.BlockIndex < payload.BlockIndex)
                {
                    Log($"chain sync: expected={payload.BlockIndex} current={context.BlockIndex - 1} nodes={LocalNode.Singleton.ConnectedCount}", LogLevel.Warning);
                }
                return;
            }
            if (payload.ValidatorIndex >= context.Validators.Length) return;
            ConsensusMessage message;
            try
            {
                message = ConsensusMessage.DeserializeFrom(payload.Data);
            }
            catch
            {
                return;
            }
            if (message.ViewNumber != context.ViewNumber && message.Type != ConsensusMessageType.ChangeView)
                return;
            switch (message)
            {
                case ChangeView view:
                    OnChangeViewReceived(payload, view);
                    break;
                case PrepareRequest request:
                    OnPrepareRequestReceived(payload, request);
                    break;
                case PrepareResponse response:
                    OnPrepareResponseReceived(payload, response);
                    break;
                case Commit commit:
                    OnCommitReceived(payload, commit);
                    break;
            }
        }

        private void OnPersistCompleted(Block block)
        {
            Log($"persist block: {block.Hash}");
            block_received_time = TimeProvider.Current.UtcNow;
            InitializeConsensus(0);
        }

        private void OnPrepareRequestReceived(ConsensusPayload payload, PrepareRequest message)
        {
            if (context.State.HasFlag(ConsensusState.RequestReceived)) return;
            if (payload.ValidatorIndex != context.PrimaryIndex) return;
            Log($"{nameof(OnPrepareRequestReceived)}: height={payload.BlockIndex} view={message.ViewNumber} index={payload.ValidatorIndex} tx={message.TransactionHashes.Length}");
            if (!context.State.HasFlag(ConsensusState.Backup)) return;
            if (payload.Timestamp <= context.PrevHeader.Timestamp || payload.Timestamp > TimeProvider.Current.UtcNow.AddMinutes(10).ToTimestamp())
            {
                Log($"Timestamp incorrect: {payload.Timestamp}", LogLevel.Warning);
                return;
            }
            if (message.TransactionHashes.Any(p => context.TransactionExists(p)))
            {
                Log($"Invalid request: transaction already exists", LogLevel.Warning);
                return;
            }
            context.State |= ConsensusState.RequestReceived;
            context.Timestamp = payload.Timestamp;
            context.Nonce = message.Nonce;
            context.NextConsensus = message.NextConsensus;
            context.TransactionHashes = message.TransactionHashes;
            context.Transactions = new Dictionary<UInt256, Transaction>();
            context.Preparations[payload.ValidatorIndex] = true;
            byte[] hashData = context.MakeHeader().GetHashData();
            for (int i = 0; i < context.Commits.Length; i++)
                if (context.Commits[i] != null)
                    if (!Crypto.Default.VerifySignature(hashData, context.Commits[i], context.Validators[i].EncodePoint(false)))
                        context.Commits[i] = null;
            Dictionary<UInt256, Transaction> mempoolVerified = Blockchain.Singleton.MemPool.GetVerifiedTransactions().ToDictionary(p => p.Hash);

            List<Transaction> unverified = new List<Transaction>();
            foreach (UInt256 hash in context.TransactionHashes.Skip(1))
            {
                if (mempoolVerified.TryGetValue(hash, out Transaction tx))
                {
                    if (!AddTransaction(tx, false))
                        return;
                }
                else
                {

                    if (Blockchain.Singleton.MemPool.TryGetValue(hash, out tx))
                        unverified.Add(tx);
                }
            }
            foreach (Transaction tx in unverified)
                if (!AddTransaction(tx, true))
                    return;
            if (!AddTransaction(message.MinerTransaction, true)) return;
            if (context.Transactions.Count < context.TransactionHashes.Length)
            {
                UInt256[] hashes = context.TransactionHashes.Where(i => !context.Transactions.ContainsKey(i)).ToArray();
                taskManager.Tell(new TaskManager.RestartTasks
                {
                    Payload = InvPayload.Create(InventoryType.TX, hashes)
                });
            }
        }

        private void OnPrepareResponseReceived(ConsensusPayload payload, PrepareResponse message)
        {
            if (context.Preparations[payload.ValidatorIndex]) return;
            Log($"{nameof(OnPrepareResponseReceived)}: height={payload.BlockIndex} view={message.ViewNumber} index={payload.ValidatorIndex}");
            if (context.State.HasFlag(ConsensusState.CommitSent)) return;
            context.Preparations[payload.ValidatorIndex] = true;
            if (context.State.HasFlag(ConsensusState.RequestSent) || context.State.HasFlag(ConsensusState.RequestReceived))
                CheckPreparations();
        }

        protected override void OnReceive(object message)
        {
            if (message is Start)
            {
                if (started) return;
                OnStart();
            }
            else
            {
                if (!started) return;
                switch (message)
                {
                    case SetViewNumber setView:
                        InitializeConsensus(setView.ViewNumber);
                        break;
                    case Timer timer:
                        OnTimer(timer);
                        break;
                    case ConsensusPayload payload:
                        OnConsensusPayload(payload);
                        break;
                    case Transaction transaction:
                        OnTransaction(transaction);
                        break;
                    case Blockchain.PersistCompleted completed:
                        OnPersistCompleted(completed.Block);
                        break;
                }
            }
        }

        private void OnStart()
        {
            Log("OnStart");
<<<<<<< HEAD
            byte[] data = store.Get(ContextSerializationPrefix, new byte[0]);
            if (data != null)
            {
                using (MemoryStream ms = new MemoryStream(data, false))
                using (BinaryReader reader = new BinaryReader(ms))
                {
                    context.Deserialize(reader);
                }
            }
            if (context.State.HasFlag(ConsensusState.CommitSent))
                CheckPreparations();
            else
                InitializeConsensus(0);
=======
            started = true;
            InitializeConsensus(0);
>>>>>>> b207227a
        }

        private void OnTimer(Timer timer)
        {
            if (context.State.HasFlag(ConsensusState.BlockSent)) return;
            if (timer.Height != context.BlockIndex || timer.ViewNumber != context.ViewNumber) return;
            Log($"timeout: height={timer.Height} view={timer.ViewNumber} state={context.State}");
            if (context.State.HasFlag(ConsensusState.Primary) && !context.State.HasFlag(ConsensusState.RequestSent))
            {
                Log($"send prepare request: height={timer.Height} view={timer.ViewNumber}");
                context.Fill();
                localNode.Tell(new LocalNode.SendDirectly { Inventory = context.MakePrepareRequest() });
                context.State |= ConsensusState.RequestSent;
                context.Preparations[context.MyIndex] = true;
                if (context.TransactionHashes.Length > 1)
                {
                    foreach (InvPayload payload in InvPayload.CreateGroup(InventoryType.TX, context.TransactionHashes.Skip(1).ToArray()))
                        localNode.Tell(Message.Create("inv", payload));
                }
                ChangeTimer(TimeSpan.FromSeconds(Blockchain.SecondsPerBlock << (timer.ViewNumber + 1)));
            }
            else if ((context.State.HasFlag(ConsensusState.Primary) && context.State.HasFlag(ConsensusState.RequestSent)) || context.State.HasFlag(ConsensusState.Backup))
            {
                if (!context.State.HasFlag(ConsensusState.CommitSent))
                    RequestChangeView();
            }
        }

        private void OnTransaction(Transaction transaction)
        {
            if (transaction.Type == TransactionType.MinerTransaction) return;
            if (!context.State.HasFlag(ConsensusState.Backup) || !context.State.HasFlag(ConsensusState.RequestReceived) || context.State.HasFlag(ConsensusState.ResponseSent) || context.State.HasFlag(ConsensusState.ViewChanging) || context.State.HasFlag(ConsensusState.BlockSent))
                return;
            if (context.Transactions.ContainsKey(transaction.Hash)) return;
            if (!context.TransactionHashes.Contains(transaction.Hash)) return;
            AddTransaction(transaction, true);
        }

        protected override void PostStop()
        {
            Log("OnStop");
            started = false;
            context.Dispose();
            base.PostStop();
        }

        public static Props Props(IActorRef localNode, IActorRef taskManager, Store store, Wallet wallet)
        {
            return Akka.Actor.Props.Create(() => new ConsensusService(localNode, taskManager, store, wallet)).WithMailbox("consensus-service-mailbox");
        }

        private void RequestChangeView()
        {
            context.State |= ConsensusState.ViewChanging;
            context.ExpectedView[context.MyIndex]++;
            Log($"request change view: height={context.BlockIndex} view={context.ViewNumber} nv={context.ExpectedView[context.MyIndex]} state={context.State}");
            ChangeTimer(TimeSpan.FromSeconds(Blockchain.SecondsPerBlock << (context.ExpectedView[context.MyIndex] + 1)));
            localNode.Tell(new LocalNode.SendDirectly { Inventory = context.MakeChangeView() });
            CheckExpectedView(context.ExpectedView[context.MyIndex]);
        }
    }

    internal class ConsensusServiceMailbox : PriorityMailbox
    {
        public ConsensusServiceMailbox(Akka.Actor.Settings settings, Config config)
            : base(settings, config)
        {
        }

        protected override bool IsHighPriority(object message)
        {
            switch (message)
            {
                case ConsensusPayload _:
                case ConsensusService.SetViewNumber _:
                case ConsensusService.Timer _:
                case Blockchain.PersistCompleted _:
                    return true;
                default:
                    return false;
            }
        }
    }
}<|MERGE_RESOLUTION|>--- conflicted
+++ resolved
@@ -334,7 +334,7 @@
         private void OnStart()
         {
             Log("OnStart");
-<<<<<<< HEAD
+            started = true;
             byte[] data = store.Get(ContextSerializationPrefix, new byte[0]);
             if (data != null)
             {
@@ -348,10 +348,6 @@
                 CheckPreparations();
             else
                 InitializeConsensus(0);
-=======
-            started = true;
-            InitializeConsensus(0);
->>>>>>> b207227a
         }
 
         private void OnTimer(Timer timer)
