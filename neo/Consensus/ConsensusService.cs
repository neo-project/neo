--- conflicted
+++ resolved
@@ -8,6 +8,7 @@
 using Neo.Network.P2P.Payloads;
 using Neo.Persistence;
 using Neo.Plugins;
+using Neo.SmartContract;
 using Neo.Wallets;
 using System;
 using System.Collections.Generic;
@@ -24,6 +25,7 @@
 
         private readonly ConsensusContext context;
         private readonly NeoSystem system;
+
         private DateTime block_received_time;
 
         public ConsensusService(NeoSystem system, Wallet wallet)
@@ -67,14 +69,8 @@
                     Log($"send prepare response");
                     context.SignedPayloads[context.MyIndex] = context.PreparePayload.Sign(context.KeyPair);
                     context.State |= ConsensusState.SignatureSent;
-<<<<<<< HEAD
-                    context.SignHeader();
-                    system.LocalNode.Tell(new LocalNode.SendDirectly { Inventory = context.MakePrepareResponse(context.Signatures[context.MyIndex]) });
-                    CheckSignatures();
-=======
                     SignAndRelay(context.MakePrepareResponse(context.SignedPayloads[context.MyIndex]));
                     CheckPayloadSignatures();
->>>>>>> 279987e3
                 }
                 else
                 {
@@ -106,7 +102,6 @@
             }
         }
 
-<<<<<<< HEAD
         private void CheckSignatures()
         {
             if (context.Signatures.Count(p => p != null) >= context.M && context.TransactionHashes.All(p => context.Transactions.ContainsKey(p)))
@@ -118,8 +113,6 @@
             }
         }
 
-=======
->>>>>>> 279987e3
         private void InitializeConsensus(byte view_number)
         {
             if (view_number == 0)
@@ -172,6 +165,7 @@
 
             if (message.NewViewNumber <= context.ExpectedView[payload.ValidatorIndex])
                 return;
+            Log($"{nameof(OnChangeViewReceived)}: height={payload.BlockIndex} view={message.ViewNumber} index={payload.ValidatorIndex} nv={message.NewViewNumber}");
             context.ExpectedView[payload.ValidatorIndex] = message.NewViewNumber;
             CheckExpectedView(message.NewViewNumber);
         }
@@ -532,12 +526,6 @@
 
                 if (!context.State.HasFlag(ConsensusState.SignatureSent))
                 {
-<<<<<<< HEAD
-                    context.Fill();
-                    context.SignHeader();
-                }
-                system.LocalNode.Tell(new LocalNode.SendDirectly { Inventory = context.MakePrepareRequest() });
-=======
                     //Log($"ONTIMER: Going to fill context...");
                     context.Fill(wallet);
                     context.Timestamp = Math.Max(DateTime.UtcNow.ToTimestamp(), context.Snapshot.GetHeader(context.PrevHash).Timestamp + 1);
@@ -562,7 +550,6 @@
                 //Log($"ONTIMER: going to SignandRelay");
                 SignAndRelay(context.PreparePayload);
                 //Log($"ONTIMER: signed");
->>>>>>> 279987e3
                 if (context.TransactionHashes.Length > 1)
                 {
                     foreach (InvPayload payload in InvPayload.CreateGroup(InventoryType.TX, context.TransactionHashes.Skip(1).ToArray()))
@@ -612,33 +599,12 @@
 
             context.State |= ConsensusState.ViewChanging;
             context.ExpectedView[context.MyIndex]++;
+            Log($"request change view: height={context.BlockIndex} view={context.ViewNumber} nv={context.ExpectedView[context.MyIndex]} state={context.State}");
             ChangeTimer(TimeSpan.FromSeconds(Blockchain.SecondsPerBlock << (context.ExpectedView[context.MyIndex] + 1)));
+            //SignAndRelay(context.MakeChangeView());
             system.LocalNode.Tell(new LocalNode.SendDirectly { Inventory = context.MakeChangeView() });
             CheckExpectedView(context.ExpectedView[context.MyIndex]);
         }
-<<<<<<< HEAD
-=======
-
-        private void SignAndRelay(ConsensusPayload payload)
-        {
-            //Log($"SignAndRelay: Sign...");
-            ContractParametersContext sc;
-            try
-            {
-                sc = new ContractParametersContext(payload);
-                wallet.Sign(sc);
-            }
-            catch (InvalidOperationException)
-            {
-                return;
-            }
-
-            //Log($"SignAndRelay: getting witnesses");
-            sc.Verifiable.Witnesses = sc.GetWitnesses();
-            //Log($"SignAndRelay: Relay...");
-            system.LocalNode.Tell(new LocalNode.SendDirectly { Inventory = payload });
-        }
->>>>>>> 279987e3
     }
 
     internal class ConsensusServiceMailbox : PriorityMailbox
