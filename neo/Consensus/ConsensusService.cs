﻿using Akka.Actor;
using Akka.Configuration;
using Neo.Cryptography;
using Neo.IO;
using Neo.IO.Actors;
using Neo.Ledger;
using Neo.Network.P2P;
using Neo.Network.P2P.Payloads;
using Neo.Plugins;
using Neo.Wallets;
using System;
using System.Collections.Generic;
using System.Linq;

namespace Neo.Consensus
{
    public sealed class ConsensusService : UntypedActor
    {
        public class Start { }
        public class SetViewNumber { public byte ViewNumber; }
        internal class Timer { public uint Height; public byte ViewNumber; }

        private readonly IConsensusContext context;
        private readonly IActorRef localNode;
        private readonly IActorRef taskManager;
        private ICancelable timer_token;
        private DateTime block_received_time;

        public ConsensusService(IActorRef localNode, IActorRef taskManager, Wallet wallet)
            : this(localNode, taskManager, new ConsensusContext(wallet))
        {
        }

        public ConsensusService(IActorRef localNode, IActorRef taskManager, IConsensusContext context)
        {
            this.localNode = localNode;
            this.taskManager = taskManager;
            this.context = context;
        }


        private bool AddTransaction(Transaction tx, bool verify)
        {
            if (verify && !context.VerifyTransaction(tx))
            {
                Log($"Invalid transaction: {tx.Hash}{Environment.NewLine}{tx.ToArray().ToHexString()}", LogLevel.Warning);
                RequestChangeView();
                return false;
            }
            if (!Plugin.CheckPolicy(tx))
            {
                Log($"reject tx: {tx.Hash}{Environment.NewLine}{tx.ToArray().ToHexString()}", LogLevel.Warning);
                RequestChangeView();
                return false;
            }
            context.Transactions[tx.Hash] = tx;
            if (context.TransactionHashes.Length == context.Transactions.Count)
            {
                if (context.VerifyRequest())
                {
                    Log($"send prepare response");
                    context.State |= ConsensusState.ResponseSent;
                    context.Preparations[context.MyIndex] = true;
                    localNode.Tell(new LocalNode.SendDirectly { Inventory = context.MakePrepareResponse() });
                    CheckPreparations();
                }
                else
                {
                    RequestChangeView();
                    return false;
                }
            }
            return true;
        }

        private void ChangeTimer(TimeSpan delay)
        {
            timer_token.CancelIfNotNull();
            timer_token = Context.System.Scheduler.ScheduleTellOnceCancelable(delay, Self, new Timer
            {
                Height = context.BlockIndex,
                ViewNumber = context.ViewNumber
            }, ActorRefs.NoSender);
        }

        private void CheckCommits()
        {
            if (context.Commits.Count(p => p != null) >= context.M && context.TransactionHashes.All(p => context.Transactions.ContainsKey(p)))
            {
                Block block = context.CreateBlock();
                Log($"relay block: {block.Hash}");
                localNode.Tell(new LocalNode.Relay { Inventory = block });
                context.State |= ConsensusState.BlockSent;
            }
        }

        private void CheckExpectedView(byte view_number)
        {
            if (context.ViewNumber == view_number) return;
            if (context.ExpectedView.Count(p => p == view_number) >= context.M)
            {
                InitializeConsensus(view_number);
            }
        }

        private void CheckPreparations()
        {
            if (context.Preparations.Count(p => p) >= context.M && context.TransactionHashes.All(p => context.Transactions.ContainsKey(p)))
            {
                ConsensusPayload payload = context.MakeCommit();
                Log($"send commit");
                localNode.Tell(new LocalNode.SendDirectly { Inventory = payload });
                context.State |= ConsensusState.CommitSent;
                CheckCommits();
            }
        }

        private void InitializeConsensus(byte view_number)
        {
            if (view_number == 0)
                context.Reset();
            else
                context.ChangeView(view_number);
            if (context.MyIndex < 0) return;
            if (view_number > 0)
                Log($"changeview: view={view_number} primary={context.Validators[context.GetPrimaryIndex((byte)(view_number - 1u))]}", LogLevel.Warning);
            Log($"initialize: height={context.BlockIndex} view={view_number} index={context.MyIndex} role={(context.MyIndex == context.PrimaryIndex ? ConsensusState.Primary : ConsensusState.Backup)}");
            if (context.MyIndex == context.PrimaryIndex)
            {
                context.State |= ConsensusState.Primary;
                TimeSpan span = TimeProvider.Current.UtcNow - block_received_time;
                if (span >= Blockchain.TimePerBlock)
                    ChangeTimer(TimeSpan.Zero);
                else
                    ChangeTimer(Blockchain.TimePerBlock - span);
            }
            else
            {
                context.State = ConsensusState.Backup;
                ChangeTimer(TimeSpan.FromSeconds(Blockchain.SecondsPerBlock << (view_number + 1)));
            }
        }

        private void Log(string message, LogLevel level = LogLevel.Info)
        {
            Plugin.Log(nameof(ConsensusService), level, message);
        }

        private void OnChangeViewReceived(ConsensusPayload payload, ChangeView message)
        {
            if (context.State.HasFlag(ConsensusState.CommitSent))
                return;
            if (message.NewViewNumber <= context.ExpectedView[payload.ValidatorIndex])
                return;
            Log($"{nameof(OnChangeViewReceived)}: height={payload.BlockIndex} view={message.ViewNumber} index={payload.ValidatorIndex} nv={message.NewViewNumber}");
            context.ExpectedView[payload.ValidatorIndex] = message.NewViewNumber;
            CheckExpectedView(message.NewViewNumber);
        }

        private void OnCommitReceived(ConsensusPayload payload, Commit commit)
        {
            if (context.Commits[payload.ValidatorIndex] != null) return;
            Log($"{nameof(OnCommitReceived)}: height={payload.BlockIndex} view={commit.ViewNumber} index={payload.ValidatorIndex}");
            byte[] hashData = context.MakeHeader()?.GetHashData();
            if (hashData == null)
            {
                context.Commits[payload.ValidatorIndex] = commit.Signature;
            }
            else if (Crypto.Default.VerifySignature(hashData, commit.Signature, context.Validators[payload.ValidatorIndex].EncodePoint(false)))
            {
                context.Commits[payload.ValidatorIndex] = commit.Signature;
                CheckCommits();
            }
        }

        private void OnConsensusPayload(ConsensusPayload payload)
        {
            if (context.State.HasFlag(ConsensusState.BlockSent)) return;
            if (payload.ValidatorIndex == context.MyIndex) return;
            if (payload.Version != ConsensusContext.Version)
                return;
            if (payload.PrevHash != context.PrevHash || payload.BlockIndex != context.BlockIndex)
            {
                if (context.BlockIndex < payload.BlockIndex)
                {
                    Log($"chain sync: expected={payload.BlockIndex} current={context.BlockIndex - 1} nodes={LocalNode.Singleton.ConnectedCount}", LogLevel.Warning);
                }
                return;
            }
            if (payload.ValidatorIndex >= context.Validators.Length) return;
            ConsensusMessage message;
            try
            {
                message = ConsensusMessage.DeserializeFrom(payload.Data);
            }
            catch
            {
                return;
            }
            if (message.ViewNumber != context.ViewNumber && message.Type != ConsensusMessageType.ChangeView)
                return;
            switch (message)
            {
                case ChangeView view:
                    OnChangeViewReceived(payload, view);
                    break;
                case PrepareRequest request:
                    OnPrepareRequestReceived(payload, request);
                    break;
                case PrepareResponse response:
                    OnPrepareResponseReceived(payload, response);
                    break;
                case Commit commit:
                    OnCommitReceived(payload, commit);
                    break;
            }
        }

        private void OnPersistCompleted(Block block)
        {
            Log($"persist block: {block.Hash}");
            block_received_time = TimeProvider.Current.UtcNow;
            InitializeConsensus(0);
        }

        private void OnPrepareRequestReceived(ConsensusPayload payload, PrepareRequest message)
        {
            if (context.State.HasFlag(ConsensusState.RequestReceived)) return;
            if (payload.ValidatorIndex != context.PrimaryIndex) return;
            Log($"{nameof(OnPrepareRequestReceived)}: height={payload.BlockIndex} view={message.ViewNumber} index={payload.ValidatorIndex} tx={message.TransactionHashes.Length}");
            if (!context.State.HasFlag(ConsensusState.Backup)) return;
            if (payload.Timestamp <= context.PrevHeader.Timestamp || payload.Timestamp > TimeProvider.Current.UtcNow.AddMinutes(10).ToTimestamp())
            {
                Log($"Timestamp incorrect: {payload.Timestamp}", LogLevel.Warning);
                return;
            }
            if (message.TransactionHashes.Any(p => context.TransactionExists(p)))
            {
                Log($"Invalid request: transaction already exists", LogLevel.Warning);
                return;
            }
            context.State |= ConsensusState.RequestReceived;
            context.Timestamp = payload.Timestamp;
            context.Nonce = message.Nonce;
            context.NextConsensus = message.NextConsensus;
            context.TransactionHashes = message.TransactionHashes;
            context.Transactions = new Dictionary<UInt256, Transaction>();
            context.Preparations[payload.ValidatorIndex] = true;
            byte[] hashData = context.MakeHeader().GetHashData();
<<<<<<< HEAD
            for (int i = 0; i < context.Commits.Length; i++)
                if (context.Commits[i] != null)
                    if (!Crypto.Default.VerifySignature(hashData, context.Commits[i], context.Validators[i].EncodePoint(false)))
                        context.Commits[i] = null;
            Dictionary<UInt256, Transaction> mempool = Blockchain.Singleton.GetMemoryPool().ToDictionary(p => p.Hash);
=======
            if (!Crypto.Default.VerifySignature(hashData, message.Signature, context.Validators[payload.ValidatorIndex].EncodePoint(false))) return;
            for (int i = 0; i < context.Signatures.Length; i++)
                if (context.Signatures[i] != null)
                    if (!Crypto.Default.VerifySignature(hashData, context.Signatures[i], context.Validators[i].EncodePoint(false)))
                        context.Signatures[i] = null;
            context.Signatures[payload.ValidatorIndex] = message.Signature;
            Dictionary<UInt256, Transaction> mempoolVerified = Blockchain.Singleton.MemPool.GetVerifiedTransactions().ToDictionary(p => p.Hash);

>>>>>>> 5222283c
            List<Transaction> unverified = new List<Transaction>();
            foreach (UInt256 hash in context.TransactionHashes.Skip(1))
            {
                if (mempoolVerified.TryGetValue(hash, out Transaction tx))
                {
                    if (!AddTransaction(tx, false))
                        return;
                }
                else
                {

                    if (Blockchain.Singleton.MemPool.TryGetValue(hash, out tx))
                        unverified.Add(tx);
                }
            }
            foreach (Transaction tx in unverified)
                if (!AddTransaction(tx, true))
                    return;
            if (!AddTransaction(message.MinerTransaction, true)) return;
            if (context.Transactions.Count < context.TransactionHashes.Length)
            {
                UInt256[] hashes = context.TransactionHashes.Where(i => !context.Transactions.ContainsKey(i)).ToArray();
                taskManager.Tell(new TaskManager.RestartTasks
                {
                    Payload = InvPayload.Create(InventoryType.TX, hashes)
                });
            }
        }

        private void OnPrepareResponseReceived(ConsensusPayload payload, PrepareResponse message)
        {
            if (context.Preparations[payload.ValidatorIndex]) return;
            Log($"{nameof(OnPrepareResponseReceived)}: height={payload.BlockIndex} view={message.ViewNumber} index={payload.ValidatorIndex}");
            if (context.State.HasFlag(ConsensusState.CommitSent)) return;
            context.Preparations[payload.ValidatorIndex] = true;
            if (context.State.HasFlag(ConsensusState.RequestSent) || context.State.HasFlag(ConsensusState.RequestReceived))
                CheckPreparations();
        }

        protected override void OnReceive(object message)
        {
            switch (message)
            {
                case Start _:
                    OnStart();
                    break;
                case SetViewNumber setView:
                    InitializeConsensus(setView.ViewNumber);
                    break;
                case Timer timer:
                    OnTimer(timer);
                    break;
                case ConsensusPayload payload:
                    OnConsensusPayload(payload);
                    break;
                case Transaction transaction:
                    OnTransaction(transaction);
                    break;
                case Blockchain.PersistCompleted completed:
                    OnPersistCompleted(completed.Block);
                    break;
            }
        }

        private void OnStart()
        {
            Log("OnStart");
            InitializeConsensus(0);
        }

        private void OnTimer(Timer timer)
        {
            if (context.State.HasFlag(ConsensusState.BlockSent)) return;
            if (timer.Height != context.BlockIndex || timer.ViewNumber != context.ViewNumber) return;
            Log($"timeout: height={timer.Height} view={timer.ViewNumber} state={context.State}");
            if (context.State.HasFlag(ConsensusState.Primary) && !context.State.HasFlag(ConsensusState.RequestSent))
            {
                Log($"send prepare request: height={timer.Height} view={timer.ViewNumber}");
                context.Fill();
                localNode.Tell(new LocalNode.SendDirectly { Inventory = context.MakePrepareRequest() });
                context.State |= ConsensusState.RequestSent;
                context.Preparations[context.MyIndex] = true;
                if (context.TransactionHashes.Length > 1)
                {
                    foreach (InvPayload payload in InvPayload.CreateGroup(InventoryType.TX, context.TransactionHashes.Skip(1).ToArray()))
                        localNode.Tell(Message.Create("inv", payload));
                }
                ChangeTimer(TimeSpan.FromSeconds(Blockchain.SecondsPerBlock << (timer.ViewNumber + 1)));
            }
            else if ((context.State.HasFlag(ConsensusState.Primary) && context.State.HasFlag(ConsensusState.RequestSent)) || context.State.HasFlag(ConsensusState.Backup))
            {
                if (!context.State.HasFlag(ConsensusState.CommitSent))
                    RequestChangeView();
            }
        }

        private void OnTransaction(Transaction transaction)
        {
            if (transaction.Type == TransactionType.MinerTransaction) return;
            if (!context.State.HasFlag(ConsensusState.Backup) || !context.State.HasFlag(ConsensusState.RequestReceived) || context.State.HasFlag(ConsensusState.ResponseSent) || context.State.HasFlag(ConsensusState.ViewChanging) || context.State.HasFlag(ConsensusState.BlockSent))
                return;
            if (context.Transactions.ContainsKey(transaction.Hash)) return;
            if (!context.TransactionHashes.Contains(transaction.Hash)) return;
            AddTransaction(transaction, true);
        }

        protected override void PostStop()
        {
            Log("OnStop");
            context.Dispose();
            base.PostStop();
        }

        public static Props Props(IActorRef localNode, IActorRef taskManager, Wallet wallet)
        {
            return Akka.Actor.Props.Create(() => new ConsensusService(localNode, taskManager, wallet)).WithMailbox("consensus-service-mailbox");
        }

        private void RequestChangeView()
        {
            context.State |= ConsensusState.ViewChanging;
            context.ExpectedView[context.MyIndex]++;
            Log($"request change view: height={context.BlockIndex} view={context.ViewNumber} nv={context.ExpectedView[context.MyIndex]} state={context.State}");
            ChangeTimer(TimeSpan.FromSeconds(Blockchain.SecondsPerBlock << (context.ExpectedView[context.MyIndex] + 1)));
            localNode.Tell(new LocalNode.SendDirectly { Inventory = context.MakeChangeView() });
            CheckExpectedView(context.ExpectedView[context.MyIndex]);
        }
    }

    internal class ConsensusServiceMailbox : PriorityMailbox
    {
        public ConsensusServiceMailbox(Akka.Actor.Settings settings, Config config)
            : base(settings, config)
        {
        }

        protected override bool IsHighPriority(object message)
        {
            switch (message)
            {
                case ConsensusPayload _:
                case ConsensusService.SetViewNumber _:
                case ConsensusService.Timer _:
                case Blockchain.PersistCompleted _:
                    return true;
                default:
                    return false;
            }
        }
    }
}<|MERGE_RESOLUTION|>--- conflicted
+++ resolved
@@ -247,22 +247,13 @@
             context.Transactions = new Dictionary<UInt256, Transaction>();
             context.Preparations[payload.ValidatorIndex] = true;
             byte[] hashData = context.MakeHeader().GetHashData();
-<<<<<<< HEAD
+
             for (int i = 0; i < context.Commits.Length; i++)
                 if (context.Commits[i] != null)
                     if (!Crypto.Default.VerifySignature(hashData, context.Commits[i], context.Validators[i].EncodePoint(false)))
                         context.Commits[i] = null;
             Dictionary<UInt256, Transaction> mempool = Blockchain.Singleton.GetMemoryPool().ToDictionary(p => p.Hash);
-=======
-            if (!Crypto.Default.VerifySignature(hashData, message.Signature, context.Validators[payload.ValidatorIndex].EncodePoint(false))) return;
-            for (int i = 0; i < context.Signatures.Length; i++)
-                if (context.Signatures[i] != null)
-                    if (!Crypto.Default.VerifySignature(hashData, context.Signatures[i], context.Validators[i].EncodePoint(false)))
-                        context.Signatures[i] = null;
-            context.Signatures[payload.ValidatorIndex] = message.Signature;
-            Dictionary<UInt256, Transaction> mempoolVerified = Blockchain.Singleton.MemPool.GetVerifiedTransactions().ToDictionary(p => p.Hash);
-
->>>>>>> 5222283c
+
             List<Transaction> unverified = new List<Transaction>();
             foreach (UInt256 hash in context.TransactionHashes.Skip(1))
             {
