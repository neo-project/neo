--- conflicted
+++ resolved
@@ -56,16 +56,9 @@
                 if (context.VerifyRequest())
                 {
                     Log($"send prepare response");
-<<<<<<< HEAD
                     context.SignedPayloads[context.MyIndex] = context.SignPreparePayload();
                     system.LocalNode.Tell(new LocalNode.SendDirectly { Inventory = context.MakePrepareResponse(context.SignedPayloads[context.MyIndex]) });
                     CheckPayloadSignatures();
-=======
-                    context.State |= ConsensusState.SignatureSent;
-                    context.SignHeader();
-                    localNode.Tell(new LocalNode.SendDirectly { Inventory = context.MakePrepareResponse(context.Signatures[context.MyIndex]) });
-                    CheckSignatures();
->>>>>>> ad35c27b
                 }
                 else
                 {
@@ -103,7 +96,6 @@
         {
             if (context.FinalSignatures.Count(p => p != null) >= context.M && context.TransactionHashes.All(p => context.Transactions.ContainsKey(p)))
             {
-<<<<<<< HEAD
                 Block block = context.MakeHeader();
                 if (block == null) return;
                 Contract contract = Contract.CreateMultiSigContract(context.M, context.Validators);
@@ -126,11 +118,6 @@
                     }
                 sc.Verifiable.Witnesses = sc.GetWitnesses();
                 block.Transactions = context.TransactionHashes.Select(p => context.Transactions[p]).ToArray();
-=======
-                Block block = context.CreateBlock();
-                Log($"relay block: {block.Hash}");
-                localNode.Tell(new LocalNode.Relay { Inventory = block });
->>>>>>> ad35c27b
                 context.State |= ConsensusState.BlockSent;
                 Log($"{nameof(OnCommitAgreement)}: relay block: height={context.BlockIndex} hash={block.Hash}");
                 system.LocalNode.Tell(new LocalNode.Relay { Inventory = block });
@@ -198,15 +185,9 @@
                 return;
             if (payload.PrevHash != context.PrevHash || payload.BlockIndex != context.BlockIndex)
             {
-<<<<<<< HEAD
-                if (context.Snapshot.Height + 1 < payload.BlockIndex)
+                if (context.BlockIndex < payload.BlockIndex)
                     Log($"chain sync: expected={payload.BlockIndex} current: {context.Snapshot.Height} nodes={LocalNode.Singleton.ConnectedCount}", LogLevel.Warning);
-=======
-                if (context.BlockIndex < payload.BlockIndex)
-                {
-                    Log($"chain sync: expected={payload.BlockIndex} current={context.BlockIndex - 1} nodes={LocalNode.Singleton.ConnectedCount}", LogLevel.Warning);
-                }
->>>>>>> ad35c27b
+
                 return;
             }
             if (payload.ValidatorIndex >= context.Validators.Length) return;
@@ -255,14 +236,9 @@
             if (context.State.HasFlag(ConsensusState.RequestReceived)) return;
             if (payload.ValidatorIndex != context.PrimaryIndex) return;
             Log($"{nameof(OnPrepareRequestReceived)}: height={payload.BlockIndex} view={message.ViewNumber} index={payload.ValidatorIndex} tx={message.TransactionHashes.Length}");
-<<<<<<< HEAD
+            
             if (!context.State.HasFlag(ConsensusState.Backup) && !regenerationCall) return;
-
-            if (payload.Timestamp <= context.Snapshot.GetHeader(context.PrevHash).Timestamp || payload.Timestamp > DateTime.UtcNow.AddMinutes(10).ToTimestamp())
-=======
-            if (!context.State.HasFlag(ConsensusState.Backup)) return;
             if (payload.Timestamp <= context.PrevHeader.Timestamp || payload.Timestamp > TimeProvider.Current.UtcNow.AddMinutes(10).ToTimestamp())
->>>>>>> ad35c27b
             {
                 Log($"{nameof(OnPrepareRequestReceived)}: Timestamp incorrect: {payload.Timestamp}", LogLevel.Warning);
                 return;
@@ -491,7 +467,6 @@
             {
                 Log($"send prepare request: height={timer.Height} view={timer.ViewNumber}");
                 context.State |= ConsensusState.RequestSent;
-<<<<<<< HEAD
                 context.Fill();
                 context.Timestamp = Math.Max(DateTime.UtcNow.ToTimestamp(), context.Snapshot.GetHeader(context.PrevHash).Timestamp + 1);
                 Block block = context.MakeHeader();
@@ -505,14 +480,6 @@
                 context.SignPayload(context.PreparePayload);
                 system.LocalNode.Tell(new LocalNode.SendDirectly { Inventory = context.PreparePayload });
 
-=======
-                if (!context.State.HasFlag(ConsensusState.SignatureSent))
-                {
-                    context.Fill();
-                    context.SignHeader();
-                }
-                localNode.Tell(new LocalNode.SendDirectly { Inventory = context.MakePrepareRequest() });
->>>>>>> ad35c27b
                 if (context.TransactionHashes.Length > 1)
                 {
                     foreach (InvPayload payload in InvPayload.CreateGroup(InventoryType.TX, context.TransactionHashes.Skip(1).ToArray()))
