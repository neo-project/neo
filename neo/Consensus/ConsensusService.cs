﻿using Akka.Actor;
using Akka.Configuration;
using Neo.Cryptography;
using Neo.IO;
using Neo.IO.Actors;
using Neo.Ledger;
using Neo.Network.P2P;
using Neo.Network.P2P.Payloads;
using Neo.Persistence;
using Neo.Plugins;
using Neo.Wallets;
using System;
using System.Collections.Generic;
using System.Linq;

namespace Neo.Consensus
{
    public sealed class ConsensusService : UntypedActor
    {
        public class Start { public bool IgnoreRecoveryLogs; }
        public class SetViewNumber { public byte ViewNumber; }
        internal class Timer { public uint Height; public byte ViewNumber; }

        private readonly IConsensusContext context;
        private readonly IActorRef localNode;
        private readonly IActorRef taskManager;
        private ICancelable timer_token;
        private DateTime block_received_time;
        private bool started = false;

        /// <summary>
        /// This will be cleared every block (so it will not grow out of control, but is used to prevent repeatedly
        /// responding to the same message.
        /// </summary>
        private readonly HashSet<UInt256> knownHashes = new HashSet<UInt256>();
        /// <summary>
        /// This variable is only true during OnRecoveryMessageReceived
        /// </summary>
        private bool isRecovering = false;

        public ConsensusService(IActorRef localNode, IActorRef taskManager, Store store, Wallet wallet)
            : this(localNode, taskManager, new ConsensusContext(wallet, store))
        {
        }

        public ConsensusService(IActorRef localNode, IActorRef taskManager, IConsensusContext context)
        {
            this.localNode = localNode;
            this.taskManager = taskManager;
            this.context = context;
            Context.System.EventStream.Subscribe(Self, typeof(Blockchain.PersistCompleted));
        }

        private bool AddTransaction(Transaction tx, bool verify)
        {
            if (verify && !tx.Verify(context.Snapshot, context.Transactions.Values))
            {
                Log($"Invalid transaction: {tx.Hash}{Environment.NewLine}{tx.ToArray().ToHexString()}", LogLevel.Warning);
                RequestChangeView();
                return false;
            }
            if (!Plugin.CheckPolicy(tx))
            {
                Log($"reject tx: {tx.Hash}{Environment.NewLine}{tx.ToArray().ToHexString()}", LogLevel.Warning);
                RequestChangeView();
                return false;
            }
            context.Transactions[tx.Hash] = tx;
            if (context.TransactionHashes.Length == context.Transactions.Count)
            {
                if (VerifyRequest())
                {
                    // if we are the primary for this view, but acting as a backup because we recovered our own
                    // previously sent prepare request, then we don't want to send a prepare response.
                    if (context.IsPrimary() || context.WatchOnly()) return true;

                    Log($"send prepare response");
                    localNode.Tell(new LocalNode.SendDirectly { Inventory = context.MakePrepareResponse() });
                    CheckPreparations();
                }
                else
                {
                    RequestChangeView();
                    return false;
                }
            }
            return true;
        }

        private void ChangeTimer(TimeSpan delay)
        {
            timer_token.CancelIfNotNull();
            timer_token = Context.System.Scheduler.ScheduleTellOnceCancelable(delay, Self, new Timer
            {
                Height = context.BlockIndex,
                ViewNumber = context.ViewNumber
            }, ActorRefs.NoSender);
        }

        private void CheckCommits()
        {
            if (context.CommitPayloads.Count(p => p?.ConsensusMessage.ViewNumber == context.ViewNumber) >= context.M() && context.TransactionHashes.All(p => context.Transactions.ContainsKey(p)))
            {
                Block block = context.CreateBlock();
                Log($"relay block: {block.Hash}");
                localNode.Tell(new LocalNode.Relay { Inventory = block });
            }
        }

        private void CheckExpectedView(byte viewNumber)
        {
            if (context.ViewNumber == viewNumber) return;
            if (context.ChangeViewPayloads.Count(p => p != null && p.GetDeserializedMessage<ChangeView>().NewViewNumber == viewNumber) >= context.M())
            {
                if (!context.WatchOnly())
                {
                    ChangeView message = context.ChangeViewPayloads[context.MyIndex]?.GetDeserializedMessage<ChangeView>();
                    if (message is null || message.NewViewNumber < viewNumber)
                        localNode.Tell(new LocalNode.SendDirectly { Inventory = context.MakeChangeView(viewNumber) });
                }
                InitializeConsensus(viewNumber);
            }
        }

        private void CheckPreparations()
        {
            if (context.PreparationPayloads.Count(p => p != null) >= context.M() && context.TransactionHashes.All(p => context.Transactions.ContainsKey(p)))
            {
                ConsensusPayload payload = context.MakeCommit();
                Log($"send commit");
                context.Save();
                localNode.Tell(new LocalNode.SendDirectly { Inventory = payload });
                // Set timer, so we will resend the commit in case of a networking issue
                ChangeTimer(TimeSpan.FromSeconds(Blockchain.SecondsPerBlock));
                CheckCommits();
            }
        }

        private byte GetLastExpectedView(int validatorIndex)
        {
            var lastPreparationPayload = context.PreparationPayloads[validatorIndex];
            if (lastPreparationPayload != null)
                return lastPreparationPayload.GetDeserializedMessage<ConsensusMessage>().ViewNumber;

            return context.ChangeViewPayloads[validatorIndex]?.GetDeserializedMessage<ChangeView>().NewViewNumber ?? (byte)0;
        }

        private void InitializeConsensus(byte viewNumber)
        {
            context.Reset(viewNumber);
            if (viewNumber > 0)
                Log($"changeview: view={viewNumber} primary={context.Validators[context.GetPrimaryIndex((byte)(viewNumber - 1u))]}", LogLevel.Warning);
            Log($"initialize: height={context.BlockIndex} view={viewNumber} index={context.MyIndex} role={(context.IsPrimary() ? "Primary" : context.WatchOnly() ? "WatchOnly" : "Backup")}");
            if (context.WatchOnly()) return;
            if (context.IsPrimary())
            {
                if (isRecovering)
                {
                    ChangeTimer(TimeSpan.FromSeconds(Blockchain.SecondsPerBlock << (viewNumber + 1)));
                }
                else
                {
                    TimeSpan span = TimeProvider.Current.UtcNow - block_received_time;
                    if (span >= Blockchain.TimePerBlock)
                        ChangeTimer(TimeSpan.Zero);
                    else
                        ChangeTimer(Blockchain.TimePerBlock - span);
                }
            }
            else
            {
                ChangeTimer(TimeSpan.FromSeconds(Blockchain.SecondsPerBlock << (viewNumber + 1)));
            }
        }

        private void Log(string message, LogLevel level = LogLevel.Info)
        {
            Plugin.Log(nameof(ConsensusService), level, message);
        }

        private void OnChangeViewReceived(ConsensusPayload payload, ChangeView message)
        {
            // We keep track of the payload hashes received in this block, and don't respond with recovery
            // in response to the same payload that we already responded to previously.
            // ChangeView messages include a Timestamp when the change view is sent, thus if a node restarts
            // and issues a change view for the same view, it will have a different hash and will correctly respond
            // again; however replay attacks of the ChangeView message from arbitrary nodes will not trigger an
            // additional recovery message response.
            if (!knownHashes.Add(payload.Hash)) return;
            if (message.NewViewNumber <= context.ViewNumber)
            {
<<<<<<< HEAD
                if (!context.CommitSent())
=======
                if (context.WatchOnly()) return;
                bool shouldSendRecovery = false;
                // Limit recovery to sending from `f` nodes when the request is from a lower view number.
                int allowedRecoveryNodeCount = context.F();
                for (int i = 0; i < allowedRecoveryNodeCount; i++)
>>>>>>> 7e82bcad
                {
                    bool shouldSendRecovery = false;
                    // Limit recovery to sending from `f` nodes when the request is from a lower view number.
                    int allowedRecoveryNodeCount = context.F();
                    for (int i = 0; i < allowedRecoveryNodeCount; i++)
                    {
                        var eligibleResponders = context.Validators.Length - 1;
                        var chosenIndex = (payload.ValidatorIndex + i + message.NewViewNumber) % eligibleResponders;
                        if (chosenIndex >= payload.ValidatorIndex) chosenIndex++;
                        if (chosenIndex != context.MyIndex) continue;
                        shouldSendRecovery = true;
                        break;
                    }

                    if (!shouldSendRecovery) return;
                }
                Log($"send recovery from view: {message.ViewNumber} to view: {context.ViewNumber}");
                localNode.Tell(new LocalNode.SendDirectly { Inventory = context.MakeRecoveryMessage() });
            }

            if (context.CommitSent()) return;

            var expectedView = GetLastExpectedView(payload.ValidatorIndex);
            if (message.NewViewNumber <= expectedView)
                return;

            Log($"{nameof(OnChangeViewReceived)}: height={payload.BlockIndex} view={message.ViewNumber} index={payload.ValidatorIndex} nv={message.NewViewNumber}");
            context.ChangeViewPayloads[payload.ValidatorIndex] = payload;
            CheckExpectedView(message.NewViewNumber);
        }

        private void OnCommitReceived(ConsensusPayload payload, Commit commit)
        {
            ref ConsensusPayload existingCommitPayload = ref context.CommitPayloads[payload.ValidatorIndex];
            if (existingCommitPayload != null)
            {
                if (existingCommitPayload.Hash != payload.Hash)
                    Log($"{nameof(OnCommitReceived)}: different commit from validator! height={payload.BlockIndex} index={payload.ValidatorIndex} view={commit.ViewNumber} existingView={existingCommitPayload.ConsensusMessage.ViewNumber}", LogLevel.Warning);
                return;
            }

            if (commit.ViewNumber == context.ViewNumber)
            {
                Log($"{nameof(OnCommitReceived)}: height={payload.BlockIndex} view={commit.ViewNumber} index={payload.ValidatorIndex}");

                byte[] hashData = context.MakeHeader()?.GetHashData();
                if (hashData == null)
                {
                    existingCommitPayload = payload;
                }
                else if (Crypto.Default.VerifySignature(hashData, commit.Signature,
                    context.Validators[payload.ValidatorIndex].EncodePoint(false)))
                {
                    existingCommitPayload = payload;
                    CheckCommits();
                }
                return;
            }
            // Receiving commit from another view
            Log($"{nameof(OnCommitReceived)}: record commit for different view={commit.ViewNumber} index={payload.ValidatorIndex} height={payload.BlockIndex}");
            existingCommitPayload = payload;
        }

        private void OnConsensusPayload(ConsensusPayload payload)
        {
            if (context.BlockSent()) return;
            if (payload.Version != ConsensusContext.Version) return;
            if (payload.PrevHash != context.PrevHash || payload.BlockIndex != context.BlockIndex)
            {
                if (context.BlockIndex < payload.BlockIndex)
                {
                    Log($"chain sync: expected={payload.BlockIndex} current={context.BlockIndex - 1} nodes={LocalNode.Singleton.ConnectedCount}", LogLevel.Warning);
                }
                return;
            }
            if (payload.ValidatorIndex >= context.Validators.Length) return;
            foreach (IP2PPlugin plugin in Plugin.P2PPlugins)
                if (!plugin.OnConsensusMessage(payload))
                    return;
            switch (payload.ConsensusMessage)
            {
                case ChangeView view:
                    OnChangeViewReceived(payload, view);
                    break;
                case PrepareRequest request:
                    OnPrepareRequestReceived(payload, request);
                    break;
                case PrepareResponse response:
                    OnPrepareResponseReceived(payload, response);
                    break;
                case Commit commit:
                    OnCommitReceived(payload, commit);
                    break;
                case RecoveryMessage recovery:
                    OnRecoveryMessageReceived(payload, recovery);
                    break;
            }
        }

        private void OnPersistCompleted(Block block)
        {
            Log($"persist block: {block.Hash}");
            block_received_time = TimeProvider.Current.UtcNow;
            knownHashes.Clear();
            InitializeConsensus(0);
        }

        private void OnRecoveryMessageReceived(ConsensusPayload payload, RecoveryMessage message)
        {
            // isRecovering is always set to false again after OnRecoveryMessageReceived
            isRecovering = true;
            int validChangeViews = 0, totalChangeViews = 0, validPrepReq = 0, totalPrepReq = 0;
            int validPrepResponses = 0, totalPrepResponses = 0, validCommits = 0, totalCommits = 0;

            Log($"{nameof(OnRecoveryMessageReceived)}: height={payload.BlockIndex} view={message.ViewNumber} index={payload.ValidatorIndex}");
            try
            {
                if (message.ViewNumber > context.ViewNumber)
                {
                    if (context.CommitSent()) return;
                    ConsensusPayload[] changeViewPayloads = message.GetChangeViewPayloads(context, payload);
                    totalChangeViews = changeViewPayloads.Length;
                    foreach (ConsensusPayload changeViewPayload in changeViewPayloads)
                        if (ReverifyAndProcessPayload(changeViewPayload)) validChangeViews++;
                }
                if (message.ViewNumber == context.ViewNumber && !context.NotAcceptingPayloadsDueToViewChanging() && !context.CommitSent())
                {
                    if (!context.RequestSentOrReceived())
                    {
                        ConsensusPayload prepareRequestPayload = message.GetPrepareRequestPayload(context, payload);
                        if (prepareRequestPayload != null)
                        {
                            totalPrepReq = 1;
                            if (ReverifyAndProcessPayload(prepareRequestPayload)) validPrepReq++;
                        }
                        else if (context.IsPrimary())
                            SendPrepareRequest();
                    }
                    ConsensusPayload[] prepareResponsePayloads = message.GetPrepareResponsePayloads(context, payload);
                    totalPrepResponses = prepareResponsePayloads.Length;
                    foreach (ConsensusPayload prepareResponsePayload in prepareResponsePayloads)
                        if (ReverifyAndProcessPayload(prepareResponsePayload)) validPrepResponses++;
                }
                if (message.ViewNumber <= context.ViewNumber)
                {
                    // Ensure we know about all commits from lower view numbers.
                    ConsensusPayload[] commitPayloads = message.GetCommitPayloadsFromRecoveryMessage(context, payload);
                    totalCommits = commitPayloads.Length;
                    foreach (ConsensusPayload commitPayload in commitPayloads)
                        if (ReverifyAndProcessPayload(commitPayload)) validCommits++;
                }
            }
            finally
            {
                Log($"{nameof(OnRecoveryMessageReceived)}: finished (valid/total) " +
                    $"ChgView: {validChangeViews}/{totalChangeViews} " +
                    $"PrepReq: {validPrepReq}/{totalPrepReq} " +
                    $"PrepResp: {validPrepResponses}/{totalPrepResponses} " +
                    $"Commits: {validCommits}/{totalCommits}");
                isRecovering = false;
            }
        }

        private void OnPrepareRequestReceived(ConsensusPayload payload, PrepareRequest message)
        {
            if (context.RequestSentOrReceived() || context.NotAcceptingPayloadsDueToViewChanging()) return;
            if (payload.ValidatorIndex != context.PrimaryIndex || message.ViewNumber != context.ViewNumber) return;
            Log($"{nameof(OnPrepareRequestReceived)}: height={payload.BlockIndex} view={message.ViewNumber} index={payload.ValidatorIndex} tx={message.TransactionHashes.Length}");
            if (message.Timestamp <= context.PrevHeader().Timestamp || message.Timestamp > TimeProvider.Current.UtcNow.AddMinutes(10).ToTimestamp())
            {
                Log($"Timestamp incorrect: {message.Timestamp}", LogLevel.Warning);
                return;
            }
            if (message.TransactionHashes.Any(p => context.Snapshot.ContainsTransaction(p)))
            {
                Log($"Invalid request: transaction already exists", LogLevel.Warning);
                return;
            }
            context.Timestamp = message.Timestamp;
            context.Nonce = message.Nonce;
            context.NextConsensus = message.NextConsensus;
            context.TransactionHashes = message.TransactionHashes;
            context.Transactions = new Dictionary<UInt256, Transaction>();
            for (int i = 0; i < context.PreparationPayloads.Length; i++)
                if (context.PreparationPayloads[i] != null)
                    if (!context.PreparationPayloads[i].GetDeserializedMessage<PrepareResponse>().PreparationHash.Equals(payload.Hash))
                        context.PreparationPayloads[i] = null;
            context.PreparationPayloads[payload.ValidatorIndex] = payload;
            byte[] hashData = context.MakeHeader().GetHashData();
            for (int i = 0; i < context.CommitPayloads.Length; i++)
                if (context.CommitPayloads[i]?.ConsensusMessage.ViewNumber == context.ViewNumber)
                    if (!Crypto.Default.VerifySignature(hashData, context.CommitPayloads[i].GetDeserializedMessage<Commit>().Signature, context.Validators[i].EncodePoint(false)))
                        context.CommitPayloads[i] = null;
            Dictionary<UInt256, Transaction> mempoolVerified = Blockchain.Singleton.MemPool.GetVerifiedTransactions().ToDictionary(p => p.Hash);
            List<Transaction> unverified = new List<Transaction>();
            foreach (UInt256 hash in context.TransactionHashes.Skip(1))
            {
                if (mempoolVerified.TryGetValue(hash, out Transaction tx))
                {
                    if (!AddTransaction(tx, false))
                        return;
                }
                else
                {
                    if (Blockchain.Singleton.MemPool.TryGetValue(hash, out tx))
                        unverified.Add(tx);
                }
            }
            foreach (Transaction tx in unverified)
                if (!AddTransaction(tx, true))
                    return;
            if (!AddTransaction(message.MinerTransaction, true)) return;
            if (context.Transactions.Count < context.TransactionHashes.Length)
            {
                UInt256[] hashes = context.TransactionHashes.Where(i => !context.Transactions.ContainsKey(i)).ToArray();
                taskManager.Tell(new TaskManager.RestartTasks
                {
                    Payload = InvPayload.Create(InventoryType.TX, hashes)
                });
            }
        }

        private void OnPrepareResponseReceived(ConsensusPayload payload, PrepareResponse message)
        {
            if (message.ViewNumber != context.ViewNumber) return;
            if (context.PreparationPayloads[payload.ValidatorIndex] != null || context.NotAcceptingPayloadsDueToViewChanging()) return;
            if (context.PreparationPayloads[context.PrimaryIndex] != null && !message.PreparationHash.Equals(context.PreparationPayloads[context.PrimaryIndex].Hash))
                return;
            Log($"{nameof(OnPrepareResponseReceived)}: height={payload.BlockIndex} view={message.ViewNumber} index={payload.ValidatorIndex}");
            context.PreparationPayloads[payload.ValidatorIndex] = payload;
            if (context.WatchOnly() || context.CommitSent()) return;
            if (context.RequestSentOrReceived())
                CheckPreparations();
        }

        protected override void OnReceive(object message)
        {
            if (message is Start options)
            {
                if (started) return;
                OnStart(options);
            }
            else
            {
                if (!started) return;
                switch (message)
                {
                    case SetViewNumber setView:
                        InitializeConsensus(setView.ViewNumber);
                        break;
                    case Timer timer:
                        OnTimer(timer);
                        break;
                    case ConsensusPayload payload:
                        OnConsensusPayload(payload);
                        break;
                    case Transaction transaction:
                        OnTransaction(transaction);
                        break;
                    case Blockchain.PersistCompleted completed:
                        OnPersistCompleted(completed.Block);
                        break;
                }
            }
        }

        private void OnStart(Start options)
        {
            Log("OnStart");
            started = true;
            if (!options.IgnoreRecoveryLogs && context.Load())
            {
                if (context.Transactions != null)
                {
                    Sender.Ask<Blockchain.FillCompleted>(new Blockchain.FillMemoryPool
                    {
                        Transactions = context.Transactions.Values
                    }).Wait();
                }
                if (context.CommitSent())
                {
                    CheckPreparations();
                    return;
                }
            }
            InitializeConsensus(0);
            // Issue a ChangeView with NewViewNumber of 0 to request recovery messages on start-up.
            if (context.BlockIndex == Blockchain.Singleton.HeaderHeight + 1 && !context.WatchOnly())
                localNode.Tell(new LocalNode.SendDirectly { Inventory = context.MakeChangeView(0) });
        }

        private void OnTimer(Timer timer)
        {
            if (context.WatchOnly() || context.BlockSent()) return;
            if (timer.Height != context.BlockIndex || timer.ViewNumber != context.ViewNumber) return;
            Log($"timeout: height={timer.Height} view={timer.ViewNumber}");
            if (context.IsPrimary() && !context.RequestSentOrReceived())
            {
                SendPrepareRequest();
            }
            else if ((context.IsPrimary() && context.RequestSentOrReceived()) || context.IsBackup())
            {
                if (context.CommitSent())
                {
                    // Re-send commit periodically by sending recover message in case of a network issue.
                    Log($"send recovery to resend commit");
                    localNode.Tell(new LocalNode.SendDirectly { Inventory = context.MakeRecoveryMessage() });
                    ChangeTimer(TimeSpan.FromSeconds(Blockchain.SecondsPerBlock << 1));
                }
                else
                {
                    RequestChangeView();
                }
            }
        }

        private void OnTransaction(Transaction transaction)
        {
            if (transaction.Type == TransactionType.MinerTransaction) return;
            if (!context.IsBackup() || context.NotAcceptingPayloadsDueToViewChanging() || !context.RequestSentOrReceived() || context.ResponseSent() || context.BlockSent())
                return;
            if (context.Transactions.ContainsKey(transaction.Hash)) return;
            if (!context.TransactionHashes.Contains(transaction.Hash)) return;
            AddTransaction(transaction, true);
        }

        protected override void PostStop()
        {
            Log("OnStop");
            started = false;
            Context.System.EventStream.Unsubscribe(Self);
            context.Dispose();
            base.PostStop();
        }

        public static Props Props(IActorRef localNode, IActorRef taskManager, Store store, Wallet wallet)
        {
            return Akka.Actor.Props.Create(() => new ConsensusService(localNode, taskManager, store, wallet)).WithMailbox("consensus-service-mailbox");
        }

        private void RequestChangeView()
        {
            if (context.WatchOnly()) return;
            byte expectedView = context.ChangeViewPayloads[context.MyIndex]?.GetDeserializedMessage<ChangeView>().NewViewNumber ?? 0;
            if (expectedView < context.ViewNumber) expectedView = context.ViewNumber;
            expectedView++;
            Log($"request change view: height={context.BlockIndex} view={context.ViewNumber} nv={expectedView}");
            ChangeTimer(TimeSpan.FromSeconds(Blockchain.SecondsPerBlock << (expectedView + 1)));
            localNode.Tell(new LocalNode.SendDirectly { Inventory = context.MakeChangeView(expectedView) });
            CheckExpectedView(expectedView);
        }

        private bool ReverifyAndProcessPayload(ConsensusPayload payload)
        {
            if (!payload.Verify(context.Snapshot)) return false;
            OnConsensusPayload(payload);
            return true;
        }

        private void SendPrepareRequest()
        {
            Log($"send prepare request: height={context.BlockIndex} view={context.ViewNumber}");
            localNode.Tell(new LocalNode.SendDirectly { Inventory = context.MakePrepareRequest() });

            if (context.TransactionHashes.Length > 1)
            {
                foreach (InvPayload payload in InvPayload.CreateGroup(InventoryType.TX, context.TransactionHashes.Skip(1).ToArray()))
                    localNode.Tell(Message.Create("inv", payload));
            }
            ChangeTimer(TimeSpan.FromSeconds((Blockchain.SecondsPerBlock << (context.ViewNumber + 1)) - (context.ViewNumber == 0 ? Blockchain.SecondsPerBlock : 0)));
        }

        private bool VerifyRequest()
        {
            if (!Blockchain.GetConsensusAddress(context.Snapshot.GetValidators(context.Transactions.Values).ToArray()).Equals(context.NextConsensus))
                return false;
            Transaction minerTx = context.Transactions.Values.FirstOrDefault(p => p.Type == TransactionType.MinerTransaction);
            Fixed8 amountNetFee = Block.CalculateNetFee(context.Transactions.Values);
            if (minerTx?.Outputs.Sum(p => p.Value) != amountNetFee) return false;
            return true;
        }
    }

    internal class ConsensusServiceMailbox : PriorityMailbox
    {
        public ConsensusServiceMailbox(Akka.Actor.Settings settings, Config config)
            : base(settings, config)
        {
        }

        protected override bool IsHighPriority(object message)
        {
            switch (message)
            {
                case ConsensusPayload _:
                case ConsensusService.SetViewNumber _:
                case ConsensusService.Timer _:
                case Blockchain.PersistCompleted _:
                    return true;
                default:
                    return false;
            }
        }
    }
}<|MERGE_RESOLUTION|>--- conflicted
+++ resolved
@@ -189,15 +189,8 @@
             if (!knownHashes.Add(payload.Hash)) return;
             if (message.NewViewNumber <= context.ViewNumber)
             {
-<<<<<<< HEAD
+                if (context.WatchOnly()) return;
                 if (!context.CommitSent())
-=======
-                if (context.WatchOnly()) return;
-                bool shouldSendRecovery = false;
-                // Limit recovery to sending from `f` nodes when the request is from a lower view number.
-                int allowedRecoveryNodeCount = context.F();
-                for (int i = 0; i < allowedRecoveryNodeCount; i++)
->>>>>>> 7e82bcad
                 {
                     bool shouldSendRecovery = false;
                     // Limit recovery to sending from `f` nodes when the request is from a lower view number.
