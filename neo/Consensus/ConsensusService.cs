﻿using Akka.Actor;
using Akka.Configuration;
using Neo.Cryptography;
using Neo.IO;
using Neo.IO.Actors;
using Neo.Ledger;
using Neo.Network.P2P;
using Neo.Network.P2P.Payloads;
using Neo.Persistence;
using Neo.Plugins;
using Neo.Wallets;
using System;
using System.Collections.Generic;
using System.Linq;

namespace Neo.Consensus
{
    public sealed class ConsensusService : UntypedActor
    {
        public class Start { }
        public class SetViewNumber { public byte ViewNumber; }
        internal class Timer { public uint Height; public byte ViewNumber; }

        private readonly IConsensusContext context;
        private readonly IActorRef localNode;
        private readonly IActorRef taskManager;
        private readonly Store store;
        private ICancelable timer_token;
        private DateTime block_received_time;
        private bool started = false;
        /// <summary>
        /// This will be cleared every block (so it will not grow out of control, but is used to prevent repeatedly
        /// responding to the same message.
        /// </summary>
        private readonly HashSet<UInt256> knownHashes = new HashSet<UInt256>();

        public ConsensusService(IActorRef localNode, IActorRef taskManager, Store store, Wallet wallet)
            : this(localNode, taskManager, store, new ConsensusContext(wallet))
        {
        }

        public ConsensusService(IActorRef localNode, IActorRef taskManager, Store store, IConsensusContext context)
        {
            this.localNode = localNode;
            this.taskManager = taskManager;
            this.store = store;
            this.context = context;
        }

        private bool AddTransaction(Transaction tx, bool verify)
        {
            if (verify && !tx.Verify(context.Snapshot, context.Transactions.Values))
            {
                Log($"Invalid transaction: {tx.Hash}{Environment.NewLine}{tx.ToArray().ToHexString()}", LogLevel.Warning);
                RequestChangeView();
                return false;
            }
            if (!Plugin.CheckPolicy(tx))
            {
                Log($"reject tx: {tx.Hash}{Environment.NewLine}{tx.ToArray().ToHexString()}", LogLevel.Warning);
                RequestChangeView();
                return false;
            }
            context.Transactions[tx.Hash] = tx;
            if (context.TransactionHashes.Length == context.Transactions.Count)
            {
                if (context.VerifyRequest())
                {
                    // if we are the primary for this view, but acting as a backup because we recovered our own
                    // previously sent prepare request, then we don't want to send a prepare response.
                    if (context.MyIndex == context.PrimaryIndex) return true;

                    Log($"send prepare response");
                    context.State |= ConsensusState.ResponseSent;
                    localNode.Tell(new LocalNode.SendDirectly { Inventory = context.MakePrepareResponse() });
                    CheckPreparations();
                }
                else
                {
                    RequestChangeView();
                    return false;
                }
            }
            return true;
        }

        private void ChangeTimer(TimeSpan delay)
        {
            timer_token.CancelIfNotNull();
            timer_token = Context.System.Scheduler.ScheduleTellOnceCancelable(delay, Self, new Timer
            {
                Height = context.BlockIndex,
                ViewNumber = context.ViewNumber
            }, ActorRefs.NoSender);
        }

        private void CheckCommits()
        {
            if (context.CommitPayloads.Count(p => p != null) >= context.M && context.TransactionHashes.All(p => context.Transactions.ContainsKey(p)))
            {
                Block block = context.CreateBlock();
                Log($"relay block: {block.Hash}");
                localNode.Tell(new LocalNode.Relay { Inventory = block });
                context.State |= ConsensusState.BlockSent;
            }
        }

        private void CheckExpectedView(byte viewNumber)
        {
            if (context.ViewNumber == viewNumber) return;
            if (context.ChangeViewPayloads.Count(p => p != null && p.GetDeserializedMessage<ChangeView>().NewViewNumber == viewNumber) >= context.M)
                InitializeConsensus(viewNumber);
        }

        private void CheckPreparations()
        {
            if (context.PreparationPayloads.Count(p => p != null) >= context.M && context.TransactionHashes.All(p => context.Transactions.ContainsKey(p)))
            {
                ConsensusPayload payload = context.MakeCommit();
                Log($"send commit");
                context.State |= ConsensusState.CommitSent;
                context.WriteContextToStore(store);
                localNode.Tell(new LocalNode.SendDirectly { Inventory = payload });
                // Set timer, so we will resend the commit in case of a networking issue
                ChangeTimer(TimeSpan.FromSeconds(Blockchain.SecondsPerBlock));
                CheckCommits();
            }
        }

        private byte GetLastExpectedView(int validatorIndex)
        {
            var lastPreparationPayload = context.PreparationPayloads[validatorIndex];
            if (lastPreparationPayload != null)
                return lastPreparationPayload.GetDeserializedMessage<ConsensusMessage>().ViewNumber;

            return context.ChangeViewPayloads[validatorIndex]?.GetDeserializedMessage<ChangeView>().NewViewNumber ?? (byte)0;
        }

        private void InitializeConsensus(byte viewNumber)
        {
            context.Reset(viewNumber);
            if (context.MyIndex < 0) return;
            if (viewNumber > 0)
                Log($"changeview: view={viewNumber} primary={context.Validators[context.GetPrimaryIndex((byte)(viewNumber - 1u))]}", LogLevel.Warning);
            Log($"initialize: height={context.BlockIndex} view={viewNumber} index={context.MyIndex} role={(context.MyIndex == context.PrimaryIndex ? ConsensusState.Primary : ConsensusState.Backup)}");
            if (context.MyIndex == context.PrimaryIndex)
            {
                context.State |= ConsensusState.Primary;
                TimeSpan span = TimeProvider.Current.UtcNow - block_received_time;
                if (span >= Blockchain.TimePerBlock)
                    ChangeTimer(TimeSpan.Zero);
                else
                    ChangeTimer(Blockchain.TimePerBlock - span);
            }
            else
            {
                context.State = ConsensusState.Backup;
                ChangeTimer(TimeSpan.FromSeconds(Blockchain.SecondsPerBlock << (viewNumber + 1)));
            }
        }

        private void Log(string message, LogLevel level = LogLevel.Info)
        {
            Plugin.Log(nameof(ConsensusService), level, message);
        }

        private void OnChangeViewReceived(ConsensusPayload payload, ChangeView message)
        {
            // Node in commit receiving ChangeView should always send the recovery message.
            bool shouldSendRecovery = context.State.HasFlag(ConsensusState.CommitSent);
            if (shouldSendRecovery || message.NewViewNumber < context.ViewNumber)
            {
                if (!shouldSendRecovery)
                {
                    // Limit recovery to sending from `f` nodes when the request is from a lower view number.
                    int allowedRecoveryNodeCount = context.F;
                    for (int i = 0; i < allowedRecoveryNodeCount; i++)
                    {
                        var eligibleResponders = context.Validators.Length - 1;
                        var chosenIndex = (payload.ValidatorIndex + i + message.NewViewNumber) % eligibleResponders;
                        if (chosenIndex >= payload.ValidatorIndex) chosenIndex++;
                        if (chosenIndex != context.MyIndex) continue;
                        shouldSendRecovery = true;
                        break;
                    }
                }

                // We keep track of the payload hashes received in this block, and don't respond with recovery
                // in response to the same payload that we already responded to previously.
                // ChangeView messages include a Timestamp when the change view is sent, thus if a node restarts
                // and issues a change view for the same view, it will have a different hash and will correctly respond
                // again; however replay attacks of the ChangeView message from arbitrary nodes will not trigger an
                // additonal recovery message response.
                if (!shouldSendRecovery || knownHashes.Contains(payload.Hash)) return;
                knownHashes.Add(payload.Hash);

                Log($"send recovery from view: {message.ViewNumber} to view: {context.ViewNumber}");
                localNode.Tell(new LocalNode.SendDirectly { Inventory = context.MakeRecoveryMessage() });
                return;
            }

            var expectedView = GetLastExpectedView(payload.ValidatorIndex);
            if (message.NewViewNumber <= expectedView)
                return;

            Log($"{nameof(OnChangeViewReceived)}: height={payload.BlockIndex} view={message.ViewNumber} index={payload.ValidatorIndex} nv={message.NewViewNumber}");
            context.ChangeViewPayloads[payload.ValidatorIndex] = payload;
            CheckExpectedView(message.NewViewNumber);
        }

        private void OnCommitReceived(ConsensusPayload payload, Commit commit)
        {
            if (context.CommitPayloads[payload.ValidatorIndex] != null) return;
            Log($"{nameof(OnCommitReceived)}: height={payload.BlockIndex} view={commit.ViewNumber} index={payload.ValidatorIndex}");
            byte[] hashData = context.MakeHeader()?.GetHashData();
            if (hashData == null)
            {
                context.CommitPayloads[payload.ValidatorIndex] = payload;
            }
            else if (Crypto.Default.VerifySignature(hashData, commit.Signature, context.Validators[payload.ValidatorIndex].EncodePoint(false)))
            {
                context.CommitPayloads[payload.ValidatorIndex] = payload;
                CheckCommits();
            }
        }

        private void OnConsensusPayload(ConsensusPayload payload)
        {
            if (context.State.HasFlag(ConsensusState.BlockSent)) return;
            if (payload.Version != ConsensusContext.Version) return;
            if (payload.PrevHash != context.PrevHash || payload.BlockIndex != context.BlockIndex)
            {
                if (context.BlockIndex < payload.BlockIndex)
                {
                    Log($"chain sync: expected={payload.BlockIndex} current={context.BlockIndex - 1} nodes={LocalNode.Singleton.ConnectedCount}", LogLevel.Warning);
                }
                return;
            }
            if (payload.ValidatorIndex >= context.Validators.Length) return;
            ConsensusMessage message = payload.ConsensusMessage;
            if (message.ViewNumber != context.ViewNumber && message.Type != ConsensusMessageType.ChangeView &&
                                                            message.Type != ConsensusMessageType.RecoveryMessage)
                return;
            switch (message)
            {
                case ChangeView view:
                    OnChangeViewReceived(payload, view);
                    break;
                case PrepareRequest request:
                    OnPrepareRequestReceived(payload, request);
                    break;
                case PrepareResponse response:
                    OnPrepareResponseReceived(payload, response);
                    break;
                case Commit commit:
                    OnCommitReceived(payload, commit);
                    break;
                case RecoveryMessage recovery:
                    OnRecoveryMessageReceived(payload, recovery);
                    break;
            }
        }

        private void OnPersistCompleted(Block block)
        {
            Log($"persist block: {block.Hash}");
            block_received_time = TimeProvider.Current.UtcNow;
            knownHashes.Clear();
            InitializeConsensus(0);
        }

<<<<<<< HEAD
        private void ObtainTransactionsForConsensus()
        {
            Dictionary<UInt256, Transaction> mempoolVerified = Blockchain.Singleton.MemPool.GetVerifiedTransactions().ToDictionary(p => p.Hash);
            List<Transaction> unverified = new List<Transaction>();
            foreach (UInt256 hash in context.TransactionHashes.Skip(1))
            {
                if (mempoolVerified.TryGetValue(hash, out Transaction tx))
                {
                    if (!AddTransaction(tx, false))
                        return;
                }
                else
                {
                    if (Blockchain.Singleton.MemPool.TryGetValue(hash, out tx))
                        unverified.Add(tx);
                }
            }
            foreach (Transaction tx in unverified)
                if (!AddTransaction(tx, true))
                    return;
            if (context.Transactions.Count < context.TransactionHashes.Length)
            {
                UInt256[] hashes = context.TransactionHashes.Where(i => !context.Transactions.ContainsKey(i)).ToArray();
                taskManager.Tell(new TaskManager.RestartTasks
                {
                    Payload = InvPayload.Create(InventoryType.TX, hashes)
                });
            }
=======
        private void OnRecoveryMessageReceived(ConsensusPayload payload, RecoveryMessage message)
        {
            if (message.ViewNumber < context.ViewNumber) return;
            Log($"{nameof(OnRecoveryMessageReceived)}: height={payload.BlockIndex} view={message.ViewNumber} index={payload.ValidatorIndex}");
            if (message.ViewNumber > context.ViewNumber)
            {
                if (context.State.HasFlag(ConsensusState.CommitSent))
                    return;
                ConsensusPayload[] changeViewPayloads = message.GetChangeViewPayloads(context, payload);
                foreach (ConsensusPayload changeViewPayload in changeViewPayloads)
                    ReverifyAndProcessPayload(changeViewPayload);
            }
            if (message.ViewNumber != context.ViewNumber) return;
            if (!context.State.HasFlag(ConsensusState.CommitSent))
            {
                ConsensusPayload prepareRequestPayload = message.GetPrepareRequestPayload(context, payload);
                if (prepareRequestPayload != null && !context.State.HasFlag(ConsensusState.RequestSent) && !context.State.HasFlag(ConsensusState.RequestReceived))
                    ReverifyAndProcessPayload(prepareRequestPayload);
                ConsensusPayload[] prepareResponsePayloads = message.GetPrepareResponsePayloads(context, payload, prepareRequestPayload);
                foreach (ConsensusPayload prepareResponsePayload in prepareResponsePayloads)
                    ReverifyAndProcessPayload(prepareResponsePayload);
            }
            ConsensusPayload[] commitPayloads = message.GetCommitPayloadsFromRecoveryMessage(context, payload);
            foreach (ConsensusPayload commitPayload in commitPayloads)
                ReverifyAndProcessPayload(commitPayload);
>>>>>>> 98aed4a2
        }

        private void OnPrepareRequestReceived(ConsensusPayload payload, PrepareRequest message)
        {
            if (context.State.HasFlag(ConsensusState.RequestSent) || context.State.HasFlag(ConsensusState.RequestReceived))
                return;
            if (payload.ValidatorIndex != context.PrimaryIndex) return;
            Log($"{nameof(OnPrepareRequestReceived)}: height={payload.BlockIndex} view={message.ViewNumber} index={payload.ValidatorIndex} tx={message.TransactionHashes.Length}");
            if (message.Timestamp <= context.PrevHeader.Timestamp || message.Timestamp > TimeProvider.Current.UtcNow.AddMinutes(10).ToTimestamp())
            {
                Log($"Timestamp incorrect: {message.Timestamp}", LogLevel.Warning);
                return;
            }
            if (message.TransactionHashes.Any(p => context.Snapshot.ContainsTransaction(p)))
            {
                Log($"Invalid request: transaction already exists", LogLevel.Warning);
                return;
            }
            context.State |= context.State.HasFlag(ConsensusState.Primary)
                ? ConsensusState.RequestSent
                : ConsensusState.RequestReceived;
            context.Timestamp = message.Timestamp;
            context.Nonce = message.Nonce;
            context.NextConsensus = message.NextConsensus;
            context.TransactionHashes = message.TransactionHashes;
            context.Transactions = new Dictionary<UInt256, Transaction>();
            for (int i = 0; i < context.PreparationPayloads.Length; i++)
                if (context.PreparationPayloads[i] != null)
                    if (!context.PreparationPayloads[i].Hash.Equals(payload.Hash))
                        context.PreparationPayloads[i] = null;
            context.PreparationPayloads[payload.ValidatorIndex] = payload;
            byte[] hashData = context.MakeHeader().GetHashData();
<<<<<<< HEAD
            for (int i = 0; i < context.Commits.Length; i++)
                if (context.Commits[i] != null)
                    if (!Crypto.Default.VerifySignature(hashData, context.Commits[i], context.Validators[i].EncodePoint(false)))
                        context.Commits[i] = null;

=======
            for (int i = 0; i < context.CommitPayloads.Length; i++)
                if (context.CommitPayloads[i] != null)
                    if (!Crypto.Default.VerifySignature(hashData, context.CommitPayloads[i].GetDeserializedMessage<Commit>().Signature, context.Validators[i].EncodePoint(false)))
                        context.CommitPayloads[i] = null;
            Dictionary<UInt256, Transaction> mempoolVerified = Blockchain.Singleton.MemPool.GetVerifiedTransactions().ToDictionary(p => p.Hash);

            List<Transaction> unverified = new List<Transaction>();
            foreach (UInt256 hash in context.TransactionHashes.Skip(1))
            {
                if (mempoolVerified.TryGetValue(hash, out Transaction tx))
                {
                    if (!AddTransaction(tx, false))
                        return;
                }
                else
                {
                    if (Blockchain.Singleton.MemPool.TryGetValue(hash, out tx))
                        unverified.Add(tx);
                }
            }
            foreach (Transaction tx in unverified)
                if (!AddTransaction(tx, true))
                    return;
>>>>>>> 98aed4a2
            if (!AddTransaction(message.MinerTransaction, true)) return;

            ObtainTransactionsForConsensus();
        }

        private void OnPrepareResponseReceived(ConsensusPayload payload, PrepareResponse message)
        {
            if (context.PreparationPayloads[payload.ValidatorIndex] != null) return;
            if (context.PreparationPayloads[context.PrimaryIndex] != null && !message.PreparationHash.Equals(context.PreparationPayloads[context.PrimaryIndex].Hash))
                return;
            Log($"{nameof(OnPrepareResponseReceived)}: height={payload.BlockIndex} view={message.ViewNumber} index={payload.ValidatorIndex}");
            if (context.State.HasFlag(ConsensusState.CommitSent)) return;
            context.PreparationPayloads[payload.ValidatorIndex] = payload;
            if (payload.ValidatorIndex == context.MyIndex)
                context.State |= ConsensusState.ResponseSent;
            if (context.State.HasFlag(ConsensusState.RequestSent) || context.State.HasFlag(ConsensusState.RequestReceived))
                CheckPreparations();
        }

        protected override void OnReceive(object message)
        {
            if (message is Start)
            {
                if (started) return;
                OnStart();
            }
            else
            {
                if (!started) return;
                switch (message)
                {
                    case SetViewNumber setView:
                        InitializeConsensus(setView.ViewNumber);
                        break;
                    case Timer timer:
                        OnTimer(timer);
                        break;
                    case ConsensusPayload payload:
                        OnConsensusPayload(payload);
                        break;
                    case Transaction transaction:
                        OnTransaction(transaction);
                        break;
                    case Blockchain.PersistCompleted completed:
                        OnPersistCompleted(completed.Block);
                        break;
                }
            }
        }

        private void OnStart()
        {
            Log("OnStart");
            started = true;
            bool loadedState = context.LoadContextFromStore(store);
            if (loadedState && context.State.HasFlag(ConsensusState.CommitSent) && Blockchain.Singleton.Height + 1 == context.BlockIndex)
            {
<<<<<<< HEAD
                CheckPreparations();
                return;
            }

            InitializeConsensus(0);
=======
                using (MemoryStream ms = new MemoryStream(data, false))
                using (BinaryReader reader = new BinaryReader(ms))
                {
                    context.Deserialize(reader);
                }
            }
            if (context.State.HasFlag(ConsensusState.CommitSent) && context.BlockIndex == Blockchain.Singleton.Height + 1)
                CheckPreparations();
            else
            {
                InitializeConsensus(0);
                // Issue a ChangeView with NewViewNumber of 0 to request recovery messages on start-up.
                if (context.BlockIndex == Blockchain.Singleton.HeaderHeight + 1)
                    localNode.Tell(new LocalNode.SendDirectly { Inventory = context.MakeChangeView(0) });
            }
>>>>>>> 98aed4a2
        }

        private void OnTimer(Timer timer)
        {
            if (context.State.HasFlag(ConsensusState.BlockSent)) return;
            if (timer.Height != context.BlockIndex || timer.ViewNumber != context.ViewNumber) return;
            Log($"timeout: height={timer.Height} view={timer.ViewNumber} state={context.State}");
            if (context.State.HasFlag(ConsensusState.Primary) && !context.State.HasFlag(ConsensusState.RequestSent))
            {
                Log($"send prepare request: height={timer.Height} view={timer.ViewNumber}");
                context.Fill();
<<<<<<< HEAD
                ConsensusPayload request = context.MakePrepareRequest();
                localNode.Tell(new LocalNode.SendDirectly { Inventory = request });
                context.Preparations[context.MyIndex] = request.Hash;
                context.State |= ConsensusState.RequestSent;
=======
                ConsensusPayload prepareRequestPayload = context.MakePrepareRequest();
                localNode.Tell(new LocalNode.SendDirectly { Inventory = prepareRequestPayload });
                context.State |= ConsensusState.RequestSent;
                context.PreparationPayloads[context.MyIndex] = prepareRequestPayload;
>>>>>>> 98aed4a2

                if (context.TransactionHashes.Length > 1)
                {
                    foreach (InvPayload payload in InvPayload.CreateGroup(InventoryType.TX, context.TransactionHashes.Skip(1).ToArray()))
                        localNode.Tell(Message.Create("inv", payload));
                }
                ChangeTimer(TimeSpan.FromSeconds(Blockchain.SecondsPerBlock << (timer.ViewNumber + 1)));
            }
            else if ((context.State.HasFlag(ConsensusState.Primary) && context.State.HasFlag(ConsensusState.RequestSent)) || context.State.HasFlag(ConsensusState.Backup))
            {
                if (context.State.HasFlag(ConsensusState.CommitSent))
                {
                    // Re-send commit periodically by sending recover message in case of a network issue.
                    Log($"send recovery to resend commit");
                    localNode.Tell(new LocalNode.SendDirectly { Inventory = context.MakeRecoveryMessage() });
                    ChangeTimer(TimeSpan.FromSeconds(Blockchain.SecondsPerBlock << 1));
                }
                else
                {
                    RequestChangeView();
                }
            }
        }

        private void OnTransaction(Transaction transaction)
        {
            if (transaction.Type == TransactionType.MinerTransaction) return;
            if (!context.State.HasFlag(ConsensusState.Backup) || !context.State.HasFlag(ConsensusState.RequestReceived) || context.State.HasFlag(ConsensusState.ResponseSent) || context.State.HasFlag(ConsensusState.BlockSent))
                return;
            // If we are changing view but we already have enough preparation payloads to commit in the current view,
            // we must keep on accepting transactions in the current view to be able to create the block.
            if (context.State.HasFlag(ConsensusState.ViewChanging) &&
                context.PreparationPayloads.Count(p => p != null) < context.M) return;
            if (context.Transactions.ContainsKey(transaction.Hash)) return;
            if (!context.TransactionHashes.Contains(transaction.Hash)) return;
            AddTransaction(transaction, true);
        }

        protected override void PostStop()
        {
            Log("OnStop");
            started = false;
            context.Dispose();
            base.PostStop();
        }

        public static Props Props(IActorRef localNode, IActorRef taskManager, Store store, Wallet wallet)
        {
            return Akka.Actor.Props.Create(() => new ConsensusService(localNode, taskManager, store, wallet)).WithMailbox("consensus-service-mailbox");
        }

        private void RequestChangeView()
        {
            context.State |= ConsensusState.ViewChanging;
            byte expectedView = GetLastExpectedView(context.MyIndex);
            expectedView++;
            Log($"request change view: height={context.BlockIndex} view={context.ViewNumber} nv={expectedView} state={context.State}");
            ChangeTimer(TimeSpan.FromSeconds(Blockchain.SecondsPerBlock << (expectedView + 1)));
            localNode.Tell(new LocalNode.SendDirectly { Inventory = context.MakeChangeView(expectedView) });
            CheckExpectedView(expectedView);
        }

        private void ReverifyAndProcessPayload(ConsensusPayload payload)
        {
            if (!payload.Verify(context.Snapshot)) return;
            OnConsensusPayload(payload);
        }
    }

    internal class ConsensusServiceMailbox : PriorityMailbox
    {
        public ConsensusServiceMailbox(Akka.Actor.Settings settings, Config config)
            : base(settings, config)
        {
        }

        protected override bool IsHighPriority(object message)
        {
            switch (message)
            {
                case ConsensusPayload _:
                case ConsensusService.SetViewNumber _:
                case ConsensusService.Timer _:
                case Blockchain.PersistCompleted _:
                    return true;
                default:
                    return false;
            }
        }
    }
}<|MERGE_RESOLUTION|>--- conflicted
+++ resolved
@@ -269,10 +269,10 @@
             InitializeConsensus(0);
         }
 
-<<<<<<< HEAD
         private void ObtainTransactionsForConsensus()
         {
-            Dictionary<UInt256, Transaction> mempoolVerified = Blockchain.Singleton.MemPool.GetVerifiedTransactions().ToDictionary(p => p.Hash);
+            Dictionary<UInt256, Transaction> mempoolVerified =
+                Blockchain.Singleton.MemPool.GetVerifiedTransactions().ToDictionary(p => p.Hash);
             List<Transaction> unverified = new List<Transaction>();
             foreach (UInt256 hash in context.TransactionHashes.Skip(1))
             {
@@ -287,6 +287,7 @@
                         unverified.Add(tx);
                 }
             }
+
             foreach (Transaction tx in unverified)
                 if (!AddTransaction(tx, true))
                     return;
@@ -298,7 +299,8 @@
                     Payload = InvPayload.Create(InventoryType.TX, hashes)
                 });
             }
-=======
+        }
+
         private void OnRecoveryMessageReceived(ConsensusPayload payload, RecoveryMessage message)
         {
             if (message.ViewNumber < context.ViewNumber) return;
@@ -324,7 +326,6 @@
             ConsensusPayload[] commitPayloads = message.GetCommitPayloadsFromRecoveryMessage(context, payload);
             foreach (ConsensusPayload commitPayload in commitPayloads)
                 ReverifyAndProcessPayload(commitPayload);
->>>>>>> 98aed4a2
         }
 
         private void OnPrepareRequestReceived(ConsensusPayload payload, PrepareRequest message)
@@ -357,37 +358,12 @@
                         context.PreparationPayloads[i] = null;
             context.PreparationPayloads[payload.ValidatorIndex] = payload;
             byte[] hashData = context.MakeHeader().GetHashData();
-<<<<<<< HEAD
-            for (int i = 0; i < context.Commits.Length; i++)
-                if (context.Commits[i] != null)
-                    if (!Crypto.Default.VerifySignature(hashData, context.Commits[i], context.Validators[i].EncodePoint(false)))
-                        context.Commits[i] = null;
-
-=======
+
             for (int i = 0; i < context.CommitPayloads.Length; i++)
                 if (context.CommitPayloads[i] != null)
                     if (!Crypto.Default.VerifySignature(hashData, context.CommitPayloads[i].GetDeserializedMessage<Commit>().Signature, context.Validators[i].EncodePoint(false)))
                         context.CommitPayloads[i] = null;
-            Dictionary<UInt256, Transaction> mempoolVerified = Blockchain.Singleton.MemPool.GetVerifiedTransactions().ToDictionary(p => p.Hash);
-
-            List<Transaction> unverified = new List<Transaction>();
-            foreach (UInt256 hash in context.TransactionHashes.Skip(1))
-            {
-                if (mempoolVerified.TryGetValue(hash, out Transaction tx))
-                {
-                    if (!AddTransaction(tx, false))
-                        return;
-                }
-                else
-                {
-                    if (Blockchain.Singleton.MemPool.TryGetValue(hash, out tx))
-                        unverified.Add(tx);
-                }
-            }
-            foreach (Transaction tx in unverified)
-                if (!AddTransaction(tx, true))
-                    return;
->>>>>>> 98aed4a2
+
             if (!AddTransaction(message.MinerTransaction, true)) return;
 
             ObtainTransactionsForConsensus();
@@ -445,29 +421,14 @@
             bool loadedState = context.LoadContextFromStore(store);
             if (loadedState && context.State.HasFlag(ConsensusState.CommitSent) && Blockchain.Singleton.Height + 1 == context.BlockIndex)
             {
-<<<<<<< HEAD
                 CheckPreparations();
                 return;
             }
 
             InitializeConsensus(0);
-=======
-                using (MemoryStream ms = new MemoryStream(data, false))
-                using (BinaryReader reader = new BinaryReader(ms))
-                {
-                    context.Deserialize(reader);
-                }
-            }
-            if (context.State.HasFlag(ConsensusState.CommitSent) && context.BlockIndex == Blockchain.Singleton.Height + 1)
-                CheckPreparations();
-            else
-            {
-                InitializeConsensus(0);
-                // Issue a ChangeView with NewViewNumber of 0 to request recovery messages on start-up.
-                if (context.BlockIndex == Blockchain.Singleton.HeaderHeight + 1)
-                    localNode.Tell(new LocalNode.SendDirectly { Inventory = context.MakeChangeView(0) });
-            }
->>>>>>> 98aed4a2
+            // Issue a ChangeView with NewViewNumber of 0 to request recovery messages on start-up.
+            if (context.BlockIndex == Blockchain.Singleton.HeaderHeight + 1)
+                localNode.Tell(new LocalNode.SendDirectly { Inventory = context.MakeChangeView(0) });
         }
 
         private void OnTimer(Timer timer)
@@ -479,17 +440,10 @@
             {
                 Log($"send prepare request: height={timer.Height} view={timer.ViewNumber}");
                 context.Fill();
-<<<<<<< HEAD
-                ConsensusPayload request = context.MakePrepareRequest();
-                localNode.Tell(new LocalNode.SendDirectly { Inventory = request });
-                context.Preparations[context.MyIndex] = request.Hash;
-                context.State |= ConsensusState.RequestSent;
-=======
                 ConsensusPayload prepareRequestPayload = context.MakePrepareRequest();
                 localNode.Tell(new LocalNode.SendDirectly { Inventory = prepareRequestPayload });
                 context.State |= ConsensusState.RequestSent;
                 context.PreparationPayloads[context.MyIndex] = prepareRequestPayload;
->>>>>>> 98aed4a2
 
                 if (context.TransactionHashes.Length > 1)
                 {
