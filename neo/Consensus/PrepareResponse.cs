﻿using System.IO;
using Neo.Network.P2P.Payloads;
using Neo.IO;

namespace Neo.Consensus
{
    internal class PrepareResponse : ConsensusMessage
    {
        public ConsensusPayload PreparePayload;
        public byte[] ResponseSignature;

<<<<<<< HEAD
        public PrepareResponse() : base(ConsensusMessageType.PrepareResponse) { }
=======
        public override int Size => base.Size + Signature.Length;

        public PrepareResponse()
            : base(ConsensusMessageType.PrepareResponse)
        {
        }
>>>>>>> 40f76d24

        public override void Deserialize(BinaryReader reader)
        {
            base.Deserialize(reader);

            PreparePayload = new ConsensusPayload();
            ((ISerializable)PreparePayload).Deserialize(reader);
            ResponseSignature = reader.ReadBytes(64);
        }

        public override void Serialize(BinaryWriter writer)
        {
            base.Serialize(writer);

            ((ISerializable)PreparePayload).Serialize(writer);
            writer.Write(ResponseSignature);
        }
    }
}<|MERGE_RESOLUTION|>--- conflicted
+++ resolved
@@ -9,16 +9,12 @@
         public ConsensusPayload PreparePayload;
         public byte[] ResponseSignature;
 
-<<<<<<< HEAD
-        public PrepareResponse() : base(ConsensusMessageType.PrepareResponse) { }
-=======
         public override int Size => base.Size + Signature.Length;
 
         public PrepareResponse()
             : base(ConsensusMessageType.PrepareResponse)
         {
         }
->>>>>>> 40f76d24
 
         public override void Deserialize(BinaryReader reader)
         {
