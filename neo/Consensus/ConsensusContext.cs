﻿using Neo.Cryptography;
using Neo.Cryptography.ECC;
using Neo.IO;
using Neo.Ledger;
using Neo.Network.P2P.Payloads;
using Neo.Persistence;
using Neo.Plugins;
using Neo.SmartContract;
using Neo.Wallets;
using System;
using System.Collections.Generic;
using System.Linq;

namespace Neo.Consensus
{
    internal class ConsensusContext : IDisposable
    {
        public const uint Version = 0;
        public ConsensusState State;
        public UInt256 PrevHash;
        public uint BlockIndex;
        public byte ViewNumber;
        public Snapshot Snapshot;
        public ECPoint[] Validators;
        public int MyIndex;
        public uint PrimaryIndex;
        public uint Timestamp;
        public ulong Nonce;
        public UInt160 NextConsensus;
        public UInt256[] TransactionHashes;
        public Dictionary<UInt256, Transaction> Transactions;
        public byte[][] SignedPayloads;
        public byte[][] FinalSignatures;
        public byte[] ExpectedView;
        private KeyPair KeyPair;
        private readonly Wallet wallet;

        public int M => Validators.Length - (Validators.Length - 1) / 3;

<<<<<<< HEAD
        public ConsensusContext(Wallet wallet)
        {
            this.wallet = wallet;
        }
=======
        /// <summary>
        /// Local PrepareRequest original Payload 
        /// </summary>
        public ConsensusPayload PreparePayload;
>>>>>>> 279987e3

        public void ChangeView(byte view_number)
        {
            State &= ConsensusState.SignatureSent;
            ViewNumber = view_number;
            PrimaryIndex = GetPrimaryIndex(view_number);

            if (State == ConsensusState.Initial)
            {
                PreparePayload = null;
                TransactionHashes = null;
                SignedPayloads = new byte[Validators.Length][];
                FinalSignatures = new byte[Validators.Length][];
            }

            if (MyIndex >= 0)
            {
                ExpectedView[MyIndex] = view_number;
            }

            _header = null;
        }

        public Block CreateBlock()
        {
            Block block = MakeHeader();
            if (block == null) return null;
            Contract contract = Contract.CreateMultiSigContract(M, Validators);
            ContractParametersContext sc = new ContractParametersContext(block);
            for (int i = 0, j = 0; i < Validators.Length && j < M; i++)
                if (Signatures[i] != null)
                {
                    sc.AddSignature(contract, Validators[i], Signatures[i]);
                    j++;
                }
            sc.Verifiable.Witnesses = sc.GetWitnesses();
            block.Transactions = TransactionHashes.Select(p => Transactions[p]).ToArray();
            return block;
        }

        public void Dispose()
        {
            Snapshot?.Dispose();
        }

        public uint GetPrimaryIndex(byte view_number)
        {
            int p = ((int)BlockIndex - view_number) % Validators.Length;
            return p >= 0 ? (uint)p : (uint)(p + Validators.Length);
        }

        public ConsensusPayload MakeChangeView()
        {
            return MakeSignedPayload(new ChangeView
            {
                NewViewNumber = ExpectedView[MyIndex]
            });
        }

        private Block _header = null;
        public Block MakeHeader()
        {
            if (TransactionHashes == null) return null;

            if (_header == null)
            {
                _header = new Block
                {
                    Version = Version,
                    PrevHash = PrevHash,
                    MerkleRoot = MerkleTree.ComputeRoot(TransactionHashes),
                    Timestamp = Timestamp,
                    Index = BlockIndex,
                    ConsensusData = Nonce,
                    NextConsensus = NextConsensus,
                    Transactions = new Transaction[0]
                };
            }

            return _header;
        }

        private ConsensusPayload MakeSignedPayload(ConsensusMessage message)
        {
            message.ViewNumber = ViewNumber;
            ConsensusPayload payload = new ConsensusPayload
            {
                Version = Version,
                PrevHash = PrevHash,
                BlockIndex = BlockIndex,
                ValidatorIndex = (ushort)MyIndex,
                Timestamp = Timestamp,
                Data = message.ToArray()
            };
            SignPayload(payload);
            return payload;
        }

        public void SignHeader()
        {
            Signatures[MyIndex] = MakeHeader()?.Sign(KeyPair);
        }

        private void SignPayload(ConsensusPayload payload)
        {
            ContractParametersContext sc;
            try
            {
                sc = new ContractParametersContext(payload);
                wallet.Sign(sc);
            }
            catch (InvalidOperationException)
            {
                return;
            }
            sc.Verifiable.Witnesses = sc.GetWitnesses();
        }

        public ConsensusPayload MakePrepareRequest(byte[] prepReqSignature)
        {
            return MakeSignedPayload(new PrepareRequest
            {
                Nonce = Nonce,
                NextConsensus = NextConsensus,
                TransactionHashes = TransactionHashes,
                MinerTransaction = (MinerTransaction)Transactions[TransactionHashes[0]],
                PrepReqSignature = prepReqSignature
            });
        }

        public ConsensusPayload MakePrepareResponse(byte[] responseSignature)
        {
            return MakeSignedPayload(new PrepareResponse
            {
                PreparePayload = PreparePayload,
                ResponseSignature = responseSignature
            });
        }

        public ConsensusPayload MakeCommitAgreement(byte[] finalSignature)
        {
            return MakePayload(new CommitAgreement()
            {
                FinalSignature = finalSignature
            });
        }

        public ConsensusPayload MakeRegeneration()
        {
            return MakePayload(new Regeneration()
            {
                PrepareRequestPayload = PreparePayload,
                SignedPayloads = SignedPayloads
            });
        }

        public void Reset()
        {
            Snapshot?.Dispose();
            Snapshot = Blockchain.Singleton.GetSnapshot();
            State = ConsensusState.Initial;
            PrevHash = Snapshot.CurrentBlockHash;
            BlockIndex = Snapshot.Height + 1;
            ViewNumber = 0;
            Validators = Snapshot.GetValidators();
            MyIndex = -1;
            PrimaryIndex = BlockIndex % (uint)Validators.Length;
            TransactionHashes = null;
            PreparePayload = null;
            SignedPayloads = new byte[Validators.Length][];
            FinalSignatures = new byte[Validators.Length][];
            ExpectedView = new byte[Validators.Length];
            KeyPair = null;

            for (int i = 0; i < Validators.Length; i++)
            {
                WalletAccount account = wallet.GetAccount(Validators[i]);
                if (account?.HasKey == true)
                {
                    MyIndex = i;
                    KeyPair = account.GetKey();
                    break;
                }
            }
            _header = null;
        }

        public void Fill()
        {
            IEnumerable<Transaction> mem_pool = Blockchain.Singleton.GetMemoryPool();
            foreach (IPolicyPlugin plugin in Plugin.Policies)
                mem_pool = plugin.FilterForBlock(mem_pool);
            List<Transaction> transactions = mem_pool.ToList();
            Fixed8 amount_netfee = Block.CalculateNetFee(transactions);
            TransactionOutput[] outputs = amount_netfee == Fixed8.Zero ? new TransactionOutput[0] : new[] { new TransactionOutput
            {
                AssetId = Blockchain.UtilityToken.Hash,
                Value = amount_netfee,
                ScriptHash = wallet.GetChangeAddress()
            } };
            while (true)
            {
                ulong nonce = GetNonce();
                MinerTransaction tx = new MinerTransaction
                {
                    Nonce = (uint)(nonce % (uint.MaxValue + 1ul)),
                    Attributes = new TransactionAttribute[0],
                    Inputs = new CoinReference[0],
                    Outputs = outputs,
                    Witnesses = new Witness[0]
                };
                if (!Snapshot.ContainsTransaction(tx.Hash))
                {
                    Nonce = nonce;
                    transactions.Insert(0, tx);
                    break;
                }
            }
            TransactionHashes = transactions.Select(p => p.Hash).ToArray();
            Transactions = transactions.ToDictionary(p => p.Hash);
            NextConsensus = Blockchain.GetConsensusAddress(Snapshot.GetValidators(transactions).ToArray());
            Timestamp = Math.Max(DateTime.UtcNow.ToTimestamp(), Snapshot.GetHeader(PrevHash).Timestamp + 1);
        }

        private static ulong GetNonce()
        {
            byte[] nonce = new byte[sizeof(ulong)];
            Random rand = new Random();
            rand.NextBytes(nonce);
            return nonce.ToUInt64(0);
        }

        public bool VerifyRequest()
        {
            if (!State.HasFlag(ConsensusState.RequestReceived))
                return false;
            if (!Blockchain.GetConsensusAddress(Snapshot.GetValidators(Transactions.Values).ToArray()).Equals(NextConsensus))
                return false;
            Transaction tx_gen = Transactions.Values.FirstOrDefault(p => p.Type == TransactionType.MinerTransaction);
            Fixed8 amount_netfee = Block.CalculateNetFee(Transactions.Values);
            if (tx_gen?.Outputs.Sum(p => p.Value) != amount_netfee) return false;
            return true;
        }
    }
}<|MERGE_RESOLUTION|>--- conflicted
+++ resolved
@@ -7,6 +7,7 @@
 using Neo.Plugins;
 using Neo.SmartContract;
 using Neo.Wallets;
+using Neo.Plugins;
 using System;
 using System.Collections.Generic;
 using System.Linq;
@@ -37,17 +38,15 @@
 
         public int M => Validators.Length - (Validators.Length - 1) / 3;
 
-<<<<<<< HEAD
-        public ConsensusContext(Wallet wallet)
-        {
-            this.wallet = wallet;
-        }
-=======
         /// <summary>
         /// Local PrepareRequest original Payload 
         /// </summary>
         public ConsensusPayload PreparePayload;
->>>>>>> 279987e3
+        
+	public ConsensusContext(Wallet wallet)
+        {
+            this.wallet = wallet;
+        }
 
         public void ChangeView(byte view_number)
         {
@@ -146,26 +145,6 @@
             return payload;
         }
 
-        public void SignHeader()
-        {
-            Signatures[MyIndex] = MakeHeader()?.Sign(KeyPair);
-        }
-
-        private void SignPayload(ConsensusPayload payload)
-        {
-            ContractParametersContext sc;
-            try
-            {
-                sc = new ContractParametersContext(payload);
-                wallet.Sign(sc);
-            }
-            catch (InvalidOperationException)
-            {
-                return;
-            }
-            sc.Verifiable.Witnesses = sc.GetWitnesses();
-        }
-
         public ConsensusPayload MakePrepareRequest(byte[] prepReqSignature)
         {
             return MakeSignedPayload(new PrepareRequest
@@ -203,6 +182,9 @@
                 SignedPayloads = SignedPayloads
             });
         }
+
+
+
 
         public void Reset()
         {
@@ -272,6 +254,25 @@
             Timestamp = Math.Max(DateTime.UtcNow.ToTimestamp(), Snapshot.GetHeader(PrevHash).Timestamp + 1);
         }
 
+        public void SignHeader()
+        {
+            Signatures[MyIndex] = MakeHeader()?.Sign(KeyPair);
+        }
+
+        private void SignPayload(ConsensusPayload payload)
+        {
+            ContractParametersContext sc;
+            try
+            {
+                sc = new ContractParametersContext(payload);
+                wallet.Sign(sc);
+            }
+            catch (InvalidOperationException)
+            {
+                return;
+            }
+            sc.Verifiable.Witnesses = sc.GetWitnesses();
+        }
         private static ulong GetNonce()
         {
             byte[] nonce = new byte[sizeof(ulong)];
