--- conflicted
+++ resolved
@@ -151,7 +151,50 @@
             _header = null;
         }
 
-<<<<<<< HEAD
+        public void Fill(Wallet wallet)
+        {
+            IEnumerable<Transaction> mem_pool = Blockchain.Singleton.GetMemoryPool();
+            foreach (IPolicyPlugin plugin in Plugin.Policies)
+                mem_pool = plugin.FilterForBlock(mem_pool);
+            List<Transaction> transactions = mem_pool.ToList();
+            Fixed8 amount_netfee = Block.CalculateNetFee(transactions);
+            TransactionOutput[] outputs = amount_netfee == Fixed8.Zero ? new TransactionOutput[0] : new[] { new TransactionOutput
+            {
+                AssetId = Blockchain.UtilityToken.Hash,
+                Value = amount_netfee,
+                ScriptHash = wallet.GetChangeAddress()
+            } };
+            while (true)
+            {
+                ulong nonce = GetNonce();
+                MinerTransaction tx = new MinerTransaction
+                {
+                    Nonce = (uint)(nonce % (uint.MaxValue + 1ul)),
+                    Attributes = new TransactionAttribute[0],
+                    Inputs = new CoinReference[0],
+                    Outputs = outputs,
+                    Witnesses = new Witness[0]
+                };
+                if (!Snapshot.ContainsTransaction(tx.Hash))
+                {
+                    Nonce = nonce;
+                    transactions.Insert(0, tx);
+                    break;
+                }
+            }
+            TransactionHashes = transactions.Select(p => p.Hash).ToArray();
+            Transactions = transactions.ToDictionary(p => p.Hash);
+            NextConsensus = Blockchain.GetConsensusAddress(Snapshot.GetValidators(transactions).ToArray());
+        }
+
+        private static ulong GetNonce()
+        {
+            byte[] nonce = new byte[sizeof(ulong)];
+            Random rand = new Random();
+            rand.NextBytes(nonce);
+            return nonce.ToUInt64(0);
+        }
+
         public bool VerifyRequest()
         {
             if (!State.HasFlag(ConsensusState.RequestReceived))
@@ -162,50 +205,6 @@
             Fixed8 amount_netfee = Block.CalculateNetFee(Transactions.Values);
             if (tx_gen?.Outputs.Sum(p => p.Value) != amount_netfee) return false;
             return true;
-=======
-        public void Fill(Wallet wallet)
-        {
-            IEnumerable<Transaction> mem_pool = Blockchain.Singleton.GetMemoryPool();
-            foreach (IPolicyPlugin plugin in Plugin.Policies)
-                mem_pool = plugin.FilterForBlock(mem_pool);
-            List<Transaction> transactions = mem_pool.ToList();
-            Fixed8 amount_netfee = Block.CalculateNetFee(transactions);
-            TransactionOutput[] outputs = amount_netfee == Fixed8.Zero ? new TransactionOutput[0] : new[] { new TransactionOutput
-            {
-                AssetId = Blockchain.UtilityToken.Hash,
-                Value = amount_netfee,
-                ScriptHash = wallet.GetChangeAddress()
-            } };
-            while (true)
-            {
-                ulong nonce = GetNonce();
-                MinerTransaction tx = new MinerTransaction
-                {
-                    Nonce = (uint)(nonce % (uint.MaxValue + 1ul)),
-                    Attributes = new TransactionAttribute[0],
-                    Inputs = new CoinReference[0],
-                    Outputs = outputs,
-                    Witnesses = new Witness[0]
-                };
-                if (!Snapshot.ContainsTransaction(tx.Hash))
-                {
-                    Nonce = nonce;
-                    transactions.Insert(0, tx);
-                    break;
-                }
-            }
-            TransactionHashes = transactions.Select(p => p.Hash).ToArray();
-            Transactions = transactions.ToDictionary(p => p.Hash);
-            NextConsensus = Blockchain.GetConsensusAddress(Snapshot.GetValidators(transactions).ToArray());
-        }
-
-        private static ulong GetNonce()
-        {
-            byte[] nonce = new byte[sizeof(ulong)];
-            Random rand = new Random();
-            rand.NextBytes(nonce);
-            return nonce.ToUInt64(0);
->>>>>>> cc0f3158
         }
     }
 }