using Neo.Cryptography;
using Neo.Cryptography.ECC;
using Neo.IO;
using Neo.Ledger;
using Neo.Network.P2P.Payloads;
using Neo.Persistence;
using Neo.Plugins;
using Neo.SmartContract;
using Neo.SmartContract.Native;
using Neo.Wallets;
using System;
using System.Collections.Generic;
using System.IO;
using System.Linq;
using System.Runtime.CompilerServices;

namespace Neo.Consensus
{
    internal class ConsensusContext : IDisposable, ISerializable
    {
        /// <summary>
        /// Prefix for saving consensus state.
        /// </summary>
        public const byte CN_Context = 0xf4;

        public Block Block;
        public byte ViewNumber;
        public ECPoint[] Validators;
        public int MyIndex;
        public UInt256[] TransactionHashes;
        public Dictionary<UInt256, Transaction> Transactions;
        public ConsensusPayload[] PreparationPayloads;
        public ConsensusPayload[] CommitPayloads;
        public ConsensusPayload[] ChangeViewPayloads;
        public ConsensusPayload[] LastChangeViewPayloads;
        // LastSeenMessage array stores the height of the last seen message, for each validator.
        // if this node never heard from validator i, LastSeenMessage[i] will be -1.
        public int[] LastSeenMessage;

        public Snapshot Snapshot { get; private set; }
        private KeyPair keyPair;
        private readonly Wallet wallet;
        private readonly Store store;
        private readonly Random random = new Random();

        public int F => (Validators.Length - 1) / 3;
        public int M => Validators.Length - F;
        public bool IsPrimary => MyIndex == Block.ConsensusData.PrimaryIndex;
        public bool IsBackup => MyIndex >= 0 && MyIndex != Block.ConsensusData.PrimaryIndex;
        public bool WatchOnly => MyIndex < 0;
        public Header PrevHeader => Snapshot.GetHeader(Block.PrevHash);
        public int CountCommitted => CommitPayloads.Count(p => p != null);
        public int CountFailed => LastSeenMessage.Count(p => p < (((int)Block.Index) - 1));

        #region Consensus States
        public bool RequestSentOrReceived => PreparationPayloads[Block.ConsensusData.PrimaryIndex] != null;
        public bool ResponseSent => !WatchOnly && PreparationPayloads[MyIndex] != null;
        public bool CommitSent => !WatchOnly && CommitPayloads[MyIndex] != null;
        public bool BlockSent => Block.Transactions != null;
        public bool ViewChanging => !WatchOnly && ChangeViewPayloads[MyIndex]?.GetDeserializedMessage<ChangeView>().NewViewNumber > ViewNumber;
        public bool NotAcceptingPayloadsDueToViewChanging => ViewChanging && !MoreThanFNodesCommittedOrLost;
        // A possible attack can happen if the last node to commit is malicious and either sends change view after his
        // commit to stall nodes in a higher view, or if he refuses to send recovery messages. In addition, if a node
        // asking change views loses network or crashes and comes back when nodes are committed in more than one higher
        // numbered view, it is possible for the node accepting recovery to commit in any of the higher views, thus
        // potentially splitting nodes among views and stalling the network.
        public bool MoreThanFNodesCommittedOrLost => (CountCommitted + CountFailed) > F;
        #endregion

        public int Size => throw new NotImplementedException();

        public ConsensusContext(Wallet wallet, Store store)
        {
            this.wallet = wallet;
            this.store = store;
        }

        public Block CreateBlock()
        {
            Contract contract = Contract.CreateMultiSigContract(M, Validators);
            ContractParametersContext sc = new ContractParametersContext(Block);
            for (int i = 0, j = 0; i < Validators.Length && j < M; i++)
            {
                if (CommitPayloads[i]?.ConsensusMessage.ViewNumber != ViewNumber) continue;
                sc.AddSignature(contract, Validators[i], CommitPayloads[i].GetDeserializedMessage<Commit>().Signature);
                j++;
            }
            Block.Witness = sc.GetWitnesses()[0];
            Block.Transactions = TransactionHashes.Select(p => Transactions[p]).ToArray();
            return Block;
        }

        public void Deserialize(BinaryReader reader)
        {
            Reset(0);
            if (reader.ReadUInt32() != Block.Version) throw new FormatException();
            if (reader.ReadUInt32() != Block.Index) throw new InvalidOperationException();
            Block.Timestamp = reader.ReadUInt64();
            Block.NextConsensus = reader.ReadSerializable<UInt160>();
            if (Block.NextConsensus.Equals(UInt160.Zero))
                Block.NextConsensus = null;
            Block.ConsensusData = reader.ReadSerializable<ConsensusData>();
            ViewNumber = reader.ReadByte();
            TransactionHashes = reader.ReadSerializableArray<UInt256>();
            if (TransactionHashes.Length == 0)
                TransactionHashes = null;
            Transaction[] transactions = reader.ReadSerializableArray<Transaction>(Block.MaxTransactionsPerBlock);
            Transactions = transactions.Length == 0 ? null : transactions.ToDictionary(p => p.Hash);
            PreparationPayloads = new ConsensusPayload[reader.ReadVarInt(Blockchain.MaxValidators)];
            for (int i = 0; i < PreparationPayloads.Length; i++)
                PreparationPayloads[i] = reader.ReadBoolean() ? reader.ReadSerializable<ConsensusPayload>() : null;
            CommitPayloads = new ConsensusPayload[reader.ReadVarInt(Blockchain.MaxValidators)];
            for (int i = 0; i < CommitPayloads.Length; i++)
                CommitPayloads[i] = reader.ReadBoolean() ? reader.ReadSerializable<ConsensusPayload>() : null;
            ChangeViewPayloads = new ConsensusPayload[reader.ReadVarInt(Blockchain.MaxValidators)];
            for (int i = 0; i < ChangeViewPayloads.Length; i++)
                ChangeViewPayloads[i] = reader.ReadBoolean() ? reader.ReadSerializable<ConsensusPayload>() : null;
            LastChangeViewPayloads = new ConsensusPayload[reader.ReadVarInt(Blockchain.MaxValidators)];
            for (int i = 0; i < LastChangeViewPayloads.Length; i++)
                LastChangeViewPayloads[i] = reader.ReadBoolean() ? reader.ReadSerializable<ConsensusPayload>() : null;
        }

        public void Dispose()
        {
            Snapshot?.Dispose();
        }

        public Block EnsureHeader()
        {
            if (TransactionHashes == null) return null;
            if (Block.MerkleRoot is null)
                Block.MerkleRoot = Block.CalculateMerkleRoot(Block.ConsensusData.Hash, TransactionHashes);
            return Block;
        }

        [MethodImpl(MethodImplOptions.AggressiveInlining)]
        public uint GetPrimaryIndex(byte viewNumber)
        {
            int p = ((int)Block.Index - viewNumber) % Validators.Length;
            return p >= 0 ? (uint)p : (uint)(p + Validators.Length);
        }

        public bool Load()
        {
            byte[] data = store.Get(CN_Context, new byte[0]);
            if (data is null || data.Length == 0) return false;
            using (MemoryStream ms = new MemoryStream(data, false))
            using (BinaryReader reader = new BinaryReader(ms))
            {
                try
                {
                    Deserialize(reader);
                }
                catch
                {
                    return false;
                }
                return true;
            }
        }

        public ConsensusPayload MakeChangeView(ChangeViewReason reason)
        {
            return ChangeViewPayloads[MyIndex] = MakeSignedPayload(new ChangeView
            {
<<<<<<< HEAD
                Timestamp = TimeProvider.Current.UtcNow.ToTimestampMS()
=======
                Reason = reason,
                Timestamp = TimeProvider.Current.UtcNow.ToTimestamp()
>>>>>>> 7d0951d5
            });
        }

        public ConsensusPayload MakeCommit()
        {
            return CommitPayloads[MyIndex] ?? (CommitPayloads[MyIndex] = MakeSignedPayload(new Commit
            {
                Signature = EnsureHeader().Sign(keyPair)
            }));
        }

        private ConsensusPayload MakeSignedPayload(ConsensusMessage message)
        {
            message.ViewNumber = ViewNumber;
            ConsensusPayload payload = new ConsensusPayload
            {
                Version = Block.Version,
                PrevHash = Block.PrevHash,
                BlockIndex = Block.Index,
                ValidatorIndex = (ushort)MyIndex,
                ConsensusMessage = message
            };
            SignPayload(payload);
            return payload;
        }

        private void SignPayload(ConsensusPayload payload)
        {
            ContractParametersContext sc;
            try
            {
                sc = new ContractParametersContext(payload);
                wallet.Sign(sc);
            }
            catch (InvalidOperationException)
            {
                return;
            }
            payload.Witness = sc.GetWitnesses()[0];
        }

        public ConsensusPayload MakePrepareRequest()
        {
            byte[] buffer = new byte[sizeof(ulong)];
            random.NextBytes(buffer);
            IEnumerable<Transaction> memoryPoolTransactions = Blockchain.Singleton.MemPool.GetSortedVerifiedTransactions();
            foreach (IPolicyPlugin plugin in Plugin.Policies)
                memoryPoolTransactions = plugin.FilterForBlock(memoryPoolTransactions);
            List<Transaction> transactions = memoryPoolTransactions.ToList();
            TransactionHashes = transactions.Select(p => p.Hash).ToArray();
            Transactions = transactions.ToDictionary(p => p.Hash);
            Block.Timestamp = Math.Max(TimeProvider.Current.UtcNow.ToTimestampMS(), PrevHeader.Timestamp + 1);
            Block.ConsensusData.Nonce = BitConverter.ToUInt64(buffer, 0);
            return PreparationPayloads[MyIndex] = MakeSignedPayload(new PrepareRequest
            {
                Timestamp = Block.Timestamp,
                Nonce = Block.ConsensusData.Nonce,
                TransactionHashes = TransactionHashes
            });
        }

        public ConsensusPayload MakeRecoveryRequest()
        {
            return MakeSignedPayload(new RecoveryRequest
            {
                Timestamp = TimeProvider.Current.UtcNow.ToTimestampMS()
            });
        }

        public ConsensusPayload MakeRecoveryMessage()
        {
            PrepareRequest prepareRequestMessage = null;
            if (TransactionHashes != null)
            {
                prepareRequestMessage = new PrepareRequest
                {
                    ViewNumber = ViewNumber,
                    Timestamp = Block.Timestamp,
                    Nonce = Block.ConsensusData.Nonce,
                    TransactionHashes = TransactionHashes
                };
            }
            return MakeSignedPayload(new RecoveryMessage()
            {
                ChangeViewMessages = LastChangeViewPayloads.Where(p => p != null).Select(p => RecoveryMessage.ChangeViewPayloadCompact.FromPayload(p)).Take(M).ToDictionary(p => (int)p.ValidatorIndex),
                PrepareRequestMessage = prepareRequestMessage,
                // We only need a PreparationHash set if we don't have the PrepareRequest information.
                PreparationHash = TransactionHashes == null ? PreparationPayloads.Where(p => p != null).GroupBy(p => p.GetDeserializedMessage<PrepareResponse>().PreparationHash, (k, g) => new { Hash = k, Count = g.Count() }).OrderByDescending(p => p.Count).Select(p => p.Hash).FirstOrDefault() : null,
                PreparationMessages = PreparationPayloads.Where(p => p != null).Select(p => RecoveryMessage.PreparationPayloadCompact.FromPayload(p)).ToDictionary(p => (int)p.ValidatorIndex),
                CommitMessages = CommitSent
                    ? CommitPayloads.Where(p => p != null).Select(p => RecoveryMessage.CommitPayloadCompact.FromPayload(p)).ToDictionary(p => (int)p.ValidatorIndex)
                    : new Dictionary<int, RecoveryMessage.CommitPayloadCompact>()
            });
        }

        public ConsensusPayload MakePrepareResponse()
        {
            return PreparationPayloads[MyIndex] = MakeSignedPayload(new PrepareResponse
            {
                PreparationHash = PreparationPayloads[Block.ConsensusData.PrimaryIndex].Hash
            });
        }

        public void Reset(byte viewNumber)
        {
            if (viewNumber == 0)
            {
                Snapshot?.Dispose();
                Snapshot = Blockchain.Singleton.GetSnapshot();
                Block = new Block
                {
                    PrevHash = Snapshot.CurrentBlockHash,
                    Index = Snapshot.Height + 1,
                    NextConsensus = Blockchain.GetConsensusAddress(NativeContract.NEO.GetValidators(Snapshot).ToArray()),
                    ConsensusData = new ConsensusData()
                };
                Validators = NativeContract.NEO.GetNextBlockValidators(Snapshot);
                MyIndex = -1;
                ChangeViewPayloads = new ConsensusPayload[Validators.Length];
                LastChangeViewPayloads = new ConsensusPayload[Validators.Length];
                CommitPayloads = new ConsensusPayload[Validators.Length];
                if (LastSeenMessage == null)
                {
                    LastSeenMessage = new int[Validators.Length];
                    for (int i = 0; i < Validators.Length; i++)
                        LastSeenMessage[i] = -1;
                }
                keyPair = null;
                for (int i = 0; i < Validators.Length; i++)
                {
                    WalletAccount account = wallet?.GetAccount(Validators[i]);
                    if (account?.HasKey != true) continue;
                    MyIndex = i;
                    keyPair = account.GetKey();
                    break;
                }
            }
            else
            {
                for (int i = 0; i < LastChangeViewPayloads.Length; i++)
                    if (ChangeViewPayloads[i]?.GetDeserializedMessage<ChangeView>().NewViewNumber >= viewNumber)
                        LastChangeViewPayloads[i] = ChangeViewPayloads[i];
                    else
                        LastChangeViewPayloads[i] = null;
            }
            ViewNumber = viewNumber;
            Block.ConsensusData.PrimaryIndex = GetPrimaryIndex(viewNumber);
            Block.MerkleRoot = null;
            Block.Timestamp = 0;
            Block.Transactions = null;
            TransactionHashes = null;
            PreparationPayloads = new ConsensusPayload[Validators.Length];
            if (MyIndex >= 0) LastSeenMessage[MyIndex] = (int)Block.Index;
        }

        public void Save()
        {
            store.PutSync(CN_Context, new byte[0], this.ToArray());
        }

        public void Serialize(BinaryWriter writer)
        {
            writer.Write(Block.Version);
            writer.Write(Block.Index);
            writer.Write(Block.Timestamp);
            writer.Write(Block.NextConsensus ?? UInt160.Zero);
            writer.Write(Block.ConsensusData);
            writer.Write(ViewNumber);
            writer.Write(TransactionHashes ?? new UInt256[0]);
            writer.Write(Transactions?.Values.ToArray() ?? new Transaction[0]);
            writer.WriteVarInt(PreparationPayloads.Length);
            foreach (var payload in PreparationPayloads)
            {
                bool hasPayload = !(payload is null);
                writer.Write(hasPayload);
                if (!hasPayload) continue;
                writer.Write(payload);
            }
            writer.WriteVarInt(CommitPayloads.Length);
            foreach (var payload in CommitPayloads)
            {
                bool hasPayload = !(payload is null);
                writer.Write(hasPayload);
                if (!hasPayload) continue;
                writer.Write(payload);
            }
            writer.WriteVarInt(ChangeViewPayloads.Length);
            foreach (var payload in ChangeViewPayloads)
            {
                bool hasPayload = !(payload is null);
                writer.Write(hasPayload);
                if (!hasPayload) continue;
                writer.Write(payload);
            }
            writer.WriteVarInt(LastChangeViewPayloads.Length);
            foreach (var payload in LastChangeViewPayloads)
            {
                bool hasPayload = !(payload is null);
                writer.Write(hasPayload);
                if (!hasPayload) continue;
                writer.Write(payload);
            }
        }
    }
}<|MERGE_RESOLUTION|>--- conflicted
+++ resolved
@@ -163,12 +163,8 @@
         {
             return ChangeViewPayloads[MyIndex] = MakeSignedPayload(new ChangeView
             {
-<<<<<<< HEAD
+                Reason = reason,
                 Timestamp = TimeProvider.Current.UtcNow.ToTimestampMS()
-=======
-                Reason = reason,
-                Timestamp = TimeProvider.Current.UtcNow.ToTimestamp()
->>>>>>> 7d0951d5
             });
         }
 
