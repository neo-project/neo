using Neo.Cryptography;
using Neo.Cryptography.ECC;
using Neo.IO;
using Neo.Ledger;
using Neo.Network.P2P.Payloads;
using Neo.Persistence;
using Neo.SmartContract;
using Neo.SmartContract.Native;
using Neo.Wallets;
using System;
using System.Collections.Generic;
using System.IO;
using System.Linq;
using System.Runtime.CompilerServices;

namespace Neo.Consensus
{
    internal class ConsensusContext : IDisposable, ISerializable
    {
        /// <summary>
        /// Prefix for saving consensus state.
        /// </summary>
        public const byte CN_Context = 0xf4;

        public Block Block;
        public byte ViewNumber;
        public ECPoint[] Validators;
        public int MyIndex;
        public UInt256[] TransactionHashes;
        public Dictionary<UInt256, Transaction> Transactions;
        public ConsensusPayload[] PreparationPayloads;
        public ConsensusPayload[] CommitPayloads;
        public ConsensusPayload[] ChangeViewPayloads;
        public ConsensusPayload[] LastChangeViewPayloads;
        // LastSeenMessage array stores the height of the last seen message, for each validator.
        // if this node never heard from validator i, LastSeenMessage[i] will be -1.
        public int[] LastSeenMessage;

        public Snapshot Snapshot { get; private set; }
        private KeyPair keyPair;
        private readonly Wallet wallet;
        private readonly Store store;
        private readonly Random random = new Random();

        public int F => (Validators.Length - 1) / 3;
        public int M => Validators.Length - F;
        public bool IsPrimary => MyIndex == Block.ConsensusData.PrimaryIndex;
        public bool IsBackup => MyIndex >= 0 && MyIndex != Block.ConsensusData.PrimaryIndex;
        public bool WatchOnly => MyIndex < 0;
        public Header PrevHeader => Snapshot.GetHeader(Block.PrevHash);
        public int CountCommitted => CommitPayloads.Count(p => p != null);
        public int CountFailed => LastSeenMessage.Count(p => p < (((int)Block.Index) - 1));

        #region Consensus States
        public bool RequestSentOrReceived => PreparationPayloads[Block.ConsensusData.PrimaryIndex] != null;
        public bool ResponseSent => !WatchOnly && PreparationPayloads[MyIndex] != null;
        public bool CommitSent => !WatchOnly && CommitPayloads[MyIndex] != null;
        public bool BlockSent => Block.Transactions != null;
        public bool ViewChanging => !WatchOnly && ChangeViewPayloads[MyIndex]?.GetDeserializedMessage<ChangeView>().NewViewNumber > ViewNumber;
        public bool NotAcceptingPayloadsDueToViewChanging => ViewChanging && !MoreThanFNodesCommittedOrLost;
        // A possible attack can happen if the last node to commit is malicious and either sends change view after his
        // commit to stall nodes in a higher view, or if he refuses to send recovery messages. In addition, if a node
        // asking change views loses network or crashes and comes back when nodes are committed in more than one higher
        // numbered view, it is possible for the node accepting recovery to commit in any of the higher views, thus
        // potentially splitting nodes among views and stalling the network.
        public bool MoreThanFNodesCommittedOrLost => (CountCommitted + CountFailed) > F;
        #endregion

        public int Size => throw new NotImplementedException();

        public ConsensusContext(Wallet wallet, Store store)
        {
            this.wallet = wallet;
            this.store = store;
        }

        public Block CreateBlock()
        {
            Contract contract = Contract.CreateMultiSigContract(M, Validators);
            ContractParametersContext sc = new ContractParametersContext(Block);
            for (int i = 0, j = 0; i < Validators.Length && j < M; i++)
            {
                if (CommitPayloads[i]?.ConsensusMessage.ViewNumber != ViewNumber) continue;
                sc.AddSignature(contract, Validators[i], CommitPayloads[i].GetDeserializedMessage<Commit>().Signature);
                j++;
            }
            Block.Witness = sc.GetWitnesses()[0];
            Block.Transactions = TransactionHashes.Select(p => Transactions[p]).ToArray();
            return Block;
        }

        public void Deserialize(BinaryReader reader)
        {
            Reset(0);
            if (reader.ReadUInt32() != Block.Version) throw new FormatException();
            if (reader.ReadUInt32() != Block.Index) throw new InvalidOperationException();
            Block.Timestamp = reader.ReadUInt64();
            Block.NextConsensus = reader.ReadSerializable<UInt160>();
            if (Block.NextConsensus.Equals(UInt160.Zero))
                Block.NextConsensus = null;
            Block.ConsensusData = reader.ReadSerializable<ConsensusData>();
            ViewNumber = reader.ReadByte();
            TransactionHashes = reader.ReadSerializableArray<UInt256>();
            if (TransactionHashes.Length == 0)
                TransactionHashes = null;
            Transaction[] transactions = reader.ReadSerializableArray<Transaction>(Block.MaxTransactionsPerBlock);
            Transactions = transactions.Length == 0 ? null : transactions.ToDictionary(p => p.Hash);
            PreparationPayloads = new ConsensusPayload[reader.ReadVarInt(Blockchain.MaxValidators)];
            for (int i = 0; i < PreparationPayloads.Length; i++)
                PreparationPayloads[i] = reader.ReadBoolean() ? reader.ReadSerializable<ConsensusPayload>() : null;
            CommitPayloads = new ConsensusPayload[reader.ReadVarInt(Blockchain.MaxValidators)];
            for (int i = 0; i < CommitPayloads.Length; i++)
                CommitPayloads[i] = reader.ReadBoolean() ? reader.ReadSerializable<ConsensusPayload>() : null;
            ChangeViewPayloads = new ConsensusPayload[reader.ReadVarInt(Blockchain.MaxValidators)];
            for (int i = 0; i < ChangeViewPayloads.Length; i++)
                ChangeViewPayloads[i] = reader.ReadBoolean() ? reader.ReadSerializable<ConsensusPayload>() : null;
            LastChangeViewPayloads = new ConsensusPayload[reader.ReadVarInt(Blockchain.MaxValidators)];
            for (int i = 0; i < LastChangeViewPayloads.Length; i++)
                LastChangeViewPayloads[i] = reader.ReadBoolean() ? reader.ReadSerializable<ConsensusPayload>() : null;
        }

        public void Dispose()
        {
            Snapshot?.Dispose();
        }

        public Block EnsureHeader()
        {
            if (TransactionHashes == null) return null;
            if (Block.MerkleRoot is null)
                Block.MerkleRoot = Block.CalculateMerkleRoot(Block.ConsensusData.Hash, TransactionHashes);
            return Block;
        }

        [MethodImpl(MethodImplOptions.AggressiveInlining)]
        public uint GetPrimaryIndex(byte viewNumber)
        {
            int p = ((int)Block.Index - viewNumber) % Validators.Length;
            return p >= 0 ? (uint)p : (uint)(p + Validators.Length);
        }

        public bool Load()
        {
            byte[] data = store.Get(CN_Context, new byte[0]);
            if (data is null || data.Length == 0) return false;
            using (MemoryStream ms = new MemoryStream(data, false))
            using (BinaryReader reader = new BinaryReader(ms))
            {
                try
                {
                    Deserialize(reader);
                }
                catch
                {
                    return false;
                }
                return true;
            }
        }

        public ConsensusPayload MakeChangeView(ChangeViewReason reason)
        {
            return ChangeViewPayloads[MyIndex] = MakeSignedPayload(new ChangeView
            {
                Reason = reason,
                Timestamp = TimeProvider.Current.UtcNow.ToTimestampMS()
            });
        }

        public ConsensusPayload MakeCommit()
        {
            return CommitPayloads[MyIndex] ?? (CommitPayloads[MyIndex] = MakeSignedPayload(new Commit
            {
                Signature = EnsureHeader().Sign(keyPair)
            }));
        }

        private ConsensusPayload MakeSignedPayload(ConsensusMessage message)
        {
            message.ViewNumber = ViewNumber;
            ConsensusPayload payload = new ConsensusPayload
            {
                Version = Block.Version,
                PrevHash = Block.PrevHash,
                BlockIndex = Block.Index,
                ValidatorIndex = (ushort)MyIndex,
                ConsensusMessage = message
            };
            SignPayload(payload);
            return payload;
        }

        private void SignPayload(ConsensusPayload payload)
        {
            ContractParametersContext sc;
            try
            {
                sc = new ContractParametersContext(payload);
                wallet.Sign(sc);
            }
            catch (InvalidOperationException)
            {
                return;
            }
            payload.Witness = sc.GetWitnesses()[0];
        }

        /// <summary>
        /// Prevent that block exceed the max size
        /// </summary>
        /// <param name="txs">Ordered transactions</param>
        internal void EnsureMaxBlockSize(IEnumerable<Transaction> txs)
        {
            var transactions = txs.ToList();
            // Limit Speaker proposal to the limit `MaxTransactionsPerBlock` or all available transactions of the mempool
            TransactionHashes = new UInt256[Math.Min(transactions.Count, NativeContract.Policy.GetMaxTransactionsPerBlock(Snapshot))];
            
            Block.Transactions = new Transaction[0];
            // TODO: Real expected witness
            Block.Witness = new Witness()
            {
                InvocationScript = new byte[0],
                VerificationScript = new byte[0]
            };

            Transactions = new Dictionary<UInt256, Transaction>();
            uint maxBlockSize = NativeContract.Policy.GetMaxBlockSize(Snapshot);
            var fixedSize = Block.Size + IO.Helper.GetVarSize(TransactionHashes.Length); // ensure that the var size grows without exceed the max size
            Block.Witness = null;
            for (int x = 0, max = TransactionHashes.Length; x < max; x++)
            {
                var tx = transactions[x];

                // Check if maximum block size has been already exceeded with the current selected set
                if (fixedSize + UInt256.Length + tx.Size > maxBlockSize) break;

                TransactionHashes[x] = tx.Hash;
                Transactions.Add(tx.Hash, tx);
            }

            // Truncate null values
            if (TransactionHashes.Length > Transactions.Count)
                Array.Resize(ref TransactionHashes, Transactions.Count);
        }

        public ConsensusPayload MakePrepareRequest()
        {
            byte[] buffer = new byte[sizeof(ulong)];
            random.NextBytes(buffer);
<<<<<<< HEAD
            Block.ConsensusData.Nonce = BitConverter.ToUInt64(buffer, 0);

            IEnumerable<Transaction> memoryPoolTransactions = Blockchain.Singleton.MemPool.GetSortedVerifiedTransactions();
            foreach (IPolicyPlugin plugin in Plugin.Policies)
                memoryPoolTransactions = plugin.FilterForBlock(memoryPoolTransactions);

            EnsureMaxBlockSize(memoryPoolTransactions);

            // Create valid request

=======
            List<Transaction> transactions = Blockchain.Singleton.MemPool.GetSortedVerifiedTransactions()
                .Take((int)NativeContract.Policy.GetMaxTransactionsPerBlock(Snapshot))
                .ToList();
            TransactionHashes = transactions.Select(p => p.Hash).ToArray();
            Transactions = transactions.ToDictionary(p => p.Hash);
>>>>>>> 53f7d022
            Block.Timestamp = Math.Max(TimeProvider.Current.UtcNow.ToTimestampMS(), PrevHeader.Timestamp + 1);
            return PreparationPayloads[MyIndex] = MakeSignedPayload(new PrepareRequest
            {
                Timestamp = Block.Timestamp,
                Nonce = Block.ConsensusData.Nonce,
                TransactionHashes = TransactionHashes
            });
        }

        public ConsensusPayload MakeRecoveryRequest()
        {
            return MakeSignedPayload(new RecoveryRequest
            {
                Timestamp = TimeProvider.Current.UtcNow.ToTimestampMS()
            });
        }

        public ConsensusPayload MakeRecoveryMessage()
        {
            PrepareRequest prepareRequestMessage = null;
            if (TransactionHashes != null)
            {
                prepareRequestMessage = new PrepareRequest
                {
                    ViewNumber = ViewNumber,
                    Timestamp = Block.Timestamp,
                    Nonce = Block.ConsensusData.Nonce,
                    TransactionHashes = TransactionHashes
                };
            }
            return MakeSignedPayload(new RecoveryMessage()
            {
                ChangeViewMessages = LastChangeViewPayloads.Where(p => p != null).Select(p => RecoveryMessage.ChangeViewPayloadCompact.FromPayload(p)).Take(M).ToDictionary(p => (int)p.ValidatorIndex),
                PrepareRequestMessage = prepareRequestMessage,
                // We only need a PreparationHash set if we don't have the PrepareRequest information.
                PreparationHash = TransactionHashes == null ? PreparationPayloads.Where(p => p != null).GroupBy(p => p.GetDeserializedMessage<PrepareResponse>().PreparationHash, (k, g) => new { Hash = k, Count = g.Count() }).OrderByDescending(p => p.Count).Select(p => p.Hash).FirstOrDefault() : null,
                PreparationMessages = PreparationPayloads.Where(p => p != null).Select(p => RecoveryMessage.PreparationPayloadCompact.FromPayload(p)).ToDictionary(p => (int)p.ValidatorIndex),
                CommitMessages = CommitSent
                    ? CommitPayloads.Where(p => p != null).Select(p => RecoveryMessage.CommitPayloadCompact.FromPayload(p)).ToDictionary(p => (int)p.ValidatorIndex)
                    : new Dictionary<int, RecoveryMessage.CommitPayloadCompact>()
            });
        }

        public ConsensusPayload MakePrepareResponse()
        {
            return PreparationPayloads[MyIndex] = MakeSignedPayload(new PrepareResponse
            {
                PreparationHash = PreparationPayloads[Block.ConsensusData.PrimaryIndex].Hash
            });
        }

        public void Reset(byte viewNumber)
        {
            if (viewNumber == 0)
            {
                Snapshot?.Dispose();
                Snapshot = Blockchain.Singleton.GetSnapshot();
                Block = new Block
                {
                    PrevHash = Snapshot.CurrentBlockHash,
                    Index = Snapshot.Height + 1,
                    NextConsensus = Blockchain.GetConsensusAddress(NativeContract.NEO.GetValidators(Snapshot).ToArray()),
                    ConsensusData = new ConsensusData()
                };
                Validators = NativeContract.NEO.GetNextBlockValidators(Snapshot);
                MyIndex = -1;
                ChangeViewPayloads = new ConsensusPayload[Validators.Length];
                LastChangeViewPayloads = new ConsensusPayload[Validators.Length];
                CommitPayloads = new ConsensusPayload[Validators.Length];
                if (LastSeenMessage == null)
                {
                    LastSeenMessage = new int[Validators.Length];
                    for (int i = 0; i < Validators.Length; i++)
                        LastSeenMessage[i] = -1;
                }
                keyPair = null;
                for (int i = 0; i < Validators.Length; i++)
                {
                    WalletAccount account = wallet?.GetAccount(Validators[i]);
                    if (account?.HasKey != true) continue;
                    MyIndex = i;
                    keyPair = account.GetKey();
                    break;
                }
            }
            else
            {
                for (int i = 0; i < LastChangeViewPayloads.Length; i++)
                    if (ChangeViewPayloads[i]?.GetDeserializedMessage<ChangeView>().NewViewNumber >= viewNumber)
                        LastChangeViewPayloads[i] = ChangeViewPayloads[i];
                    else
                        LastChangeViewPayloads[i] = null;
            }
            ViewNumber = viewNumber;
            Block.ConsensusData.PrimaryIndex = GetPrimaryIndex(viewNumber);
            Block.MerkleRoot = null;
            Block.Timestamp = 0;
            Block.Transactions = null;
            TransactionHashes = null;
            PreparationPayloads = new ConsensusPayload[Validators.Length];
            if (MyIndex >= 0) LastSeenMessage[MyIndex] = (int)Block.Index;
        }

        public void Save()
        {
            store.PutSync(CN_Context, new byte[0], this.ToArray());
        }

        public void Serialize(BinaryWriter writer)
        {
            writer.Write(Block.Version);
            writer.Write(Block.Index);
            writer.Write(Block.Timestamp);
            writer.Write(Block.NextConsensus ?? UInt160.Zero);
            writer.Write(Block.ConsensusData);
            writer.Write(ViewNumber);
            writer.Write(TransactionHashes ?? new UInt256[0]);
            writer.Write(Transactions?.Values.ToArray() ?? new Transaction[0]);
            writer.WriteVarInt(PreparationPayloads.Length);
            foreach (var payload in PreparationPayloads)
            {
                bool hasPayload = !(payload is null);
                writer.Write(hasPayload);
                if (!hasPayload) continue;
                writer.Write(payload);
            }
            writer.WriteVarInt(CommitPayloads.Length);
            foreach (var payload in CommitPayloads)
            {
                bool hasPayload = !(payload is null);
                writer.Write(hasPayload);
                if (!hasPayload) continue;
                writer.Write(payload);
            }
            writer.WriteVarInt(ChangeViewPayloads.Length);
            foreach (var payload in ChangeViewPayloads)
            {
                bool hasPayload = !(payload is null);
                writer.Write(hasPayload);
                if (!hasPayload) continue;
                writer.Write(payload);
            }
            writer.WriteVarInt(LastChangeViewPayloads.Length);
            foreach (var payload in LastChangeViewPayloads)
            {
                bool hasPayload = !(payload is null);
                writer.Write(hasPayload);
                if (!hasPayload) continue;
                writer.Write(payload);
            }
        }
    }
}<|MERGE_RESOLUTION|>--- conflicted
+++ resolved
@@ -247,25 +247,10 @@
         {
             byte[] buffer = new byte[sizeof(ulong)];
             random.NextBytes(buffer);
-<<<<<<< HEAD
             Block.ConsensusData.Nonce = BitConverter.ToUInt64(buffer, 0);
-
-            IEnumerable<Transaction> memoryPoolTransactions = Blockchain.Singleton.MemPool.GetSortedVerifiedTransactions();
-            foreach (IPolicyPlugin plugin in Plugin.Policies)
-                memoryPoolTransactions = plugin.FilterForBlock(memoryPoolTransactions);
-
-            EnsureMaxBlockSize(memoryPoolTransactions);
-
-            // Create valid request
-
-=======
-            List<Transaction> transactions = Blockchain.Singleton.MemPool.GetSortedVerifiedTransactions()
-                .Take((int)NativeContract.Policy.GetMaxTransactionsPerBlock(Snapshot))
-                .ToList();
-            TransactionHashes = transactions.Select(p => p.Hash).ToArray();
-            Transactions = transactions.ToDictionary(p => p.Hash);
->>>>>>> 53f7d022
+            EnsureMaxBlockSize(Blockchain.Singleton.MemPool.GetSortedVerifiedTransactions());
             Block.Timestamp = Math.Max(TimeProvider.Current.UtcNow.ToTimestampMS(), PrevHeader.Timestamp + 1);
+            
             return PreparationPayloads[MyIndex] = MakeSignedPayload(new PrepareRequest
             {
                 Timestamp = Block.Timestamp,
