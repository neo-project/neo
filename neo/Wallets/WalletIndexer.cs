--- conflicted
+++ resolved
@@ -208,30 +208,15 @@
 
         private void ProcessBlocks()
         {
-            try
+            while (!disposed)
             {
                 while (!disposed)
-                {
-<<<<<<< HEAD
-                    Thread.Sleep(2000);
-                    need_sleep = false;
-                }
-                try
-                {
                     lock (SyncRoot)
                     {
-                        if (indexes.Count == 0)
-                        {
-                            need_sleep = true;
-                            continue;
-                        }
+                        if (indexes.Count == 0) break;
                         uint height = indexes.Keys.Min();
                         Block block = Blockchain.Singleton.Store.GetBlock(height);
-                        if (block == null)
-                        {
-                            need_sleep = true;
-                            continue;
-                        }
+                        if (block == null) break;
                         WriteBatch batch = new WriteBatch();
                         HashSet<UInt160> accounts = indexes[height];
                         ProcessBlock(block, accounts, batch);
@@ -247,52 +232,14 @@
                             batch.Put(SliceBuilder.Begin(DataEntryPrefix.IX_Accounts).Add(groupId), accounts_next.ToArray().ToByteArray());
                         }
                         else
-=======
-                    while (!disposed)
-                        lock (SyncRoot)
->>>>>>> 374c23d0
-                        {
-                            if (indexes.Count == 0) break;
-                            uint height = indexes.Keys.Min();
-                            Block block = Blockchain.Default?.GetBlock(height);
-                            if (block == null) break;
-                            WriteBatch batch = new WriteBatch();
-                            HashSet<UInt160> accounts = indexes[height];
-                            ProcessBlock(block, accounts, batch);
-                            ReadOptions options = ReadOptions.Default;
-                            byte[] groupId = db.Get(options, SliceBuilder.Begin(DataEntryPrefix.IX_Group).Add(height)).ToArray();
-                            indexes.Remove(height);
-                            batch.Delete(SliceBuilder.Begin(DataEntryPrefix.IX_Group).Add(height));
-                            height++;
-                            if (indexes.TryGetValue(height, out HashSet<UInt160> accounts_next))
-                            {
-                                accounts_next.UnionWith(accounts);
-                                groupId = db.Get(options, SliceBuilder.Begin(DataEntryPrefix.IX_Group).Add(height)).ToArray();
-                                batch.Put(SliceBuilder.Begin(DataEntryPrefix.IX_Accounts).Add(groupId), accounts_next.ToArray().ToByteArray());
-                            }
-                            else
-                            {
-                                indexes.Add(height, accounts);
-                                batch.Put(SliceBuilder.Begin(DataEntryPrefix.IX_Group).Add(height), groupId);
-                            }
-                            db.Write(WriteOptions.Default, batch);
-                        }
-<<<<<<< HEAD
+                        {
+                            indexes.Add(height, accounts);
+                            batch.Put(SliceBuilder.Begin(DataEntryPrefix.IX_Group).Add(height), groupId);
+                        }
                         db.Write(WriteOptions.Default, batch);
                     }
-                }
-                catch when (db.IsDisposed)
-                {
-                    return;
-=======
-                    for (int i = 0; i < 20 && !disposed; i++)
-                        Thread.Sleep(100);
->>>>>>> 374c23d0
-                }
-            }
-            catch when (Blockchain.Default == null || Blockchain.Default.IsDisposed)
-            {
-                return;
+                for (int i = 0; i < 20 && !disposed; i++)
+                    Thread.Sleep(100);
             }
         }
 
