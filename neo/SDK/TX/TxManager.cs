﻿using Neo.Cryptography.ECC;
using Neo.IO;
using Neo.Network.P2P.Payloads;
using Neo.Network.RPC;
using Neo.Network.RPC.Models;
using Neo.SDK.SC;
using Neo.SmartContract;
using Neo.SmartContract.Native;
using Neo.Wallets;
using System;

namespace Neo.SDK.TX
{
    /// <summary>
    /// This class helps to create transactions manually.
    /// </summary>
    public class TxManager
    {
        private static readonly Random rand = new Random();
        private readonly RpcClient rpcClient;
        private readonly UInt160 sender;

        public Transaction Tx { private set; get; }

        public TransactionContext Context { private set; get; }

        public TxManager(RpcClient neoRpc, UInt160 sender)
        {
            rpcClient = neoRpc;
            this.sender = sender;
        }

        /// <summary>
        /// Create an unsigned Transaction object with given parameters.
        /// </summary>
        public TxManager MakeTransaction(TransactionAttribute[] attributes, byte[] script, long networkFee)
        {
<<<<<<< HEAD
            uint height = rpcClient.GetBlockCount();
            Tx = new Transaction
=======
            uint height = rpcClient.GetBlockCount() - 1;
            Transaction tx = new Transaction
>>>>>>> c2574712
            {
                Version = 0,
                Nonce = (uint)rand.Next(),
                Script = script,
                Sender = sender,
                ValidUntilBlock = height + Transaction.MaxValidUntilBlockIncrement,
                Attributes = attributes ?? new TransactionAttribute[0],
                Witnesses = new Witness[0]
            };

            RpcInvokeResult result = rpcClient.InvokeScript(script);
            Tx.SystemFee = Math.Max(long.Parse(result.GasConsumed) - ApplicationEngine.GasFree, 0);
            if (Tx.SystemFee > 0)
            {
                long d = (long)NativeContract.GAS.Factor;
                long remainder = Tx.SystemFee % d;
                if (remainder > 0)
                    Tx.SystemFee += d - remainder;
                else if (remainder < 0)
                    Tx.SystemFee -= remainder;
            }
            UInt160[] hashes = Tx.GetScriptHashesForVerifying(null);
            int size = Transaction.HeaderSize + attributes.GetVarSize() + script.GetVarSize() + IO.Helper.GetVarSize(hashes.Length);
            long feePerByte = new PolicyAPI(rpcClient).GetFeePerByte();
            long leastNetworkFee = size * feePerByte;

            Tx.NetworkFee = networkFee;
            Context = new TransactionContext(Tx);

            var gasBalance = new Nep5API(rpcClient).BalanceOf(NativeContract.GAS.Hash, sender);
            if (gasBalance >= Tx.SystemFee + Tx.NetworkFee && Tx.NetworkFee >= leastNetworkFee) return this;
            throw new InvalidOperationException("Insufficient GAS");
        }

        /// <summary>
        /// Add Signature
        /// </summary>
        public TxManager AddSignature(KeyPair key)
        {
            var contract = Contract.CreateSignatureContract(key.PublicKey);

            byte[] signature = Tx.Sign(key);
            if (!Context.AddSignature(contract, key.PublicKey, signature))
            {
                throw new Exception("AddSignature failed!");
            }

            return this;
        }

        /// <summary>
        /// Add Multi-Signature
        /// </summary>
        public TxManager AddMultiSig(KeyPair key, params ECPoint[] publicKeys)
        {
            Contract contract = Contract.CreateMultiSigContract(publicKeys.Length, publicKeys);

            byte[] signature = Tx.Sign(key);
            if (!Context.AddSignature(contract, key.PublicKey, signature))
            {
                throw new Exception("AddMultiSig failed!");
            }

            return this;
        }

        /// <summary>
        /// Add Witness with contract
        /// </summary>
        public TxManager AddWitness(Contract contract, params object[] parameters)
        {
            if (!Context.Add(contract, parameters))
            {
                throw new Exception("AddWitness failed!");
            };
            return this;
        }

        /// <summary>
        /// Add Witness with scriptHash
        /// </summary>
        public TxManager AddWitness(UInt160 scriptHash, params object[] parameters)
        {
            var contract = Contract.Create(scriptHash);
            return AddWitness(contract, parameters);
        }

        /// <summary>
        /// Verify Witness count and add witnesses
        /// </summary>
        public TxManager Sign()
        {
            Tx.Witnesses = Context.GetWitnesses();
            return this;
        }
    }
}<|MERGE_RESOLUTION|>--- conflicted
+++ resolved
@@ -35,13 +35,8 @@
         /// </summary>
         public TxManager MakeTransaction(TransactionAttribute[] attributes, byte[] script, long networkFee)
         {
-<<<<<<< HEAD
-            uint height = rpcClient.GetBlockCount();
+            uint height = rpcClient.GetBlockCount() - 1;
             Tx = new Transaction
-=======
-            uint height = rpcClient.GetBlockCount() - 1;
-            Transaction tx = new Transaction
->>>>>>> c2574712
             {
                 Version = 0,
                 Nonce = (uint)rand.Next(),
