--- conflicted
+++ resolved
@@ -3,11 +3,7 @@
   <PropertyGroup>
     <Copyright>2015-2017 The Neo Project</Copyright>
     <AssemblyTitle>Neo</AssemblyTitle>
-<<<<<<< HEAD
-    <Version>2.6.0</Version>
-=======
-    <Version>2.5.4-preview1</Version>
->>>>>>> 71c70e3b
+    <Version>2.6.0-preview5</Version>
     <Authors>The Neo Project</Authors>
     <TargetFrameworks>netstandard2.0;net47</TargetFrameworks>
     <AllowUnsafeBlocks>true</AllowUnsafeBlocks>
