<Project Sdk="Microsoft.NET.Sdk">

  <PropertyGroup>
    <Copyright>2015-2019 The Neo Project</Copyright>
    <AssemblyTitle>Neo</AssemblyTitle>
    <Version>3.0.0-preview1</Version>
    <Authors>The Neo Project</Authors>
    <TargetFramework>netstandard2.1</TargetFramework>
    <AllowUnsafeBlocks>true</AllowUnsafeBlocks>
    <AssemblyName>Neo</AssemblyName>
    <PackageId>Neo</PackageId>
    <PackageTags>NEO;AntShares;Blockchain;Smart Contract</PackageTags>
    <PackageProjectUrl>https://github.com/neo-project/neo</PackageProjectUrl>
    <PackageLicenseExpression>MIT</PackageLicenseExpression>
    <RepositoryType>git</RepositoryType>
    <RepositoryUrl>https://github.com/neo-project/neo.git</RepositoryUrl>
    <RootNamespace>Neo</RootNamespace>
    <Company>The Neo Project</Company>
    <Description>Neo</Description>
  </PropertyGroup>

  <ItemGroup>
    <PackageReference Include="Akka" Version="1.3.16" />
    <PackageReference Include="K4os.Compression.LZ4" Version="1.1.11" />
    <PackageReference Include="Microsoft.AspNetCore.ResponseCompression" Version="2.2.0" />
    <PackageReference Include="Microsoft.AspNetCore.Server.Kestrel" Version="2.2.0" />
    <PackageReference Include="Microsoft.AspNetCore.Server.Kestrel.Https" Version="2.2.0" />
    <PackageReference Include="Microsoft.AspNetCore.WebSockets" Version="2.2.1" />
<<<<<<< HEAD
    <!-- Check https://github.com/neo-project/neo/pull/535 before upgrade this package -->
    <PackageReference Include="Microsoft.EntityFrameworkCore.Sqlite" Version="2.1.4" />
    <PackageReference Include="Microsoft.Extensions.Configuration.Json" Version="2.2.0" />
    <PackageReference Include="Neo.VM" Version="3.0.0-CI00051" />
    <PackageReference Include="System.Text.Encodings.Web" Version="4.5.0" />
  </ItemGroup>

  <ItemGroup Condition="'$(TargetFramework)' == 'net47'">
    <PackageReference Include="Replicon.Cryptography.SCrypt" Version="1.1.6.13" />
=======
    <PackageReference Include="Microsoft.EntityFrameworkCore.Sqlite" Version="3.0.1" />
    <PackageReference Include="Microsoft.Extensions.Configuration.Json" Version="3.0.1" />
    <PackageReference Include="Neo.VM" Version="3.0.0-CI00170" />
    <PackageReference Include="System.Text.Encodings.Web" Version="4.6.0" />
>>>>>>> a891796b
  </ItemGroup>

</Project><|MERGE_RESOLUTION|>--- conflicted
+++ resolved
@@ -26,22 +26,10 @@
     <PackageReference Include="Microsoft.AspNetCore.Server.Kestrel" Version="2.2.0" />
     <PackageReference Include="Microsoft.AspNetCore.Server.Kestrel.Https" Version="2.2.0" />
     <PackageReference Include="Microsoft.AspNetCore.WebSockets" Version="2.2.1" />
-<<<<<<< HEAD
-    <!-- Check https://github.com/neo-project/neo/pull/535 before upgrade this package -->
-    <PackageReference Include="Microsoft.EntityFrameworkCore.Sqlite" Version="2.1.4" />
-    <PackageReference Include="Microsoft.Extensions.Configuration.Json" Version="2.2.0" />
-    <PackageReference Include="Neo.VM" Version="3.0.0-CI00051" />
-    <PackageReference Include="System.Text.Encodings.Web" Version="4.5.0" />
-  </ItemGroup>
-
-  <ItemGroup Condition="'$(TargetFramework)' == 'net47'">
-    <PackageReference Include="Replicon.Cryptography.SCrypt" Version="1.1.6.13" />
-=======
     <PackageReference Include="Microsoft.EntityFrameworkCore.Sqlite" Version="3.0.1" />
     <PackageReference Include="Microsoft.Extensions.Configuration.Json" Version="3.0.1" />
     <PackageReference Include="Neo.VM" Version="3.0.0-CI00170" />
     <PackageReference Include="System.Text.Encodings.Web" Version="4.6.0" />
->>>>>>> a891796b
   </ItemGroup>
 
 </Project>