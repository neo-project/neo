--- conflicted
+++ resolved
@@ -17,10 +17,7 @@
     <RootNamespace>Neo</RootNamespace>
     <Company>The Neo Project</Company>
     <Description>Neo</Description>
-<<<<<<< HEAD
-=======
     <LangVersion>preview</LangVersion>
->>>>>>> 0d18b34a
   </PropertyGroup>
 
   <ItemGroup>
