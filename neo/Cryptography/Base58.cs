--- conflicted
+++ resolved
@@ -1,4 +1,5 @@
 using System;
+using System.Linq;
 using System.Numerics;
 using System.Text;
 
@@ -19,19 +20,6 @@
                     throw new FormatException($"Invalid Base58 character '{input[i]}' at position {i}");
                 bi = bi * Alphabet.Length + digit;
             }
-<<<<<<< HEAD
-            byte[] bytes = bi.ToByteArray().Reverse();
-            bool stripSignByte = bytes.Length > 1 && bytes[0] == 0 && bytes[1] >= 0x80;
-            int leadingZeros = 0;
-            for (int i = 0; i < input.Length && input[i] == Alphabet[0]; i++)
-            {
-                leadingZeros++;
-            }
-            byte[] tmp = new byte[bytes.Length - (stripSignByte ? 1 : 0) + leadingZeros];
-            Array.Copy(bytes, stripSignByte ? 1 : 0, tmp, leadingZeros, tmp.Length - leadingZeros);
-            Array.Clear(bytes, 0, bytes.Length);
-            return tmp;
-=======
 
             // Encode BigInteger to byte[]
             // Leading zero bytes get encoded as leading `1` characters
@@ -40,25 +28,18 @@
             var bytesWithoutLeadingZeros = bi.ToByteArray()
                 .Reverse()// to big endian
                 .SkipWhile(b => b == 0);//strip sign byte
-            return leadingZeros.Concat(bytesWithoutLeadingZeros).ToArray();
->>>>>>> 8ccc5e93
+            return leadingZeros.Concat(bytesWithoutLeadingZeros.ToArray());
         }
 
         public static string Encode(byte[] input)
         {
-<<<<<<< HEAD
+            // Decode byte[] to BigInteger
             BigInteger value = new BigInteger(new byte[1].Concat(input).Reverse());
-            StringBuilder sb = new StringBuilder();
-            while (value >= 58)
-=======
-            // Decode byte[] to BigInteger
-            BigInteger value = new BigInteger(new byte[1].Concat(input).Reverse().ToArray());
 
             // Encode BigInteger to Base58 string
             var sb = new StringBuilder();
 
             while (value > 0)
->>>>>>> 8ccc5e93
             {
                 value = BigInteger.DivRem(value, Alphabet.Length, out var remainder);
                 sb.Insert(0, Alphabet[(int)remainder]);
