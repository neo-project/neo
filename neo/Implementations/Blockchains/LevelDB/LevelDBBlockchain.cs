﻿using Neo.Core;
using Neo.Cryptography;
using Neo.Cryptography.ECC;
using Neo.IO;
using Neo.IO.Caching;
using Neo.SmartContract;
using System;
using System.Collections.Generic;
using System.IO;
using System.Linq;
using System.Reflection;
using System.Threading;

namespace Neo.Implementations.Blockchains.LevelDB
{
    public class LevelDBBlockchain : Blockchain
    {
        private DB db;
        private Thread thread_persistence;
        private List<UInt256> header_index = new List<UInt256>();
        private readonly object headerLock = new object();
        private Dictionary<UInt256, Header> header_cache = new Dictionary<UInt256, Header>();
        private Dictionary<UInt256, Block> block_cache = new Dictionary<UInt256, Block>();
        private uint current_block_height = 0;
        private uint stored_header_count = 0;
        private AutoResetEvent new_block_event = new AutoResetEvent(false);
        private bool disposed = false;

        public override UInt256 CurrentBlockHash => header_index[(int)current_block_height];
        public override UInt256 CurrentHeaderHash => header_index[header_index.Count - 1];
        public override uint HeaderHeight => (uint)header_index.Count - 1;
        public override uint Height => current_block_height;
        public bool VerifyBlocks { get; set; } = true;

        public LevelDBBlockchain(string path)
        {
            lock (headerLock)
            {
                header_index.Add(GenesisBlock.Hash);
            }
            Version version;
            Slice value;
            db = DB.Open(path, new Options { CreateIfMissing = true });
            if (db.TryGet(ReadOptions.Default, SliceBuilder.Begin(DataEntryPrefix.SYS_Version), out value) && Version.TryParse(value.ToString(), out version) && version >= Version.Parse("1.5"))
            {
                ReadOptions options = new ReadOptions { FillCache = false };
                value = db.Get(options, SliceBuilder.Begin(DataEntryPrefix.SYS_CurrentBlock));
                UInt256 current_header_hash = new UInt256(value.ToArray().Take(32).ToArray());
                this.current_block_height = value.ToArray().ToUInt32(32);
                uint current_header_height = current_block_height;
                if (db.TryGet(options, SliceBuilder.Begin(DataEntryPrefix.SYS_CurrentHeader), out value))
                {
                    current_header_hash = new UInt256(value.ToArray().Take(32).ToArray());
                    current_header_height = value.ToArray().ToUInt32(32);
                }
                foreach (UInt256 hash in db.Find(options, SliceBuilder.Begin(DataEntryPrefix.IX_HeaderHashList), (k, v) =>
                {
                    using (MemoryStream ms = new MemoryStream(v.ToArray(), false))
                    using (BinaryReader r = new BinaryReader(ms))
                    {
                        return new
                        {
                            Index = k.ToArray().ToUInt32(1),
                            Hashes = r.ReadSerializableArray<UInt256>()
                        };
                    }
                }).OrderBy(p => p.Index).SelectMany(p => p.Hashes).ToArray())
                {
                    if (!hash.Equals(GenesisBlock.Hash))
                    {
                        lock (headerLock)
                        {
                            header_index.Add(hash);
                        }
                    }
                    stored_header_count++;
                }
                if (stored_header_count == 0)
                {
                    Header[] headers = db.Find(options, SliceBuilder.Begin(DataEntryPrefix.DATA_Block), (k, v) => Header.FromTrimmedData(v.ToArray(), sizeof(long))).OrderBy(p => p.Index).ToArray();
                    lock (headerLock)
                    {
                        for (int i = 1; i < headers.Length; i++)
                        {
                            header_index.Add(headers[i].Hash);
                        }
                    }
                }
                else if (current_header_height >= stored_header_count)
                {
                    lock (headerLock)
                    {
                        for (UInt256 hash = current_header_hash; hash != header_index[(int) stored_header_count - 1];)
                        {
                            Header header =
                                Header.FromTrimmedData(
                                    db.Get(options, SliceBuilder.Begin(DataEntryPrefix.DATA_Block).Add(hash)).ToArray(),
                                    sizeof(long));
                            header_index.Insert((int) stored_header_count, hash);
                            hash = header.PrevHash;
                        }
                    }
                }
            }
            else
            {
                WriteBatch batch = new WriteBatch();
                ReadOptions options = new ReadOptions { FillCache = false };
                using (Iterator it = db.NewIterator(options))
                {
                    for (it.SeekToFirst(); it.Valid(); it.Next())
                    {
                        batch.Delete(it.Key());
                    }
                }
                db.Write(WriteOptions.Default, batch);
                Persist(GenesisBlock);
                db.Put(WriteOptions.Default, SliceBuilder.Begin(DataEntryPrefix.SYS_Version), GetType().GetTypeInfo().Assembly.GetName().Version.ToString());
            }
            thread_persistence = new Thread(PersistBlocks);
            thread_persistence.Name = "LevelDBBlockchain.PersistBlocks";
            thread_persistence.Start();
        }

        public override bool AddBlock(Block block)
        {
            lock (block_cache)
            {
                if (!block_cache.ContainsKey(block.Hash))
                {
                    block_cache.Add(block.Hash, block);
                }
            }
            lock (headerLock)
            {
                if (block.Index - 1 >= header_index.Count) return false;
                if (block.Index == header_index.Count)
                {
                    if (VerifyBlocks && !block.Verify()) return false;
                    WriteBatch batch = new WriteBatch();
                    OnAddHeader(block.Header, batch);
                    db.Write(WriteOptions.Default, batch);
                }
                if (block.Index < header_index.Count)
                    new_block_event.Set();
            }
            return true;
        }

        protected internal override void AddHeaders(IEnumerable<Header> headers)
        {
            lock (headerLock)
            {
                lock (header_cache)
                {
                    WriteBatch batch = new WriteBatch();
                    foreach (Header header in headers)
                    {
                        if (header.Index - 1 >= header_index.Count) break;
                        if (header.Index < header_index.Count) continue;
                        if (VerifyBlocks && !header.Verify()) break;
                        OnAddHeader(header, batch);
                        header_cache.Add(header.Hash, header);
                    }
                    db.Write(WriteOptions.Default, batch);
                    header_cache.Clear();
                }
            }
        }

        public override bool ContainsBlock(UInt256 hash)
        {
            return GetHeader(hash)?.Index <= current_block_height;
        }

        public override bool ContainsTransaction(UInt256 hash)
        {
            Slice value;
            return db.TryGet(ReadOptions.Default, SliceBuilder.Begin(DataEntryPrefix.DATA_Transaction).Add(hash), out value);
        }

        public override bool ContainsUnspent(UInt256 hash, ushort index)
        {
            UnspentCoinState state = db.TryGet<UnspentCoinState>(ReadOptions.Default, DataEntryPrefix.ST_Coin, hash);
            if (state == null) return false;
            if (index >= state.Items.Length) return false;
            return !state.Items[index].HasFlag(CoinState.Spent);
        }

        public override void Dispose()
        {
            disposed = true;
            new_block_event.Set();
            if (!thread_persistence.ThreadState.HasFlag(ThreadState.Unstarted))
                thread_persistence.Join();
            new_block_event.Dispose();
            if (db != null)
            {
                db.Dispose();
                db = null;
            }
        }

        public override AccountState GetAccountState(UInt160 script_hash)
        {
            return db.TryGet<AccountState>(ReadOptions.Default, DataEntryPrefix.ST_Account, script_hash);
        }

        public override AssetState GetAssetState(UInt256 asset_id)
        {
            return db.TryGet<AssetState>(ReadOptions.Default, DataEntryPrefix.ST_Asset, asset_id);
        }

        public override Block GetBlock(UInt256 hash)
        {
            return GetBlockInternal(ReadOptions.Default, hash);
        }

        public override UInt256 GetBlockHash(uint height)
        {
            if (current_block_height < height) return null;
            lock (headerLock)
            {
                if (header_index.Count <= height) return null;
                return header_index[(int)height];
            }
        }

        private Block GetBlockInternal(ReadOptions options, UInt256 hash)
        {
            Slice value;
            if (!db.TryGet(options, SliceBuilder.Begin(DataEntryPrefix.DATA_Block).Add(hash), out value))
                return null;
            int height;
            Block block = Block.FromTrimmedData(value.ToArray(), sizeof(long), p => GetTransaction(options, p, out height));
            if (block.Transactions.Length == 0) return null;
            return block;
        }

        public override ContractState GetContract(UInt160 hash)
        {
            return db.TryGet<ContractState>(ReadOptions.Default, DataEntryPrefix.ST_Contract, hash);
        }

        public override IEnumerable<ValidatorState> GetEnrollments()
        {
            return db.Find<ValidatorState>(ReadOptions.Default, DataEntryPrefix.ST_Validator).Union(StandbyValidators.Select(p => new ValidatorState
            {
                PublicKey = p
            }));
        }

        public override Header GetHeader(uint height)
        {
            UInt256 hash;
            lock (headerLock)
            {
                if (header_index.Count <= height) return null;
                hash = header_index[(int)height];
            }
            return GetHeader(hash);
        }

        public override Header GetHeader(UInt256 hash)
        {
            lock (header_cache)
            {
                if (header_cache.TryGetValue(hash, out Header header))
                    return header;
            }
            Slice value;
            if (!db.TryGet(ReadOptions.Default, SliceBuilder.Begin(DataEntryPrefix.DATA_Block).Add(hash), out value))
                return null;
            return Header.FromTrimmedData(value.ToArray(), sizeof(long));
        }

        public override Block GetNextBlock(UInt256 hash)
        {
            return GetBlockInternal(ReadOptions.Default, GetNextBlockHash(hash));
        }

        public override UInt256 GetNextBlockHash(UInt256 hash)
        {
            Header header = GetHeader(hash);
            if (header == null) return null;
            lock (headerLock)
            {
                if (header.Index + 1 >= header_index.Count)
                    return null;
                return header_index[(int)header.Index + 1];
            }
        }

        public override StorageItem GetStorageItem(StorageKey key)
        {
            return db.TryGet<StorageItem>(ReadOptions.Default, DataEntryPrefix.ST_Storage, key);
        }

        public override long GetSysFeeAmount(UInt256 hash)
        {
            Slice value;
            if (!db.TryGet(ReadOptions.Default, SliceBuilder.Begin(DataEntryPrefix.DATA_Block).Add(hash), out value))
                return 0;
            return value.ToArray().ToInt64(0);
        }

        public DataCache<TKey, TValue> GetTable<TKey, TValue>()
            where TKey : IEquatable<TKey>, ISerializable, new()
            where TValue : class, ISerializable, new()
        {
            Type t = typeof(TValue);
            if (t == typeof(AccountState)) return new DbCache<TKey, TValue>(db, DataEntryPrefix.ST_Account);
            if (t == typeof(UnspentCoinState)) return new DbCache<TKey, TValue>(db, DataEntryPrefix.ST_Coin);
            if (t == typeof(SpentCoinState)) return new DbCache<TKey, TValue>(db, DataEntryPrefix.ST_SpentCoin);
            if (t == typeof(ValidatorState)) return new DbCache<TKey, TValue>(db, DataEntryPrefix.ST_Validator);
            if (t == typeof(AssetState)) return new DbCache<TKey, TValue>(db, DataEntryPrefix.ST_Asset);
            if (t == typeof(ContractState)) return new DbCache<TKey, TValue>(db, DataEntryPrefix.ST_Contract);
            if (t == typeof(StorageItem)) return new DbCache<TKey, TValue>(db, DataEntryPrefix.ST_Storage);
            throw new NotSupportedException();
        }

        public override Transaction GetTransaction(UInt256 hash, out int height)
        {
            return GetTransaction(ReadOptions.Default, hash, out height);
        }

        private Transaction GetTransaction(ReadOptions options, UInt256 hash, out int height)
        {
            Slice value;
            if (db.TryGet(options, SliceBuilder.Begin(DataEntryPrefix.DATA_Transaction).Add(hash), out value))
            {
                byte[] data = value.ToArray();
                height = data.ToInt32(0);
                return Transaction.DeserializeFrom(data, sizeof(uint));
            }
            else
            {
                height = -1;
                return null;
            }
        }

        public override Dictionary<ushort, SpentCoin> GetUnclaimed(UInt256 hash)
        {
            int height;
            Transaction tx = GetTransaction(ReadOptions.Default, hash, out height);
            if (tx == null) return null;
            SpentCoinState state = db.TryGet<SpentCoinState>(ReadOptions.Default, DataEntryPrefix.ST_SpentCoin, hash);
            if (state != null)
            {
                return state.Items.ToDictionary(p => p.Key, p => new SpentCoin
                {
                    Output = tx.Outputs[p.Key],
                    StartHeight = (uint)height,
                    EndHeight = p.Value
                });
            }
            else
            {
                return new Dictionary<ushort, SpentCoin>();
            }
        }

        public override TransactionOutput GetUnspent(UInt256 hash, ushort index)
        {
            ReadOptions options = new ReadOptions();
            using (options.Snapshot = db.GetSnapshot())
            {
                UnspentCoinState state = db.TryGet<UnspentCoinState>(options, DataEntryPrefix.ST_Coin, hash);
                if (state == null) return null;
                if (index >= state.Items.Length) return null;
                if (state.Items[index].HasFlag(CoinState.Spent)) return null;
                int height;
                return GetTransaction(options, hash, out height).Outputs[index];
            }
        }

        public override IEnumerable<VoteState> GetVotes(IEnumerable<Transaction> others)
        {
            ReadOptions options = new ReadOptions();
            using (options.Snapshot = db.GetSnapshot())
            {
                IEnumerable<Transaction> transactions = others as IList<Transaction> ?? others.ToList();
                var inputs = transactions.SelectMany(p => p.Inputs).GroupBy(p => p.PrevHash, (k, g) =>
                {
                    int height;
                    Transaction tx = GetTransaction(options, k, out height);
                    return g.Select(p => tx.Outputs[p.PrevIndex]);
                }).SelectMany(p => p).Where(p => p.AssetId.Equals(GoverningToken.Hash)).Select(p => new
                {
                    p.ScriptHash,
                    Value = -p.Value
                });
<<<<<<< HEAD
                var outputs = transactions.SelectMany(p => p.Outputs).Where(p => p.AssetId.Equals(SystemShare.Hash)).Select(p => new
=======
                var outputs = others.SelectMany(p => p.Outputs).Where(p => p.AssetId.Equals(GoverningToken.Hash)).Select(p => new
>>>>>>> 25e59cdb
                {
                    p.ScriptHash,
                    p.Value
                });
                var changes = inputs.Concat(outputs).GroupBy(p => p.ScriptHash).ToDictionary(p => p.Key, p => p.Sum(i => i.Value));
                var accounts = db.Find<AccountState>(options, DataEntryPrefix.ST_Account).Where(p => p.Votes.Length > 0).ToArray();
                if (accounts.Length > 0)
                    foreach (AccountState account in accounts)
                    {
                        Fixed8 balance = account.Balances.TryGetValue(GoverningToken.Hash, out Fixed8 value) ? value : Fixed8.Zero;
                        if (changes.TryGetValue(account.ScriptHash, out Fixed8 change))
                            balance += change;
                        if (balance <= Fixed8.Zero) continue;
                        yield return new VoteState
                        {
                            PublicKeys = account.Votes,
                            Count = balance
                        };
                    }
                else
                    yield return new VoteState
                    {
                        PublicKeys = StandbyValidators,
                        Count = GoverningToken.Amount
                    };
            }
        }

        public override bool IsDoubleSpend(Transaction tx)
        {
            if (tx.Inputs.Length == 0) return false;
            ReadOptions options = new ReadOptions();
            using (options.Snapshot = db.GetSnapshot())
            {
                foreach (var group in tx.Inputs.GroupBy(p => p.PrevHash))
                {
                    UnspentCoinState state = db.TryGet<UnspentCoinState>(options, DataEntryPrefix.ST_Coin, group.Key);
                    if (state == null) return true;
                    if (group.Any(p => p.PrevIndex >= state.Items.Length || state.Items[p.PrevIndex].HasFlag(CoinState.Spent)))
                        return true;
                }
            }
            return false;
        }

        private void OnAddHeader(Header header, WriteBatch batch)
        {
            lock (headerLock)
            {
                header_index.Add(header.Hash);
                while ((int) header.Index - 2000 >= stored_header_count)
                {
                    using (MemoryStream ms = new MemoryStream())
                    using (BinaryWriter w = new BinaryWriter(ms))
                    {
                        w.Write(header_index.Skip((int) stored_header_count).Take(2000).ToArray<ISerializable>());
                        w.Flush();
                        batch.Put(SliceBuilder.Begin(DataEntryPrefix.IX_HeaderHashList).Add(stored_header_count),
                            ms.ToArray());
                    }
                    stored_header_count += 2000;
                }
            }
            batch.Put(SliceBuilder.Begin(DataEntryPrefix.DATA_Block).Add(header.Hash), SliceBuilder.Begin().Add(0L).Add(header.ToArray()));
            batch.Put(SliceBuilder.Begin(DataEntryPrefix.SYS_CurrentHeader), SliceBuilder.Begin().Add(header.Hash).Add(header.Index));
        }

        private void Persist(Block block)
        {
            WriteBatch batch = new WriteBatch();
            DbCache<UInt160, AccountState> accounts = new DbCache<UInt160, AccountState>(db, DataEntryPrefix.ST_Account);
            DbCache<UInt256, UnspentCoinState> unspentcoins = new DbCache<UInt256, UnspentCoinState>(db, DataEntryPrefix.ST_Coin);
            DbCache<UInt256, SpentCoinState> spentcoins = new DbCache<UInt256, SpentCoinState>(db, DataEntryPrefix.ST_SpentCoin);
            DbCache<ECPoint, ValidatorState> validators = new DbCache<ECPoint, ValidatorState>(db, DataEntryPrefix.ST_Validator);
            DbCache<UInt256, AssetState> assets = new DbCache<UInt256, AssetState>(db, DataEntryPrefix.ST_Asset);
            DbCache<UInt160, ContractState> contracts = new DbCache<UInt160, ContractState>(db, DataEntryPrefix.ST_Contract);
            DbCache<StorageKey, StorageItem> storages = new DbCache<StorageKey, StorageItem>(db, DataEntryPrefix.ST_Storage);
            long amount_sysfee = GetSysFeeAmount(block.PrevHash) + (long)block.Transactions.Sum(p => p.SystemFee);
            batch.Put(SliceBuilder.Begin(DataEntryPrefix.DATA_Block).Add(block.Hash), SliceBuilder.Begin().Add(amount_sysfee).Add(block.Trim()));
            foreach (Transaction tx in block.Transactions)
            {
                batch.Put(SliceBuilder.Begin(DataEntryPrefix.DATA_Transaction).Add(tx.Hash), SliceBuilder.Begin().Add(block.Index).Add(tx.ToArray()));
                unspentcoins.Add(tx.Hash, new UnspentCoinState
                {
                    Items = Enumerable.Repeat(CoinState.Confirmed, tx.Outputs.Length).ToArray()
                });
                foreach (TransactionOutput output in tx.Outputs)
                {
                    AccountState account = accounts.GetAndChange(output.ScriptHash, () => new AccountState(output.ScriptHash));
                    if (account.Balances.ContainsKey(output.AssetId))
                        account.Balances[output.AssetId] += output.Value;
                    else
                        account.Balances[output.AssetId] = output.Value;
                }
                foreach (var group in tx.Inputs.GroupBy(p => p.PrevHash))
                {
                    int height;
                    Transaction tx_prev = GetTransaction(ReadOptions.Default, group.Key, out height);
                    foreach (CoinReference input in group)
                    {
                        unspentcoins.GetAndChange(input.PrevHash).Items[input.PrevIndex] |= CoinState.Spent;
                        if (tx_prev.Outputs[input.PrevIndex].AssetId.Equals(GoverningToken.Hash))
                        {
                            spentcoins.GetAndChange(input.PrevHash, () => new SpentCoinState
                            {
                                TransactionHash = input.PrevHash,
                                TransactionHeight = (uint)height,
                                Items = new Dictionary<ushort, uint>()
                            }).Items.Add(input.PrevIndex, block.Index);
                        }
                        accounts.GetAndChange(tx_prev.Outputs[input.PrevIndex].ScriptHash).Balances[tx_prev.Outputs[input.PrevIndex].AssetId] -= tx_prev.Outputs[input.PrevIndex].Value;
                    }
                }
                switch (tx.Type)
                {
                    case TransactionType.RegisterTransaction:
                        {
#pragma warning disable CS0612
                            RegisterTransaction rtx = (RegisterTransaction)tx;
                            assets.Add(tx.Hash, new AssetState
                            {
                                AssetId = rtx.Hash,
                                AssetType = rtx.AssetType,
                                Name = rtx.Name,
                                Amount = rtx.Amount,
                                Available = Fixed8.Zero,
                                Precision = rtx.Precision,
                                Fee = Fixed8.Zero,
                                FeeAddress = new UInt160(),
                                Owner = rtx.Owner,
                                Admin = rtx.Admin,
                                Issuer = rtx.Admin,
                                Expiration = block.Index + 2 * 2000000,
                                IsFrozen = false
                            });
#pragma warning restore CS0612
                        }
                        break;
                    case TransactionType.IssueTransaction:
                        foreach (TransactionResult result in tx.GetTransactionResults().Where(p => p.Amount < Fixed8.Zero))
                            assets.GetAndChange(result.AssetId).Available -= result.Amount;
                        break;
                    case TransactionType.ClaimTransaction:
                        foreach (CoinReference input in ((ClaimTransaction)tx).Claims)
                        {
                            if (spentcoins.TryGet(input.PrevHash)?.Items.Remove(input.PrevIndex) == true)
                                spentcoins.GetAndChange(input.PrevHash);
                        }
                        break;
                    case TransactionType.EnrollmentTransaction:
                        {
#pragma warning disable CS0612
                            EnrollmentTransaction enroll_tx = (EnrollmentTransaction)tx;
                            validators.GetOrAdd(enroll_tx.PublicKey, () => new ValidatorState
                            {
                                PublicKey = enroll_tx.PublicKey
                            });
#pragma warning restore CS0612
                        }
                        break;
                    case TransactionType.PublishTransaction:
                        {
#pragma warning disable CS0612
                            PublishTransaction publish_tx = (PublishTransaction)tx;
                            contracts.GetOrAdd(publish_tx.Code.ScriptHash, () => new ContractState
                            {
                                Code = publish_tx.Code,
                                HasStorage = publish_tx.NeedStorage,
                                Name = publish_tx.Name,
                                CodeVersion = publish_tx.CodeVersion,
                                Author = publish_tx.Author,
                                Email = publish_tx.Email,
                                Description = publish_tx.Description
                            });
#pragma warning restore CS0612
                        }
                        break;
                    case TransactionType.InvocationTransaction:
                        {
                            InvocationTransaction itx = (InvocationTransaction)tx;
                            CachedScriptTable script_table = new CachedScriptTable(contracts);
                            StateMachine service = new StateMachine(accounts, validators, assets, contracts, storages);
                            ApplicationEngine engine = new ApplicationEngine(TriggerType.Application, itx, script_table, service, itx.Gas);
                            engine.LoadScript(itx.Script, false);
                            if (engine.Execute()) service.Commit();
                        }
                        break;
                }
            }
            accounts.DeleteWhere((k, v) => !v.IsFrozen && v.Votes.Length == 0 && v.Balances.All(p => p.Value <= Fixed8.Zero));
            accounts.Commit(batch);
            unspentcoins.DeleteWhere((k, v) => v.Items.All(p => p.HasFlag(CoinState.Spent)));
            unspentcoins.Commit(batch);
            spentcoins.DeleteWhere((k, v) => v.Items.Count == 0);
            spentcoins.Commit(batch);
            validators.Commit(batch);
            assets.Commit(batch);
            contracts.Commit(batch);
            storages.Commit(batch);
            batch.Put(SliceBuilder.Begin(DataEntryPrefix.SYS_CurrentBlock), SliceBuilder.Begin().Add(block.Hash).Add(block.Index));
            db.Write(WriteOptions.Default, batch);
            current_block_height = block.Index;
        }

        private void PersistBlocks()
        {
            while (!disposed)
            {
                new_block_event.WaitOne();
                while (!disposed)
                {
                    UInt256 hash;
                    lock (headerLock)
                    {
                        if (header_index.Count <= current_block_height + 1) break;
                        hash = header_index[(int)current_block_height + 1];
                    }
                    Block block;
                    lock (block_cache)
                    {
                        if (!block_cache.ContainsKey(hash)) break;
                        block = block_cache[hash];
                    }
                    Persist(block);
                    OnPersistCompleted(block);
                    lock (block_cache)
                    {
                        block_cache.Remove(hash);
                    }
                }
            }
        }
    }
}<|MERGE_RESOLUTION|>--- conflicted
+++ resolved
@@ -391,11 +391,7 @@
                     p.ScriptHash,
                     Value = -p.Value
                 });
-<<<<<<< HEAD
-                var outputs = transactions.SelectMany(p => p.Outputs).Where(p => p.AssetId.Equals(SystemShare.Hash)).Select(p => new
-=======
-                var outputs = others.SelectMany(p => p.Outputs).Where(p => p.AssetId.Equals(GoverningToken.Hash)).Select(p => new
->>>>>>> 25e59cdb
+                var outputs = transactions.SelectMany(p => p.Outputs).Where(p => p.AssetId.Equals(GoverningToken.Hash)).Select(p => new
                 {
                     p.ScriptHash,
                     p.Value
