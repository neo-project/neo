--- conflicted
+++ resolved
@@ -5,11 +5,7 @@
 using Neo.IO.Caching;
 using Neo.IO.Data.LevelDB;
 using Neo.SmartContract;
-<<<<<<< HEAD
 using Neo.VM;
-=======
-using Neo.VM;
->>>>>>> 40224cac
 using System;
 using System.Collections.Generic;
 using System.IO;
@@ -595,7 +591,7 @@
                         }
                         break;
                 }
-<<<<<<< HEAD
+
                 foreach (UInt160 hash in tx.Outputs.Select(p => p.ScriptHash).Distinct())
                 {
                     ContractState contract = contracts.TryGet(hash);
@@ -616,28 +612,6 @@
                             service.Commit();
                         }
                     }
-=======
-                foreach (UInt160 hash in tx.Outputs.Select(p => p.ScriptHash).Distinct())
-                {
-                    ContractState contract = contracts.TryGet(hash);
-                    if (contract == null) continue;
-                    using (StateMachine service = new StateMachine(block, accounts, assets, contracts, storages))
-                    {
-                        ApplicationEngine engine = new ApplicationEngine(TriggerType.ApplicationR, tx, script_table, service, Fixed8.Zero);
-                        engine.LoadScript(contract.Script, false);
-                        using (ScriptBuilder sb = new ScriptBuilder())
-                        {
-                            sb.EmitPush(0);
-                            sb.Emit(OpCode.PACK);
-                            sb.EmitPush("received");
-                            engine.LoadScript(sb.ToArray(), false);
-                        }
-                        if (engine.Execute())
-                        {
-                            service.Commit();
-                        }
-                    }
->>>>>>> 40224cac
                 }
             }
             accounts.DeleteWhere((k, v) => !v.IsFrozen && v.Votes.Length == 0 && v.Balances.All(p => p.Value <= Fixed8.Zero));
