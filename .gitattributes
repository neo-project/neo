###############################################################################
# Set default behavior to automatically normalize line endings.
###############################################################################
* text eol=lf
<<<<<<< HEAD
*.json text eol=lf
*.cs text eol=lf
*.csproj text eol=lf
=======
*.cs eol=lf
*.csproj eol=lf
*.props eol=lf
*.json eol=lf
>>>>>>> c8f93381

###############################################################################
# Set default behavior for command prompt diff.
#
# This is need for earlier builds of msysgit that does not have it on by
# default for csharp files.
# Note: This is only used by command line
###############################################################################
*.cs diff=csharp

###############################################################################
# Set the merge driver for project and solution files
#
# Merging from the command prompt will add diff markers to the files if there
# are conflicts (Merging from VS is not affected by the settings below, in VS
# the diff markers are never inserted). Diff markers may cause the following 
# file extensions to fail to load in VS. An alternative would be to treat
# these files as binary and thus will always conflict and require user
# intervention with every merge. To do so, just uncomment the entries below
###############################################################################
*.sln text eol=crlf
#*.csproj text eol=crlf
#*.vbproj    merge=binary
#*.vcxproj   merge=binary
#*.vcproj    merge=binary
#*.dbproj    merge=binary
#*.fsproj    merge=binary
#*.lsproj    merge=binary
#*.wixproj   merge=binary
#*.modelproj merge=binary
#*.sqlproj   merge=binary
#*.wwaproj   merge=binary

###############################################################################
# behavior for image files
#
# image files are treated as binary by default.
###############################################################################
*.jpg binary
*.png binary
*.gif binary
*.ico binary
*.zip binary

# Zip files
*.zip binary
*.barc binary

###############################################################################
# diff behavior for common document formats
# 
# Convert binary document formats to text before diffing them. This feature
# is only available from the command line. Turn it on by uncommenting the 
# entries below.
###############################################################################
#*.doc   diff=astextplain
#*.DOC   diff=astextplain
#*.docx  diff=astextplain
#*.DOCX  diff=astextplain
#*.dot   diff=astextplain
#*.DOT   diff=astextplain
#*.pdf   diff=astextplain
#*.PDF   diff=astextplain
#*.rtf   diff=astextplain
#*.RTF   diff=astextplain<|MERGE_RESOLUTION|>--- conflicted
+++ resolved
@@ -2,16 +2,10 @@
 # Set default behavior to automatically normalize line endings.
 ###############################################################################
 * text eol=lf
-<<<<<<< HEAD
-*.json text eol=lf
-*.cs text eol=lf
-*.csproj text eol=lf
-=======
 *.cs eol=lf
 *.csproj eol=lf
 *.props eol=lf
 *.json eol=lf
->>>>>>> c8f93381
 
 ###############################################################################
 # Set default behavior for command prompt diff.
