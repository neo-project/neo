--- conflicted
+++ resolved
@@ -158,11 +158,7 @@
         {
             byte[] testScript = NativeContract.GAS.Hash.MakeScript("balanceOf", UInt160.Zero);
 
-<<<<<<< HEAD
-            Assert.AreEqual("0c14000000000000000000000000000000000000000011c01f0c0962616c616e63654f660c141aaa176407ae1b88e2972b85eee5ee13aa1c9b4e41627d5b52",
-=======
             Assert.AreEqual("0c14000000000000000000000000000000000000000011c01f0c0962616c616e63654f660c14cf76e28bd0062c4a478ee35561011319f3cfa4d241627d5b52",
->>>>>>> 11afccb5
                             testScript.ToHexString());
         }
 
