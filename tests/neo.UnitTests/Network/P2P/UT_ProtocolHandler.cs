--- conflicted
+++ resolved
@@ -11,21 +11,13 @@
 namespace Neo.UnitTests.Network.P2P
 {
     [TestClass]
+    [NotReRunnable]
     public class UT_ProtocolHandler : TestKit
     {
-<<<<<<< HEAD
-        private static NeoSystem testBlockchain;
-
-        [ClassInitialize]
-        public static void TestSetup(TestContext ctx)
-        {
-            testBlockchain = TestBlockchain.InitializeMockNeoSystem();
-=======
         [TestCleanup]
         public void Cleanup()
         {
             Shutdown();
->>>>>>> 8ddd2f90
         }
 
         [TestMethod]
@@ -68,7 +60,7 @@
                     }
                 }
             };
-            var protocolActor = ActorOfAsTestActorRef(() => new ProtocolHandler(testBlockchain));
+            var protocolActor = ActorOfAsTestActorRef(() => new ProtocolHandler(TestBlockchain.TheNeoSystem));
             var disconnectionPayload = DisconnectPayload.Create(DisconnectReason.MaxConnectionReached, addressWithTimes.ToByteArray());
             var senderProbe = CreateTestProbe();
             senderProbe.Send(protocolActor, Message.Create(MessageCommand.Disconnect, disconnectionPayload));
