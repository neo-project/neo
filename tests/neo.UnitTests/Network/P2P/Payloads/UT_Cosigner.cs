using FluentAssertions;
using Microsoft.VisualStudio.TestTools.UnitTesting;
using Neo.Cryptography.ECC;
using Neo.IO;
using Neo.Network.P2P.Payloads;

namespace Neo.UnitTests.Network.P2P.Payloads
{
    [TestClass]
    public class UT_Cosigner
    {
        [TestMethod]
        public void Serialize_Deserialize_Global()
        {
            var attr = new Cosigner()
            {
                Scopes = WitnessScope.Global,
                Account = UInt160.Zero
            };

            var hex = "000000000000000000000000000000000000000000";
            attr.ToArray().ToHexString().Should().Be(hex);

            var copy = hex.HexToBytes().AsSerializable<Cosigner>();

            Assert.AreEqual(attr.Scopes, copy.Scopes);
            Assert.AreEqual(attr.Account, copy.Account);
        }

        [TestMethod]
        public void Serialize_Deserialize_CalledByEntry()
        {
            var attr = new Cosigner()
            {
                Scopes = WitnessScope.CalledByEntry,
                Account = UInt160.Zero
            };

            var hex = "000000000000000000000000000000000000000001";
            attr.ToArray().ToHexString().Should().Be(hex);

            var copy = hex.HexToBytes().AsSerializable<Cosigner>();

            Assert.AreEqual(attr.Scopes, copy.Scopes);
            Assert.AreEqual(attr.Account, copy.Account);
        }

        [TestMethod]
        public void Serialize_Deserialize_CustomContracts()
        {
            var attr = new Cosigner()
            {
                Scopes = WitnessScope.CustomContracts,
                AllowedContracts = new[] { UInt160.Zero },
                Account = UInt160.Zero
            };

            var hex = "000000000000000000000000000000000000000010010000000000000000000000000000000000000000";
            attr.ToArray().ToHexString().Should().Be(hex);

            var copy = hex.HexToBytes().AsSerializable<Cosigner>();

            Assert.AreEqual(attr.Scopes, copy.Scopes);
            CollectionAssert.AreEqual(attr.AllowedContracts, copy.AllowedContracts);
            Assert.AreEqual(attr.Account, copy.Account);
        }

        [TestMethod]
        public void Serialize_Deserialize_CustomGroups()
        {
            var attr = new Cosigner()
            {
                Scopes = WitnessScope.CustomGroups,
                AllowedGroups = new[] { ECPoint.Parse("03b209fd4f53a7170ea4444e0cb0a6bb6a53c2bd016926989cf85f9b0fba17a70c", ECCurve.Secp256r1) },
                Account = UInt160.Zero
            };

            var hex = "0000000000000000000000000000000000000000200103b209fd4f53a7170ea4444e0cb0a6bb6a53c2bd016926989cf85f9b0fba17a70c";
            attr.ToArray().ToHexString().Should().Be(hex);

            var copy = hex.HexToBytes().AsSerializable<Cosigner>();

            Assert.AreEqual(attr.Scopes, copy.Scopes);
            CollectionAssert.AreEqual(attr.AllowedGroups, copy.AllowedGroups);
            Assert.AreEqual(attr.Account, copy.Account);
        }

        [TestMethod]
        public void Json_Global()
        {
            var attr = new Cosigner()
            {
                Scopes = WitnessScope.Global,
                Account = UInt160.Zero
            };

            var json = "{\"usage\":\"Cosigner\",\"account\":\"0x0000000000000000000000000000000000000000\",\"scopes\":\"Global\"}";
            attr.ToJson().ToString().Should().Be(json);
<<<<<<< HEAD

            var copy = (Cosigner)TransactionAttribute.FromJson(JObject.Parse(json));

            Assert.AreEqual(attr.Scopes, copy.Scopes);
            Assert.AreEqual(attr.Account, copy.Account);
=======
>>>>>>> 804492ff
        }

        [TestMethod]
        public void Json_CalledByEntry()
        {
            var attr = new Cosigner()
            {
                Scopes = WitnessScope.CalledByEntry,
                Account = UInt160.Zero
            };

            var json = "{\"usage\":\"Cosigner\",\"account\":\"0x0000000000000000000000000000000000000000\",\"scopes\":\"CalledByEntry\"}";
            attr.ToJson().ToString().Should().Be(json);
<<<<<<< HEAD

            var copy = (Cosigner)TransactionAttribute.FromJson(JObject.Parse(json));

            Assert.AreEqual(attr.Scopes, copy.Scopes);
            Assert.AreEqual(attr.Account, copy.Account);
=======
>>>>>>> 804492ff
        }

        [TestMethod]
        public void Json_CustomContracts()
        {
            var attr = new Cosigner()
            {
                Scopes = WitnessScope.CustomContracts,
                AllowedContracts = new[] { UInt160.Zero },
                Account = UInt160.Zero
            };

            var json = "{\"usage\":\"Cosigner\",\"account\":\"0x0000000000000000000000000000000000000000\",\"scopes\":\"CustomContracts\",\"allowedContracts\":[\"0x0000000000000000000000000000000000000000\"]}";
            attr.ToJson().ToString().Should().Be(json);
<<<<<<< HEAD

            var copy = (Cosigner)TransactionAttribute.FromJson(JObject.Parse(json));

            Assert.AreEqual(attr.Scopes, copy.Scopes);
            CollectionAssert.AreEqual(attr.AllowedContracts, copy.AllowedContracts);
            Assert.AreEqual(attr.Account, copy.Account);
=======
>>>>>>> 804492ff
        }

        [TestMethod]
        public void Json_CustomGroups()
        {
            var attr = new Cosigner()
            {
                Scopes = WitnessScope.CustomGroups,
                AllowedGroups = new[] { ECPoint.Parse("03b209fd4f53a7170ea4444e0cb0a6bb6a53c2bd016926989cf85f9b0fba17a70c", ECCurve.Secp256r1) },
                Account = UInt160.Zero
            };

            var json = "{\"usage\":\"Cosigner\",\"account\":\"0x0000000000000000000000000000000000000000\",\"scopes\":\"CustomGroups\",\"allowedGroups\":[\"03b209fd4f53a7170ea4444e0cb0a6bb6a53c2bd016926989cf85f9b0fba17a70c\"]}";
            attr.ToJson().ToString().Should().Be(json);
<<<<<<< HEAD

            var copy = (Cosigner)TransactionAttribute.FromJson(JObject.Parse(json));

            Assert.AreEqual(attr.Scopes, copy.Scopes);
            CollectionAssert.AreEqual(attr.AllowedGroups, copy.AllowedGroups);
            Assert.AreEqual(attr.Account, copy.Account);
=======
>>>>>>> 804492ff
        }
    }
}<|MERGE_RESOLUTION|>--- conflicted
+++ resolved
@@ -96,14 +96,6 @@
 
             var json = "{\"usage\":\"Cosigner\",\"account\":\"0x0000000000000000000000000000000000000000\",\"scopes\":\"Global\"}";
             attr.ToJson().ToString().Should().Be(json);
-<<<<<<< HEAD
-
-            var copy = (Cosigner)TransactionAttribute.FromJson(JObject.Parse(json));
-
-            Assert.AreEqual(attr.Scopes, copy.Scopes);
-            Assert.AreEqual(attr.Account, copy.Account);
-=======
->>>>>>> 804492ff
         }
 
         [TestMethod]
@@ -117,14 +109,6 @@
 
             var json = "{\"usage\":\"Cosigner\",\"account\":\"0x0000000000000000000000000000000000000000\",\"scopes\":\"CalledByEntry\"}";
             attr.ToJson().ToString().Should().Be(json);
-<<<<<<< HEAD
-
-            var copy = (Cosigner)TransactionAttribute.FromJson(JObject.Parse(json));
-
-            Assert.AreEqual(attr.Scopes, copy.Scopes);
-            Assert.AreEqual(attr.Account, copy.Account);
-=======
->>>>>>> 804492ff
         }
 
         [TestMethod]
@@ -139,15 +123,6 @@
 
             var json = "{\"usage\":\"Cosigner\",\"account\":\"0x0000000000000000000000000000000000000000\",\"scopes\":\"CustomContracts\",\"allowedContracts\":[\"0x0000000000000000000000000000000000000000\"]}";
             attr.ToJson().ToString().Should().Be(json);
-<<<<<<< HEAD
-
-            var copy = (Cosigner)TransactionAttribute.FromJson(JObject.Parse(json));
-
-            Assert.AreEqual(attr.Scopes, copy.Scopes);
-            CollectionAssert.AreEqual(attr.AllowedContracts, copy.AllowedContracts);
-            Assert.AreEqual(attr.Account, copy.Account);
-=======
->>>>>>> 804492ff
         }
 
         [TestMethod]
@@ -162,15 +137,6 @@
 
             var json = "{\"usage\":\"Cosigner\",\"account\":\"0x0000000000000000000000000000000000000000\",\"scopes\":\"CustomGroups\",\"allowedGroups\":[\"03b209fd4f53a7170ea4444e0cb0a6bb6a53c2bd016926989cf85f9b0fba17a70c\"]}";
             attr.ToJson().ToString().Should().Be(json);
-<<<<<<< HEAD
-
-            var copy = (Cosigner)TransactionAttribute.FromJson(JObject.Parse(json));
-
-            Assert.AreEqual(attr.Scopes, copy.Scopes);
-            CollectionAssert.AreEqual(attr.AllowedGroups, copy.AllowedGroups);
-            Assert.AreEqual(attr.Account, copy.Account);
-=======
->>>>>>> 804492ff
         }
     }
 }