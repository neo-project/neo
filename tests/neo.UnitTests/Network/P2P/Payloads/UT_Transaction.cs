using FluentAssertions;
using Microsoft.VisualStudio.TestTools.UnitTesting;
using Neo.Cryptography.ECC;
using Neo.IO;
using Neo.IO.Json;
using Neo.Ledger;
using Neo.Network.P2P.Payloads;
using Neo.SmartContract;
using Neo.SmartContract.Native;
using Neo.SmartContract.Native.Tokens;
using Neo.VM;
using Neo.Wallets;
using System;
using System.Linq;
using System.Numerics;

namespace Neo.UnitTests.Network.P2P.Payloads
{
    [TestClass]
    public class UT_Transaction
    {
        Transaction uut;

        [TestInitialize]
        public void TestSetup()
        {
            TestBlockchain.InitializeMockNeoSystem();
            uut = new Transaction();
        }

        [TestMethod]
        public void Script_Get()
        {
            uut.Script.Should().BeNull();
        }

        [TestMethod]
        public void Script_Set()
        {
            byte[] val = TestUtils.GetByteArray(32, 0x42);
            uut.Script = val;
            uut.Script.Length.Should().Be(32);
            for (int i = 0; i < val.Length; i++)
            {
                uut.Script[i].Should().Be(val[i]);
            }
        }

        [TestMethod]
        public void Gas_Get()
        {
            uut.SystemFee.Should().Be(0);
        }

        [TestMethod]
        public void Gas_Set()
        {
            long val = 4200000000;
            uut.SystemFee = val;
            uut.SystemFee.Should().Be(val);
        }

        [TestMethod]
        public void Size_Get()
        {
            uut.Script = TestUtils.GetByteArray(32, 0x42);
            uut.Signers = Array.Empty<Signer>();
            uut.Attributes = Array.Empty<TransactionAttribute>();
            uut.Witnesses = new[]
            {
                new Witness
                {
                    InvocationScript = new byte[0],
                    VerificationScript = new byte[0]
                }
            };

            uut.Version.Should().Be(0);
            uut.Script.Length.Should().Be(32);
            uut.Script.GetVarSize().Should().Be(33);
            uut.Size.Should().Be(63);
        }

        [TestMethod]
        public void FeeIsMultiSigContract()
        {
            var walletA = TestUtils.GenerateTestWallet();
            var walletB = TestUtils.GenerateTestWallet();
            var snapshot = Blockchain.Singleton.GetSnapshot();

            using (var unlockA = walletA.Unlock("123"))
            using (var unlockB = walletB.Unlock("123"))
            {
                var a = walletA.CreateAccount();
                var b = walletB.CreateAccount();

                var multiSignContract = Contract.CreateMultiSigContract(2,
                    new ECPoint[]
                    {
                        a.GetKey().PublicKey,
                        b.GetKey().PublicKey
                    });

                walletA.CreateAccount(multiSignContract, a.GetKey());
                var acc = walletB.CreateAccount(multiSignContract, b.GetKey());

                // Fake balance

                var key = NativeContract.GAS.CreateStorageKey(20, acc.ScriptHash);
                var entry = snapshot.Storages.GetAndChange(key, () => new StorageItem(new AccountState()));

                entry.GetInteroperable<AccountState>().Balance = 10000 * NativeContract.GAS.Factor;

                snapshot.Commit();

                // Make transaction

                var tx = walletA.MakeTransaction(new TransferOutput[]
                {
                    new TransferOutput()
                    {
                         AssetId = NativeContract.GAS.Hash,
                         ScriptHash = acc.ScriptHash,
                         Value = new BigDecimal(1,8)
                    }
                }, acc.ScriptHash);

                Assert.IsNotNull(tx);

                // Sign

                var data = new ContractParametersContext(tx);
                Assert.IsTrue(walletA.Sign(data));
                Assert.IsTrue(walletB.Sign(data));
                Assert.IsTrue(data.Completed);

                tx.Witnesses = data.GetWitnesses();

                // Fast check

                Assert.IsTrue(tx.VerifyWitnesses(snapshot, tx.NetworkFee));

                // Check

                long verificationGas = 0;
                foreach (var witness in tx.Witnesses)
                {
                    using (ApplicationEngine engine = ApplicationEngine.Create(TriggerType.Verification, tx, snapshot, tx.NetworkFee, false))
                    {
                        engine.LoadScript(witness.VerificationScript);
                        engine.LoadScript(witness.InvocationScript);
                        Assert.AreEqual(VMState.HALT, engine.Execute());
                        Assert.AreEqual(1, engine.ResultStack.Count);
                        Assert.IsTrue(engine.ResultStack.Pop().GetBoolean());
                        verificationGas += engine.GasConsumed;
                    }
                }

                var sizeGas = tx.Size * NativeContract.Policy.GetFeePerByte(snapshot);
                Assert.AreEqual(2000810, verificationGas);
                Assert.AreEqual(347000, sizeGas);
                Assert.AreEqual(2347810, tx.NetworkFee);
            }
        }

        [TestMethod]
        public void FeeIsSignatureContractDetailed()
        {
            var wallet = TestUtils.GenerateTestWallet();
            var snapshot = Blockchain.Singleton.GetSnapshot();

            using (var unlock = wallet.Unlock("123"))
            {
                var acc = wallet.CreateAccount();

                // Fake balance

                var key = NativeContract.GAS.CreateStorageKey(20, acc.ScriptHash);

                var entry = snapshot.Storages.GetAndChange(key, () => new StorageItem(new AccountState()));

                entry.GetInteroperable<AccountState>().Balance = 10000 * NativeContract.GAS.Factor;

                snapshot.Commit();

                // Make transaction

                // self-transfer of 1e-8 GAS
                var tx = wallet.MakeTransaction(new TransferOutput[]
                {
                    new TransferOutput()
                    {
                         AssetId = NativeContract.GAS.Hash,
                         ScriptHash = acc.ScriptHash,
                         Value = new BigDecimal(1,8)
                    }
                }, acc.ScriptHash);

                Assert.IsNotNull(tx);
                Assert.IsNull(tx.Witnesses);

                // check pre-computed network fee (already guessing signature sizes)
                tx.NetworkFee.Should().Be(1244390L);

                // ----
                // Sign
                // ----

                var data = new ContractParametersContext(tx);
                // 'from' is always required as witness
                // if not included on cosigner with a scope, its scope should be considered 'CalledByEntry'
                data.ScriptHashes.Count.Should().Be(1);
                data.ScriptHashes[0].Should().BeEquivalentTo(acc.ScriptHash);
                // will sign tx
                bool signed = wallet.Sign(data);
                Assert.IsTrue(signed);
                // get witnesses from signed 'data'
                tx.Witnesses = data.GetWitnesses();
                tx.Witnesses.Length.Should().Be(1);

                // Fast check

                Assert.IsTrue(tx.VerifyWitnesses(snapshot, tx.NetworkFee));

                // Check

                long verificationGas = 0;
                foreach (var witness in tx.Witnesses)
                {
                    using (ApplicationEngine engine = ApplicationEngine.Create(TriggerType.Verification, tx, snapshot, tx.NetworkFee, false))
                    {
                        engine.LoadScript(witness.VerificationScript);
                        engine.LoadScript(witness.InvocationScript);
                        Assert.AreEqual(VMState.HALT, engine.Execute());
                        Assert.AreEqual(1, engine.ResultStack.Count);
                        Assert.IsTrue(engine.ResultStack.Pop().GetBoolean());
                        verificationGas += engine.GasConsumed;
                    }
                }
                Assert.AreEqual(verificationGas, 1000390);

                // ------------------
                // check tx_size cost
                // ------------------
                Assert.AreEqual(244, tx.Size);

                // will verify tx size, step by step

                // Part I
                Assert.AreEqual(25, Transaction.HeaderSize);
                // Part II
                Assert.AreEqual(1, tx.Attributes.GetVarSize());
                Assert.AreEqual(0, tx.Attributes.Length);
                Assert.AreEqual(1, tx.Signers.Length);
                // Note that Data size and Usage size are different (because of first byte on GetVarSize())
                Assert.AreEqual(22, tx.Signers.GetVarSize());
                // Part III
                Assert.AreEqual(86, tx.Script.GetVarSize());
                // Part IV
                Assert.AreEqual(110, tx.Witnesses.GetVarSize());
                // I + II + III + IV
                Assert.AreEqual(25 + 22 + 1 + 86 + 110, tx.Size);

                Assert.AreEqual(1000, NativeContract.Policy.GetFeePerByte(snapshot));
                var sizeGas = tx.Size * NativeContract.Policy.GetFeePerByte(snapshot);

                // final check: verification_cost and tx_size
                Assert.AreEqual(244000, sizeGas);
                Assert.AreEqual(1000390, verificationGas);

                // final assert
                Assert.AreEqual(tx.NetworkFee, verificationGas + sizeGas);
            }
        }

        [TestMethod]
        public void FeeIsSignatureContract_TestScope_Global()
        {
            var wallet = TestUtils.GenerateTestWallet();
            var snapshot = Blockchain.Singleton.GetSnapshot();

            // no password on this wallet
            using (var unlock = wallet.Unlock(""))
            {
                var acc = wallet.CreateAccount();

                // Fake balance

                var key = NativeContract.GAS.CreateStorageKey(20, acc.ScriptHash);

                var entry = snapshot.Storages.GetAndChange(key, () => new StorageItem(new AccountState()));

                entry.GetInteroperable<AccountState>().Balance = 10000 * NativeContract.GAS.Factor;

                snapshot.Commit();

                // Make transaction
                // Manually creating script

                byte[] script;
                using (ScriptBuilder sb = new ScriptBuilder())
                {
                    // self-transfer of 1e-8 GAS
                    BigInteger value = (new BigDecimal(1, 8)).Value;
                    sb.EmitAppCall(NativeContract.GAS.Hash, "transfer", acc.ScriptHash, acc.ScriptHash, value);
                    sb.Emit(OpCode.ASSERT);
                    script = sb.ToArray();
                }

                // trying global scope
                var signers = new Signer[]{ new Signer
                {
                    Account = acc.ScriptHash,
                    Scopes = WitnessScope.Global
                } };

                // using this...

                var tx = wallet.MakeTransaction(script, acc.ScriptHash, signers);

                Assert.IsNotNull(tx);
                Assert.IsNull(tx.Witnesses);

                // ----
                // Sign
                // ----

                var data = new ContractParametersContext(tx);
                bool signed = wallet.Sign(data);
                Assert.IsTrue(signed);

                // get witnesses from signed 'data'
                tx.Witnesses = data.GetWitnesses();
                tx.Witnesses.Length.Should().Be(1);

                // Fast check
                Assert.IsTrue(tx.VerifyWitnesses(snapshot, tx.NetworkFee));

                // Check
                long verificationGas = 0;
                foreach (var witness in tx.Witnesses)
                {
                    using (ApplicationEngine engine = ApplicationEngine.Create(TriggerType.Verification, tx, snapshot, tx.NetworkFee, false))
                    {
                        engine.LoadScript(witness.VerificationScript);
                        engine.LoadScript(witness.InvocationScript);
                        Assert.AreEqual(VMState.HALT, engine.Execute());
                        Assert.AreEqual(1, engine.ResultStack.Count);
                        Assert.IsTrue(engine.ResultStack.Pop().GetBoolean());
                        verificationGas += engine.GasConsumed;
                    }
                }
                // get sizeGas
                var sizeGas = tx.Size * NativeContract.Policy.GetFeePerByte(snapshot);
                // final check on sum: verification_cost + tx_size
                Assert.AreEqual(1244390, verificationGas + sizeGas);
                // final assert
                Assert.AreEqual(tx.NetworkFee, verificationGas + sizeGas);
            }
        }

        [TestMethod]
        public void FeeIsSignatureContract_TestScope_CurrentHash_GAS()
        {
            var wallet = TestUtils.GenerateTestWallet();
            var snapshot = Blockchain.Singleton.GetSnapshot();

            // no password on this wallet
            using (var unlock = wallet.Unlock(""))
            {
                var acc = wallet.CreateAccount();

                // Fake balance

                var key = NativeContract.GAS.CreateStorageKey(20, acc.ScriptHash);

                var entry = snapshot.Storages.GetAndChange(key, () => new StorageItem(new AccountState()));

                entry.GetInteroperable<AccountState>().Balance = 10000 * NativeContract.GAS.Factor;

                snapshot.Commit();

                // Make transaction
                // Manually creating script

                byte[] script;
                using (ScriptBuilder sb = new ScriptBuilder())
                {
                    // self-transfer of 1e-8 GAS
                    BigInteger value = (new BigDecimal(1, 8)).Value;
                    sb.EmitAppCall(NativeContract.GAS.Hash, "transfer", acc.ScriptHash, acc.ScriptHash, value);
                    sb.Emit(OpCode.ASSERT);
                    script = sb.ToArray();
                }

                // trying global scope
                var signers = new Signer[]{ new Signer
                {
                    Account = acc.ScriptHash,
                    Scopes = WitnessScope.CustomContracts,
                    AllowedContracts = new[] { NativeContract.GAS.Hash }
                } };

                // using this...

                var tx = wallet.MakeTransaction(script, acc.ScriptHash, signers);

                Assert.IsNotNull(tx);
                Assert.IsNull(tx.Witnesses);

                // ----
                // Sign
                // ----

                var data = new ContractParametersContext(tx);
                bool signed = wallet.Sign(data);
                Assert.IsTrue(signed);

                // get witnesses from signed 'data'
                tx.Witnesses = data.GetWitnesses();
                tx.Witnesses.Length.Should().Be(1);

                // Fast check
                Assert.IsTrue(tx.VerifyWitnesses(snapshot, tx.NetworkFee));

                // Check
                long verificationGas = 0;
                foreach (var witness in tx.Witnesses)
                {
                    using (ApplicationEngine engine = ApplicationEngine.Create(TriggerType.Verification, tx, snapshot, tx.NetworkFee, false))
                    {
                        engine.LoadScript(witness.VerificationScript);
                        engine.LoadScript(witness.InvocationScript);
                        Assert.AreEqual(VMState.HALT, engine.Execute());
                        Assert.AreEqual(1, engine.ResultStack.Count);
                        Assert.IsTrue(engine.ResultStack.Pop().GetBoolean());
                        verificationGas += engine.GasConsumed;
                    }
                }
                // get sizeGas
                var sizeGas = tx.Size * NativeContract.Policy.GetFeePerByte(snapshot);
                // final check on sum: verification_cost + tx_size
                Assert.AreEqual(1265390, verificationGas + sizeGas);
                // final assert
                Assert.AreEqual(tx.NetworkFee, verificationGas + sizeGas);
            }
        }

        [TestMethod]
        public void FeeIsSignatureContract_TestScope_CalledByEntry_Plus_GAS()
        {
            var wallet = TestUtils.GenerateTestWallet();
            var snapshot = Blockchain.Singleton.GetSnapshot();

            // no password on this wallet
            using (var unlock = wallet.Unlock(""))
            {
                var acc = wallet.CreateAccount();

                // Fake balance

                var key = NativeContract.GAS.CreateStorageKey(20, acc.ScriptHash);

                var entry = snapshot.Storages.GetAndChange(key, () => new StorageItem(new AccountState()));

                entry.GetInteroperable<AccountState>().Balance = 10000 * NativeContract.GAS.Factor;

                snapshot.Commit();

                // Make transaction
                // Manually creating script

                byte[] script;
                using (ScriptBuilder sb = new ScriptBuilder())
                {
                    // self-transfer of 1e-8 GAS
                    System.Numerics.BigInteger value = (new BigDecimal(1, 8)).Value;
                    sb.EmitAppCall(NativeContract.GAS.Hash, "transfer", acc.ScriptHash, acc.ScriptHash, value);
                    sb.Emit(OpCode.ASSERT);
                    script = sb.ToArray();
                }

                // trying CalledByEntry together with GAS
                var signers = new Signer[]{ new Signer
                {
                    Account = acc.ScriptHash,
                    // This combination is supposed to actually be an OR,
                    // where it's valid in both Entry and also for Custom hash provided (in any execution level)
                    // it would be better to test this in the future including situations where a deeper call level uses this custom witness successfully
                    Scopes = WitnessScope.CustomContracts | WitnessScope.CalledByEntry,
                    AllowedContracts = new[] { NativeContract.GAS.Hash }
                } };

                // using this...

                var tx = wallet.MakeTransaction(script, acc.ScriptHash, signers);

                Assert.IsNotNull(tx);
                Assert.IsNull(tx.Witnesses);

                // ----
                // Sign
                // ----

                var data = new ContractParametersContext(tx);
                bool signed = wallet.Sign(data);
                Assert.IsTrue(signed);

                // get witnesses from signed 'data'
                tx.Witnesses = data.GetWitnesses();
                tx.Witnesses.Length.Should().Be(1);

                // Fast check
                Assert.IsTrue(tx.VerifyWitnesses(snapshot, tx.NetworkFee));

                // Check
                long verificationGas = 0;
                foreach (var witness in tx.Witnesses)
                {
                    using (ApplicationEngine engine = ApplicationEngine.Create(TriggerType.Verification, tx, snapshot, tx.NetworkFee, false))
                    {
                        engine.LoadScript(witness.VerificationScript);
                        engine.LoadScript(witness.InvocationScript);
                        Assert.AreEqual(VMState.HALT, engine.Execute());
                        Assert.AreEqual(1, engine.ResultStack.Count);
                        Assert.IsTrue(engine.ResultStack.Pop().GetBoolean());
                        verificationGas += engine.GasConsumed;
                    }
                }
                // get sizeGas
                var sizeGas = tx.Size * NativeContract.Policy.GetFeePerByte(snapshot);
                // final check on sum: verification_cost + tx_size
                Assert.AreEqual(1265390, verificationGas + sizeGas);
                // final assert
                Assert.AreEqual(tx.NetworkFee, verificationGas + sizeGas);
            }
        }

        [TestMethod]
        public void FeeIsSignatureContract_TestScope_CurrentHash_NEO_FAULT()
        {
            var wallet = TestUtils.GenerateTestWallet();
            var snapshot = Blockchain.Singleton.GetSnapshot();

            // no password on this wallet
            using (var unlock = wallet.Unlock(""))
            {
                var acc = wallet.CreateAccount();

                // Fake balance

                var key = NativeContract.GAS.CreateStorageKey(20, acc.ScriptHash);

                var entry = snapshot.Storages.GetAndChange(key, () => new StorageItem(new AccountState()));

                entry.GetInteroperable<AccountState>().Balance = 10000 * NativeContract.GAS.Factor;

                // Make transaction
                // Manually creating script

                byte[] script;
                using (ScriptBuilder sb = new ScriptBuilder())
                {
                    // self-transfer of 1e-8 GAS
                    System.Numerics.BigInteger value = (new BigDecimal(1, 8)).Value;
                    sb.EmitAppCall(NativeContract.GAS.Hash, "transfer", acc.ScriptHash, acc.ScriptHash, value);
                    sb.Emit(OpCode.ASSERT);
                    script = sb.ToArray();
                }

                // trying global scope
                var signers = new Signer[]{ new Signer
                {
                    Account = acc.ScriptHash,
                    Scopes = WitnessScope.CustomContracts,
                    AllowedContracts = new[] { NativeContract.NEO.Hash }
                } };

                // using this...

                // expects FAULT on execution of 'transfer' Application script
                // due to lack of a valid witness validation
                Transaction tx = null;
                Assert.ThrowsException<InvalidOperationException>(() => tx = wallet.MakeTransaction(script, acc.ScriptHash, signers));
                Assert.IsNull(tx);
            }
        }

        [TestMethod]
        public void FeeIsSignatureContract_TestScope_CurrentHash_NEO_GAS()
        {
            var wallet = TestUtils.GenerateTestWallet();
            var snapshot = Blockchain.Singleton.GetSnapshot();

            // no password on this wallet
            using (var unlock = wallet.Unlock(""))
            {
                var acc = wallet.CreateAccount();

                // Fake balance

                var key = NativeContract.GAS.CreateStorageKey(20, acc.ScriptHash);

                var entry = snapshot.Storages.GetAndChange(key, () => new StorageItem(new AccountState()));

                entry.GetInteroperable<AccountState>().Balance = 10000 * NativeContract.GAS.Factor;

                snapshot.Commit();

                // Make transaction
                // Manually creating script

                byte[] script;
                using (ScriptBuilder sb = new ScriptBuilder())
                {
                    // self-transfer of 1e-8 GAS
                    BigInteger value = (new BigDecimal(1, 8)).Value;
                    sb.EmitAppCall(NativeContract.GAS.Hash, "transfer", acc.ScriptHash, acc.ScriptHash, value);
                    sb.Emit(OpCode.ASSERT);
                    script = sb.ToArray();
                }

                // trying two custom hashes, for same target account
                var signers = new Signer[]{ new Signer
                {
                    Account = acc.ScriptHash,
                    Scopes = WitnessScope.CustomContracts,
                    AllowedContracts = new[] { NativeContract.NEO.Hash, NativeContract.GAS.Hash }
                } };

                // using this...

                var tx = wallet.MakeTransaction(script, acc.ScriptHash, signers);

                Assert.IsNotNull(tx);
                Assert.IsNull(tx.Witnesses);

                // ----
                // Sign
                // ----

                var data = new ContractParametersContext(tx);
                bool signed = wallet.Sign(data);
                Assert.IsTrue(signed);

                // get witnesses from signed 'data'
                tx.Witnesses = data.GetWitnesses();
                // only a single witness should exist
                tx.Witnesses.Length.Should().Be(1);
                // no attributes must exist
                tx.Attributes.Length.Should().Be(0);
                // one cosigner must exist
                tx.Signers.Length.Should().Be(1);

                // Fast check
                Assert.IsTrue(tx.VerifyWitnesses(snapshot, tx.NetworkFee));

                // Check
                long verificationGas = 0;
                foreach (var witness in tx.Witnesses)
                {
                    using (ApplicationEngine engine = ApplicationEngine.Create(TriggerType.Verification, tx, snapshot, tx.NetworkFee, false))
                    {
                        engine.LoadScript(witness.VerificationScript);
                        engine.LoadScript(witness.InvocationScript);
                        Assert.AreEqual(VMState.HALT, engine.Execute());
                        Assert.AreEqual(1, engine.ResultStack.Count);
                        Assert.IsTrue(engine.ResultStack.Pop().GetBoolean());
                        verificationGas += engine.GasConsumed;
                    }
                }
                // get sizeGas
                var sizeGas = tx.Size * NativeContract.Policy.GetFeePerByte(snapshot);
                // final check on sum: verification_cost + tx_size
                Assert.AreEqual(1285390, verificationGas + sizeGas);
                // final assert
                Assert.AreEqual(tx.NetworkFee, verificationGas + sizeGas);
            }
        }

        [TestMethod]
        public void FeeIsSignatureContract_TestScope_NoScopeFAULT()
        {
            var wallet = TestUtils.GenerateTestWallet();
            var snapshot = Blockchain.Singleton.GetSnapshot();

            // no password on this wallet
            using (var unlock = wallet.Unlock(""))
            {
                var acc = wallet.CreateAccount();

                // Fake balance

                var key = NativeContract.GAS.CreateStorageKey(20, acc.ScriptHash);

                var entry = snapshot.Storages.GetAndChange(key, () => new StorageItem(new AccountState()));

                entry.GetInteroperable<AccountState>().Balance = 10000 * NativeContract.GAS.Factor;

                // Make transaction
                // Manually creating script

                byte[] script;
                using (ScriptBuilder sb = new ScriptBuilder())
                {
                    // self-transfer of 1e-8 GAS
                    BigInteger value = (new BigDecimal(1, 8)).Value;
                    sb.EmitAppCall(NativeContract.GAS.Hash, "transfer", acc.ScriptHash, acc.ScriptHash, value);
                    sb.Emit(OpCode.ASSERT);
                    script = sb.ToArray();
                }

                // trying with no scope
                var attributes = new TransactionAttribute[] { };

                var signers = new Signer[]{ new Signer
                {
                    Account = acc.ScriptHash,
                    Scopes = (WitnessScope) 0xFF,
                    AllowedContracts = new[] { NativeContract.NEO.Hash, NativeContract.GAS.Hash }
                } };

                // using this...

                // expects FAULT on execution of 'transfer' Application script
                // due to lack of a valid witness validation
                Transaction tx = null;
                Assert.ThrowsException<InvalidOperationException>(() => tx = wallet.MakeTransaction(script, acc.ScriptHash, signers, attributes));
                Assert.IsNull(tx);
            }
        }

        [TestMethod]
        public void Transaction_Reverify_Hashes_Length_Unequal_To_Witnesses_Length()
        {
            var snapshot = Blockchain.Singleton.GetSnapshot();
            Transaction txSimple = new Transaction
            {
                Version = 0x00,
                Nonce = 0x01020304,
                SystemFee = (long)BigInteger.Pow(10, 8), // 1 GAS 
                NetworkFee = 0x0000000000000001,
                ValidUntilBlock = 0x01020304,
                Attributes = Array.Empty<TransactionAttribute>(),
                Signers = new[]{
                    new Signer
                    {
                        Account = UInt160.Parse("0x0001020304050607080900010203040506070809"),
                        Scopes = WitnessScope.Global
                    }
                },
                Script = new byte[] { (byte)OpCode.PUSH1 },
                Witnesses = new Witness[0] { }
            };
            UInt160[] hashes = txSimple.GetScriptHashesForVerifying(snapshot);
<<<<<<< HEAD
            Assert.AreEqual(2, hashes.Length);
            Assert.AreNotEqual(VerifyResult.Succeed, txSimple.VerifyStateDependent(snapshot, BigInteger.Zero));
=======
            Assert.AreEqual(1, hashes.Length);
            Assert.AreNotEqual(VerifyResult.Succeed, txSimple.VerifyForEachBlock(snapshot, new TransactionVerificationContext()));
>>>>>>> b1d384af
        }

        [TestMethod]
        public void Transaction_Serialize_Deserialize_Simple()
        {
            // good and simple transaction
            Transaction txSimple = new Transaction
            {
                Version = 0x00,
                Nonce = 0x01020304,
                SystemFee = (long)BigInteger.Pow(10, 8), // 1 GAS 
                NetworkFee = 0x0000000000000001,
                ValidUntilBlock = 0x01020304,
                Signers = new Signer[] { new Signer() { Account = UInt160.Zero } },
                Attributes = Array.Empty<TransactionAttribute>(),
                Script = new byte[] { (byte)OpCode.PUSH1 },
                Witnesses = new Witness[0] { }
            };

            byte[] sTx = txSimple.ToArray();

            // detailed hexstring info (basic checking)
            sTx.ToHexString().Should().Be(
                "00" + // version
                "04030201" + // nonce
                "00e1f50500000000" + // system fee (1 GAS)
                "0100000000000000" + // network fee (1 satoshi)
                "04030201" + // timelimit 
                "01000000000000000000000000000000000000000000" + // empty signer
                "00" + // no attributes
                "0111" + // push1 script
                "00"); // no witnesses

            // try to deserialize
            Transaction tx2 = Neo.IO.Helper.AsSerializable<Transaction>(sTx);

            tx2.Version.Should().Be(0x00);
            tx2.Nonce.Should().Be(0x01020304);
            tx2.Sender.Should().Be(UInt160.Zero);
            tx2.SystemFee.Should().Be(0x0000000005f5e100); // 1 GAS (long)BigInteger.Pow(10, 8)
            tx2.NetworkFee.Should().Be(0x0000000000000001);
            tx2.ValidUntilBlock.Should().Be(0x01020304);
            tx2.Attributes.Should().BeEquivalentTo(new TransactionAttribute[0] { });
            tx2.Signers.Should().BeEquivalentTo(new Signer[] {
                new Signer()
                {
                    Account = UInt160.Zero,
                    AllowedContracts = Array.Empty<UInt160>(),
                    AllowedGroups = Array.Empty<ECPoint>() }
                }
            );
            tx2.Script.Should().BeEquivalentTo(new byte[] { (byte)OpCode.PUSH1 });
            tx2.Witnesses.Should().BeEquivalentTo(new Witness[0] { });
        }

        [TestMethod]
        public void Transaction_Serialize_Deserialize_DistinctCosigners()
        {
            // cosigners must be distinct (regarding account)

            Transaction txDoubleCosigners = new Transaction
            {
                Version = 0x00,
                Nonce = 0x01020304,
                SystemFee = (long)BigInteger.Pow(10, 8), // 1 GAS 
                NetworkFee = 0x0000000000000001,
                ValidUntilBlock = 0x01020304,
                Attributes = Array.Empty<TransactionAttribute>(),
                Signers = new Signer[]
                {
                    new Signer()
                    {
                        Account = UInt160.Parse("0x0001020304050607080900010203040506070809"),
                        Scopes = WitnessScope.Global
                    },
                    new Signer()
                    {
                        Account = UInt160.Parse("0x0001020304050607080900010203040506070809"), // same account as above
                        Scopes = WitnessScope.CalledByEntry // different scope, but still, same account (cannot do that)
                    }
                },
                Script = new byte[] { (byte)OpCode.PUSH1 },
                Witnesses = new Witness[0] { }
            };

            byte[] sTx = txDoubleCosigners.ToArray();

            // no need for detailed hexstring here (see basic tests for it)
            sTx.ToHexString().Should().Be("000403020100e1f505000000000100000000000000040302010209080706050403020100090807060504030201008009080706050403020100090807060504030201000100011100");

            // back to transaction (should fail, due to non-distinct cosigners)
            Transaction tx2 = null;
            Assert.ThrowsException<FormatException>(() =>
                tx2 = Neo.IO.Helper.AsSerializable<Transaction>(sTx)
            );
            Assert.IsNull(tx2);
        }


        [TestMethod]
        public void Transaction_Serialize_Deserialize_MaxSizeCosigners()
        {
            // cosigners must respect count

            int maxCosigners = 16;

            // --------------------------------------
            // this should pass (respecting max size)

            var cosigners1 = new Signer[maxCosigners];
            for (int i = 0; i < cosigners1.Length; i++)
            {
                string hex = i.ToString("X4");
                while (hex.Length < 40)
                    hex = hex.Insert(0, "0");
                cosigners1[i] = new Signer
                {
                    Account = UInt160.Parse(hex),
                    Scopes = WitnessScope.CalledByEntry
                };
            }

            Transaction txCosigners1 = new Transaction
            {
                Version = 0x00,
                Nonce = 0x01020304,
                SystemFee = (long)BigInteger.Pow(10, 8), // 1 GAS 
                NetworkFee = 0x0000000000000001,
                ValidUntilBlock = 0x01020304,
                Attributes = Array.Empty<TransactionAttribute>(),
                Signers = cosigners1, // max + 1 (should fail)
                Script = new byte[] { (byte)OpCode.PUSH1 },
                Witnesses = new Witness[0] { }
            };

            byte[] sTx1 = txCosigners1.ToArray();

            // back to transaction (should fail, due to non-distinct cosigners)
            Transaction tx1 = Neo.IO.Helper.AsSerializable<Transaction>(sTx1);
            Assert.IsNotNull(tx1);

            // ----------------------------
            // this should fail (max + 1)

            var cosigners = new Signer[maxCosigners + 1];
            for (var i = 0; i < maxCosigners + 1; i++)
            {
                string hex = i.ToString("X4");
                while (hex.Length < 40)
                    hex = hex.Insert(0, "0");
                cosigners[i] = new Signer
                {
                    Account = UInt160.Parse(hex)
                };
            }

            Transaction txCosigners = new Transaction
            {
                Version = 0x00,
                Nonce = 0x01020304,
                SystemFee = (long)BigInteger.Pow(10, 8), // 1 GAS 
                NetworkFee = 0x0000000000000001,
                ValidUntilBlock = 0x01020304,
                Attributes = Array.Empty<TransactionAttribute>(),
                Signers = cosigners, // max + 1 (should fail)
                Script = new byte[] { (byte)OpCode.PUSH1 },
                Witnesses = new Witness[0] { }
            };

            byte[] sTx2 = txCosigners.ToArray();

            // back to transaction (should fail, due to non-distinct cosigners)
            Transaction tx2 = null;
            Assert.ThrowsException<FormatException>(() =>
                tx2 = Neo.IO.Helper.AsSerializable<Transaction>(sTx2)
            );
            Assert.IsNull(tx2);
        }

        [TestMethod]
        public void FeeIsSignatureContract_TestScope_FeeOnly_Default()
        {
            // Global is supposed to be default

            Signer cosigner = new Signer();
            cosigner.Scopes.Should().Be(WitnessScope.None);

            var wallet = TestUtils.GenerateTestWallet();
            var snapshot = Blockchain.Singleton.GetSnapshot();

            // no password on this wallet
            using (var unlock = wallet.Unlock(""))
            {
                var acc = wallet.CreateAccount();

                // Fake balance

                var key = NativeContract.GAS.CreateStorageKey(20, acc.ScriptHash);

                var entry = snapshot.Storages.GetAndChange(key, () => new StorageItem(new AccountState()));

                entry.GetInteroperable<AccountState>().Balance = 10000 * NativeContract.GAS.Factor;

                snapshot.Commit();

                // Make transaction
                // Manually creating script

                byte[] script;
                using (ScriptBuilder sb = new ScriptBuilder())
                {
                    // self-transfer of 1e-8 GAS
                    BigInteger value = (new BigDecimal(1, 8)).Value;
                    sb.EmitAppCall(NativeContract.GAS.Hash, "transfer", acc.ScriptHash, acc.ScriptHash, value);
                    sb.Emit(OpCode.ASSERT);
                    script = sb.ToArray();
                }

                // try to use fee only inside the smart contract
                var signers = new Signer[]{ new Signer
                {
                    Account = acc.ScriptHash,
                    Scopes =  WitnessScope.None
                } };

                Assert.ThrowsException<InvalidOperationException>(() => wallet.MakeTransaction(script, acc.ScriptHash, signers));

                // change to global scope
                signers[0].Scopes = WitnessScope.Global;

                var tx = wallet.MakeTransaction(script, acc.ScriptHash, signers);

                Assert.IsNotNull(tx);
                Assert.IsNull(tx.Witnesses);

                // ----
                // Sign
                // ----

                var data = new ContractParametersContext(tx);
                bool signed = wallet.Sign(data);
                Assert.IsTrue(signed);

                // get witnesses from signed 'data'
                tx.Witnesses = data.GetWitnesses();
                tx.Witnesses.Length.Should().Be(1);

                // Fast check
                Assert.IsTrue(tx.VerifyWitnesses(snapshot, tx.NetworkFee));

                // Check
                long verificationGas = 0;
                foreach (var witness in tx.Witnesses)
                {
                    using (ApplicationEngine engine = ApplicationEngine.Create(TriggerType.Verification, tx, snapshot, tx.NetworkFee, false))
                    {
                        engine.LoadScript(witness.VerificationScript);
                        engine.LoadScript(witness.InvocationScript);
                        Assert.AreEqual(VMState.HALT, engine.Execute());
                        Assert.AreEqual(1, engine.ResultStack.Count);
                        Assert.IsTrue(engine.ResultStack.Pop().GetBoolean());
                        verificationGas += engine.GasConsumed;
                    }
                }
                // get sizeGas
                var sizeGas = tx.Size * NativeContract.Policy.GetFeePerByte(snapshot);
                // final check on sum: verification_cost + tx_size
                Assert.AreEqual(1244390, verificationGas + sizeGas);
                // final assert
                Assert.AreEqual(tx.NetworkFee, verificationGas + sizeGas);
            }
        }

        [TestMethod]
        public void ToJson()
        {
            uut.Script = TestUtils.GetByteArray(32, 0x42);
            uut.SystemFee = 4200000000;
            uut.Signers = new Signer[] { new Signer() { Account = UInt160.Zero } };
            uut.Attributes = Array.Empty<TransactionAttribute>();
            uut.Witnesses = new[]
            {
                new Witness
                {
                    InvocationScript = new byte[0],
                    VerificationScript = new byte[0]
                }
            };

            JObject jObj = uut.ToJson();
            jObj.Should().NotBeNull();
            jObj["hash"].AsString().Should().Be("0xe17382d26702bde77b00a9f23ea156b77c418764cbc45b2692088b5fde0336e3");
            jObj["size"].AsNumber().Should().Be(84);
            jObj["version"].AsNumber().Should().Be(0);
            ((JArray)jObj["attributes"]).Count.Should().Be(0);
            jObj["netfee"].AsString().Should().Be("0");
            jObj["script"].AsString().Should().Be("QiAgICAgICAgICAgICAgICAgICAgICAgICAgICAgICA=");
            jObj["sysfee"].AsString().Should().Be("4200000000");
        }

        [TestMethod]
        public void Test_VerifyStateIndependent()
        {
            var tx = new Transaction()
            {
                Attributes = Array.Empty<TransactionAttribute>(),
                NetworkFee = 0,
                Nonce = (uint)Environment.TickCount,
                Script = new byte[Transaction.MaxTransactionSize],
                Sender = UInt160.Zero,
                SystemFee = 0,
                ValidUntilBlock = 0,
                Version = 0,
                Witnesses = new Witness[0],
            };
            tx.VerifyStateIndependent().Should().Be(VerifyResult.Invalid);
            tx.Script = new byte[0];
            tx.VerifyStateIndependent().Should().Be(VerifyResult.Invalid);

            var walletA = TestUtils.GenerateTestWallet();
            var walletB = TestUtils.GenerateTestWallet();
            var snapshot = Blockchain.Singleton.GetSnapshot();

            using (var unlockA = walletA.Unlock("123"))
            using (var unlockB = walletB.Unlock("123"))
            {
                var a = walletA.CreateAccount();
                var b = walletB.CreateAccount();

                var multiSignContract = Contract.CreateMultiSigContract(2,
                    new ECPoint[]
                    {
                        a.GetKey().PublicKey,
                        b.GetKey().PublicKey
                    });

                walletA.CreateAccount(multiSignContract, a.GetKey());
                var acc = walletB.CreateAccount(multiSignContract, b.GetKey());

                // Fake balance

                var key = NativeContract.GAS.CreateStorageKey(20, acc.ScriptHash);
                var entry = snapshot.Storages.GetAndChange(key, () => new StorageItem(new AccountState()));

                entry.GetInteroperable<AccountState>().Balance = 10000 * NativeContract.GAS.Factor;

                snapshot.Commit();

                // Make transaction

                tx = walletA.MakeTransaction(new TransferOutput[]
                {
                    new TransferOutput()
                    {
                         AssetId = NativeContract.GAS.Hash,
                         ScriptHash = acc.ScriptHash,
                         Value = new BigDecimal(1,8)
                    }
                }, acc.ScriptHash);

                // Sign

                var data = new ContractParametersContext(tx);
                Assert.IsTrue(walletA.Sign(data));
                Assert.IsTrue(walletB.Sign(data));
                Assert.IsTrue(data.Completed);

                tx.Witnesses = data.GetWitnesses();
                tx.VerifyStateIndependent().Should().Be(VerifyResult.Succeed);
            }
        }

        [TestMethod]
        public void Test_VerifyStateDependent()
        {
            var snapshot = Blockchain.Singleton.GetSnapshot();
            var tx = new Transaction()
            {
                Attributes = Array.Empty<TransactionAttribute>(),
                NetworkFee = 0,
                Nonce = (uint)Environment.TickCount,
                Script = new byte[0],
                Sender = UInt160.Zero,
                SystemFee = 0,
                ValidUntilBlock = snapshot.Height + 1,
                Version = 0,
                Witnesses = new Witness[0],
            };
            tx.VerifyStateDependent(snapshot, 0).Should().Be(VerifyResult.Invalid);
            tx.VerifyStateDependent(snapshot, 10).Should().Be(VerifyResult.InsufficientFunds);

            var walletA = TestUtils.GenerateTestWallet();
            var walletB = TestUtils.GenerateTestWallet();

            using (var unlockA = walletA.Unlock("123"))
            using (var unlockB = walletB.Unlock("123"))
            {
                var a = walletA.CreateAccount();
                var b = walletB.CreateAccount();

                var multiSignContract = Contract.CreateMultiSigContract(2,
                    new ECPoint[]
                    {
                        a.GetKey().PublicKey,
                        b.GetKey().PublicKey
                    });

                walletA.CreateAccount(multiSignContract, a.GetKey());
                var acc = walletB.CreateAccount(multiSignContract, b.GetKey());

                // Fake balance

                var key = NativeContract.GAS.CreateStorageKey(20, acc.ScriptHash);
                var entry = snapshot.Storages.GetAndChange(key, () => new StorageItem(new AccountState()));

                entry.GetInteroperable<AccountState>().Balance = 10000 * NativeContract.GAS.Factor;

                snapshot.Commit();

                // Make transaction

                tx = walletA.MakeTransaction(new TransferOutput[]
                {
                    new TransferOutput()
                    {
                         AssetId = NativeContract.GAS.Hash,
                         ScriptHash = acc.ScriptHash,
                         Value = new BigDecimal(1,8)
                    }
                }, acc.ScriptHash);

                // Sign

                var data = new ContractParametersContext(tx);
                Assert.IsTrue(walletA.Sign(data));
                Assert.IsTrue(walletB.Sign(data));
                Assert.IsTrue(data.Completed);

                tx.Witnesses = data.GetWitnesses();
                tx.VerifyStateDependent(snapshot, 0).Should().Be(VerifyResult.Succeed);
            }
        }

        [TestMethod]
        public void Test_Verify()
        {
            var snapshot = Blockchain.Singleton.GetSnapshot();
            var tx = new Transaction()
            {
                Attributes = Array.Empty<TransactionAttribute>(),
                NetworkFee = 0,
                Nonce = (uint)Environment.TickCount,
                Script = new byte[Transaction.MaxTransactionSize],
                Sender = UInt160.Zero,
                SystemFee = 0,
                ValidUntilBlock = 0,
                Version = 0,
                Witnesses = new Witness[0],
            };
            tx.Verify(snapshot, 0).Should().Be(VerifyResult.Invalid);

            var walletA = TestUtils.GenerateTestWallet();
            var walletB = TestUtils.GenerateTestWallet();

            using (var unlockA = walletA.Unlock("123"))
            using (var unlockB = walletB.Unlock("123"))
            {
                var a = walletA.CreateAccount();
                var b = walletB.CreateAccount();

                var multiSignContract = Contract.CreateMultiSigContract(2,
                    new ECPoint[]
                    {
                        a.GetKey().PublicKey,
                        b.GetKey().PublicKey
                    });

                walletA.CreateAccount(multiSignContract, a.GetKey());
                var acc = walletB.CreateAccount(multiSignContract, b.GetKey());

                // Fake balance

                var key = NativeContract.GAS.CreateStorageKey(20, acc.ScriptHash);
                var entry = snapshot.Storages.GetAndChange(key, () => new StorageItem(new AccountState()));

                entry.GetInteroperable<AccountState>().Balance = 10000 * NativeContract.GAS.Factor;

                snapshot.Commit();

                // Make transaction

                tx = walletA.MakeTransaction(new TransferOutput[]
                {
                    new TransferOutput()
                    {
                         AssetId = NativeContract.GAS.Hash,
                         ScriptHash = acc.ScriptHash,
                         Value = new BigDecimal(1,8)
                    }
                }, acc.ScriptHash);

                // Sign

                var data = new ContractParametersContext(tx);
                Assert.IsTrue(walletA.Sign(data));
                Assert.IsTrue(walletB.Sign(data));
                Assert.IsTrue(data.Completed);

                tx.Witnesses = data.GetWitnesses();
                tx.Verify(snapshot, 0).Should().Be(VerifyResult.Succeed);
            }
        }
    }
}<|MERGE_RESOLUTION|>--- conflicted
+++ resolved
@@ -753,13 +753,8 @@
                 Witnesses = new Witness[0] { }
             };
             UInt160[] hashes = txSimple.GetScriptHashesForVerifying(snapshot);
-<<<<<<< HEAD
-            Assert.AreEqual(2, hashes.Length);
-            Assert.AreNotEqual(VerifyResult.Succeed, txSimple.VerifyStateDependent(snapshot, BigInteger.Zero));
-=======
             Assert.AreEqual(1, hashes.Length);
-            Assert.AreNotEqual(VerifyResult.Succeed, txSimple.VerifyForEachBlock(snapshot, new TransactionVerificationContext()));
->>>>>>> b1d384af
+            Assert.AreNotEqual(VerifyResult.Succeed, txSimple.VerifyStateDependent(snapshot, new TransactionVerificationContext()));
         }
 
         [TestMethod]
@@ -1069,7 +1064,7 @@
                 NetworkFee = 0,
                 Nonce = (uint)Environment.TickCount,
                 Script = new byte[Transaction.MaxTransactionSize],
-                Sender = UInt160.Zero,
+                Signers = new Signer[] { new Signer() { Account = UInt160.Zero } },
                 SystemFee = 0,
                 ValidUntilBlock = 0,
                 Version = 0,
@@ -1142,14 +1137,15 @@
                 NetworkFee = 0,
                 Nonce = (uint)Environment.TickCount,
                 Script = new byte[0],
-                Sender = UInt160.Zero,
+                Signers = new Signer[] { new Signer() { Account = UInt160.Zero } },
                 SystemFee = 0,
                 ValidUntilBlock = snapshot.Height + 1,
                 Version = 0,
                 Witnesses = new Witness[0],
             };
-            tx.VerifyStateDependent(snapshot, 0).Should().Be(VerifyResult.Invalid);
-            tx.VerifyStateDependent(snapshot, 10).Should().Be(VerifyResult.InsufficientFunds);
+            tx.VerifyStateDependent(snapshot, new TransactionVerificationContext()).Should().Be(VerifyResult.Invalid);
+            tx.SystemFee = 10;
+            tx.VerifyStateDependent(snapshot, new TransactionVerificationContext()).Should().Be(VerifyResult.InsufficientFunds);
 
             var walletA = TestUtils.GenerateTestWallet();
             var walletB = TestUtils.GenerateTestWallet();
@@ -1199,7 +1195,7 @@
                 Assert.IsTrue(data.Completed);
 
                 tx.Witnesses = data.GetWitnesses();
-                tx.VerifyStateDependent(snapshot, 0).Should().Be(VerifyResult.Succeed);
+                tx.VerifyStateDependent(snapshot, new TransactionVerificationContext()).Should().Be(VerifyResult.Succeed);
             }
         }
 
@@ -1213,13 +1209,13 @@
                 NetworkFee = 0,
                 Nonce = (uint)Environment.TickCount,
                 Script = new byte[Transaction.MaxTransactionSize],
-                Sender = UInt160.Zero,
+                Signers = new Signer[] { new Signer() { Account = UInt160.Zero } },
                 SystemFee = 0,
                 ValidUntilBlock = 0,
                 Version = 0,
                 Witnesses = new Witness[0],
             };
-            tx.Verify(snapshot, 0).Should().Be(VerifyResult.Invalid);
+            tx.Verify(snapshot, new TransactionVerificationContext()).Should().Be(VerifyResult.Invalid);
 
             var walletA = TestUtils.GenerateTestWallet();
             var walletB = TestUtils.GenerateTestWallet();
@@ -1269,7 +1265,7 @@
                 Assert.IsTrue(data.Completed);
 
                 tx.Witnesses = data.GetWitnesses();
-                tx.Verify(snapshot, 0).Should().Be(VerifyResult.Succeed);
+                tx.Verify(snapshot, new TransactionVerificationContext()).Should().Be(VerifyResult.Succeed);
             }
         }
     }
