--- conflicted
+++ resolved
@@ -767,7 +767,7 @@
             {
                 Version = 0x00,
                 Nonce = 0x01020304,
-                Sender = UInt160.Zero,
+                Signers = new Signer[] { new Signer() { Account = UInt160.Zero, Scopes = WitnessScope.CalledByEntry } },
                 SystemFee = (long)BigInteger.Pow(10, 8), // 1 GAS 
                 NetworkFee = 0x0000000000000001,
                 ValidUntilBlock = 1000,
@@ -784,7 +784,7 @@
 
             Assert.IsFalse(txSimple.VerifyOracle(snapshot));
 
-            txSimple.Sender = NativeContract.Oracle.GetOracleMultiSigAddress(snapshot);
+            txSimple.Signers[0].Account = NativeContract.Oracle.GetOracleMultiSigAddress(snapshot);
 
             Assert.IsTrue(txSimple.VerifyOracle(snapshot));
         }
@@ -892,7 +892,7 @@
             {
                 Version = 0x00,
                 Nonce = 0x01020304,
-                Sender = UInt160.Zero,
+                Signers = new Signer[] { new Signer() { Account = UInt160.Zero, Scopes = WitnessScope.CalledByEntry } },
                 SystemFee = (long)BigInteger.Pow(10, 8), // 1 GAS 
                 NetworkFee = 0x0000000000000001,
                 ValidUntilBlock = 0x01020304,
@@ -993,7 +993,6 @@
         }
 
         [TestMethod]
-<<<<<<< HEAD
         public void FeeIsOracleRequest()
         {
             // Global is supposed to be default
@@ -1001,8 +1000,8 @@
             var port = 8443;
             using var server = UT_OracleService.CreateServer(port);
 
-            Cosigner cosigner = new Cosigner();
-            cosigner.Scopes.Should().Be(WitnessScope.Global);
+            Signer cosigner = new Signer();
+            cosigner.Scopes.Should().Be(WitnessScope.FeeOnly);
 
             var wallet = TestUtils.GenerateTestWallet();
             var snapshot = Blockchain.Singleton.GetSnapshot();
@@ -1031,19 +1030,19 @@
                 }
 
                 // default to global scope
-                var cosigners = new Cosigner[]{ new Cosigner
+                var cosigners = new Signer[]{ new Signer
                 {
                     Account = acc.ScriptHash
                 } };
 
                 // WithoutOracle
 
-                Assert.ThrowsException<InvalidOperationException>(() => wallet.MakeTransaction(script, acc.ScriptHash, cosigners, Neo.Oracle.OracleWalletBehaviour.WithoutOracle));
+                Assert.ThrowsException<InvalidOperationException>(() => wallet.MakeTransaction(script, acc.ScriptHash, cosigners, oracle: Neo.Oracle.OracleWalletBehaviour.WithoutOracle));
 
                 // With Oracle
 
-                var tx = wallet.MakeTransaction(script, acc.ScriptHash, cosigners, Neo.Oracle.OracleWalletBehaviour.OracleWithoutAssert);
-                var txAssert = wallet.MakeTransaction(script, acc.ScriptHash, cosigners, Neo.Oracle.OracleWalletBehaviour.OracleWithAssert);
+                var tx = wallet.MakeTransaction(script, acc.ScriptHash, cosigners, oracle: Neo.Oracle.OracleWalletBehaviour.OracleWithoutAssert);
+                var txAssert = wallet.MakeTransaction(script, acc.ScriptHash, cosigners, oracle: Neo.Oracle.OracleWalletBehaviour.OracleWithAssert);
 
                 Assert.IsNotNull(tx);
                 Assert.IsNull(tx.Witnesses);
@@ -1077,10 +1076,7 @@
         }
 
         [TestMethod]
-        public void FeeIsSignatureContract_TestScope_Global_Default()
-=======
         public void FeeIsSignatureContract_TestScope_FeeOnly_Default()
->>>>>>> 5406085a
         {
             // Global is supposed to be default
 
