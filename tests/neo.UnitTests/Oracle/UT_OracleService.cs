using Akka.TestKit;
using Akka.TestKit.Xunit2;
using Microsoft.AspNetCore.Builder;
using Microsoft.AspNetCore.Hosting;
using Microsoft.AspNetCore.Http;
using Microsoft.AspNetCore.ResponseCompression;
using Microsoft.Extensions.DependencyInjection;
using Microsoft.VisualStudio.TestTools.UnitTesting;
using Neo.IO;
using Neo.Ledger;
using Neo.Network.P2P;
using Neo.Network.P2P.Payloads;
using Neo.Oracle;
using Neo.Oracle.Protocols.Https;
using Neo.Persistence;
using Neo.SmartContract.Native;
using Neo.SmartContract.Native.Oracle;
using Neo.SmartContract.Native.Tokens;
using Neo.VM;
using Neo.Wallets;
using Neo.Wallets.NEP6;
using System;
using System.IO.Compression;
using System.Linq;
using System.Net;
using System.Security.Authentication;
using System.Security.Cryptography;
using System.Security.Cryptography.X509Certificates;
using System.Text;
using System.Threading;
using System.Threading.Tasks;

namespace Neo.UnitTests.Oracle
{
    [TestClass]
    public class UT_OracleService : TestKit
    {
        private WalletAccount _account;
        private NEP6Wallet _wallet;

        [TestInitialize]
        public void Init()
        {
            _wallet = TestUtils.GenerateTestWallet();
            using var unlockA = _wallet.Unlock("123");
            _account = _wallet.CreateAccount();

            TestBlockchain.InitializeMockNeoSystem();
        }

        SnapshotView MockedSnapshotFactory()
        {
            // Mock blockchain is not possible

            var snapshot = Blockchain.Singleton.GetSnapshot();

            foreach (var cn in Blockchain.StandbyValidators)
            {
                var key = NativeContract.Oracle.CreateStorageKey(OracleContract.Prefix_Validator, cn);
                var value = snapshot.Storages.GetOrAdd(key, () => new StorageItem() { IsConstant = false });
                value.Value = _account.GetKey().PublicKey.ToArray();
            }

            return snapshot;
        }

        private static X509Certificate2 buildSelfSignedServerCertificate(string certificateName)
        {
            SubjectAlternativeNameBuilder sanBuilder = new SubjectAlternativeNameBuilder();
            sanBuilder.AddIpAddress(IPAddress.Loopback);
            sanBuilder.AddIpAddress(IPAddress.IPv6Loopback);
            sanBuilder.AddDnsName("localhost");
            sanBuilder.AddDnsName(Environment.MachineName);

            X500DistinguishedName distinguishedName = new X500DistinguishedName($"CN={certificateName}");

            using RSA rsa = RSA.Create(2048);
            var request = new CertificateRequest(distinguishedName, rsa, HashAlgorithmName.SHA256, RSASignaturePadding.Pkcs1);

            request.CertificateExtensions.Add(new X509KeyUsageExtension(X509KeyUsageFlags.DataEncipherment | X509KeyUsageFlags.KeyEncipherment | X509KeyUsageFlags.DigitalSignature, false));
            request.CertificateExtensions.Add(new X509EnhancedKeyUsageExtension(new OidCollection { new Oid("1.3.6.1.5.5.7.3.1") }, false));
            request.CertificateExtensions.Add(sanBuilder.Build());

            var certificate = request.CreateSelfSigned(new DateTimeOffset(DateTime.UtcNow.AddDays(-1)), new DateTimeOffset(DateTime.UtcNow.AddDays(3650)));
            //certificate.FriendlyName = certificateName;

            return new X509Certificate2(certificate.Export(X509ContentType.Pfx, "pass"), "pass", X509KeyStorageFlags.MachineKeySet);
        }

        public static IWebHost CreateServer(int port)
        {
            var server = new WebHostBuilder().UseKestrel(options =>
             {
                 options.Listen(IPAddress.Any, port, listenOptions =>
                 {
                     listenOptions.UseHttps(buildSelfSignedServerCertificate("neo"), c =>
                     {
                         c.CheckCertificateRevocation = false;
                         c.SslProtocols = SslProtocols.None;
                     });
                 });
             })
            .Configure(app =>
            {
                app.UseResponseCompression();
                app.Run(ProcessAsync);
            })
            .ConfigureServices(services =>
            {
                services.AddResponseCompression(options =>
                {
                    // options.EnableForHttps = false;
                    options.Providers.Add<GzipCompressionProvider>();
                    options.MimeTypes = ResponseCompressionDefaults.MimeTypes.Concat(new[] { "application/json-rpc" });
                });

                services.Configure<GzipCompressionProviderOptions>(options =>
                {
                    options.Level = CompressionLevel.Fastest;
                });
            })
            .Build();

            server.Start();
            return server;
        }

        private static async Task ProcessAsync(HttpContext context)
        {
            var response = "";
            context.Response.ContentType = "application/json";

            switch (context.Request.Path.Value)
            {
                case "/json":
                    {
                        response =
@"{
  'Stores': [
    'Lambton Quay',
    'Willis Street'
  ],
  'Manufacturers': [
    {
      'Name': 'Acme Co',
      'Products': [
        {
          'Name': 'Anvil',
          'Price': 50
        }
      ]
    },
    {
      'Name': 'Contoso',
      'Products': [
        {
          'Name': 'Elbow Grease',
          'Price': 99.95
        },
        {
          'Name': 'Headlight Fluid',
          'Price': 4
        }
      ]
    }
  ]
}
";
                        break;
                    }
                case "/ping":
                    {
                        response = "\"pong\"";
                        break;
                    }
                case "/text":
                    {
                        context.Response.ContentType = "text/plain";
                        break;
                    }
                case "/timeout":
                    {
                        Thread.Sleep((int)(OracleService.HTTPSProtocol.Config.TimeOut + 250));
                        break;
                    }
                case "/error":
                    {
                        context.Response.StatusCode = 503;
                        break;
                    }
                default:
                    {
                        context.Response.StatusCode = 404;
                        break;
                    }
            }

            await context.Response.WriteAsync(response, Encoding.UTF8);
        }

        [TestMethod]
        public void StartStop()
        {
            TestProbe subscriber = CreateTestProbe();

            var service = new OracleService(subscriber, null, _wallet, MockedSnapshotFactory, 10);
            Assert.IsFalse(service.IsStarted);
            service.Start();
            Assert.IsTrue(service.IsStarted);
            service.Stop();
        }

        [TestMethod]
        public void ProcessTx()
        {
            var port = 8443;
            using var server = CreateServer(port);

            OracleService.HTTPSProtocol.AllowPrivateHost = true;

            TestProbe subscriber = CreateTestProbe();
            TestActorRef<OracleService> service = ActorOfAsTestActorRef(() => new OracleService(subscriber, null, _wallet, MockedSnapshotFactory, 10));

            service.UnderlyingActor.Start();

            // Send start

            service.Tell(new OracleService.StartMessage() { NumberOfTasks = 1 });

            // Send tx

            var tx = CreateTx($"https://127.0.0.1:{port}/ping", null);
            service.Tell(tx);

            // Receive response

            var responseMsg = subscriber.ExpectMsg<LocalNode.Relay>(TimeSpan.FromSeconds(10));
            Assert.IsInstanceOfType(responseMsg.Inventory, typeof(Transaction));

            var response = responseMsg.Inventory as Transaction;

            Assert.IsTrue(response.IsOracleResponse(out var requestTxHash));
            Assert.AreEqual(tx.Hash, requestTxHash);

            //var response = responseMsg.Inventory as OraclePayload;
            //Assert.AreEqual(117, response.Data.Length);
            //Assert.AreEqual(_account.GetKey().PublicKey, response.OraclePub);

            //Assert.IsNotNull(response.OracleSignature);
            //// pong
            //Assert.AreEqual("0x6f458eea71a0b63d3e9efc8cc54608e14d89a5cd", response.OracleSignature.OracleExecutionCacheHash.ToString());
            //Assert.AreEqual(64, response.OracleSignature.Signature.Length);
            //Assert.AreEqual(tx.Hash, response.OracleSignature.TransactionRequestHash);

            service.UnderlyingActor.Stop();
            OracleService.HTTPSProtocol.AllowPrivateHost = false;
        }

        private Transaction CreateTx(string url, OracleFilter filter)
        {
            using ScriptBuilder script = new ScriptBuilder();
            script.EmitAppCall(NativeContract.Oracle.Hash, "get", url, filter?.ContractHash, filter?.FilterMethod, filter?.FilterArgs);

            return new Transaction()
            {
<<<<<<< HEAD
                Version = 0,
                Attributes = new TransactionAttribute[]
                {
                    new TransactionAttribute()
                    {
                        Usage = TransactionAttributeUsage.OracleRequest,
                        Data = Array.Empty<byte>()
                    }
                },
                Cosigners = new Cosigner[0],
=======
                Version = TransactionVersion.OracleRequest,
                Attributes = new TransactionAttribute[0],
>>>>>>> e7e492dc
                Script = script.ToArray(),
                Sender = UInt160.Zero,
                Witnesses = new Witness[0],
                NetworkFee = 1_000_000,
                SystemFee = 1_000_000,
            };
        }

        [TestMethod]
        public void TestOracleTx()
        {
            var port = 8443;
            using var server = CreateServer(port);

            var wallet = TestUtils.GenerateTestWallet();
            var snapshot = Blockchain.Singleton.GetSnapshot();

            // no password on this wallet
            using (var unlock = wallet.Unlock(""))
            {
                var acc = wallet.CreateAccount();

                // Fake balance

                var key = NativeContract.GAS.CreateStorageKey(20, acc.ScriptHash);
                var entry = snapshot.Storages.GetAndChange(key, () => new StorageItem(new Nep5AccountState()
                {
                    Balance = 10000 * NativeContract.GAS.Factor
                }));

                snapshot.Commit();

                // Manually creating script

                byte[] script;
                using (ScriptBuilder sb = new ScriptBuilder())
                {
                    sb.EmitAppCall(NativeContract.Oracle.Hash, "get", $"https://127.0.0.1:{port}/ping", null, null, null);
                    script = sb.ToArray();
                }

                // WithoutOracle

                Assert.ThrowsException<InvalidOperationException>(() =>
                {
                    _ = wallet.MakeTransaction(script, acc.ScriptHash, new TransactionAttribute[0], oracle: OracleWalletBehaviour.WithoutOracle);
                });

                // OracleWithoutAssert

                var txWithout = wallet.MakeTransaction(script, acc.ScriptHash, new TransactionAttribute[0], oracle: OracleWalletBehaviour.OracleWithoutAssert);

                Assert.IsNotNull(txWithout);
                Assert.IsNull(txWithout.Witnesses);
                Assert.IsTrue(txWithout.IsOracleRequest());

                // OracleWithoutAssert

                var txWith = wallet.MakeTransaction(script, acc.ScriptHash, new TransactionAttribute[0], oracle: OracleWalletBehaviour.OracleWithAssert);

                Assert.IsNotNull(txWith);
                Assert.IsNull(txWith.Witnesses);
                Assert.IsTrue(txWith.IsOracleRequest());

                // Check that has more fee and the script is longer

                Assert.IsTrue(txWith.Script.Length > txWithout.Script.Length);
                Assert.IsTrue(txWith.NetworkFee > txWithout.NetworkFee);
            }
        }

        [TestMethod]
        public void TestOracleHttpsRequest()
        {
            var port = 8443;
            using var server = CreateServer(port);

            // With local access (Only for UT)

            OracleService.HTTPSProtocol.AllowPrivateHost = true;

            // Timeout

            OracleService.HTTPSProtocol.Config.TimeOut = (int)TimeSpan.FromSeconds(2).TotalMilliseconds;

            var request = new OracleHttpsRequest()
            {
                Method = HttpMethod.GET,
                URL = new Uri($"https://127.0.0.1:{port}/timeout")
            };

            var response = OracleService.Process(request);

            OracleService.HTTPSProtocol.Config.TimeOut = (int)TimeSpan.FromSeconds(5).TotalMilliseconds;

            Assert.IsTrue(response.Error);
            Assert.IsTrue(response.Result == null);
            Assert.AreEqual(request.Hash, response.RequestHash);
            Assert.AreNotEqual(UInt160.Zero, response.Hash);

            // OK

            request = new OracleHttpsRequest()
            {
                Method = HttpMethod.GET,
                URL = new Uri($"https://127.0.0.1:{port}/ping")
            };

            response = OracleService.Process(request);

            Assert.IsFalse(response.Error);
            Assert.AreEqual("\"pong\"", Encoding.UTF8.GetString(response.Result));
            Assert.AreEqual(request.Hash, response.RequestHash);
            Assert.AreNotEqual(UInt160.Zero, response.Hash);

            // Error 404

            request = new OracleHttpsRequest()
            {
                Method = HttpMethod.GET,
                URL = new Uri($"https://127.0.0.1:{port}/error")
            };

            response = OracleService.Process(request);

            Assert.IsTrue(response.Error);
            Assert.IsTrue(response.Result == null);
            Assert.AreEqual(request.Hash, response.RequestHash);
            Assert.AreNotEqual(UInt160.Zero, response.Hash);

            // Error ContentType

            request = new OracleHttpsRequest()
            {
                Method = HttpMethod.GET,
                URL = new Uri($"https://127.0.0.1:{port}/text")
            };

            response = OracleService.Process(request);

            Assert.IsTrue(response.Error);
            Assert.IsTrue(response.Result == null);
            Assert.AreEqual(request.Hash, response.RequestHash);
            Assert.AreNotEqual(UInt160.Zero, response.Hash);

            // Without local access

            OracleService.HTTPSProtocol.AllowPrivateHost = false;
            response = OracleService.Process(request);

            Assert.IsTrue(response.Error);
            Assert.IsTrue(response.Result == null);
            Assert.AreEqual(request.Hash, response.RequestHash);
            Assert.AreNotEqual(UInt160.Zero, response.Hash);
        }

        class ErrorRequest : OracleRequest
        {
            public override OracleRequestType Type => OracleRequestType.HTTPS;
            protected override byte[] GetHashData() => new byte[1];
        }

        [TestMethod]
        public void TestOracleErrorRequest()
        {
            var request = new ErrorRequest();
            var response = OracleService.Process(request);

            Assert.IsTrue(response.Error);
            Assert.AreEqual(null, response.Result);
            Assert.AreEqual(request.Hash, response.RequestHash);
            Assert.AreEqual("0xe62b56e4b43b01411403058ba53fc5e6dbdf8fba", response.Hash.ToString());
        }
    }
}<|MERGE_RESOLUTION|>--- conflicted
+++ resolved
@@ -263,21 +263,11 @@
 
             return new Transaction()
             {
-<<<<<<< HEAD
                 Version = 0,
                 Attributes = new TransactionAttribute[]
                 {
-                    new TransactionAttribute()
-                    {
-                        Usage = TransactionAttributeUsage.OracleRequest,
-                        Data = Array.Empty<byte>()
-                    }
+                    new OracleRequestAttribute()
                 },
-                Cosigners = new Cosigner[0],
-=======
-                Version = TransactionVersion.OracleRequest,
-                Attributes = new TransactionAttribute[0],
->>>>>>> e7e492dc
                 Script = script.ToArray(),
                 Sender = UInt160.Zero,
                 Witnesses = new Witness[0],
