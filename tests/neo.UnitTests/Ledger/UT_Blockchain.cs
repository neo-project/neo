--- conflicted
+++ resolved
@@ -70,21 +70,13 @@
         [TestMethod]
         public void TestGetCurrentBlockHash()
         {
-<<<<<<< HEAD
-            Blockchain.Singleton.CurrentBlockHash.Should().Be(UInt256.Parse("0x533c27382aea08712a9d2ba24b0afc0d19020d633458c89d2ce7ac11a987a75d"));
-=======
-            Blockchain.Singleton.CurrentBlockHash.Should().Be(UInt256.Parse("0xdba446947a90b2862ef050703b44828ad8b02d11978f8ef59bd3e1c97aabf6e5"));
->>>>>>> a5cf5b23
+            Blockchain.Singleton.CurrentBlockHash.Should().Be(UInt256.Parse("0xc9387b803c8b4c6c1f69f6c876ed7848482c414b0225eb2a3a5395af39425455"));
         }
 
         [TestMethod]
         public void TestGetCurrentHeaderHash()
         {
-<<<<<<< HEAD
-            Blockchain.Singleton.CurrentHeaderHash.Should().Be(UInt256.Parse("0x533c27382aea08712a9d2ba24b0afc0d19020d633458c89d2ce7ac11a987a75d"));
-=======
-            Blockchain.Singleton.CurrentHeaderHash.Should().Be(UInt256.Parse("0xdba446947a90b2862ef050703b44828ad8b02d11978f8ef59bd3e1c97aabf6e5"));
->>>>>>> a5cf5b23
+            Blockchain.Singleton.CurrentHeaderHash.Should().Be(UInt256.Parse("0xc9387b803c8b4c6c1f69f6c876ed7848482c414b0225eb2a3a5395af39425455"));
         }
 
         [TestMethod]
@@ -96,11 +88,7 @@
         [TestMethod]
         public void TestGetBlockHash()
         {
-<<<<<<< HEAD
-            Blockchain.Singleton.GetBlockHash(0).Should().Be(UInt256.Parse("0x533c27382aea08712a9d2ba24b0afc0d19020d633458c89d2ce7ac11a987a75d"));
-=======
-            Blockchain.Singleton.GetBlockHash(0).Should().Be(UInt256.Parse("0xdba446947a90b2862ef050703b44828ad8b02d11978f8ef59bd3e1c97aabf6e5"));
->>>>>>> a5cf5b23
+            Blockchain.Singleton.GetBlockHash(0).Should().Be(UInt256.Parse("0xc9387b803c8b4c6c1f69f6c876ed7848482c414b0225eb2a3a5395af39425455"));
             Blockchain.Singleton.GetBlockHash(10).Should().BeNull();
         }
 
