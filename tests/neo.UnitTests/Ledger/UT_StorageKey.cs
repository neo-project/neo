using FluentAssertions;
using Microsoft.VisualStudio.TestTools.UnitTesting;
using Neo.SmartContract;

namespace Neo.UnitTests.Ledger
{
    [TestClass]
    public class UT_StorageKey
    {
        [TestMethod]
        public void Id_Get()
        {
            var uut = new StorageKey(1, new byte[] { 0x01 });
            uut.Id.Should().Be(1);
        }

        [TestMethod]
<<<<<<< HEAD
        public void Size()
        {
            var ut = new StorageKey() { Key = new byte[17], Id = 0 };
            ut.ToArray().Length.Should().Be(((ISerializable)ut).Size);

            ut = new StorageKey() { Key = Array.Empty<byte>(), Id = 0 };
            ut.ToArray().Length.Should().Be(((ISerializable)ut).Size);

            ut = new StorageKey() { Key = new byte[16], Id = 0 };
            ut.ToArray().Length.Should().Be(((ISerializable)ut).Size);
=======
        public void Id_Set()
        {
            int val = 1;
            uut.Id = val;
            uut.Id.Should().Be(val);
        }

        [TestMethod]
        public void Key_Set()
        {
            byte[] val = new byte[] { 0x42, 0x32 };
            uut.Key = val;
            uut.Key.Length.Should().Be(2);
            uut.Key.Span[0].Should().Be(val[0]);
            uut.Key.Span[1].Should().Be(val[1]);
>>>>>>> 043682f2
        }

        [TestMethod]
        public void Equals_SameObj()
        {
            StorageKey uut = new();
            uut.Equals(uut).Should().BeTrue();
        }

        [TestMethod]
        public void Equals_Null()
        {
            StorageKey uut = new();
            uut.Equals(null).Should().BeFalse();
        }

        [TestMethod]
        public void Equals_SameHash_SameKey()
        {
            int val = 0x42000000;
            byte[] keyVal = TestUtils.GetByteArray(10, 0x42);
            StorageKey newSk = new StorageKey
            {
                Id = val,
                Key = keyVal
            };
            StorageKey uut = new(val, keyVal);
            uut.Equals(newSk).Should().BeTrue();
        }

        [TestMethod]
        public void Equals_DiffHash_SameKey()
        {
            int val = 0x42000000;
            byte[] keyVal = TestUtils.GetByteArray(10, 0x42);
            StorageKey newSk = new StorageKey
            {
                Id = val,
                Key = keyVal
            };
            StorageKey uut = new(0x78000000, keyVal);
            uut.Equals(newSk).Should().BeFalse();
        }

        [TestMethod]
        public void Equals_SameHash_DiffKey()
        {
            int val = 0x42000000;
            byte[] keyVal = TestUtils.GetByteArray(10, 0x42);
            StorageKey newSk = new StorageKey
            {
                Id = val,
                Key = keyVal
            };
            StorageKey uut = new(val, TestUtils.GetByteArray(10, 0x88));
            uut.Equals(newSk).Should().BeFalse();
        }

        [TestMethod]
        public void GetHashCode_Get()
        {
            StorageKey uut = new(0x42000000, TestUtils.GetByteArray(10, 0x42));
            uut.GetHashCode().Should().Be(1374529787);
        }

        [TestMethod]
        public void Equals_Obj()
        {
            StorageKey uut = new();
            uut.Equals(1u).Should().BeFalse();
            uut.Equals((object)uut).Should().BeTrue();
        }
<<<<<<< HEAD

        [TestMethod]
        public void TestDeserialize()
        {
            using MemoryStream ms = new(1024);
            using BinaryWriter writer = new(ms);
            using BinaryReader reader = new(ms);

            StorageKey uut = new(0x42000000, TestUtils.GetByteArray(10, 0x42));
            ((ISerializable)uut).Serialize(writer);
            ms.Seek(0, SeekOrigin.Begin);
            StorageKey dest = new StorageKey();
            ((ISerializable)dest).Deserialize(reader);
            dest.Id.Should().Be(uut.Id);
            dest.Key.Span.SequenceEqual(uut.Key.Span).Should().BeTrue();
        }
=======
>>>>>>> 043682f2
    }
}<|MERGE_RESOLUTION|>--- conflicted
+++ resolved
@@ -15,7 +15,6 @@
         }
 
         [TestMethod]
-<<<<<<< HEAD
         public void Size()
         {
             var ut = new StorageKey() { Key = new byte[17], Id = 0 };
@@ -26,7 +25,9 @@
 
             ut = new StorageKey() { Key = new byte[16], Id = 0 };
             ut.ToArray().Length.Should().Be(((ISerializable)ut).Size);
-=======
+        }
+
+        [TestMethod]
         public void Id_Set()
         {
             int val = 1;
@@ -42,7 +43,6 @@
             uut.Key.Length.Should().Be(2);
             uut.Key.Span[0].Should().Be(val[0]);
             uut.Key.Span[1].Should().Be(val[1]);
->>>>>>> 043682f2
         }
 
         [TestMethod]
@@ -115,7 +115,6 @@
             uut.Equals(1u).Should().BeFalse();
             uut.Equals((object)uut).Should().BeTrue();
         }
-<<<<<<< HEAD
 
         [TestMethod]
         public void TestDeserialize()
@@ -132,7 +131,5 @@
             dest.Id.Should().Be(uut.Id);
             dest.Key.Span.SequenceEqual(uut.Key.Span).Should().BeTrue();
         }
-=======
->>>>>>> 043682f2
     }
 }