--- conflicted
+++ resolved
@@ -73,8 +73,7 @@
         public void TestGetSize()
         {
             ISerializable newContract = contract;
-<<<<<<< HEAD
-            newContract.Size.Should().Be(188);
+            newContract.Size.Should().Be(210);
         }
 
         [TestMethod]
@@ -83,9 +82,6 @@
             var temp = new ContractState() { Manifest = TestUtils.CreateDefaultManifest() };
             temp.Manifest.SafeMethods = WildcardContainer<string>.Create(new string[] { "AAA" });
             Assert.AreEqual(true, temp.CanCall(UInt160.Zero, TestUtils.CreateDefaultManifest(), "AAA"));
-=======
-            newContract.Size.Should().Be(240);
->>>>>>> a1590b09
         }
 
         [TestMethod]
