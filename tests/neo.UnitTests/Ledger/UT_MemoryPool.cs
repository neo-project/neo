--- conflicted
+++ resolved
@@ -9,6 +9,7 @@
 using Neo.Plugins;
 using Neo.SmartContract;
 using Neo.SmartContract.Native;
+using Neo.SmartContract.Native.Tokens;
 using System;
 using System.Collections;
 using System.Collections.Generic;
@@ -31,6 +32,7 @@
 
         private const byte Prefix_MaxTransactionsPerBlock = 23;
         private const byte Prefix_FeePerByte = 10;
+        private readonly UInt160 senderAccount = UInt160.Zero;
         private MemoryPool _unit;
         private MemoryPool _unit2;
         private TestIMemoryPoolTxObserverPlugin plugin;
@@ -82,18 +84,13 @@
             var randomBytes = new byte[16];
             random.NextBytes(randomBytes);
             Mock<Transaction> mock = new Mock<Transaction>();
-<<<<<<< HEAD
-            mock.Setup(p => p.Verify(It.IsAny<StoreView>(), It.IsAny<BigInteger>())).Returns(VerifyResult.Succeed);
-            mock.Setup(p => p.VerifyStateDependent(It.IsAny<StoreView>(), It.IsAny<BigInteger>())).Returns(VerifyResult.Succeed);
+            mock.Setup(p => p.Verify(It.IsAny<StoreView>(), It.IsAny<TransactionVerificationContext>())).Returns(VerifyResult.Succeed);
+            mock.Setup(p => p.VerifyStateDependent(It.IsAny<StoreView>(), It.IsAny<TransactionVerificationContext>())).Returns(VerifyResult.Succeed);
             mock.Setup(p => p.VerifyStateIndependent()).Returns(VerifyResult.Succeed);
-=======
-            mock.Setup(p => p.VerifyForEachBlock(It.IsAny<StoreView>(), It.IsAny<TransactionVerificationContext>())).Returns(VerifyResult.Succeed);
-            mock.Setup(p => p.Verify(It.IsAny<StoreView>(), It.IsAny<TransactionVerificationContext>())).Returns(VerifyResult.Succeed);
->>>>>>> b1d384af
             mock.Object.Script = randomBytes;
             mock.Object.NetworkFee = fee;
             mock.Object.Attributes = Array.Empty<TransactionAttribute>();
-            mock.Object.Signers = new Signer[] { new Signer() { Account = UInt160.Zero, Scopes = WitnessScope.None } };
+            mock.Object.Signers = new Signer[] { new Signer() { Account = senderAccount, Scopes = WitnessScope.None } };
             mock.Object.Witnesses = new[]
             {
                 new Witness
@@ -111,19 +108,14 @@
             var randomBytes = new byte[16];
             random.NextBytes(randomBytes);
             Mock<Transaction> mock = new Mock<Transaction>();
-<<<<<<< HEAD
-            UInt160 sender = UInt160.Zero;
-            mock.Setup(p => p.Verify(It.IsAny<StoreView>(), It.IsAny<BigInteger>())).Returns(VerifyResult.Succeed);
-            mock.Setup(p => p.VerifyStateDependent(It.IsAny<StoreView>(), It.IsAny<BigInteger>())).Returns((StoreView snapshot, BigInteger amount) => NativeContract.GAS.BalanceOf(snapshot, sender) >= amount + fee ? VerifyResult.Succeed : VerifyResult.InsufficientFunds);
+            UInt160 sender = senderAccount;
+            mock.Setup(p => p.Verify(It.IsAny<StoreView>(), It.IsAny<TransactionVerificationContext>())).Returns(VerifyResult.Succeed);
+            mock.Setup(p => p.VerifyStateDependent(It.IsAny<StoreView>(), It.IsAny<TransactionVerificationContext>())).Returns((StoreView snapshot, TransactionVerificationContext context) => context.CheckTransaction(mock.Object, snapshot) ? VerifyResult.Succeed : VerifyResult.InsufficientFunds);
             mock.Setup(p => p.VerifyStateIndependent()).Returns(VerifyResult.Succeed);
-=======
-            mock.Setup(p => p.VerifyForEachBlock(It.IsAny<StoreView>(), It.IsAny<TransactionVerificationContext>())).Returns((StoreView snapshot, TransactionVerificationContext context) => context.CheckTransaction(mock.Object, snapshot) ? VerifyResult.Succeed : VerifyResult.InsufficientFunds);
-            mock.Setup(p => p.Verify(It.IsAny<StoreView>(), It.IsAny<TransactionVerificationContext>())).Returns(VerifyResult.Succeed);
->>>>>>> b1d384af
             mock.Object.Script = randomBytes;
             mock.Object.NetworkFee = fee;
             mock.Object.Attributes = Array.Empty<TransactionAttribute>();
-            mock.Object.Signers = new Signer[] { new Signer() { Account = UInt160.Zero, Scopes = WitnessScope.None } };
+            mock.Object.Signers = new Signer[] { new Signer() { Account = senderAccount, Scopes = WitnessScope.None } };
             mock.Object.Witnesses = new[]
             {
                 new Witness
@@ -160,9 +152,8 @@
             _unit.TryAdd(txToAdd, snapshot);
         }
 
-        private void AddTransactionsWithBalanceVerify(int count, long fee)
-        {
-            var snapshot = Blockchain.Singleton.GetSnapshot();
+        private void AddTransactionsWithBalanceVerify(int count, long fee, SnapshotView snapshot)
+        {
             for (int i = 0; i < count; i++)
             {
                 var txToAdd = CreateTransactionWithFeeAndBalanceVerify(fee);
@@ -231,8 +222,14 @@
         [TestMethod]
         public void BlockPersistAndReverificationWillAbandonTxAsBalanceTransfered()
         {
+            SnapshotView snapshot = Blockchain.Singleton.GetSnapshot();
+            BigInteger balance = NativeContract.GAS.BalanceOf(snapshot, senderAccount);
+            ApplicationEngine engine = ApplicationEngine.Create(TriggerType.Application, null, snapshot, long.MaxValue);
+            NativeContract.GAS.Burn(engine, UInt160.Zero, balance);
+            NativeContract.GAS.Mint(engine, UInt160.Zero, 70);
+
             long txFee = 1;
-            AddTransactionsWithBalanceVerify(70, txFee);
+            AddTransactionsWithBalanceVerify(70, txFee, snapshot);
 
             _unit.SortedTxCount.Should().Be(70);
 
@@ -243,11 +240,9 @@
 
             // Simulate the transfer process in tx by burning the balance
             UInt160 sender = block.Transactions[0].Sender;
-            SnapshotView snapshot = Blockchain.Singleton.GetSnapshot();
-            BigInteger balance = NativeContract.GAS.BalanceOf(snapshot, sender);
 
             ApplicationEngine applicationEngine = ApplicationEngine.Create(TriggerType.All, block, snapshot, (long)balance);
-            NativeContract.GAS.Burn(applicationEngine, sender, balance);
+            NativeContract.GAS.Burn(applicationEngine, sender, NativeContract.GAS.BalanceOf(snapshot, sender));
             NativeContract.GAS.Mint(applicationEngine, sender, txFee * 30); // Set the balance to meet 30 txs only
 
             // Persist block and reverify all the txs in mempool, but half of the txs will be discarded
