--- conflicted
+++ resolved
@@ -4,10 +4,6 @@
 using Neo.SmartContract;
 using System;
 using System.Numerics;
-<<<<<<< HEAD
-=======
-
->>>>>>> ef41ef22
 namespace Neo.UnitTests.SmartContract
 {
     public partial class UT_ApplicationEngine
@@ -24,25 +20,6 @@
             engine_1.LoadScript(new byte[] { 0x01 });
             engine_2.LoadScript(new byte[] { 0x01 });
 
-<<<<<<< HEAD
-            var rand_1 = engine_1.GetRandom().ToByteArray().ToHexString().ToString();
-            var rand_2 = engine_1.GetRandom().ToByteArray().ToHexString().ToString();
-            var rand_3 = engine_1.GetRandom().ToByteArray().ToHexString().ToString();
-            var rand_4 = engine_1.GetRandom().ToByteArray().ToHexString().ToString();
-            var rand_5 = engine_1.GetRandom().ToByteArray().ToHexString().ToString();
-
-            var rand_6 = engine_2.GetRandom().ToByteArray().ToHexString().ToString();
-            var rand_7 = engine_2.GetRandom().ToByteArray().ToHexString().ToString();
-            var rand_8 = engine_2.GetRandom().ToByteArray().ToHexString().ToString();
-            var rand_9 = engine_2.GetRandom().ToByteArray().ToHexString().ToString();
-            var rand_10 = engine_2.GetRandom().ToByteArray().ToHexString().ToString();
-
-            rand_1.Should().Be("23c919ec06fdc03d408a214ddf5ed4ef00");
-            rand_2.Should().Be("4b8c639785bb8aa6b99f1a74aa757dd400");
-            rand_3.Should().Be("37114c35d0c0637db9fdf67b6f932b66");
-            rand_4.Should().Be("ad039fc7a63b68ba8f7ab7f197b653eb00");
-            rand_5.Should().Be("7721046c41c4f15d31dd495f4ac9d48d00");
-=======
             var rand_1 = engine_1.GetRandom();
             var rand_2 = engine_1.GetRandom();
             var rand_3 = engine_1.GetRandom();
@@ -60,7 +37,6 @@
             rand_3.Should().Be(BigInteger.Parse("135807514681881442643162663784616300855"));
             rand_4.Should().Be(BigInteger.Parse("312803243085521724655455828201034417069"));
             rand_5.Should().Be(BigInteger.Parse("188525996996387253649513686803230761335"));
->>>>>>> ef41ef22
 
             rand_1.Should().Be(rand_6);
             rand_2.Should().Be(rand_7);
@@ -96,25 +72,6 @@
             // engine_1.LoadScript(new byte[] { 0x01 });
             // engine_2.LoadScript(new byte[] { 0x02 });
 
-<<<<<<< HEAD
-            var rand_1 = engine_1.GetRandom().ToByteArray().ToHexString().ToString();
-            var rand_2 = engine_1.GetRandom().ToByteArray().ToHexString().ToString();
-            var rand_3 = engine_1.GetRandom().ToByteArray().ToHexString().ToString();
-            var rand_4 = engine_1.GetRandom().ToByteArray().ToHexString().ToString();
-            var rand_5 = engine_1.GetRandom().ToByteArray().ToHexString().ToString();
-
-            var rand_6 = engine_2.GetRandom().ToByteArray().ToHexString().ToString();
-            var rand_7 = engine_2.GetRandom().ToByteArray().ToHexString().ToString();
-            var rand_8 = engine_2.GetRandom().ToByteArray().ToHexString().ToString();
-            var rand_9 = engine_2.GetRandom().ToByteArray().ToHexString().ToString();
-            var rand_10 = engine_2.GetRandom().ToByteArray().ToHexString().ToString();
-
-            rand_1.Should().Be("23c919ec06fdc03d408a214ddf5ed4ef00");
-            rand_2.Should().Be("4b8c639785bb8aa6b99f1a74aa757dd400");
-            rand_3.Should().Be("37114c35d0c0637db9fdf67b6f932b66");
-            rand_4.Should().Be("ad039fc7a63b68ba8f7ab7f197b653eb00");
-            rand_5.Should().Be("7721046c41c4f15d31dd495f4ac9d48d00");
-=======
             var rand_1 = engine_1.GetRandom();
             var rand_2 = engine_1.GetRandom();
             var rand_3 = engine_1.GetRandom();
@@ -132,7 +89,6 @@
             rand_3.Should().Be(BigInteger.Parse("135807514681881442643162663784616300855"));
             rand_4.Should().Be(BigInteger.Parse("312803243085521724655455828201034417069"));
             rand_5.Should().Be(BigInteger.Parse("188525996996387253649513686803230761335"));
->>>>>>> ef41ef22
 
             rand_1.Should().NotBe(rand_6);
             rand_2.Should().NotBe(rand_7);
