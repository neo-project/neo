using FluentAssertions;
using Microsoft.VisualStudio.TestTools.UnitTesting;
using Neo.SmartContract;
using Neo.VM.Types;

namespace Neo.UnitTests.SmartContract
{
    [TestClass]
    public class UT_ApplicationEngine
    {
        private string eventName = null;

        [TestInitialize]
        public void TestSetup()
        {
            TestBlockchain.InitializeMockNeoSystem();
        }

        [TestMethod]
<<<<<<< HEAD
=======
        public void TestBinary()
        {
            var snapshot = TestBlockchain.GetTestSnapshot();
            using var engine = ApplicationEngine.Create(TriggerType.Application, null, snapshot, settings: TestBlockchain.TheNeoSystem.Settings);

            var data = new byte[0];
            CollectionAssert.AreEqual(data, engine.Base64Decode(engine.Base64Encode(data)));

            CollectionAssert.AreEqual(data, engine.Base58Decode(engine.Base58Encode(data)));

            data = new byte[] { 1, 2, 3 };
            CollectionAssert.AreEqual(data, engine.Base64Decode(engine.Base64Encode(data)));

            CollectionAssert.AreEqual(data, engine.Base58Decode(engine.Base58Encode(data)));

            Assert.AreEqual("AQIDBA==", engine.Base64Encode(new byte[] { 1, 2, 3, 4 }));

            Assert.AreEqual("2VfUX", engine.Base58Encode(new byte[] { 1, 2, 3, 4 }));
        }

        [TestMethod]
        public void TestItoaAtoi()
        {
            using var engine = ApplicationEngine.Create(TriggerType.Application, null, null, settings: TestBlockchain.TheNeoSystem.Settings);

            Assert.AreEqual("1", engine.Itoa(BigInteger.One, 10));
            Assert.AreEqual("1", engine.Itoa(BigInteger.One, 16));
            Assert.AreEqual("-1", engine.Itoa(BigInteger.MinusOne, 10));
            Assert.AreEqual("f", engine.Itoa(BigInteger.MinusOne, 16));
            Assert.AreEqual(-1, engine.Atoi("-1", 10));
            Assert.AreEqual(1, engine.Atoi("+1", 10));
            Assert.AreEqual(-1, engine.Atoi("ff", 16));
            Assert.ThrowsException<System.FormatException>(() => engine.Atoi("a", 10));
            Assert.ThrowsException<System.ArgumentOutOfRangeException>(() => engine.Atoi("a", 11));
        }

        [TestMethod]
>>>>>>> 130529bf
        public void TestNotify()
        {
            var snapshot = TestBlockchain.GetTestSnapshot();
            using var engine = ApplicationEngine.Create(TriggerType.Application, null, snapshot, settings: TestBlockchain.TheNeoSystem.Settings);
            ApplicationEngine.Notify += Test_Notify1;
            const string notifyEvent = "TestEvent";

            engine.SendNotification(UInt160.Zero, notifyEvent, new Array());
            eventName.Should().Be(notifyEvent);

            ApplicationEngine.Notify += Test_Notify2;
            engine.SendNotification(UInt160.Zero, notifyEvent, new Array());
            eventName.Should().Be(null);

            eventName = notifyEvent;
            ApplicationEngine.Notify -= Test_Notify1;
            engine.SendNotification(UInt160.Zero, notifyEvent, new Array());
            eventName.Should().Be(null);

            ApplicationEngine.Notify -= Test_Notify2;
            engine.SendNotification(UInt160.Zero, notifyEvent, new Array());
            eventName.Should().Be(null);
        }

        private void Test_Notify1(object sender, NotifyEventArgs e)
        {
            eventName = e.EventName;
        }

        private void Test_Notify2(object sender, NotifyEventArgs e)
        {
            eventName = null;
        }

        [TestMethod]
        public void TestCreateDummyBlock()
        {
            var snapshot = TestBlockchain.GetTestSnapshot();
            byte[] SyscallSystemRuntimeCheckWitnessHash = new byte[] { 0x68, 0xf8, 0x27, 0xec, 0x8c };
            ApplicationEngine engine = ApplicationEngine.Run(SyscallSystemRuntimeCheckWitnessHash, snapshot);
            engine.PersistingBlock.Version.Should().Be(0);
            engine.PersistingBlock.PrevHash.Should().Be(TestBlockchain.TheNeoSystem.GenesisBlock.Hash);
            engine.PersistingBlock.MerkleRoot.Should().Be(new UInt256());
        }
    }
}<|MERGE_RESOLUTION|>--- conflicted
+++ resolved
@@ -17,46 +17,6 @@
         }
 
         [TestMethod]
-<<<<<<< HEAD
-=======
-        public void TestBinary()
-        {
-            var snapshot = TestBlockchain.GetTestSnapshot();
-            using var engine = ApplicationEngine.Create(TriggerType.Application, null, snapshot, settings: TestBlockchain.TheNeoSystem.Settings);
-
-            var data = new byte[0];
-            CollectionAssert.AreEqual(data, engine.Base64Decode(engine.Base64Encode(data)));
-
-            CollectionAssert.AreEqual(data, engine.Base58Decode(engine.Base58Encode(data)));
-
-            data = new byte[] { 1, 2, 3 };
-            CollectionAssert.AreEqual(data, engine.Base64Decode(engine.Base64Encode(data)));
-
-            CollectionAssert.AreEqual(data, engine.Base58Decode(engine.Base58Encode(data)));
-
-            Assert.AreEqual("AQIDBA==", engine.Base64Encode(new byte[] { 1, 2, 3, 4 }));
-
-            Assert.AreEqual("2VfUX", engine.Base58Encode(new byte[] { 1, 2, 3, 4 }));
-        }
-
-        [TestMethod]
-        public void TestItoaAtoi()
-        {
-            using var engine = ApplicationEngine.Create(TriggerType.Application, null, null, settings: TestBlockchain.TheNeoSystem.Settings);
-
-            Assert.AreEqual("1", engine.Itoa(BigInteger.One, 10));
-            Assert.AreEqual("1", engine.Itoa(BigInteger.One, 16));
-            Assert.AreEqual("-1", engine.Itoa(BigInteger.MinusOne, 10));
-            Assert.AreEqual("f", engine.Itoa(BigInteger.MinusOne, 16));
-            Assert.AreEqual(-1, engine.Atoi("-1", 10));
-            Assert.AreEqual(1, engine.Atoi("+1", 10));
-            Assert.AreEqual(-1, engine.Atoi("ff", 16));
-            Assert.ThrowsException<System.FormatException>(() => engine.Atoi("a", 10));
-            Assert.ThrowsException<System.ArgumentOutOfRangeException>(() => engine.Atoi("a", 11));
-        }
-
-        [TestMethod]
->>>>>>> 130529bf
         public void TestNotify()
         {
             var snapshot = TestBlockchain.GetTestSnapshot();
