--- conflicted
+++ resolved
@@ -260,11 +260,7 @@
                 Assert.AreEqual(1, engine.ResultStack.Count);
                 Assert.IsInstanceOfType(engine.ResultStack.Peek(), typeof(ByteString));
                 Assert.AreEqual(engine.ResultStack.Pop().GetSpan().ToHexString(),
-<<<<<<< HEAD
-                    @"5b2262533635577a41363155363855585367426930466f4d767068356e4b4954566175507867782f6b515070303d222c302c342c222f2f2f2f2f2f2f2f2f2f2f2f2f2f2f2f2f2f2f2f2f2f2f2f2f2f383d222c332c322c352c2241513d3d225d");
-=======
                     @"5b224435724a376f755c753030324256574845456c5c75303032426e74486b414a424f614c4a6737496776303356337a4953646d6750413d222c362c342c222f2f2f2f2f2f2f2f2f2f2f2f2f2f2f2f2f2f2f2f2f2f2f2f2f2f383d222c332c322c352c2241513d3d225d");
->>>>>>> eb3c1134
                 Assert.AreEqual(0, engine.ResultStack.Count);
             }
         }
