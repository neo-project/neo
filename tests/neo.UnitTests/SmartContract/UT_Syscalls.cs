using Akka.TestKit.Xunit2;
using Microsoft.VisualStudio.TestTools.UnitTesting;
using Neo.IO;
using Neo.Network.P2P.Payloads;
using Neo.SmartContract;
using Neo.SmartContract.Native;
using Neo.UnitTests.Extensions;
using Neo.VM;
using Neo.VM.Types;
using System.Linq;
using Array = System.Array;

namespace Neo.UnitTests.SmartContract
{
    [TestClass]
    public partial class UT_Syscalls : TestKit
    {
        [TestMethod]
        public void System_Blockchain_GetBlock()
        {
            var tx = new Transaction()
            {
                Script = new byte[] { 0x01 },
                Attributes = Array.Empty<TransactionAttribute>(),
                Signers = Array.Empty<Signer>(),
                NetworkFee = 0x02,
                SystemFee = 0x03,
                Nonce = 0x04,
                ValidUntilBlock = 0x05,
                Version = 0x06,
                Witnesses = new Witness[] { new Witness() { VerificationScript = new byte[] { 0x07 } } },
            };

            var block = new TrimmedBlock()
            {
                Header = new Header
                {
                    Index = 0,
                    Timestamp = 2,
                    Witness = new Witness()
                    {
                        InvocationScript = Array.Empty<byte>(),
                        VerificationScript = Array.Empty<byte>()
                    },
                    PrevHash = UInt256.Zero,
                    MerkleRoot = UInt256.Zero,
                    PrimaryIndex = 1,
                    NextConsensus = UInt160.Zero,
                },
                Hashes = new[] { tx.Hash }
            };

            var snapshot = TestBlockchain.GetTestSnapshot();

            using ScriptBuilder script = new();
            script.EmitDynamicCall(NativeContract.Ledger.Hash, "getBlock", block.Hash.ToArray());

            // Without block

            var engine = ApplicationEngine.Create(TriggerType.Application, null, snapshot, settings: TestBlockchain.TheNeoSystem.Settings);
            engine.LoadScript(script.ToArray());

            Assert.AreEqual(engine.Execute(), VMState.HALT);
            Assert.AreEqual(1, engine.ResultStack.Count);
            Assert.IsTrue(engine.ResultStack.Peek().IsNull);

            // Not traceable block

            const byte Prefix_Transaction = 11;
            const byte Prefix_CurrentBlock = 12;

            var height = snapshot[NativeContract.Ledger.CreateStorageKey(Prefix_CurrentBlock)].GetInteroperable<HashIndexState>();
            height.Index = block.Index + ProtocolSettings.Default.MaxTraceableBlocks;

            UT_SmartContractHelper.BlocksAdd(snapshot, block.Hash, block);
            snapshot.Add(NativeContract.Ledger.CreateStorageKey(Prefix_Transaction, tx.Hash), new StorageItem(new TransactionState
            {
                BlockIndex = block.Index,
                Transaction = tx
            }));

            engine = ApplicationEngine.Create(TriggerType.Application, null, snapshot, settings: TestBlockchain.TheNeoSystem.Settings);
            engine.LoadScript(script.ToArray());

            Assert.AreEqual(engine.Execute(), VMState.HALT);
            Assert.AreEqual(1, engine.ResultStack.Count);
            Assert.IsTrue(engine.ResultStack.Peek().IsNull);

            // With block

            height = snapshot[NativeContract.Ledger.CreateStorageKey(Prefix_CurrentBlock)].GetInteroperable<HashIndexState>();
            height.Index = block.Index;

            engine = ApplicationEngine.Create(TriggerType.Application, null, snapshot, settings: TestBlockchain.TheNeoSystem.Settings);
            engine.LoadScript(script.ToArray());

            Assert.AreEqual(engine.Execute(), VMState.HALT);
            Assert.AreEqual(1, engine.ResultStack.Count);

            var array = engine.ResultStack.Pop<VM.Types.Array>();
            Assert.AreEqual(block.Hash, new UInt256(array[0].GetSpan()));
        }

        [TestMethod]
        public void System_ExecutionEngine_GetScriptContainer()
        {
            var snapshot = TestBlockchain.GetTestSnapshot();
            using ScriptBuilder script = new();
            script.EmitSysCall(ApplicationEngine.System_Runtime_GetScriptContainer);

            // Without tx

            var engine = ApplicationEngine.Create(TriggerType.Application, null, snapshot);
            engine.LoadScript(script.ToArray());

            Assert.AreEqual(engine.Execute(), VMState.FAULT);
            Assert.AreEqual(0, engine.ResultStack.Count);

            // With tx

            var tx = new Transaction()
            {
                Script = new byte[] { 0x01 },
                Signers = new Signer[] { new Signer() { Account = UInt160.Zero, Scopes = WitnessScope.None } },
                Attributes = Array.Empty<TransactionAttribute>(),
                NetworkFee = 0x02,
                SystemFee = 0x03,
                Nonce = 0x04,
                ValidUntilBlock = 0x05,
                Version = 0x06,
                Witnesses = new Witness[] { new Witness() { VerificationScript = new byte[] { 0x07 } } },
            };

            engine = ApplicationEngine.Create(TriggerType.Application, tx, snapshot);
            engine.LoadScript(script.ToArray());

            Assert.AreEqual(engine.Execute(), VMState.HALT);
            Assert.AreEqual(1, engine.ResultStack.Count);

            var array = engine.ResultStack.Pop<VM.Types.Array>();
            Assert.AreEqual(tx.Hash, new UInt256(array[0].GetSpan()));
        }

        [TestMethod]
        public void System_Runtime_GasLeft()
        {
            var snapshot = TestBlockchain.GetTestSnapshot();

            using (var script = new ScriptBuilder())
            {
                script.Emit(OpCode.NOP);
                script.EmitSysCall(ApplicationEngine.System_Runtime_GasLeft);
                script.Emit(OpCode.NOP);
                script.EmitSysCall(ApplicationEngine.System_Runtime_GasLeft);
                script.Emit(OpCode.NOP);
                script.Emit(OpCode.NOP);
                script.Emit(OpCode.NOP);
                script.EmitSysCall(ApplicationEngine.System_Runtime_GasLeft);

                // Execute

                var engine = ApplicationEngine.Create(TriggerType.Application, null, snapshot, gas: 100_000_000);
                engine.LoadScript(script.ToArray());
                Assert.AreEqual(engine.Execute(), VMState.HALT);

                // Check the results

                CollectionAssert.AreEqual
                    (
                    engine.ResultStack.Select(u => (int)u.GetInteger()).ToArray(),
                    new int[] { 99_999_490, 99_998_980, 99_998_410 }
                    );
            }

            // Check test mode

            using (var script = new ScriptBuilder())
            {
                script.EmitSysCall(ApplicationEngine.System_Runtime_GasLeft);

                // Execute

                var engine = ApplicationEngine.Create(TriggerType.Application, null, snapshot);
                engine.LoadScript(script.ToArray());

                // Check the results

                Assert.AreEqual(engine.Execute(), VMState.HALT);
                Assert.AreEqual(1, engine.ResultStack.Count);
                Assert.IsInstanceOfType(engine.ResultStack.Peek(), typeof(Integer));
                Assert.AreEqual(1999999520, engine.ResultStack.Pop().GetInteger());
            }
        }

        [TestMethod]
        public void System_Runtime_GetInvocationCounter()
        {
            ContractState contractA, contractB, contractC;
            var snapshot = TestBlockchain.GetTestSnapshot();

            // Create dummy contracts

            using (var script = new ScriptBuilder())
            {
                script.EmitSysCall(ApplicationEngine.System_Runtime_GetInvocationCounter);

<<<<<<< HEAD
                contractA = new ContractState() { Nef = new NefFile { Script = new byte[] { (byte)OpCode.DROP, (byte)OpCode.DROP }.Concat(script.ToArray()).ToArray() } };
                contractB = new ContractState() { Nef = new NefFile { Script = new byte[] { (byte)OpCode.DROP, (byte)OpCode.DROP, (byte)OpCode.NOP }.Concat(script.ToArray()).ToArray() } };
                contractC = new ContractState() { Nef = new NefFile { Script = new byte[] { (byte)OpCode.DROP, (byte)OpCode.DROP, (byte)OpCode.NOP, (byte)OpCode.NOP }.Concat(script.ToArray()).ToArray() } };
                contractA.Hash = contractA.Script.Span.ToScriptHash();
                contractB.Hash = contractB.Script.Span.ToScriptHash();
                contractC.Hash = contractC.Script.Span.ToScriptHash();
=======
                contractA = TestUtils.GetContract(new byte[] { (byte)OpCode.DROP, (byte)OpCode.DROP }.Concat(script.ToArray()).ToArray());
                contractB = TestUtils.GetContract(new byte[] { (byte)OpCode.DROP, (byte)OpCode.DROP, (byte)OpCode.NOP }.Concat(script.ToArray()).ToArray());
                contractC = TestUtils.GetContract(new byte[] { (byte)OpCode.DROP, (byte)OpCode.DROP, (byte)OpCode.NOP, (byte)OpCode.NOP }.Concat(script.ToArray()).ToArray());
                contractA.Hash = contractA.Script.ToScriptHash();
                contractB.Hash = contractB.Script.ToScriptHash();
                contractC.Hash = contractC.Script.ToScriptHash();
>>>>>>> 7153ce9a

                // Init A,B,C contracts
                // First two drops is for drop method and arguments

                snapshot.DeleteContract(contractA.Hash);
                snapshot.DeleteContract(contractB.Hash);
                snapshot.DeleteContract(contractC.Hash);
                contractA.Manifest = TestUtils.CreateManifest("dummyMain", ContractParameterType.Any, ContractParameterType.String, ContractParameterType.Integer);
                contractB.Manifest = TestUtils.CreateManifest("dummyMain", ContractParameterType.Any, ContractParameterType.String, ContractParameterType.Integer);
                contractC.Manifest = TestUtils.CreateManifest("dummyMain", ContractParameterType.Any, ContractParameterType.String, ContractParameterType.Integer);
                snapshot.AddContract(contractA.Hash, contractA);
                snapshot.AddContract(contractB.Hash, contractB);
                snapshot.AddContract(contractC.Hash, contractC);
            }

            // Call A,B,B,C

            using (var script = new ScriptBuilder())
            {
                script.EmitDynamicCall(contractA.Hash, "dummyMain", "0", 1);
                script.EmitDynamicCall(contractB.Hash, "dummyMain", "0", 1);
                script.EmitDynamicCall(contractB.Hash, "dummyMain", "0", 1);
                script.EmitDynamicCall(contractC.Hash, "dummyMain", "0", 1);

                // Execute

                var engine = ApplicationEngine.Create(TriggerType.Application, null, snapshot);
                engine.LoadScript(script.ToArray());
                Assert.AreEqual(VMState.HALT, engine.Execute());

                // Check the results

                CollectionAssert.AreEqual
                    (
                    engine.ResultStack.Select(u => (int)u.GetInteger()).ToArray(),
                    new int[]
                        {
                        1, /* A */
                        1, /* B */
                        2, /* B */
                        1  /* C */
                        }
                    );
            }
        }
    }
}<|MERGE_RESOLUTION|>--- conflicted
+++ resolved
@@ -204,21 +204,12 @@
             {
                 script.EmitSysCall(ApplicationEngine.System_Runtime_GetInvocationCounter);
 
-<<<<<<< HEAD
-                contractA = new ContractState() { Nef = new NefFile { Script = new byte[] { (byte)OpCode.DROP, (byte)OpCode.DROP }.Concat(script.ToArray()).ToArray() } };
-                contractB = new ContractState() { Nef = new NefFile { Script = new byte[] { (byte)OpCode.DROP, (byte)OpCode.DROP, (byte)OpCode.NOP }.Concat(script.ToArray()).ToArray() } };
-                contractC = new ContractState() { Nef = new NefFile { Script = new byte[] { (byte)OpCode.DROP, (byte)OpCode.DROP, (byte)OpCode.NOP, (byte)OpCode.NOP }.Concat(script.ToArray()).ToArray() } };
+                contractA = TestUtils.GetContract(new byte[] { (byte)OpCode.DROP, (byte)OpCode.DROP }.Concat(script.ToArray()).ToArray());
+                contractB = TestUtils.GetContract(new byte[] { (byte)OpCode.DROP, (byte)OpCode.DROP, (byte)OpCode.NOP }.Concat(script.ToArray()).ToArray());
+                contractC = TestUtils.GetContract(new byte[] { (byte)OpCode.DROP, (byte)OpCode.DROP, (byte)OpCode.NOP, (byte)OpCode.NOP }.Concat(script.ToArray()).ToArray());
                 contractA.Hash = contractA.Script.Span.ToScriptHash();
                 contractB.Hash = contractB.Script.Span.ToScriptHash();
                 contractC.Hash = contractC.Script.Span.ToScriptHash();
-=======
-                contractA = TestUtils.GetContract(new byte[] { (byte)OpCode.DROP, (byte)OpCode.DROP }.Concat(script.ToArray()).ToArray());
-                contractB = TestUtils.GetContract(new byte[] { (byte)OpCode.DROP, (byte)OpCode.DROP, (byte)OpCode.NOP }.Concat(script.ToArray()).ToArray());
-                contractC = TestUtils.GetContract(new byte[] { (byte)OpCode.DROP, (byte)OpCode.DROP, (byte)OpCode.NOP, (byte)OpCode.NOP }.Concat(script.ToArray()).ToArray());
-                contractA.Hash = contractA.Script.ToScriptHash();
-                contractB.Hash = contractB.Script.ToScriptHash();
-                contractC.Hash = contractC.Script.ToScriptHash();
->>>>>>> 7153ce9a
 
                 // Init A,B,C contracts
                 // First two drops is for drop method and arguments
