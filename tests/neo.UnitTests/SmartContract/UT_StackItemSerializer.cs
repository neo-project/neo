using FluentAssertions;
using Microsoft.VisualStudio.TestTools.UnitTesting;
using Neo.SmartContract;
using Neo.VM.Types;
using System;
using System.Collections.Generic;
using System.Linq;
using System.Text;

namespace Neo.UnitTests.SmartContract
{
    [TestClass]
    public class UT_StackItemSerializer
    {
        private const int MaxItemSize = 1024 * 1024;

        [TestMethod]
        public void TestSerialize()
        {
            byte[] result1 = StackItemSerializer.Serialize(new byte[5], MaxItemSize);
            byte[] expectedArray1 = new byte[] {
                        0x00, 0x05, 0x00, 0x00, 0x00, 0x00, 0x00
                    };
            Assert.AreEqual(Encoding.Default.GetString(expectedArray1), Encoding.Default.GetString(result1));

            byte[] result2 = StackItemSerializer.Serialize(true, MaxItemSize);
            byte[] expectedArray2 = new byte[] {
                        0x01, 0x01
                    };
            Assert.AreEqual(Encoding.Default.GetString(expectedArray2), Encoding.Default.GetString(result2));

            byte[] result3 = StackItemSerializer.Serialize(1, MaxItemSize);
            byte[] expectedArray3 = new byte[] {
                        0x02, 0x01, 0x01
                    };
            Assert.AreEqual(Encoding.Default.GetString(expectedArray3), Encoding.Default.GetString(result3));

            StackItem stackItem4 = new InteropInterface<object>(new object());
            Action action4 = () => StackItemSerializer.Serialize(stackItem4, MaxItemSize);
            action4.Should().Throw<NotSupportedException>();

            byte[] result5 = StackItemSerializer.Serialize(1, MaxItemSize);
            byte[] expectedArray5 = new byte[] {
                        0x02, 0x01, 0x01
                    };
            Assert.AreEqual(Encoding.Default.GetString(expectedArray5), Encoding.Default.GetString(result5));


            List<StackItem> list6 = new List<StackItem> { 1 };
            StackItem stackItem62 = new VM.Types.Array(list6);
            byte[] result6 = StackItemSerializer.Serialize(stackItem62, MaxItemSize);
            byte[] expectedArray6 = new byte[] {
                        0x80,0x01,0x02,0x01,0x01
                    };
            Assert.AreEqual(Encoding.Default.GetString(expectedArray6), Encoding.Default.GetString(result6));

            List<StackItem> list7 = new List<StackItem> { 1 };
            StackItem stackItem72 = new Struct(list7);
            byte[] result7 = StackItemSerializer.Serialize(stackItem72, MaxItemSize);
            byte[] expectedArray7 = new byte[] {
                        0x81,0x01,0x02,0x01,0x01
                    };
            Assert.AreEqual(Encoding.Default.GetString(expectedArray7), Encoding.Default.GetString(result7));

<<<<<<< HEAD
            StackItem stackItem82 = new Map { [2] = 1 };
            byte[] result8 = StackItemSerializer.Serialize(stackItem82);
=======
            Dictionary<PrimitiveType, StackItem> list8 = new Dictionary<PrimitiveType, StackItem> { [2] = 1 };
            StackItem stackItem82 = new Map(list8);
            byte[] result8 = StackItemSerializer.Serialize(stackItem82, MaxItemSize);
>>>>>>> e913403f
            byte[] expectedArray8 = new byte[] {
                        0x82,0x01,0x02,0x01,0x02,0x02,0x01,0x01
                    };
            Assert.AreEqual(Encoding.Default.GetString(expectedArray8), Encoding.Default.GetString(result8));

            Map stackItem91 = new Map();
            stackItem91[1] = stackItem91;
            Action action9 = () => StackItemSerializer.Serialize(stackItem91, MaxItemSize);
            action9.Should().Throw<NotSupportedException>();

            VM.Types.Array stackItem10 = new VM.Types.Array();
            stackItem10.Add(stackItem10);
            Action action10 = () => StackItemSerializer.Serialize(stackItem10, MaxItemSize);
            action10.Should().Throw<NotSupportedException>();
        }

        [TestMethod]
        public void TestDeserializeStackItem()
        {
            StackItem stackItem1 = new ByteArray(new byte[5]);
            byte[] byteArray1 = StackItemSerializer.Serialize(stackItem1, MaxItemSize);
            StackItem result1 = StackItemSerializer.Deserialize(byteArray1, (uint)byteArray1.Length);
            Assert.AreEqual(stackItem1, result1);

            StackItem stackItem2 = new VM.Types.Boolean(true);
            byte[] byteArray2 = StackItemSerializer.Serialize(stackItem2, MaxItemSize);
            StackItem result2 = StackItemSerializer.Deserialize(byteArray2, (uint)byteArray2.Length);
            Assert.AreEqual(stackItem2, result2);

            StackItem stackItem3 = new Integer(1);
            byte[] byteArray3 = StackItemSerializer.Serialize(stackItem3, MaxItemSize);
            StackItem result3 = StackItemSerializer.Deserialize(byteArray3, (uint)byteArray3.Length);
            Assert.AreEqual(stackItem3, result3);

            byte[] byteArray4 = StackItemSerializer.Serialize(1, MaxItemSize);
            byteArray4[0] = 0x40;
            Action action4 = () => StackItemSerializer.Deserialize(byteArray4, (uint)byteArray4.Length);
            action4.Should().Throw<FormatException>();

            List<StackItem> list5 = new List<StackItem> { 1 };
            StackItem stackItem52 = new VM.Types.Array(list5);
            byte[] byteArray5 = StackItemSerializer.Serialize(stackItem52, MaxItemSize);
            StackItem result5 = StackItemSerializer.Deserialize(byteArray5, (uint)byteArray5.Length);
            Assert.AreEqual(((VM.Types.Array)stackItem52).Count, ((VM.Types.Array)result5).Count);
            Assert.AreEqual(((VM.Types.Array)stackItem52).GetEnumerator().Current, ((VM.Types.Array)result5).GetEnumerator().Current);

            List<StackItem> list6 = new List<StackItem> { 1 };
            StackItem stackItem62 = new Struct(list6);
            byte[] byteArray6 = StackItemSerializer.Serialize(stackItem62, MaxItemSize);
            StackItem result6 = StackItemSerializer.Deserialize(byteArray6, (uint)byteArray6.Length);
            Assert.AreEqual(((Struct)stackItem62).Count, ((Struct)result6).Count);
            Assert.AreEqual(((Struct)stackItem62).GetEnumerator().Current, ((Struct)result6).GetEnumerator().Current);

<<<<<<< HEAD
            StackItem stackItem72 = new Map { [2] = 1 };
            byte[] byteArray7 = StackItemSerializer.Serialize(stackItem72);
=======
            Dictionary<PrimitiveType, StackItem> list7 = new Dictionary<PrimitiveType, StackItem> { [2] = 1 };
            StackItem stackItem72 = new Map(list7);
            byte[] byteArray7 = StackItemSerializer.Serialize(stackItem72, MaxItemSize);
>>>>>>> e913403f
            StackItem result7 = StackItemSerializer.Deserialize(byteArray7, (uint)byteArray7.Length);
            Assert.AreEqual(((Map)stackItem72).Count, ((Map)result7).Count);
            CollectionAssert.AreEqual(((Map)stackItem72).Keys.ToArray(), ((Map)result7).Keys.ToArray());
            CollectionAssert.AreEqual(((Map)stackItem72).Values.ToArray(), ((Map)result7).Values.ToArray());
        }
    }
}<|MERGE_RESOLUTION|>--- conflicted
+++ resolved
@@ -62,14 +62,8 @@
                     };
             Assert.AreEqual(Encoding.Default.GetString(expectedArray7), Encoding.Default.GetString(result7));
 
-<<<<<<< HEAD
             StackItem stackItem82 = new Map { [2] = 1 };
-            byte[] result8 = StackItemSerializer.Serialize(stackItem82);
-=======
-            Dictionary<PrimitiveType, StackItem> list8 = new Dictionary<PrimitiveType, StackItem> { [2] = 1 };
-            StackItem stackItem82 = new Map(list8);
             byte[] result8 = StackItemSerializer.Serialize(stackItem82, MaxItemSize);
->>>>>>> e913403f
             byte[] expectedArray8 = new byte[] {
                         0x82,0x01,0x02,0x01,0x02,0x02,0x01,0x01
                     };
@@ -123,14 +117,8 @@
             Assert.AreEqual(((Struct)stackItem62).Count, ((Struct)result6).Count);
             Assert.AreEqual(((Struct)stackItem62).GetEnumerator().Current, ((Struct)result6).GetEnumerator().Current);
 
-<<<<<<< HEAD
             StackItem stackItem72 = new Map { [2] = 1 };
-            byte[] byteArray7 = StackItemSerializer.Serialize(stackItem72);
-=======
-            Dictionary<PrimitiveType, StackItem> list7 = new Dictionary<PrimitiveType, StackItem> { [2] = 1 };
-            StackItem stackItem72 = new Map(list7);
             byte[] byteArray7 = StackItemSerializer.Serialize(stackItem72, MaxItemSize);
->>>>>>> e913403f
             StackItem result7 = StackItemSerializer.Deserialize(byteArray7, (uint)byteArray7.Length);
             Assert.AreEqual(((Map)stackItem72).Count, ((Map)result7).Count);
             CollectionAssert.AreEqual(((Map)stackItem72).Keys.ToArray(), ((Map)result7).Keys.ToArray());
