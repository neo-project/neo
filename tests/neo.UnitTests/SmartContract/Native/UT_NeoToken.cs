--- conflicted
+++ resolved
@@ -867,14 +867,8 @@
 
         internal static (BigInteger Value, bool State) Check_GetGasPerBlock(StoreView snapshot, Block persistingBlock)
         {
-<<<<<<< HEAD
-            var engine = ApplicationEngine.Create(TriggerType.Application, null, snapshot, persistingBlock);
-
+            using var engine = ApplicationEngine.Create(TriggerType.Application, null, snapshot, persistingBlock);
             engine.LoadScript(NativeContract.NEO.Script, configureState: p => p.ScriptHash = NativeContract.NEO.Hash);
-=======
-            using var engine = ApplicationEngine.Create(TriggerType.Application, null, snapshot, persistingBlock);
-            engine.LoadScript(NativeContract.NEO.Script, pcount: 0, configureState: p => p.ScriptHash = NativeContract.NEO.Hash);
->>>>>>> df79b42b
 
             using var script = new ScriptBuilder();
             script.EmitPush("getGasPerBlock");
