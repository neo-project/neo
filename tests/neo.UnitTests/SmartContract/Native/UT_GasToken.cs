using FluentAssertions;
using Microsoft.VisualStudio.TestTools.UnitTesting;
using Neo.IO;
using Neo.Ledger;
using Neo.Network.P2P.Payloads;
using Neo.Persistence;
using Neo.SmartContract;
using Neo.SmartContract.Native;
using Neo.UnitTests.Extensions;
using Neo.VM;
using System;
using System.Linq;
using System.Numerics;

namespace Neo.UnitTests.SmartContract.Native
{
    [TestClass]
    public class UT_GasToken
    {
        private DataCache _snapshot;
        private Block _persistingBlock;

        [TestInitialize]
        public void TestSetup()
        {
            TestBlockchain.InitializeMockNeoSystem();

            _snapshot = Blockchain.Singleton.GetSnapshot();
            _persistingBlock = new Block() { Index = 0 };
        }

        [TestMethod]
        public void Check_Name() => NativeContract.GAS.Name.Should().Be(nameof(GasToken));

        [TestMethod]
        public void Check_Symbol() => NativeContract.GAS.Symbol(_snapshot).Should().Be("GAS");

        [TestMethod]
        public void Check_Decimals() => NativeContract.GAS.Decimals(_snapshot).Should().Be(8);

        [TestMethod]
        public void Check_BalanceOfTransferAndBurn()
        {
            var snapshot = _snapshot.CreateSnapshot();
            var persistingBlock = new Block() { Index = 1000 };
            byte[] from = Contract.GetBFTAddress(Blockchain.StandbyValidators).ToArray();
            byte[] to = new byte[20];
            var keyCount = snapshot.GetChangeSet().Count();
            var supply = NativeContract.GAS.TotalSupply(snapshot);
            supply.Should().Be(3000000050000000); // 3000000000000000 + 50000000 (neo holder reward)

            // Check unclaim

            var unclaim = UT_NeoToken.Check_UnclaimedGas(snapshot, from, persistingBlock);
            unclaim.Value.Should().Be(new BigInteger(0.5 * 1000 * 100000000L));
            unclaim.State.Should().BeTrue();

            // Transfer

            NativeContract.NEO.Transfer(snapshot, from, to, BigInteger.Zero, true, persistingBlock).Should().BeTrue();
            NativeContract.NEO.BalanceOf(snapshot, from).Should().Be(100000000);
            NativeContract.NEO.BalanceOf(snapshot, to).Should().Be(0);

            NativeContract.GAS.BalanceOf(snapshot, from).Should().Be(30000500_00000000);
            NativeContract.GAS.BalanceOf(snapshot, to).Should().Be(0);

            // Check unclaim

            unclaim = UT_NeoToken.Check_UnclaimedGas(snapshot, from, persistingBlock);
            unclaim.Value.Should().Be(new BigInteger(0));
            unclaim.State.Should().BeTrue();

            supply = NativeContract.GAS.TotalSupply(snapshot);
            supply.Should().Be(3000050050000000);

            snapshot.GetChangeSet().Count().Should().Be(keyCount + 3); // Gas

            // Transfer

            keyCount = snapshot.GetChangeSet().Count();

            NativeContract.GAS.Transfer(snapshot, from, to, 30000500_00000000, false, persistingBlock).Should().BeFalse(); // Not signed
            NativeContract.GAS.Transfer(snapshot, from, to, 30000500_00000001, true, persistingBlock).Should().BeFalse(); // More than balance
            NativeContract.GAS.Transfer(snapshot, from, to, 30000500_00000000, true, persistingBlock).Should().BeTrue(); // All balance

            // Balance of

            NativeContract.GAS.BalanceOf(snapshot, to).Should().Be(30000500_00000000);
            NativeContract.GAS.BalanceOf(snapshot, from).Should().Be(0);

            snapshot.GetChangeSet().Count().Should().Be(keyCount + 1); // All

            // Burn

<<<<<<< HEAD
            var engine = ApplicationEngine.Create(TriggerType.Application, null, snapshot, persistingBlock, 0);
            keyCount = snapshot.GetChangeSet().Count();
=======
            using var engine = ApplicationEngine.Create(TriggerType.Application, null, snapshot, persistingBlock, 0);
            keyCount = snapshot.Storages.GetChangeSet().Count();
>>>>>>> df79b42b

            Assert.ThrowsException<ArgumentOutOfRangeException>(() =>
                NativeContract.GAS.Burn(engine, new UInt160(to), BigInteger.MinusOne));

            // Burn more than expected

            Assert.ThrowsException<InvalidOperationException>(() =>
                NativeContract.GAS.Burn(engine, new UInt160(to), new BigInteger(30000500_00000001)));

            // Real burn

            NativeContract.GAS.Burn(engine, new UInt160(to), new BigInteger(1));

            NativeContract.GAS.BalanceOf(snapshot, to).Should().Be(3000049999999999);

            keyCount.Should().Be(snapshot.GetChangeSet().Count());

            // Burn all

            NativeContract.GAS.Burn(engine, new UInt160(to), new BigInteger(3000049999999999));

            (keyCount - 1).Should().Be(snapshot.GetChangeSet().Count());

            // Bad inputs

            NativeContract.GAS.Transfer(snapshot, from, to, BigInteger.MinusOne, true, persistingBlock).Should().BeFalse();
            NativeContract.GAS.Transfer(snapshot, new byte[19], to, BigInteger.One, false, persistingBlock).Should().BeFalse();
            NativeContract.GAS.Transfer(snapshot, from, new byte[19], BigInteger.One, false, persistingBlock).Should().BeFalse();
        }

        [TestMethod]
        public void Check_BadScript()
        {
            using var engine = ApplicationEngine.Create(TriggerType.Application, null, Blockchain.Singleton.GetSnapshot(), _persistingBlock, 0);

            using var script = new ScriptBuilder();
            script.Emit(OpCode.NOP);
            engine.LoadScript(script.ToArray());

            Assert.ThrowsException<InvalidOperationException>(() => NativeContract.GAS.Invoke(engine));
        }

        internal static StorageKey CreateStorageKey(byte prefix, uint key)
        {
            return CreateStorageKey(prefix, BitConverter.GetBytes(key));
        }

        internal static StorageKey CreateStorageKey(byte prefix, byte[] key = null)
        {
            StorageKey storageKey = new StorageKey
            {
                Id = NativeContract.NEO.Id,
                Key = new byte[sizeof(byte) + (key?.Length ?? 0)]
            };
            storageKey.Key[0] = prefix;
            key?.CopyTo(storageKey.Key.AsSpan(1));
            return storageKey;
        }
    }
}<|MERGE_RESOLUTION|>--- conflicted
+++ resolved
@@ -92,13 +92,8 @@
 
             // Burn
 
-<<<<<<< HEAD
-            var engine = ApplicationEngine.Create(TriggerType.Application, null, snapshot, persistingBlock, 0);
+            using var engine = ApplicationEngine.Create(TriggerType.Application, null, snapshot, persistingBlock, 0);
             keyCount = snapshot.GetChangeSet().Count();
-=======
-            using var engine = ApplicationEngine.Create(TriggerType.Application, null, snapshot, persistingBlock, 0);
-            keyCount = snapshot.Storages.GetChangeSet().Count();
->>>>>>> df79b42b
 
             Assert.ThrowsException<ArgumentOutOfRangeException>(() =>
                 NativeContract.GAS.Burn(engine, new UInt160(to), BigInteger.MinusOne));
