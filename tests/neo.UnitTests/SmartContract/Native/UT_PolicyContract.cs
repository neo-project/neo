using FluentAssertions;
using Microsoft.VisualStudio.TestTools.UnitTesting;
using Neo.IO;
using Neo.Ledger;
using Neo.Network.P2P.Payloads;
using Neo.Persistence;
using Neo.SmartContract;
using Neo.SmartContract.Native;
using Neo.UnitTests.Extensions;
using System;
using System.Linq;

namespace Neo.UnitTests.SmartContract.Native
{
    [TestClass]
    public class UT_PolicyContract
    {
        private DataCache _snapshot;

        [TestInitialize]
        public void TestSetup()
        {
            TestBlockchain.InitializeMockNeoSystem();
            _snapshot = Blockchain.Singleton.GetSnapshot();

            ApplicationEngine engine = ApplicationEngine.Create(TriggerType.OnPersist, null, _snapshot, new Block { Header = new Header() }, 0);
            NativeContract.ContractManagement.OnPersist(engine);
        }

        [TestMethod]
        public void Check_Default()
        {
            var snapshot = _snapshot.CreateSnapshot();

            var ret = NativeContract.Policy.Call(snapshot, "getFeePerByte");
            ret.Should().BeOfType<VM.Types.Integer>();
            ret.GetInteger().Should().Be(1000);
        }

        [TestMethod]
<<<<<<< HEAD
=======
        public void Check_SetMaxBlockSize()
        {
            var snapshot = _snapshot.CreateSnapshot();

            // Fake blockchain

            Block block = new Block()
            {
                Header = new Header
                {
                    Index = 1000,
                    PrevHash = UInt256.Zero
                }
            };
            UInt160 committeeMultiSigAddr = NativeContract.NEO.GetCommitteeAddress(snapshot);

            // Without signature

            Assert.ThrowsException<InvalidOperationException>(() =>
            {
                NativeContract.Policy.Call(snapshot, new Nep17NativeContractExtensions.ManualWitness(null), block,
                "setMaxBlockSize", new ContractParameter(ContractParameterType.Integer) { Value = 1024 });
            });

            var ret = NativeContract.Policy.Call(snapshot, "getMaxBlockSize");
            ret.Should().BeOfType<VM.Types.Integer>();
            ret.GetInteger().Should().Be(1024 * 256);

            // More than expected

            Assert.ThrowsException<ArgumentOutOfRangeException>(() =>
            {
                NativeContract.Policy.Call(snapshot, new Nep17NativeContractExtensions.ManualWitness(committeeMultiSigAddr), block,
                 "setMaxBlockSize", new ContractParameter(ContractParameterType.Integer) { Value = Neo.Network.P2P.Message.PayloadMaxSize + 1 });
            });

            ret = NativeContract.Policy.Call(snapshot, "getMaxBlockSize");
            ret.Should().BeOfType<VM.Types.Integer>();
            ret.GetInteger().Should().Be(1024 * 256);

            // With signature

            ret = NativeContract.Policy.Call(snapshot, new Nep17NativeContractExtensions.ManualWitness(committeeMultiSigAddr), block,
                "setMaxBlockSize", new ContractParameter(ContractParameterType.Integer) { Value = 1024 });
            ret.IsNull.Should().BeTrue();

            ret = NativeContract.Policy.Call(snapshot, "getMaxBlockSize");
            ret.Should().BeOfType<VM.Types.Integer>();
            ret.GetInteger().Should().Be(1024);
        }

        [TestMethod]
        public void Check_SetMaxBlockSystemFee()
        {
            var snapshot = _snapshot.CreateSnapshot();

            // Fake blockchain

            Block block = new Block()
            {
                Header = new Header
                {
                    Index = 1000,
                    PrevHash = UInt256.Zero
                }
            };
            UInt160 committeeMultiSigAddr = NativeContract.NEO.GetCommitteeAddress(snapshot);

            // Without signature

            Assert.ThrowsException<InvalidOperationException>(() =>
            {
                NativeContract.Policy.Call(snapshot, new Nep17NativeContractExtensions.ManualWitness(null), block,
                "setMaxBlockSystemFee", new ContractParameter(ContractParameterType.Integer) { Value = 1024 * (long)NativeContract.GAS.Factor });
            });

            var ret = NativeContract.Policy.Call(snapshot, "getMaxBlockSystemFee");
            ret.Should().BeOfType<VM.Types.Integer>();
            ret.GetInteger().Should().Be(9000 * (long)NativeContract.GAS.Factor);

            // Less than expected

            Assert.ThrowsException<ArgumentOutOfRangeException>(() =>
            {
                NativeContract.Policy.Call(snapshot, new Nep17NativeContractExtensions.ManualWitness(committeeMultiSigAddr), block,
                 "setMaxBlockSystemFee", new ContractParameter(ContractParameterType.Integer) { Value = -1000 });
            });

            ret = NativeContract.Policy.Call(snapshot, "getMaxBlockSystemFee");
            ret.Should().BeOfType<VM.Types.Integer>();
            ret.GetInteger().Should().Be(9000 * (long)NativeContract.GAS.Factor);

            // With signature

            ret = NativeContract.Policy.Call(snapshot, new Nep17NativeContractExtensions.ManualWitness(committeeMultiSigAddr), block,
                "setMaxBlockSystemFee", new ContractParameter(ContractParameterType.Integer) { Value = 1024 * (long)NativeContract.GAS.Factor });
            ret.IsNull.Should().BeTrue();

            ret = NativeContract.Policy.Call(snapshot, "getMaxBlockSystemFee");
            ret.Should().BeOfType<VM.Types.Integer>();
            ret.GetInteger().Should().Be(1024 * (long)NativeContract.GAS.Factor);
        }

        [TestMethod]
        public void Check_SetMaxTransactionsPerBlock()
        {
            var snapshot = _snapshot.CreateSnapshot();

            // Fake blockchain

            Block block = new Block()
            {
                Header = new Header
                {
                    Index = 1000,
                    PrevHash = UInt256.Zero
                }
            };

            // Without signature

            Assert.ThrowsException<InvalidOperationException>(() =>
            {
                NativeContract.Policy.Call(snapshot, new Nep17NativeContractExtensions.ManualWitness(), block,
                "setMaxTransactionsPerBlock", new ContractParameter(ContractParameterType.Integer) { Value = 1 });
            });

            var ret = NativeContract.Policy.Call(snapshot, "getMaxTransactionsPerBlock");
            ret.Should().BeOfType<VM.Types.Integer>();
            ret.GetInteger().Should().Be(512);

            // With signature

            ret = NativeContract.Policy.Call(snapshot, new Nep17NativeContractExtensions.ManualWitness(NativeContract.NEO.GetCommitteeAddress(snapshot)), block,
                "setMaxTransactionsPerBlock", new ContractParameter(ContractParameterType.Integer) { Value = 1 });
            ret.IsNull.Should().BeTrue();

            ret = NativeContract.Policy.Call(snapshot, "getMaxTransactionsPerBlock");
            ret.Should().BeOfType<VM.Types.Integer>();
            ret.GetInteger().Should().Be(1);
        }

        [TestMethod]
>>>>>>> 11afccb5
        public void Check_SetFeePerByte()
        {
            var snapshot = _snapshot.CreateSnapshot();

            // Fake blockchain

            Block block = new Block()
            {
                Header = new Header
                {
                    Index = 1000,
                    PrevHash = UInt256.Zero
                }
            };

            // Without signature

            Assert.ThrowsException<InvalidOperationException>(() =>
            {
                NativeContract.Policy.Call(snapshot, new Nep17NativeContractExtensions.ManualWitness(), block,
                "setFeePerByte", new ContractParameter(ContractParameterType.Integer) { Value = 1 });
            });

            var ret = NativeContract.Policy.Call(snapshot, "getFeePerByte");
            ret.Should().BeOfType<VM.Types.Integer>();
            ret.GetInteger().Should().Be(1000);

            // With signature
            UInt160 committeeMultiSigAddr = NativeContract.NEO.GetCommitteeAddress(snapshot);
            ret = NativeContract.Policy.Call(snapshot, new Nep17NativeContractExtensions.ManualWitness(committeeMultiSigAddr), block,
                "setFeePerByte", new ContractParameter(ContractParameterType.Integer) { Value = 1 });
            ret.IsNull.Should().BeTrue();

            ret = NativeContract.Policy.Call(snapshot, "getFeePerByte");
            ret.Should().BeOfType<VM.Types.Integer>();
            ret.GetInteger().Should().Be(1);
        }

        [TestMethod]
        public void Check_SetBaseExecFee()
        {
            var snapshot = _snapshot.CreateSnapshot();

            // Fake blockchain

            Block block = new Block()
            {
                Header = new Header
                {
                    Index = 1000,
                    PrevHash = UInt256.Zero
                }
            };

            // Without signature

            Assert.ThrowsException<InvalidOperationException>(() =>
            {
                NativeContract.Policy.Call(snapshot, new Nep17NativeContractExtensions.ManualWitness(), block,
                "setExecFeeFactor", new ContractParameter(ContractParameterType.Integer) { Value = 50 });
            });

            var ret = NativeContract.Policy.Call(snapshot, "getExecFeeFactor");
            ret.Should().BeOfType<VM.Types.Integer>();
            ret.GetInteger().Should().Be(30);

            // With signature, wrong value
            UInt160 committeeMultiSigAddr = NativeContract.NEO.GetCommitteeAddress(snapshot);
            Assert.ThrowsException<ArgumentOutOfRangeException>(() =>
            {
                NativeContract.Policy.Call(snapshot, new Nep17NativeContractExtensions.ManualWitness(committeeMultiSigAddr), block,
                    "setExecFeeFactor", new ContractParameter(ContractParameterType.Integer) { Value = 100500 });
            });

            ret = NativeContract.Policy.Call(snapshot, "getExecFeeFactor");
            ret.Should().BeOfType<VM.Types.Integer>();
            ret.GetInteger().Should().Be(30);

            // Proper set
            ret = NativeContract.Policy.Call(snapshot, new Nep17NativeContractExtensions.ManualWitness(committeeMultiSigAddr), block,
                "setExecFeeFactor", new ContractParameter(ContractParameterType.Integer) { Value = 50 });
            ret.IsNull.Should().BeTrue();

            ret = NativeContract.Policy.Call(snapshot, "getExecFeeFactor");
            ret.Should().BeOfType<VM.Types.Integer>();
            ret.GetInteger().Should().Be(50);
        }

        [TestMethod]
        public void Check_SetStoragePrice()
        {
            var snapshot = _snapshot.CreateSnapshot();

            // Fake blockchain

            Block block = new Block()
            {
                Header = new Header
                {
                    Index = 1000,
                    PrevHash = UInt256.Zero
                }
            };

            // Without signature

            Assert.ThrowsException<InvalidOperationException>(() =>
            {
                NativeContract.Policy.Call(snapshot, new Nep17NativeContractExtensions.ManualWitness(), block,
                "setStoragePrice", new ContractParameter(ContractParameterType.Integer) { Value = 100500 });
            });

            var ret = NativeContract.Policy.Call(snapshot, "getStoragePrice");
            ret.Should().BeOfType<VM.Types.Integer>();
            ret.GetInteger().Should().Be(100000);

            // With signature, wrong value
            UInt160 committeeMultiSigAddr = NativeContract.NEO.GetCommitteeAddress(snapshot);
            Assert.ThrowsException<ArgumentOutOfRangeException>(() =>
            {
                NativeContract.Policy.Call(snapshot, new Nep17NativeContractExtensions.ManualWitness(committeeMultiSigAddr), block,
                    "setStoragePrice", new ContractParameter(ContractParameterType.Integer) { Value = 100000000 });
            });

            ret = NativeContract.Policy.Call(snapshot, "getStoragePrice");
            ret.Should().BeOfType<VM.Types.Integer>();
            ret.GetInteger().Should().Be(100000);

            // Proper set
            ret = NativeContract.Policy.Call(snapshot, new Nep17NativeContractExtensions.ManualWitness(committeeMultiSigAddr), block,
                "setStoragePrice", new ContractParameter(ContractParameterType.Integer) { Value = 300300 });
            ret.IsNull.Should().BeTrue();

            ret = NativeContract.Policy.Call(snapshot, "getStoragePrice");
            ret.Should().BeOfType<VM.Types.Integer>();
            ret.GetInteger().Should().Be(300300);
        }

        [TestMethod]
        public void Check_BlockAccount()
        {
            var snapshot = _snapshot.CreateSnapshot();

            // Fake blockchain

            Block block = new Block()
            {
                Header = new Header
                {
                    Index = 1000,
                    PrevHash = UInt256.Zero
                }
            };

            // Without signature

            Assert.ThrowsException<InvalidOperationException>(() =>
            {
                NativeContract.Policy.Call(snapshot, new Nep17NativeContractExtensions.ManualWitness(UInt160.Zero), block,
                "blockAccount",
                new ContractParameter(ContractParameterType.ByteArray) { Value = UInt160.Parse("0xa400ff00ff00ff00ff00ff00ff00ff00ff00ff01").ToArray() });
            });

            // With signature

            UInt160 committeeMultiSigAddr = NativeContract.NEO.GetCommitteeAddress(snapshot);
            var ret = NativeContract.Policy.Call(snapshot, new Nep17NativeContractExtensions.ManualWitness(committeeMultiSigAddr), block,
              "blockAccount",
              new ContractParameter(ContractParameterType.ByteArray) { Value = UInt160.Parse("0xa400ff00ff00ff00ff00ff00ff00ff00ff00ff01").ToArray() });
            ret.Should().BeOfType<VM.Types.Boolean>();
            ret.GetBoolean().Should().BeTrue();

            // Same account
            ret = NativeContract.Policy.Call(snapshot, new Nep17NativeContractExtensions.ManualWitness(committeeMultiSigAddr), block,
                "blockAccount",
                new ContractParameter(ContractParameterType.ByteArray) { Value = UInt160.Parse("0xa400ff00ff00ff00ff00ff00ff00ff00ff00ff01").ToArray() });
            ret.Should().BeOfType<VM.Types.Boolean>();
            ret.GetBoolean().Should().BeFalse();

            // Account B

            ret = NativeContract.Policy.Call(snapshot, new Nep17NativeContractExtensions.ManualWitness(committeeMultiSigAddr), block,
                "blockAccount",
                new ContractParameter(ContractParameterType.ByteArray) { Value = UInt160.Parse("0xb400ff00ff00ff00ff00ff00ff00ff00ff00ff01").ToArray() });
            ret.Should().BeOfType<VM.Types.Boolean>();
            ret.GetBoolean().Should().BeTrue();

            // Check

            NativeContract.Policy.IsBlocked(snapshot, UInt160.Zero).Should().BeFalse();
            NativeContract.Policy.IsBlocked(snapshot, UInt160.Parse("0xa400ff00ff00ff00ff00ff00ff00ff00ff00ff01")).Should().BeTrue();
            NativeContract.Policy.IsBlocked(snapshot, UInt160.Parse("0xb400ff00ff00ff00ff00ff00ff00ff00ff00ff01")).Should().BeTrue();
        }

        [TestMethod]
        public void Check_Block_UnblockAccount()
        {
            var snapshot = _snapshot.CreateSnapshot();

            // Fake blockchain

            Block block = new Block()
            {
                Header = new Header
                {
                    Index = 1000,
                    PrevHash = UInt256.Zero
                }
            };
            UInt160 committeeMultiSigAddr = NativeContract.NEO.GetCommitteeAddress(snapshot);

            // Block without signature

            Assert.ThrowsException<InvalidOperationException>(() =>
            {
                var ret = NativeContract.Policy.Call(snapshot, new Nep17NativeContractExtensions.ManualWitness(), block,
                "blockAccount", new ContractParameter(ContractParameterType.Hash160) { Value = UInt160.Zero });
            });

            NativeContract.Policy.IsBlocked(snapshot, UInt160.Zero).Should().BeFalse();

            // Block with signature

            var ret = NativeContract.Policy.Call(snapshot, new Nep17NativeContractExtensions.ManualWitness(committeeMultiSigAddr), block,
                "blockAccount", new ContractParameter(ContractParameterType.Hash160) { Value = UInt160.Zero });
            ret.Should().BeOfType<VM.Types.Boolean>();
            ret.GetBoolean().Should().BeTrue();

            NativeContract.Policy.IsBlocked(snapshot, UInt160.Zero).Should().BeTrue();

            // Unblock without signature

            Assert.ThrowsException<InvalidOperationException>(() =>
            {
                ret = NativeContract.Policy.Call(snapshot, new Nep17NativeContractExtensions.ManualWitness(), block,
                "unblockAccount", new ContractParameter(ContractParameterType.Hash160) { Value = UInt160.Zero });
            });

            NativeContract.Policy.IsBlocked(snapshot, UInt160.Zero).Should().BeTrue();

            // Unblock with signature

            ret = NativeContract.Policy.Call(snapshot, new Nep17NativeContractExtensions.ManualWitness(committeeMultiSigAddr), block,
                "unblockAccount", new ContractParameter(ContractParameterType.Hash160) { Value = UInt160.Zero });
            ret.Should().BeOfType<VM.Types.Boolean>();
            ret.GetBoolean().Should().BeTrue();

            NativeContract.Policy.IsBlocked(snapshot, UInt160.Zero).Should().BeFalse();
        }
    }
}<|MERGE_RESOLUTION|>--- conflicted
+++ resolved
@@ -38,152 +38,6 @@
         }
 
         [TestMethod]
-<<<<<<< HEAD
-=======
-        public void Check_SetMaxBlockSize()
-        {
-            var snapshot = _snapshot.CreateSnapshot();
-
-            // Fake blockchain
-
-            Block block = new Block()
-            {
-                Header = new Header
-                {
-                    Index = 1000,
-                    PrevHash = UInt256.Zero
-                }
-            };
-            UInt160 committeeMultiSigAddr = NativeContract.NEO.GetCommitteeAddress(snapshot);
-
-            // Without signature
-
-            Assert.ThrowsException<InvalidOperationException>(() =>
-            {
-                NativeContract.Policy.Call(snapshot, new Nep17NativeContractExtensions.ManualWitness(null), block,
-                "setMaxBlockSize", new ContractParameter(ContractParameterType.Integer) { Value = 1024 });
-            });
-
-            var ret = NativeContract.Policy.Call(snapshot, "getMaxBlockSize");
-            ret.Should().BeOfType<VM.Types.Integer>();
-            ret.GetInteger().Should().Be(1024 * 256);
-
-            // More than expected
-
-            Assert.ThrowsException<ArgumentOutOfRangeException>(() =>
-            {
-                NativeContract.Policy.Call(snapshot, new Nep17NativeContractExtensions.ManualWitness(committeeMultiSigAddr), block,
-                 "setMaxBlockSize", new ContractParameter(ContractParameterType.Integer) { Value = Neo.Network.P2P.Message.PayloadMaxSize + 1 });
-            });
-
-            ret = NativeContract.Policy.Call(snapshot, "getMaxBlockSize");
-            ret.Should().BeOfType<VM.Types.Integer>();
-            ret.GetInteger().Should().Be(1024 * 256);
-
-            // With signature
-
-            ret = NativeContract.Policy.Call(snapshot, new Nep17NativeContractExtensions.ManualWitness(committeeMultiSigAddr), block,
-                "setMaxBlockSize", new ContractParameter(ContractParameterType.Integer) { Value = 1024 });
-            ret.IsNull.Should().BeTrue();
-
-            ret = NativeContract.Policy.Call(snapshot, "getMaxBlockSize");
-            ret.Should().BeOfType<VM.Types.Integer>();
-            ret.GetInteger().Should().Be(1024);
-        }
-
-        [TestMethod]
-        public void Check_SetMaxBlockSystemFee()
-        {
-            var snapshot = _snapshot.CreateSnapshot();
-
-            // Fake blockchain
-
-            Block block = new Block()
-            {
-                Header = new Header
-                {
-                    Index = 1000,
-                    PrevHash = UInt256.Zero
-                }
-            };
-            UInt160 committeeMultiSigAddr = NativeContract.NEO.GetCommitteeAddress(snapshot);
-
-            // Without signature
-
-            Assert.ThrowsException<InvalidOperationException>(() =>
-            {
-                NativeContract.Policy.Call(snapshot, new Nep17NativeContractExtensions.ManualWitness(null), block,
-                "setMaxBlockSystemFee", new ContractParameter(ContractParameterType.Integer) { Value = 1024 * (long)NativeContract.GAS.Factor });
-            });
-
-            var ret = NativeContract.Policy.Call(snapshot, "getMaxBlockSystemFee");
-            ret.Should().BeOfType<VM.Types.Integer>();
-            ret.GetInteger().Should().Be(9000 * (long)NativeContract.GAS.Factor);
-
-            // Less than expected
-
-            Assert.ThrowsException<ArgumentOutOfRangeException>(() =>
-            {
-                NativeContract.Policy.Call(snapshot, new Nep17NativeContractExtensions.ManualWitness(committeeMultiSigAddr), block,
-                 "setMaxBlockSystemFee", new ContractParameter(ContractParameterType.Integer) { Value = -1000 });
-            });
-
-            ret = NativeContract.Policy.Call(snapshot, "getMaxBlockSystemFee");
-            ret.Should().BeOfType<VM.Types.Integer>();
-            ret.GetInteger().Should().Be(9000 * (long)NativeContract.GAS.Factor);
-
-            // With signature
-
-            ret = NativeContract.Policy.Call(snapshot, new Nep17NativeContractExtensions.ManualWitness(committeeMultiSigAddr), block,
-                "setMaxBlockSystemFee", new ContractParameter(ContractParameterType.Integer) { Value = 1024 * (long)NativeContract.GAS.Factor });
-            ret.IsNull.Should().BeTrue();
-
-            ret = NativeContract.Policy.Call(snapshot, "getMaxBlockSystemFee");
-            ret.Should().BeOfType<VM.Types.Integer>();
-            ret.GetInteger().Should().Be(1024 * (long)NativeContract.GAS.Factor);
-        }
-
-        [TestMethod]
-        public void Check_SetMaxTransactionsPerBlock()
-        {
-            var snapshot = _snapshot.CreateSnapshot();
-
-            // Fake blockchain
-
-            Block block = new Block()
-            {
-                Header = new Header
-                {
-                    Index = 1000,
-                    PrevHash = UInt256.Zero
-                }
-            };
-
-            // Without signature
-
-            Assert.ThrowsException<InvalidOperationException>(() =>
-            {
-                NativeContract.Policy.Call(snapshot, new Nep17NativeContractExtensions.ManualWitness(), block,
-                "setMaxTransactionsPerBlock", new ContractParameter(ContractParameterType.Integer) { Value = 1 });
-            });
-
-            var ret = NativeContract.Policy.Call(snapshot, "getMaxTransactionsPerBlock");
-            ret.Should().BeOfType<VM.Types.Integer>();
-            ret.GetInteger().Should().Be(512);
-
-            // With signature
-
-            ret = NativeContract.Policy.Call(snapshot, new Nep17NativeContractExtensions.ManualWitness(NativeContract.NEO.GetCommitteeAddress(snapshot)), block,
-                "setMaxTransactionsPerBlock", new ContractParameter(ContractParameterType.Integer) { Value = 1 });
-            ret.IsNull.Should().BeTrue();
-
-            ret = NativeContract.Policy.Call(snapshot, "getMaxTransactionsPerBlock");
-            ret.Should().BeOfType<VM.Types.Integer>();
-            ret.GetInteger().Should().Be(1);
-        }
-
-        [TestMethod]
->>>>>>> 11afccb5
         public void Check_SetFeePerByte()
         {
             var snapshot = _snapshot.CreateSnapshot();
