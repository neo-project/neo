--- conflicted
+++ resolved
@@ -89,11 +89,7 @@
             snapshot.Storages.Add(CreateStorageKey(57, uint.MaxValue - 0 - 1), new StorageItem() { Value = new BigInteger(0).ToByteArray() });
 
             var unclaim = Check_UnclaimedGas(snapshot, from);
-<<<<<<< HEAD
             unclaim.Value.Should().Be(new BigInteger(50000008) * 100);
-=======
-            unclaim.Value.Should().Be(new BigInteger(600000000000));
->>>>>>> d5b962ca
             unclaim.State.Should().BeTrue();
 
             unclaim = Check_UnclaimedGas(snapshot, new byte[19]);
@@ -105,7 +101,6 @@
         public void Check_RegisterValidator()
         {
             var snapshot = Blockchain.Singleton.GetSnapshot();
-
             var keyCount = snapshot.Storages.GetChangeSet().Count();
             var point = Blockchain.StandbyValidators[0].EncodePoint(true);
 
@@ -136,9 +131,7 @@
             snapshot.PersistingBlock = new Block() { Index = 100 };
 
             byte[] from = Blockchain.GetConsensusAddress(Blockchain.StandbyValidators).ToArray();
-
             byte[] to = new byte[20];
-
             var keyCount = snapshot.Storages.GetChangeSet().Count();
 
             // Check unclaim
@@ -147,11 +140,7 @@
             snapshot.Storages.Add(CreateStorageKey(57, uint.MaxValue - 0 - 1), new StorageItem() { Value = new BigInteger(0).ToByteArray() });
 
             var unclaim = Check_UnclaimedGas(snapshot, from);
-<<<<<<< HEAD
             unclaim.Value.Should().Be(new BigInteger(5000000800));
-=======
-            unclaim.Value.Should().Be(new BigInteger(600000000000));
->>>>>>> d5b962ca
             unclaim.State.Should().BeTrue();
 
             // Transfer
@@ -166,7 +155,6 @@
             unclaim = Check_UnclaimedGas(snapshot, from);
             unclaim.Value.Should().Be(new BigInteger(0));
             unclaim.State.Should().BeTrue();
-
             snapshot.Storages.GetChangeSet().Count().Should().Be(keyCount + 6); // Gas + new balance
 
             // Return balance
