--- conflicted
+++ resolved
@@ -418,13 +418,8 @@
 
         internal static (bool State, bool Result) Check_Vote(StoreView snapshot, byte[] account, byte[] pubkey, bool signAccount)
         {
-<<<<<<< HEAD
-            var engine = new ApplicationEngine(TriggerType.Application,
+            var engine = ApplicationEngine.Create(TriggerType.Application,
                 new ManualWitness(signAccount ? new UInt160(account) : UInt160.Zero), snapshot, 0, true);
-=======
-            var engine = ApplicationEngine.Create(TriggerType.Application,
-                new Nep5NativeContractExtensions.ManualWitness(signAccount ? new UInt160(account) : UInt160.Zero), snapshot, 0, true);
->>>>>>> 5406085a
 
             engine.LoadScript(NativeContract.NEO.Script);
 
@@ -453,13 +448,8 @@
 
         internal static (bool State, bool Result) Check_RegisterValidator(StoreView snapshot, byte[] pubkey)
         {
-<<<<<<< HEAD
-            var engine = new ApplicationEngine(TriggerType.Application,
+            var engine = ApplicationEngine.Create(TriggerType.Application,
                 new ManualWitness(Contract.CreateSignatureRedeemScript(ECPoint.DecodePoint(pubkey, ECCurve.Secp256r1)).ToScriptHash()), snapshot, 0, true);
-=======
-            var engine = ApplicationEngine.Create(TriggerType.Application,
-                new Nep5NativeContractExtensions.ManualWitness(Contract.CreateSignatureRedeemScript(ECPoint.DecodePoint(pubkey, ECCurve.Secp256r1)).ToScriptHash()), snapshot, 0, true);
->>>>>>> 5406085a
 
             engine.LoadScript(NativeContract.NEO.Script);
 
