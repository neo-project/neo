using FluentAssertions;
using Microsoft.VisualStudio.TestTools.UnitTesting;
using Neo.Cryptography;
using Neo.Cryptography.ECC;
using Neo.IO;
using Neo.IO.Caching;
using Neo.Ledger;
using Neo.Network.P2P.Payloads;
using Neo.Persistence;
using Neo.SmartContract;
using Neo.SmartContract.Native;
using Neo.SmartContract.Native.Tokens;
using Neo.UnitTests.Extensions;
using Neo.VM;
using Neo.Wallets;
using System;
using System.Linq;
using System.Numerics;
using static Neo.SmartContract.Native.Tokens.NeoToken;

namespace Neo.UnitTests.SmartContract.Native.Tokens
{
    [TestClass]
    public class UT_NeoToken
    {
        [TestInitialize]
        public void TestSetup()
        {
            TestBlockchain.InitializeMockNeoSystem();
        }

        [TestMethod]
        public void Check_Name() => NativeContract.NEO.Name().Should().Be("NEO");

        [TestMethod]
        public void Check_Symbol() => NativeContract.NEO.Symbol().Should().Be("neo");

        [TestMethod]
        public void Check_Decimals() => NativeContract.NEO.Decimals().Should().Be(0);

        [TestMethod]
        public void Check_Vote()
        {
            var snapshot = Blockchain.Singleton.GetSnapshot();
            snapshot.PersistingBlock = new Block() { Index = 1000 };

            byte[] from = Blockchain.GetConsensusAddress(Blockchain.StandbyValidators).ToArray();

            // No signature

            var ret = Check_Vote(snapshot, from, null, false);
            ret.Result.Should().BeFalse();
            ret.State.Should().BeTrue();

            // Wrong address

            ret = Check_Vote(snapshot, new byte[19], null, false);
            ret.Result.Should().BeFalse();
            ret.State.Should().BeFalse();

            // Wrong ec

            ret = Check_Vote(snapshot, from, new byte[19], true);
            ret.Result.Should().BeFalse();
            ret.State.Should().BeFalse();

            // no registered

            var fakeAddr = new byte[20];
            fakeAddr[0] = 0x5F;
            fakeAddr[5] = 0xFF;

            ret = Check_Vote(snapshot, fakeAddr, null, true);
            ret.Result.Should().BeFalse();
            ret.State.Should().BeTrue();

            // no registered

            var accountState = snapshot.Storages.TryGet(CreateStorageKey(20, from)).GetInteroperable<NeoAccountState>();
            accountState.VoteTo = null;
            ret = Check_Vote(snapshot, from, ECCurve.Secp256r1.G.ToArray(), true);
            ret.Result.Should().BeFalse();
            ret.State.Should().BeTrue();

            // normal case

            snapshot.Storages.Add(CreateStorageKey(33, ECCurve.Secp256r1.G.ToArray()), new StorageItem(new CandidateState()));
            ret = Check_Vote(snapshot, from, ECCurve.Secp256r1.G.ToArray(), true);
            ret.Result.Should().BeFalse();
            ret.State.Should().BeTrue();
<<<<<<< HEAD
=======
            accountState.VoteTo.Should().Be(ECCurve.Secp256r1.G);
        }

        [TestMethod]
        public void Check_Vote_Sameaccounts()
        {
            var snapshot = Blockchain.Singleton.GetSnapshot();
            snapshot.PersistingBlock = new Block() { Index = 1000 };

            byte[] from = Blockchain.GetConsensusAddress(Blockchain.StandbyValidators).ToArray();
            var accountState = snapshot.Storages.TryGet(CreateStorageKey(20, from)).GetInteroperable<NeoAccountState>();
            accountState.Balance = 100;
            snapshot.Storages.Add(CreateStorageKey(33, ECCurve.Secp256r1.G.ToArray()), new StorageItem(new CandidateState()));
            var ret = Check_Vote(snapshot, from, ECCurve.Secp256r1.G.ToArray(), true);
            ret.Result.Should().BeTrue();
            ret.State.Should().BeTrue();
            accountState.VoteTo.Should().Be(ECCurve.Secp256r1.G);

            //two account vote for the same account
            var stateValidator = snapshot.Storages.GetAndChange(CreateStorageKey(33, ECCurve.Secp256r1.G.ToArray())).GetInteroperable<CandidateState>();
            stateValidator.Votes.Should().Be(100);
            var G_Account = Contract.CreateSignatureContract(ECCurve.Secp256r1.G).ScriptHash.ToArray();
            snapshot.Storages.Add(CreateStorageKey(20, G_Account), new StorageItem(new NeoAccountState { Balance = 200 }));
            var secondAccount = snapshot.Storages.TryGet(CreateStorageKey(20, G_Account)).GetInteroperable<NeoAccountState>();
            ret = Check_Vote(snapshot, G_Account, ECCurve.Secp256r1.G.ToArray(), true);
            ret.Result.Should().BeTrue();
            ret.State.Should().BeTrue();
            stateValidator.Votes.Should().Be(300);
        }

        [TestMethod]
        public void Check_Vote_ChangeVote()
        {
            var snapshot = Blockchain.Singleton.GetSnapshot();
            snapshot.PersistingBlock = new Block() { Index = 1000 };
            //from vote to G
            byte[] from = Blockchain.StandbyValidators[0].ToArray();
            var from_Account = Contract.CreateSignatureContract(Blockchain.StandbyValidators[0]).ScriptHash.ToArray();
            snapshot.Storages.Add(CreateStorageKey(20, from_Account), new StorageItem(new NeoAccountState()));
            var accountState = snapshot.Storages.TryGet(CreateStorageKey(20, from_Account)).GetInteroperable<NeoAccountState>();
            accountState.Balance = 100;
            snapshot.Storages.Add(CreateStorageKey(33, ECCurve.Secp256r1.G.ToArray()), new StorageItem(new CandidateState()));
            var ret = Check_Vote(snapshot, from_Account, ECCurve.Secp256r1.G.ToArray(), true);
            ret.Result.Should().BeTrue();
            ret.State.Should().BeTrue();
            accountState.VoteTo.Should().Be(ECCurve.Secp256r1.G);

            //from change vote to itself
            var G_stateValidator = snapshot.Storages.GetAndChange(CreateStorageKey(33, ECCurve.Secp256r1.G.ToArray())).GetInteroperable<CandidateState>();
            G_stateValidator.Votes.Should().Be(100);
            var G_Account = Contract.CreateSignatureContract(ECCurve.Secp256r1.G).ScriptHash.ToArray();
            snapshot.Storages.Add(CreateStorageKey(20, G_Account), new StorageItem(new NeoAccountState { Balance = 200 }));
            snapshot.Storages.Add(CreateStorageKey(33, from), new StorageItem(new CandidateState()));
            ret = Check_Vote(snapshot, from_Account, from, true);
            ret.Result.Should().BeTrue();
            ret.State.Should().BeTrue();
            G_stateValidator.Votes.Should().Be(0);
            var from_stateValidator = snapshot.Storages.GetAndChange(CreateStorageKey(33, from)).GetInteroperable<CandidateState>();
            from_stateValidator.Votes.Should().Be(100);
        }

        [TestMethod]
        public void Check_Vote_VoteToNull()
        {
            var snapshot = Blockchain.Singleton.GetSnapshot();
            snapshot.PersistingBlock = new Block() { Index = 1000 };
>>>>>>> 5844fd46

            byte[] from = Blockchain.StandbyValidators[0].ToArray();
            var from_Account = Contract.CreateSignatureContract(Blockchain.StandbyValidators[0]).ScriptHash.ToArray();
            snapshot.Storages.Add(CreateStorageKey(20, from_Account), new StorageItem(new NeoAccountState()));
            var accountState = snapshot.Storages.TryGet(CreateStorageKey(20, from_Account)).GetInteroperable<NeoAccountState>();
            accountState.Balance = 100;
            snapshot.Storages.Add(CreateStorageKey(33, ECCurve.Secp256r1.G.ToArray()), new StorageItem(new CandidateState()));
            var ret = Check_Vote(snapshot, from_Account, ECCurve.Secp256r1.G.ToArray(), true);
            ret.Result.Should().BeTrue();
            ret.State.Should().BeTrue();
            accountState.VoteTo.Should().Be(ECCurve.Secp256r1.G);

            //from vote to null account G votes becomes 0
            var G_stateValidator = snapshot.Storages.GetAndChange(CreateStorageKey(33, ECCurve.Secp256r1.G.ToArray())).GetInteroperable<CandidateState>();
            G_stateValidator.Votes.Should().Be(100);
            var G_Account = Contract.CreateSignatureContract(ECCurve.Secp256r1.G).ScriptHash.ToArray();
            snapshot.Storages.Add(CreateStorageKey(20, G_Account), new StorageItem(new NeoAccountState { Balance = 200 }));
            snapshot.Storages.Add(CreateStorageKey(33, from), new StorageItem(new CandidateState()));
            ret = Check_Vote(snapshot, from_Account, null, true);
            ret.Result.Should().BeTrue();
            ret.State.Should().BeTrue();
            G_stateValidator.Votes.Should().Be(0);
            accountState.VoteTo.Should().Be(null);
        }

        [TestMethod]
        public void Check_UnclaimedGas()
        {
            var snapshot = Blockchain.Singleton.GetSnapshot();
            snapshot.PersistingBlock = new Block() { Index = 100 };

            byte[] from = Blockchain.GetConsensusAddress(Blockchain.StandbyValidators).ToArray();

            snapshot.Storages.Add(CreateStorageKey(57, uint.MaxValue - 100 - 1), new StorageItem() { Value = new BigInteger(100 * 100000000L).ToByteArray() });
            snapshot.Storages.Add(CreateStorageKey(57, uint.MaxValue - 0 - 1), new StorageItem() { Value = new BigInteger(0).ToByteArray() });

            var unclaim = Check_UnclaimedGas(snapshot, from);
            unclaim.Value.Should().Be(new BigInteger(10000000000));
            unclaim.State.Should().BeTrue();

            unclaim = Check_UnclaimedGas(snapshot, new byte[19]);
            unclaim.Value.Should().Be(BigInteger.Zero);
            unclaim.State.Should().BeFalse();
        }

        [TestMethod]
        public void Check_RegisterValidator()
        {
            var snapshot = Blockchain.Singleton.GetSnapshot();
            var keyCount = snapshot.Storages.GetChangeSet().Count();
            var point = Blockchain.StandbyValidators[0].EncodePoint(true);

            var ret = Check_RegisterValidator(snapshot, point); // Exists
            ret.State.Should().BeTrue();
            ret.Result.Should().BeTrue();

            snapshot.Storages.GetChangeSet().Count().Should().Be(++keyCount); // No changes

            point[20]++; // fake point
            ret = Check_RegisterValidator(snapshot, point); // New

            ret.State.Should().BeTrue();
            ret.Result.Should().BeTrue();

            snapshot.Storages.GetChangeSet().Count().Should().Be(keyCount + 1); // New validator

            // Check GetRegisteredValidators

            var members = NativeContract.NEO.GetCandidates(snapshot);
            Assert.AreEqual(2, members.Length);
        }

        [TestMethod]
        public void Check_UnregisterCandidate()
        {
            var snapshot = Blockchain.Singleton.GetSnapshot();

            var keyCount = snapshot.Storages.GetChangeSet().Count();
            var point = Blockchain.StandbyValidators[0].EncodePoint(true);

            //without register
            var ret = Check_UnregisterCandidate(snapshot, point);
            ret.State.Should().BeTrue();
            ret.Result.Should().BeTrue();
            snapshot.Storages.GetChangeSet().Count().Should().Be(keyCount);

            //register and then unregister
            ret = Check_RegisterValidator(snapshot, point);
            StorageItem item = snapshot.Storages.GetAndChange(CreateStorageKey(33, point));
            ret.State.Should().BeTrue();
            ret.Result.Should().BeTrue();

            var members = NativeContract.NEO.GetCandidates(snapshot);
            Assert.AreEqual(1, members.Length);
            snapshot.Storages.GetChangeSet().Count().Should().Be(keyCount + 1);
            StorageKey key = CreateStorageKey(33, point);
            snapshot.Storages.TryGet(key).Should().NotBeNull();

            ret = Check_UnregisterCandidate(snapshot, point);
            ret.State.Should().BeTrue();
            ret.Result.Should().BeTrue();
            snapshot.Storages.GetChangeSet().Count().Should().Be(keyCount);

            members = NativeContract.NEO.GetCandidates(snapshot);
            Assert.AreEqual(0, members.Length);
            snapshot.Storages.TryGet(key).Should().BeNull();

            //register with votes, then unregister
            ret = Check_RegisterValidator(snapshot, point);
            var G_Account = Contract.CreateSignatureContract(ECCurve.Secp256r1.G).ScriptHash.ToArray();
            snapshot.Storages.Add(CreateStorageKey(20, G_Account), new StorageItem(new NeoAccountState()));
            var accountState = snapshot.Storages.TryGet(CreateStorageKey(20, G_Account)).GetInteroperable<NeoAccountState>();
            accountState.Balance = 100;
            Check_Vote(snapshot, G_Account, Blockchain.StandbyValidators[0].ToArray(), true);
            ret = Check_UnregisterCandidate(snapshot, point);
            ret.State.Should().BeTrue();
            ret.Result.Should().BeTrue();
            snapshot.Storages.TryGet(key).Should().NotBeNull();
            StorageItem pointItem = snapshot.Storages.TryGet(key);
            CandidateState pointState = pointItem.GetInteroperable<CandidateState>();
            pointState.Registered.Should().BeFalse();
            pointState.Votes.Should().Be(100);

            //vote fail
            ret = Check_Vote(snapshot, G_Account, Blockchain.StandbyValidators[0].ToArray(), true);
            ret.State.Should().BeTrue();
            ret.Result.Should().BeFalse();
            accountState.VoteTo.Should().Be(Blockchain.StandbyValidators[0]);
        }

        [TestMethod]
        public void Check_GetCommittee()
        {
            var snapshot = Blockchain.Singleton.GetSnapshot();
            var keyCount = snapshot.Storages.GetChangeSet().Count();
            var point = Blockchain.StandbyValidators[0].EncodePoint(true);

            //register with votes with 20000000
            var G_Account = Contract.CreateSignatureContract(ECCurve.Secp256r1.G).ScriptHash.ToArray();
            snapshot.Storages.Add(CreateStorageKey(20, G_Account), new StorageItem(new NeoAccountState()));
            var accountState = snapshot.Storages.TryGet(CreateStorageKey(20, G_Account)).GetInteroperable<NeoAccountState>();
            accountState.Balance = 20000000;
            var ret = Check_RegisterValidator(snapshot, ECCurve.Secp256r1.G.ToArray());
            ret.State.Should().BeTrue();
            ret.Result.Should().BeTrue();
            ret = Check_Vote(snapshot, G_Account, ECCurve.Secp256r1.G.ToArray(), true);
            ret.State.Should().BeTrue();
            ret.Result.Should().BeTrue();

            var committeemembers = NativeContract.NEO.GetCommittee(snapshot);
            var defaultCommittee = Blockchain.StandbyCommittee.OrderBy(p => p).ToArray();
            committeemembers.GetType().Should().Be(typeof(ECPoint[]));
            for (int i = 0; i < ProtocolSettings.Default.CommitteeMembersCount; i++)
            {
                committeemembers[i].Should().Be(defaultCommittee[i]);
            }

            //register more candidates,committee member change
            for (int i = 0; i < ProtocolSettings.Default.CommitteeMembersCount - 1; i++)
            {
                Check_RegisterValidator(snapshot, Blockchain.StandbyCommittee[i].ToArray());
                var currentCandidates = NativeContract.NEO.GetCandidates(snapshot);
            }
            committeemembers = NativeContract.NEO.GetCommittee(snapshot);
            committeemembers.Length.Should().Be(ProtocolSettings.Default.CommitteeMembersCount);
            committeemembers.Contains(ECCurve.Secp256r1.G).Should().BeTrue();
            for (int i = 0; i < ProtocolSettings.Default.CommitteeMembersCount - 1; i++)
            {
                committeemembers.Contains(Blockchain.StandbyCommittee[i]).Should().BeTrue();
            }
            committeemembers.Contains(Blockchain.StandbyCommittee[ProtocolSettings.Default.CommitteeMembersCount - 1]).Should().BeFalse();
        }

        [TestMethod]
        public void Check_Transfer()
        {
            var snapshot = Blockchain.Singleton.GetSnapshot();
            snapshot.PersistingBlock = new Block() { Index = 100 };

            byte[] from = Blockchain.GetConsensusAddress(Blockchain.StandbyValidators).ToArray();
            byte[] to = new byte[20];
            var keyCount = snapshot.Storages.GetChangeSet().Count();

            // Check unclaim

            snapshot.Storages.Add(CreateStorageKey(57, uint.MaxValue - 100 - 1), new StorageItem() { Value = new BigInteger(100 * 100000000L).ToByteArray() });
            snapshot.Storages.Add(CreateStorageKey(57, uint.MaxValue - 0 - 1), new StorageItem() { Value = new BigInteger(0).ToByteArray() });

            var unclaim = Check_UnclaimedGas(snapshot, from);
            unclaim.Value.Should().Be(new BigInteger(10000000000));
            unclaim.State.Should().BeTrue();

            // Transfer

            NativeContract.NEO.Transfer(snapshot, from, to, BigInteger.One, false).Should().BeFalse(); // Not signed
            NativeContract.NEO.Transfer(snapshot, from, to, BigInteger.One, true).Should().BeTrue();
            NativeContract.NEO.BalanceOf(snapshot, from).Should().Be(99999999);
            NativeContract.NEO.BalanceOf(snapshot, to).Should().Be(1);

            // Check unclaim

            unclaim = Check_UnclaimedGas(snapshot, from);
            unclaim.Value.Should().Be(new BigInteger(0));
            unclaim.State.Should().BeTrue();
            snapshot.Storages.GetChangeSet().Count().Should().Be(keyCount + 6); // Gas + new balance

            // Return balance

            keyCount = snapshot.Storages.GetChangeSet().Count();

            NativeContract.NEO.Transfer(snapshot, to, from, BigInteger.One, true).Should().BeTrue();
            NativeContract.NEO.BalanceOf(snapshot, to).Should().Be(0);
            snapshot.Storages.GetChangeSet().Count().Should().Be(keyCount - 1);  // Remove neo balance from address two

            // Bad inputs

            NativeContract.NEO.Transfer(snapshot, from, to, BigInteger.MinusOne, true).Should().BeFalse();
            NativeContract.NEO.Transfer(snapshot, new byte[19], to, BigInteger.One, false).Should().BeFalse();
            NativeContract.NEO.Transfer(snapshot, from, new byte[19], BigInteger.One, false).Should().BeFalse();

            // More than balance

            NativeContract.NEO.Transfer(snapshot, to, from, new BigInteger(2), true).Should().BeFalse();
        }

        [TestMethod]
        public void Check_BalanceOf()
        {
            var snapshot = Blockchain.Singleton.GetSnapshot();
            byte[] account = Blockchain.GetConsensusAddress(Blockchain.StandbyValidators).ToArray();

            NativeContract.NEO.BalanceOf(snapshot, account).Should().Be(100_000_000);

            account[5]++; // Without existing balance

            NativeContract.NEO.BalanceOf(snapshot, account).Should().Be(0);
        }

        [TestMethod]
        public void Check_Initialize()
        {
            var snapshot = Blockchain.Singleton.GetSnapshot();

            // StandbyValidators

            Check_GetValidators(snapshot);
        }

        [TestMethod]
        public void Check_BadScript()
        {
            var engine = ApplicationEngine.Create(TriggerType.Application, null, Blockchain.Singleton.GetSnapshot(), 0);

            var script = new ScriptBuilder();
            script.Emit(OpCode.NOP);
            engine.LoadScript(script.ToArray());

            Assert.ThrowsException<InvalidOperationException>(() => NativeContract.NEO.Invoke(engine));
        }

        [TestMethod]
        public void TestCalculateBonus()
        {
            var snapshot = Blockchain.Singleton.GetSnapshot();
            StorageKey key = CreateStorageKey(20, UInt160.Zero.ToArray());

            // Fault: balance < 0

            snapshot.Storages.Add(key, new StorageItem(new NeoAccountState
            {
                Balance = -100
            }));
            Action action = () => NativeContract.NEO.UnclaimedGas(snapshot, UInt160.Zero, 10).Should().Be(new BigInteger(0));
            action.Should().Throw<ArgumentOutOfRangeException>();
            snapshot.Storages.Delete(key);

            // Fault range: start >= end

            snapshot.Storages.GetAndChange(key, () => new StorageItem(new NeoAccountState
            {
                Balance = 100,
                BalanceHeight = 100
            }));
            action = () => NativeContract.NEO.UnclaimedGas(snapshot, UInt160.Zero, 10).Should().Be(new BigInteger(0));
            snapshot.Storages.Delete(key);

            // Normal 1) votee is non exist

            snapshot.Storages.GetAndChange(key, () => new StorageItem(new NeoAccountState
            {
                Balance = 100
            }));

            snapshot.Storages.Add(CreateStorageKey(57, uint.MaxValue - 100 - 1), new StorageItem() { Value = new BigInteger(100 * 100000000L).ToByteArray() });
            snapshot.Storages.Add(CreateStorageKey(57, uint.MaxValue - 0 - 1), new StorageItem() { Value = new BigInteger(0).ToByteArray() });
            NativeContract.NEO.UnclaimedGas(snapshot, UInt160.Zero, 100).Should().Be(new BigInteger(100 * 100));
            snapshot.Storages.Delete(key);

            // Normal 2) votee is not committee

            snapshot.Storages.GetAndChange(key, () => new StorageItem(new NeoAccountState
            {
                Balance = 100,
                VoteTo = ECCurve.Secp256r1.G
            }));
            NativeContract.NEO.UnclaimedGas(snapshot, UInt160.Zero, 100).Should().Be(new BigInteger(100 * 100));
            snapshot.Storages.Delete(key);

            // Normal 3) votee is committee

            snapshot.Storages.GetAndChange(key, () => new StorageItem(new NeoAccountState
            {
                Balance = 100,
                VoteTo = Blockchain.StandbyCommittee[0]
            }));
            snapshot.Storages.Add(CreateStorageKey(23, Blockchain.StandbyCommittee[0], uint.MaxValue - 50), new StorageItem() { Value = new BigInteger(50 * 10000L).ToByteArray() });
            NativeContract.NEO.UnclaimedGas(snapshot, UInt160.Zero, 100).Should().Be(new BigInteger(100 * 100 + 50 * 100));
            snapshot.Storages.Delete(key);
        }

        [TestMethod]
        public void TestGetNextBlockValidators1()
        {
            using (ApplicationEngine engine = NativeContract.NEO.TestCall("getNextBlockValidators"))
            {
                var result = engine.ResultStack.Peek();
                result.GetType().Should().Be(typeof(VM.Types.Array));
                ((VM.Types.Array)result).Count.Should().Be(7);
                ((VM.Types.Array)result)[0].GetSpan().ToHexString().Should().Be("03b209fd4f53a7170ea4444e0cb0a6bb6a53c2bd016926989cf85f9b0fba17a70c");
                ((VM.Types.Array)result)[1].GetSpan().ToHexString().Should().Be("02df48f60e8f3e01c48ff40b9b7f1310d7a8b2a193188befe1c2e3df740e895093");
                ((VM.Types.Array)result)[2].GetSpan().ToHexString().Should().Be("03b8d9d5771d8f513aa0869b9cc8d50986403b78c6da36890638c3d46a5adce04a");
                ((VM.Types.Array)result)[3].GetSpan().ToHexString().Should().Be("02ca0e27697b9c248f6f16e085fd0061e26f44da85b58ee835c110caa5ec3ba554");
                ((VM.Types.Array)result)[4].GetSpan().ToHexString().Should().Be("024c7b7fb6c310fccf1ba33b082519d82964ea93868d676662d4a59ad548df0e7d");
                ((VM.Types.Array)result)[5].GetSpan().ToHexString().Should().Be("02aaec38470f6aad0042c6e877cfd8087d2676b0f516fddd362801b9bd3936399e");
                ((VM.Types.Array)result)[6].GetSpan().ToHexString().Should().Be("02486fd15702c4490a26703112a5cc1d0923fd697a33406bd5a1c00e0013b09a70");
            }
        }

        [TestMethod]
        public void TestGetNextBlockValidators2()
        {
            var snapshot = Blockchain.Singleton.GetSnapshot();
            var result = NativeContract.NEO.GetNextBlockValidators(snapshot);
            result.Length.Should().Be(7);
            result[0].ToArray().ToHexString().Should().Be("03b209fd4f53a7170ea4444e0cb0a6bb6a53c2bd016926989cf85f9b0fba17a70c");
            result[1].ToArray().ToHexString().Should().Be("02df48f60e8f3e01c48ff40b9b7f1310d7a8b2a193188befe1c2e3df740e895093");
            result[2].ToArray().ToHexString().Should().Be("03b8d9d5771d8f513aa0869b9cc8d50986403b78c6da36890638c3d46a5adce04a");
            result[3].ToArray().ToHexString().Should().Be("02ca0e27697b9c248f6f16e085fd0061e26f44da85b58ee835c110caa5ec3ba554");
            result[4].ToArray().ToHexString().Should().Be("024c7b7fb6c310fccf1ba33b082519d82964ea93868d676662d4a59ad548df0e7d");
            result[5].ToArray().ToHexString().Should().Be("02aaec38470f6aad0042c6e877cfd8087d2676b0f516fddd362801b9bd3936399e");
            result[6].ToArray().ToHexString().Should().Be("02486fd15702c4490a26703112a5cc1d0923fd697a33406bd5a1c00e0013b09a70");

            snapshot.Storages.Add(CreateStorageKey(77), new StorageItem()
            {
                Value = new ECPoint[] { ECCurve.Secp256r1.G }.ToByteArray()
            });
            result = NativeContract.NEO.GetNextBlockValidators(snapshot);
            result.Length.Should().Be(1);
            result[0].ToArray().ToHexString().Should().Be("036b17d1f2e12c4247f8bce6e563a440f277037d812deb33a0f4a13945d898c296");
        }

        [TestMethod]
        public void TestGetCandidates1()
        {
            using ApplicationEngine engine = NativeContract.NEO.TestCall("getCandidates");
            var array = engine.ResultStack.Pop<VM.Types.Array>();
            array.Count.Should().Be(0);
        }

        [TestMethod]
        public void TestGetCandidates2()
        {
            var snapshot = Blockchain.Singleton.GetSnapshot();
            var result = NativeContract.NEO.GetCandidates(snapshot);
            result.Length.Should().Be(0);

            StorageKey key = NativeContract.NEO.CreateStorageKey(13, ECCurve.Secp256r1.G);
            snapshot.Storages.Add(key, new StorageItem(new CandidateState()));
            NativeContract.NEO.GetCandidates(snapshot).Length.Should().Be(1);
        }

        [TestMethod]
        public void TestGetValidators1()
        {
            using (ApplicationEngine engine = NativeContract.NEO.TestCall("getValidators"))
            {
                var result = engine.ResultStack.Peek();
                result.GetType().Should().Be(typeof(VM.Types.Array));
                ((VM.Types.Array)result).Count.Should().Be(7);
                ((VM.Types.Array)result)[0].GetSpan().ToHexString().Should().Be("02486fd15702c4490a26703112a5cc1d0923fd697a33406bd5a1c00e0013b09a70");
                ((VM.Types.Array)result)[1].GetSpan().ToHexString().Should().Be("024c7b7fb6c310fccf1ba33b082519d82964ea93868d676662d4a59ad548df0e7d");
                ((VM.Types.Array)result)[2].GetSpan().ToHexString().Should().Be("02aaec38470f6aad0042c6e877cfd8087d2676b0f516fddd362801b9bd3936399e");
                ((VM.Types.Array)result)[3].GetSpan().ToHexString().Should().Be("03b209fd4f53a7170ea4444e0cb0a6bb6a53c2bd016926989cf85f9b0fba17a70c");
                ((VM.Types.Array)result)[4].GetSpan().ToHexString().Should().Be("03b8d9d5771d8f513aa0869b9cc8d50986403b78c6da36890638c3d46a5adce04a");
                ((VM.Types.Array)result)[5].GetSpan().ToHexString().Should().Be("02ca0e27697b9c248f6f16e085fd0061e26f44da85b58ee835c110caa5ec3ba554");
                ((VM.Types.Array)result)[6].GetSpan().ToHexString().Should().Be("02df48f60e8f3e01c48ff40b9b7f1310d7a8b2a193188befe1c2e3df740e895093");
            }
        }

        [TestMethod]
        public void TestGetValidators2()
        {
            var snapshot = Blockchain.Singleton.GetSnapshot();
            var result = NativeContract.NEO.GetValidators(snapshot);
            result[0].ToArray().ToHexString().Should().Be("02486fd15702c4490a26703112a5cc1d0923fd697a33406bd5a1c00e0013b09a70");
            result[1].ToArray().ToHexString().Should().Be("024c7b7fb6c310fccf1ba33b082519d82964ea93868d676662d4a59ad548df0e7d");
            result[2].ToArray().ToHexString().Should().Be("02aaec38470f6aad0042c6e877cfd8087d2676b0f516fddd362801b9bd3936399e");
            result[3].ToArray().ToHexString().Should().Be("03b209fd4f53a7170ea4444e0cb0a6bb6a53c2bd016926989cf85f9b0fba17a70c");
            result[4].ToArray().ToHexString().Should().Be("03b8d9d5771d8f513aa0869b9cc8d50986403b78c6da36890638c3d46a5adce04a");
            result[5].ToArray().ToHexString().Should().Be("02ca0e27697b9c248f6f16e085fd0061e26f44da85b58ee835c110caa5ec3ba554");
            result[6].ToArray().ToHexString().Should().Be("02df48f60e8f3e01c48ff40b9b7f1310d7a8b2a193188befe1c2e3df740e895093");
        }

        [TestMethod]
        public void TestOnBalanceChanging()
        {
            var ret = Transfer4TesingOnBalanceChanging(new BigInteger(0), false);
            ret.Result.Should().BeTrue();
            ret.State.Should().BeTrue();

            ret = Transfer4TesingOnBalanceChanging(new BigInteger(1), false);
            ret.Result.Should().BeTrue();
            ret.State.Should().BeTrue();

            ret = Transfer4TesingOnBalanceChanging(new BigInteger(1), true);
            ret.Result.Should().BeTrue();
            ret.State.Should().BeTrue();
        }

        [TestMethod]
        public void TestTotalSupply()
        {
            var snapshot = Blockchain.Singleton.GetSnapshot();
            NativeContract.NEO.TotalSupply(snapshot).Should().Be(new BigInteger(100000000));
        }

        [TestMethod]
        public void TestUnclaimedGas()
        {
            var snapshot = Blockchain.Singleton.GetSnapshot();
            NativeContract.NEO.UnclaimedGas(snapshot, UInt160.Zero, 10).Should().Be(new BigInteger(0));
            snapshot.Storages.Add(CreateStorageKey(20, UInt160.Zero.ToArray()), new StorageItem(new NeoAccountState()));
            NativeContract.NEO.UnclaimedGas(snapshot, UInt160.Zero, 10).Should().Be(new BigInteger(0));
        }

        [TestMethod]
        public void TestVote()
        {
            var snapshot = Blockchain.Singleton.GetSnapshot();
            UInt160 account = UInt160.Parse("01ff00ff00ff00ff00ff00ff00ff00ff00ff00a4");
            StorageKey keyAccount = CreateStorageKey(20, account.ToArray());
            StorageKey keyValidator = CreateStorageKey(13, ECCurve.Secp256r1.G.ToArray());
            var ret = Check_Vote(snapshot, account.ToArray(), ECCurve.Secp256r1.G.ToArray(), false);
            ret.State.Should().BeTrue();
            ret.Result.Should().BeFalse();

            ret = Check_Vote(snapshot, account.ToArray(), ECCurve.Secp256r1.G.ToArray(), true);
            ret.State.Should().BeTrue();
            ret.Result.Should().BeFalse();

            snapshot.Storages.Add(keyAccount, new StorageItem(new NeoAccountState()));
            ret = Check_Vote(snapshot, account.ToArray(), ECCurve.Secp256r1.G.ToArray(), true);
            ret.State.Should().BeTrue();
            ret.Result.Should().BeFalse();

            snapshot.Storages.Delete(keyAccount);
            snapshot.Storages.GetAndChange(keyAccount, () => new StorageItem(new NeoAccountState
            {
                VoteTo = ECCurve.Secp256r1.G
            }));
            snapshot.Storages.Add(keyValidator, new StorageItem(new CandidateState()));
            ret = Check_Vote(snapshot, account.ToArray(), ECCurve.Secp256r1.G.ToArray(), true);
            ret.State.Should().BeTrue();
            ret.Result.Should().BeTrue();
        }

        [TestMethod]
        public void TestOnPersist()
        {
            var snapshot = Blockchain.Singleton.GetSnapshot();

            // Clear
            foreach (var item in snapshot.Storages.Find(CreateStorageKey(57).ToArray()))
                snapshot.Storages.Delete(item.Key);

            // Initialize block

            snapshot.Storages.Delete(CreateStorageKey(57, uint.MaxValue - 1 - 1));

            uint index = 1;
            snapshot.PersistingBlock = new Block { Index = index };
            Check_OnPersist(snapshot).Should().BeTrue();

            var gasPerBlock = NativeContract.NEO.GetGasPerBlock(snapshot);
            var holderRewardKey = CreateStorageKey(57, uint.MaxValue - 1 - 1);
            var storageItem = snapshot.Storages.TryGet(holderRewardKey);
            new BigInteger(storageItem.Value).Should().Be(gasPerBlock / 10 * 1);

            ECPoint[] validators = NativeContract.NEO.GetValidators(snapshot);
            ECPoint[] committee = NativeContract.NEO.GetCommittee(snapshot);
            for (var i = 0; i < committee.Length; i++)
            {
                int factor = validators.Contains(committee[i]) ? 2 : 1;
                UInt160 committeeAddr = Contract.CreateSignatureContract(committee[i]).ScriptHash;
                var committeeKey = CreateStorageKey(23, committeeAddr, (uint.MaxValue - index - 1));
                var committeeValue = snapshot.Storages.TryGet(committeeKey);
                //new BigInteger(committeeValue.Value).Should().Be(factor * 5 * NativeContract.GAS.Factor * 85 * 10000L * 1 / 100 / 28 / (1785714 * factor));
                //NativeContract.GAS.BalanceOf(snapshot, committeeAddr.ToArray()).Should().Be(5 * NativeContract.GAS.Factor * 5 * 1 / 100 / 21);
            }

            // Next block

            index = 2;
            snapshot.PersistingBlock = new Block { Index = index };
            Check_OnPersist(snapshot).Should().BeTrue();

            holderRewardKey = CreateStorageKey(57, uint.MaxValue - index - 1);
            storageItem = snapshot.Storages.TryGet(holderRewardKey);
            new BigInteger(storageItem.Value).Should().Be(gasPerBlock / 10 * 2);

            validators = NativeContract.NEO.GetValidators(snapshot);
            committee = NativeContract.NEO.GetCommittee(snapshot);
            for (var i = 0; i < committee.Length; i++)
            {
                int factor = validators.Contains(committee[i]) ? 2 : 1;
                UInt160 committeeAddr = Contract.CreateSignatureContract(committee[i]).ScriptHash;
                var committeeKey = CreateStorageKey(23, committeeAddr, (uint.MaxValue - index - 1));
                var committeeValue = snapshot.Storages.TryGet(committeeKey);
                //new BigInteger(committeeValue.Value).Should().Be(factor * 5 * NativeContract.GAS.Factor * 85 * 10000L / 100 / 28 / (1785714 * factor) * 2);
                //NativeContract.GAS.BalanceOf(snapshot, committeeAddr.ToArray()).Should().Be(5 * NativeContract.GAS.Factor * 5 / 100 / 21 * 2);
            }


            // New committee

            var oldValidators = NativeContract.NEO.GetValidators(snapshot);
            ECPoint[] newValidators = new ECPoint[7];
            for (int i = 0; i < 7; i++)
            {
                Random random = new Random();
                byte[] privateKey = new byte[32];
                for (int j = 0; j < privateKey.Length; j++)
                    privateKey[j] = (byte)random.Next(256);
                KeyPair keyPair = new KeyPair(privateKey);
                newValidators[i] = keyPair.PublicKey;

                StorageKey key = CreateStorageKey(13, validators[i].ToArray());
                StorageItem value = snapshot.Storages.TryGet(key);
                var oldCandidate = snapshot.Storages.GetAndChange(key)?.GetInteroperable<CandidateState>();
                //var votes = oldCandidate.Votes;
                //oldCandidate.Votes = 0;
                //oldCandidate.Registered = true;

                //StorageKey storage_validator = CreateStorageKey(13, newValidators[i].ToArray());
                //CandidateState state_validator = new CandidateState()
                //{
                //    Registered = true,
                //    Votes = votes
                //};
                //snapshot.Storages.Add(storage_validator, new StorageItem(state_validator));


                //UInt160 hash = Contract.CreateSignatureContract(newValidators[i]).ScriptHash;
                //var accountKey = CreateStorageKey(20, hash.ToArray());
                //snapshot.Storages.Add(accountKey, new StorageItem(new NeoToken.NeoAccountState()
                //{
                //    VoteTo = newValidators[i],
                //    Balance = 1785714 * 2
                //}));
                //NativeContract.NEO.BalanceOf(snapshot, hash.ToArray()).Should().Be(1785714 * 2);
            }

            index = 3;
            snapshot.PersistingBlock = new Block { Index = index };
            Check_OnPersist(snapshot).Should().BeTrue();

            holderRewardKey = CreateStorageKey(57, uint.MaxValue - index - 1);
            storageItem = snapshot.Storages.TryGet(holderRewardKey);
            new BigInteger(storageItem.Value).Should().Be(gasPerBlock / 10 * 3);

            var newValidatorCount = 0;
            committee = NativeContract.NEO.GetCommittee(snapshot);
            for (var i = 0; i < committee.Length; i++)
            {
                //oldValidators.Contains(committee[i]).Should().BeFalse();

                //UInt160 committeeAddr = Contract.CreateSignatureContract(committee[i]).ScriptHash;
                //var committeeKey = CreateStorageKey(23, committeeAddr, (uint.MaxValue - index - 1));
                //var committeeValue = snapshot.Storages.TryGet(committeeKey);
                //if (newValidators.Contains(committee[i]))
                //{
                //    newValidatorCount++;

                //    int factor = 2;
                //    new BigInteger(committeeValue.Value).Should().Be(factor * 5 * NativeContract.GAS.Factor * 85 * 10000L / 100 / 28 / (1785714 * factor));
                //    NativeContract.GAS.BalanceOf(snapshot, committeeAddr.ToArray()).Should().Be(5 * NativeContract.GAS.Factor * 5 / 100 / 21);
                //}
                //else
                //{
                //    int factor = 1;
                //    new BigInteger(committeeValue.Value).Should().Be(factor * 5 * NativeContract.GAS.Factor * 85 * 10000L / 100 / 28 / (1785714 * factor) * 3);
                //    NativeContract.GAS.BalanceOf(snapshot, committeeAddr.ToArray()).Should().Be(5 * NativeContract.GAS.Factor * 5 / 100 / 21 * 3);
                //}
            }
            //newValidatorCount.Should().Be(7);

            // Transfer

            //var oldValidatorHash = Contract.CreateSignatureContract(oldValidators[0]).ScriptHash;
            //var newValidatorHash = Contract.CreateSignatureContract(newValidators[0]).ScriptHash;
            //BigInteger amount = NativeContract.NEO.BalanceOf(snapshot, newValidatorHash.ToArray());
            //amount.Should().Be(1785714 * 2);
            //bool result = NativeContract.NEO.Transfer(snapshot, newValidatorHash.ToArray(), oldValidatorHash.ToArray(), amount, true);
            //result.Should().BeTrue();
            //snapshot.Storages.Find(CreateStorageKey(23, newValidatorHash.ToArray()).ToArray()).ToArray().Length.Should().Be(0); // it'll be removed after `OnBalanceChanging`
        }

        [TestMethod]
        public void TestEconomicParameter()
        {
            var snapshot = Blockchain.Singleton.GetSnapshot();
            (bool, bool) ret1 = Check_SetGasPerByte(snapshot, 2 * NativeContract.GAS.Factor);
            ret1.Item2.Should().BeTrue();
            ret1.Item1.Should().BeTrue();

            (BigInteger, bool) result = Check_GetGasPerBlock(snapshot);
            result.Item2.Should().BeTrue();
            result.Item1.Should().Be(2 * NativeContract.GAS.Factor);

            ret1 = Check_SetRewardRatio(snapshot, 10, 10, 80);
            ret1.Item2.Should().BeTrue();
            ret1.Item1.Should().BeTrue();

            (VM.Types.Array, bool) result2 = Check_GetEconomicParameter(snapshot, "getRewardRatio");
            result2.Item2.Should().BeTrue();
            result2.Item1[0].GetInteger().Should().Be(10);
            result2.Item1[1].GetInteger().Should().Be(10);
            result2.Item1[2].GetInteger().Should().Be(80);
        }

        internal static bool Check_NativeDeploy(StoreView snapshot)
        {
            var engine = ApplicationEngine.Create(TriggerType.Application, null, snapshot, 0, true);
            var script = new ScriptBuilder();
            script.EmitSysCall(ApplicationEngine.Neo_Native_Deploy);
            engine.LoadScript(script.ToArray());
            return engine.Execute() == VMState.HALT;
        }

        internal static (bool Value, bool State) Check_SetRewardRatio(StoreView snapshot, BigInteger holder, BigInteger committee, BigInteger voters)
        {
            ECPoint[] committees = NativeContract.NEO.GetCommittee(snapshot);
            UInt160 committeesMultisign = Contract.CreateMultiSigRedeemScript(committees.Length - (committees.Length - 1) / 2, committees).ToScriptHash();
            var engine = ApplicationEngine.Create(TriggerType.Application,
                new Nep5NativeContractExtensions.ManualWitness(committeesMultisign), snapshot, 0, true);

            engine.LoadScript(NativeContract.NEO.Script);

            var script = new ScriptBuilder();
            script.EmitPush(voters);
            script.EmitPush(committee);
            script.EmitPush(holder);
            script.EmitPush(3);
            script.Emit(OpCode.PACK);
            script.EmitPush("setRewardRatio");
            engine.LoadScript(script.ToArray());

            if (engine.Execute() == VMState.FAULT)
            {
                return (false, false);
            }

            var result = engine.ResultStack.Pop();
            result.Should().BeOfType(typeof(VM.Types.Boolean));

            return (result.GetBoolean(), true);
        }

        internal static (bool Value, bool State) Check_SetGasPerByte(StoreView snapshot, BigInteger value)
        {
            ECPoint[] committees = NativeContract.NEO.GetCommittee(snapshot);
            UInt160 committeesMultisign = Contract.CreateMultiSigRedeemScript(committees.Length - (committees.Length - 1) / 2, committees).ToScriptHash();
            var engine = ApplicationEngine.Create(TriggerType.Application,
                new Nep5NativeContractExtensions.ManualWitness(committeesMultisign), snapshot, 0, true);

            engine.LoadScript(NativeContract.NEO.Script);

            var script = new ScriptBuilder();
            script.EmitPush(value);
            script.EmitPush(1);
            script.Emit(OpCode.PACK);
            script.EmitPush("setGasPerBlock");
            engine.LoadScript(script.ToArray());

            if (engine.Execute() == VMState.FAULT)
            {
                return (false, false);
            }

            var result = engine.ResultStack.Pop();
            result.Should().BeOfType(typeof(VM.Types.Boolean));

            return (result.GetBoolean(), true);
        }

        internal static (BigInteger Value, bool State) Check_GetGasPerBlock(StoreView snapshot)
        {
            var engine = ApplicationEngine.Create(TriggerType.Application, null, snapshot, 0, true);

            engine.LoadScript(NativeContract.NEO.Script);

            var script = new ScriptBuilder();
            script.EmitPush(0);
            script.Emit(OpCode.PACK);
            script.EmitPush("getGasPerBlock");
            engine.LoadScript(script.ToArray());

            if (engine.Execute() == VMState.FAULT)
            {
                return (BigInteger.Zero, false);
            }

            var result = engine.ResultStack.Pop();
            result.Should().BeOfType(typeof(VM.Types.Integer));

            return (((VM.Types.Integer)result).GetInteger(), true);
        }

        internal static (VM.Types.Array Value, bool State) Check_GetEconomicParameter(StoreView snapshot, string method)
        {
            var engine = ApplicationEngine.Create(TriggerType.Application, null, snapshot, 0, true);

            engine.LoadScript(NativeContract.NEO.Script);

            var script = new ScriptBuilder();
            script.EmitPush(0);
            script.Emit(OpCode.PACK);
            script.EmitPush(method);
            engine.LoadScript(script.ToArray());

            if (engine.Execute() == VMState.FAULT)
            {
                return (null, false);
            }

            var result = engine.ResultStack.Pop();
            result.Should().BeOfType(typeof(VM.Types.Array));

            return ((VM.Types.Array)result, true);
        }

        internal static bool Check_OnPersist(StoreView snapshot)
        {
            ECPoint[] committees = NativeContract.NEO.GetCommittee(snapshot);
            UInt160 committeesMultisign = Contract.CreateMultiSigRedeemScript(committees.Length - (committees.Length - 1) / 2, committees).ToScriptHash();
            var engine = ApplicationEngine.Create(TriggerType.System,
                new Nep5NativeContractExtensions.ManualWitness(committeesMultisign), snapshot, 0, true);

            engine.LoadScript(NativeContract.NEO.Script);

            var script = new ScriptBuilder();
            script.EmitPush(0);
            script.Emit(OpCode.PACK);
            script.EmitPush("onPersist");
            engine.LoadScript(script.ToArray());

            return engine.Execute() == VMState.HALT;
        }

        internal (bool State, bool Result) Transfer4TesingOnBalanceChanging(BigInteger amount, bool addVotes)
        {
            var snapshot = Blockchain.Singleton.GetSnapshot();
            snapshot.PersistingBlock = Blockchain.GenesisBlock;
            var engine = ApplicationEngine.Create(TriggerType.Application, Blockchain.GenesisBlock, snapshot);
            ScriptBuilder sb = new ScriptBuilder();
            var tmp = engine.ScriptContainer.GetScriptHashesForVerifying(engine.Snapshot);
            UInt160 from = engine.ScriptContainer.GetScriptHashesForVerifying(engine.Snapshot)[0];
            if (addVotes)
            {
                snapshot.Storages.Add(CreateStorageKey(20, from.ToArray()), new StorageItem(new NeoAccountState
                {
                    VoteTo = ECCurve.Secp256r1.G,
                    Balance = new BigInteger(1000)
                }));
                snapshot.Storages.Add(NativeContract.NEO.CreateStorageKey(13, ECCurve.Secp256r1.G), new StorageItem(new CandidateState()));
            }
            else
            {
                snapshot.Storages.Add(CreateStorageKey(20, from.ToArray()), new StorageItem(new NeoAccountState
                {
                    Balance = new BigInteger(1000)
                }));
            }

            sb.EmitAppCall(NativeContract.NEO.Hash, "transfer", from, UInt160.Zero, amount);
            engine.LoadScript(sb.ToArray());
            engine.Execute();
            var result = engine.ResultStack.Peek();
            result.GetType().Should().Be(typeof(VM.Types.Boolean));
            return (true, result.GetBoolean());
        }

        internal static (bool State, bool Result) Check_Vote(StoreView snapshot, byte[] account, byte[] pubkey, bool signAccount)
        {
            var engine = ApplicationEngine.Create(TriggerType.Application,
                new Nep5NativeContractExtensions.ManualWitness(signAccount ? new UInt160(account) : UInt160.Zero), snapshot);

            engine.LoadScript(NativeContract.NEO.Script);

            var script = new ScriptBuilder();

            if (pubkey is null)
                script.Emit(OpCode.PUSHNULL);
            else
                script.EmitPush(pubkey);
            script.EmitPush(account);
            script.EmitPush(2);
            script.Emit(OpCode.PACK);
            script.EmitPush("vote");
            engine.LoadScript(script.ToArray());

            if (engine.Execute() == VMState.FAULT)
            {
                return (false, false);
            }

            var result = engine.ResultStack.Pop();
            result.Should().BeOfType(typeof(VM.Types.Boolean));

            return (true, result.GetBoolean());
        }

        internal static (bool State, bool Result) Check_RegisterValidator(StoreView snapshot, byte[] pubkey)
        {
            var engine = ApplicationEngine.Create(TriggerType.Application,
                new Nep5NativeContractExtensions.ManualWitness(Contract.CreateSignatureRedeemScript(ECPoint.DecodePoint(pubkey, ECCurve.Secp256r1)).ToScriptHash()), snapshot);

            engine.LoadScript(NativeContract.NEO.Script);

            var script = new ScriptBuilder();
            script.EmitPush(pubkey);
            script.EmitPush(1);
            script.Emit(OpCode.PACK);
            script.EmitPush("registerCandidate");
            engine.LoadScript(script.ToArray());

            if (engine.Execute() == VMState.FAULT)
            {
                return (false, false);
            }

            var result = engine.ResultStack.Pop();
            result.Should().BeOfType(typeof(VM.Types.Boolean));

            return (true, result.GetBoolean());
        }

        internal static ECPoint[] Check_GetValidators(StoreView snapshot)
        {
            var engine = ApplicationEngine.Create(TriggerType.Application, null, snapshot);

            engine.LoadScript(NativeContract.NEO.Script);

            var script = new ScriptBuilder();
            script.EmitPush(0);
            script.Emit(OpCode.PACK);
            script.EmitPush("getValidators");
            engine.LoadScript(script.ToArray());

            engine.Execute().Should().Be(VMState.HALT);

            var result = engine.ResultStack.Pop();
            result.Should().BeOfType(typeof(VM.Types.Array));

            return (result as VM.Types.Array).Select(u => u.GetSpan().AsSerializable<ECPoint>()).ToArray();
        }

        internal static (BigInteger Value, bool State) Check_UnclaimedGas(StoreView snapshot, byte[] address)
        {
            var engine = ApplicationEngine.Create(TriggerType.Application, null, snapshot);

            engine.LoadScript(NativeContract.NEO.Script);

            var script = new ScriptBuilder();
            script.EmitPush(snapshot.PersistingBlock.Index);
            script.EmitPush(address);
            script.EmitPush(2);
            script.Emit(OpCode.PACK);
            script.EmitPush("unclaimedGas");
            engine.LoadScript(script.ToArray());

            if (engine.Execute() == VMState.FAULT)
            {
                return (BigInteger.Zero, false);
            }

            var result = engine.ResultStack.Pop();
            result.Should().BeOfType(typeof(VM.Types.Integer));

            return (result.GetInteger(), true);
        }

        internal static void CheckValidator(ECPoint eCPoint, DataCache<StorageKey, StorageItem>.Trackable trackable)
        {
            var st = new BigInteger(trackable.Item.Value);
            st.Should().Be(0);

            trackable.Key.Key.Should().BeEquivalentTo(new byte[] { 13 }.Concat(eCPoint.EncodePoint(true)));
            trackable.Item.IsConstant.Should().Be(false);
        }

        internal static void CheckBalance(byte[] account, DataCache<StorageKey, StorageItem>.Trackable trackable, BigInteger balance, BigInteger height, ECPoint voteTo)
        {
            var st = (VM.Types.Struct)BinarySerializer.Deserialize(trackable.Item.Value, 16, 32);

            st.Count.Should().Be(3);
            st.Select(u => u.GetType()).ToArray().Should().BeEquivalentTo(new Type[] { typeof(VM.Types.Integer), typeof(VM.Types.Integer), typeof(VM.Types.ByteString) }); // Balance

            st[0].GetInteger().Should().Be(balance); // Balance
            st[1].GetInteger().Should().Be(height);  // BalanceHeight
            st[2].GetSpan().AsSerializable<ECPoint>().Should().BeEquivalentTo(voteTo);  // Votes

            trackable.Key.Key.Should().BeEquivalentTo(new byte[] { 20 }.Concat(account));
            trackable.Item.IsConstant.Should().Be(false);
        }

        internal static StorageKey CreateStorageKey(byte prefix, byte[] key = null)
        {
            StorageKey storageKey = new StorageKey
            {
                Id = NativeContract.NEO.Id,
                Key = new byte[sizeof(byte) + (key?.Length ?? 0)]
            };
            storageKey.Key[0] = prefix;
            key?.CopyTo(storageKey.Key.AsSpan(1));
            return storageKey;
        }

<<<<<<< HEAD
        internal static StorageKey CreateStorageKey(byte prefix, uint key)
        {
            return CreateStorageKey(prefix, BitConverter.GetBytes(key));
        }

        internal static StorageKey CreateStorageKey(byte prefix, ISerializable keyLeft, uint keyRight)
        {
            return CreateStorageKey(prefix, keyLeft.ToArray().Concat(BitConverter.GetBytes(keyRight)).ToArray());
=======
        internal static (bool State, bool Result) Check_UnregisterCandidate(StoreView snapshot, byte[] pubkey)
        {
            var engine = ApplicationEngine.Create(TriggerType.Application,
                new Nep5NativeContractExtensions.ManualWitness(Contract.CreateSignatureRedeemScript(ECPoint.DecodePoint(pubkey, ECCurve.Secp256r1)).ToScriptHash()), snapshot);

            engine.LoadScript(NativeContract.NEO.Script);

            var script = new ScriptBuilder();
            script.EmitPush(pubkey);
            script.EmitPush(1);
            script.Emit(OpCode.PACK);
            script.EmitPush("unregisterCandidate");
            engine.LoadScript(script.ToArray());

            if (engine.Execute() == VMState.FAULT)
            {
                return (false, false);
            }

            var result = engine.ResultStack.Pop();
            result.Should().BeOfType(typeof(VM.Types.Boolean));

            return (true, result.GetBoolean());
>>>>>>> 5844fd46
        }
    }
}<|MERGE_RESOLUTION|>--- conflicted
+++ resolved
@@ -88,10 +88,6 @@
             ret = Check_Vote(snapshot, from, ECCurve.Secp256r1.G.ToArray(), true);
             ret.Result.Should().BeFalse();
             ret.State.Should().BeTrue();
-<<<<<<< HEAD
-=======
-            accountState.VoteTo.Should().Be(ECCurve.Secp256r1.G);
-        }
 
         [TestMethod]
         public void Check_Vote_Sameaccounts()
@@ -156,7 +152,6 @@
         {
             var snapshot = Blockchain.Singleton.GetSnapshot();
             snapshot.PersistingBlock = new Block() { Index = 1000 };
->>>>>>> 5844fd46
 
             byte[] from = Blockchain.StandbyValidators[0].ToArray();
             var from_Account = Contract.CreateSignatureContract(Blockchain.StandbyValidators[0]).ScriptHash.ToArray();
@@ -1095,7 +1090,6 @@
             return storageKey;
         }
 
-<<<<<<< HEAD
         internal static StorageKey CreateStorageKey(byte prefix, uint key)
         {
             return CreateStorageKey(prefix, BitConverter.GetBytes(key));
@@ -1104,31 +1098,6 @@
         internal static StorageKey CreateStorageKey(byte prefix, ISerializable keyLeft, uint keyRight)
         {
             return CreateStorageKey(prefix, keyLeft.ToArray().Concat(BitConverter.GetBytes(keyRight)).ToArray());
-=======
-        internal static (bool State, bool Result) Check_UnregisterCandidate(StoreView snapshot, byte[] pubkey)
-        {
-            var engine = ApplicationEngine.Create(TriggerType.Application,
-                new Nep5NativeContractExtensions.ManualWitness(Contract.CreateSignatureRedeemScript(ECPoint.DecodePoint(pubkey, ECCurve.Secp256r1)).ToScriptHash()), snapshot);
-
-            engine.LoadScript(NativeContract.NEO.Script);
-
-            var script = new ScriptBuilder();
-            script.EmitPush(pubkey);
-            script.EmitPush(1);
-            script.Emit(OpCode.PACK);
-            script.EmitPush("unregisterCandidate");
-            engine.LoadScript(script.ToArray());
-
-            if (engine.Execute() == VMState.FAULT)
-            {
-                return (false, false);
-            }
-
-            var result = engine.ResultStack.Pop();
-            result.Should().BeOfType(typeof(VM.Types.Boolean));
-
-            return (true, result.GetBoolean());
->>>>>>> 5844fd46
         }
     }
 }