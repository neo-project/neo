--- conflicted
+++ resolved
@@ -51,11 +51,7 @@
             snapshot.Storages.Add(CreateStorageKey(57, uint.MaxValue - 100 - 1), new StorageItem() { Value = new BigInteger(100 * 100000000L).ToByteArray() });
             snapshot.Storages.Add(CreateStorageKey(57, uint.MaxValue - 0 - 1), new StorageItem() { Value = new BigInteger(0).ToByteArray() });
             var unclaim = UT_NeoToken.Check_UnclaimedGas(snapshot, from);
-<<<<<<< HEAD
             unclaim.Value.Should().Be(new BigInteger(5000000800));
-=======
-            unclaim.Value.Should().Be(new BigInteger(600000000000));
->>>>>>> d5b962ca
             unclaim.State.Should().BeTrue();
 
             // Transfer
@@ -63,12 +59,7 @@
             NativeContract.NEO.Transfer(snapshot, from, to, BigInteger.Zero, true).Should().BeTrue();
             NativeContract.NEO.BalanceOf(snapshot, from).Should().Be(100000000);
             NativeContract.NEO.BalanceOf(snapshot, to).Should().Be(0);
-
-<<<<<<< HEAD
             NativeContract.GAS.BalanceOf(snapshot, from).Should().Be(3000005000000800);
-=======
-            NativeContract.GAS.BalanceOf(snapshot, from).Should().Be(30006000_00000000);
->>>>>>> d5b962ca
             NativeContract.GAS.BalanceOf(snapshot, to).Should().Be(0);
 
             // Check unclaim
@@ -78,11 +69,8 @@
             unclaim.State.Should().BeTrue();
 
             supply = NativeContract.GAS.TotalSupply(snapshot);
-<<<<<<< HEAD
             supply.Should().Be(3000005000000800);
-=======
-            supply.Should().Be(30006000_00000000);
->>>>>>> d5b962ca
+
 
             snapshot.Storages.GetChangeSet().Count().Should().Be(keyCount + 5); // Gas
 
@@ -90,7 +78,6 @@
 
             keyCount = snapshot.Storages.GetChangeSet().Count();
 
-<<<<<<< HEAD
             NativeContract.GAS.Transfer(snapshot, from, to, 3000005000000800, false).Should().BeFalse(); // Not signed
             NativeContract.GAS.Transfer(snapshot, from, to, 3000005000000801, true).Should().BeFalse(); // More than balance
             NativeContract.GAS.Transfer(snapshot, from, to, 3000005000000800, true).Should().BeTrue(); // All balance
@@ -98,15 +85,6 @@
             // Balance of
 
             NativeContract.GAS.BalanceOf(snapshot, to).Should().Be(3000005000000800);
-=======
-            NativeContract.GAS.Transfer(snapshot, from, to, 30006000_00000000, false).Should().BeFalse(); // Not signed
-            NativeContract.GAS.Transfer(snapshot, from, to, 30006000_00000001, true).Should().BeFalse(); // More than balance
-            NativeContract.GAS.Transfer(snapshot, from, to, 30006000_00000000, true).Should().BeTrue(); // All balance
-
-            // Balance of
-
-            NativeContract.GAS.BalanceOf(snapshot, to).Should().Be(30006000_00000000);
->>>>>>> d5b962ca
             NativeContract.GAS.BalanceOf(snapshot, from).Should().Be(0);
 
             snapshot.Storages.GetChangeSet().Count().Should().Be(keyCount + 1); // All
@@ -121,32 +99,19 @@
 
             // Burn more than expected
 
-            Assert.ThrowsException<InvalidOperationException>(() =>
-<<<<<<< HEAD
-                NativeContract.GAS.Burn(engine, new UInt160(to), new BigInteger(3000005000000801)));
-=======
-                NativeContract.GAS.Burn(engine, new UInt160(to), new BigInteger(30006000_00000001)));
->>>>>>> d5b962ca
+            Assert.ThrowsException<InvalidOperationException>(() =>NativeContract.GAS.Burn(engine, new UInt160(to), new BigInteger(3000005000000801)));
+
 
             // Real burn
 
             NativeContract.GAS.Burn(engine, new UInt160(to), new BigInteger(1));
-
-<<<<<<< HEAD
             NativeContract.GAS.BalanceOf(snapshot, to).Should().Be(3000005000000799);
-=======
-            NativeContract.GAS.BalanceOf(snapshot, to).Should().Be(30005999_99999999);
->>>>>>> d5b962ca
 
             keyCount.Should().Be(snapshot.Storages.GetChangeSet().Count());
 
             // Burn all
 
-<<<<<<< HEAD
             NativeContract.GAS.Burn(engine, new UInt160(to), new BigInteger(3000005000000799));
-=======
-            NativeContract.GAS.Burn(engine, new UInt160(to), new BigInteger(30005999_99999999));
->>>>>>> d5b962ca
 
             (keyCount - 1).Should().Be(snapshot.Storages.GetChangeSet().Count());
 
