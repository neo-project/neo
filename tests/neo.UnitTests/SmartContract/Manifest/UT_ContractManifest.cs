--- conflicted
+++ resolved
@@ -11,11 +11,7 @@
         [TestMethod]
         public void ParseFromJson_Default()
         {
-<<<<<<< HEAD
-            var json = @"{""groups"":[],""supportedstandards"":[],""abi"":{""methods"":[],""events"":[]},""permissions"":[{""contract"":""*"",""methods"":""*""}],""trusts"":[],""safemethods"":[],""extra"":null}";
-=======
-            var json = @"{""name"":""testManifest"",""groups"":[],""supportedstandards"":[],""abi"":{""hash"":""0x0000000000000000000000000000000000000000"",""methods"":[],""events"":[]},""permissions"":[{""contract"":""*"",""methods"":""*""}],""trusts"":[],""safemethods"":[],""extra"":null}";
->>>>>>> a1590b09
+            var json = @"{""name"":""testManifest"",""groups"":[],""supportedstandards"":[],""abi"":{""methods"":[],""events"":[]},""permissions"":[{""contract"":""*"",""methods"":""*""}],""trusts"":[],""safemethods"":[],""extra"":null}";
             var manifest = ContractManifest.Parse(json);
 
             Assert.AreEqual(manifest.ToString(), json);
@@ -26,11 +22,7 @@
         [TestMethod]
         public void ParseFromJson_Permissions()
         {
-<<<<<<< HEAD
-            var json = @"{""groups"":[],""supportedstandards"":[],""abi"":{""methods"":[],""events"":[]},""permissions"":[{""contract"":""0x0000000000000000000000000000000000000000"",""methods"":[""method1"",""method2""]}],""trusts"":[],""safemethods"":[],""extra"":null}";
-=======
-            var json = @"{""name"":""testManifest"",""groups"":[],""supportedstandards"":[],""abi"":{""hash"":""0x0000000000000000000000000000000000000000"",""methods"":[],""events"":[]},""permissions"":[{""contract"":""0x0000000000000000000000000000000000000000"",""methods"":[""method1"",""method2""]}],""trusts"":[],""safemethods"":[],""extra"":null}";
->>>>>>> a1590b09
+            var json = @"{""name"":""testManifest"",""groups"":[],""supportedstandards"":[],""abi"":{""methods"":[],""events"":[]},""permissions"":[{""contract"":""0x0000000000000000000000000000000000000000"",""methods"":[""method1"",""method2""]}],""trusts"":[],""safemethods"":[],""extra"":null}";
             var manifest = ContractManifest.Parse(json);
             Assert.AreEqual(manifest.ToString(), json);
 
@@ -49,11 +41,7 @@
         [TestMethod]
         public void ParseFromJson_SafeMethods()
         {
-<<<<<<< HEAD
-            var json = @"{""groups"":[],""supportedstandards"":[],""abi"":{""methods"":[],""events"":[]},""permissions"":[{""contract"":""*"",""methods"":""*""}],""trusts"":[],""safemethods"":[""balanceOf""],""extra"":null}";
-=======
-            var json = @"{""name"":""testManifest"",""groups"":[],""supportedstandards"":[],""abi"":{""hash"":""0x0000000000000000000000000000000000000000"",""methods"":[],""events"":[]},""permissions"":[{""contract"":""*"",""methods"":""*""}],""trusts"":[],""safemethods"":[""balanceOf""],""extra"":null}";
->>>>>>> a1590b09
+            var json = @"{""name"":""testManifest"",""groups"":[],""supportedstandards"":[],""abi"":{""methods"":[],""events"":[]},""permissions"":[{""contract"":""*"",""methods"":""*""}],""trusts"":[],""safemethods"":[""balanceOf""],""extra"":null}";
             var manifest = ContractManifest.Parse(json);
             Assert.AreEqual(manifest.ToString(), json);
 
@@ -65,11 +53,7 @@
         [TestMethod]
         public void ParseFromJson_Trust()
         {
-<<<<<<< HEAD
-            var json = @"{""groups"":[],""supportedstandards"":[],""abi"":{""methods"":[],""events"":[]},""permissions"":[{""contract"":""*"",""methods"":""*""}],""trusts"":[""0x0000000000000000000000000000000000000001""],""safemethods"":[],""extra"":null}";
-=======
-            var json = @"{""name"":""testManifest"",""groups"":[],""supportedstandards"":[],""abi"":{""hash"":""0x0000000000000000000000000000000000000000"",""methods"":[],""events"":[]},""permissions"":[{""contract"":""*"",""methods"":""*""}],""trusts"":[""0x0000000000000000000000000000000000000001""],""safemethods"":[],""extra"":null}";
->>>>>>> a1590b09
+            var json = @"{""name"":""testManifest"",""groups"":[],""supportedstandards"":[],""abi"":{""methods"":[],""events"":[]},""permissions"":[{""contract"":""*"",""methods"":""*""}],""trusts"":[""0x0000000000000000000000000000000000000001""],""safemethods"":[],""extra"":null}";
             var manifest = ContractManifest.Parse(json);
             Assert.AreEqual(manifest.ToString(), json);
 
@@ -81,11 +65,7 @@
         [TestMethod]
         public void ParseFromJson_Groups()
         {
-<<<<<<< HEAD
-            var json = @"{""groups"":[{""pubkey"":""03b209fd4f53a7170ea4444e0cb0a6bb6a53c2bd016926989cf85f9b0fba17a70c"",""signature"":""QUFBQUFBQUFBQUFBQUFBQUFBQUFBQUFBQUFBQUFBQUFBQUFBQUFBQUFBQUFBQUFBQUFBQUFBQUFBQUFBQUFBQQ==""}],""supportedstandards"":[],""abi"":{""methods"":[],""events"":[]},""permissions"":[{""contract"":""*"",""methods"":""*""}],""trusts"":[],""safemethods"":[],""extra"":null}";
-=======
-            var json = @"{""name"":""testManifest"",""groups"":[{""pubkey"":""03b209fd4f53a7170ea4444e0cb0a6bb6a53c2bd016926989cf85f9b0fba17a70c"",""signature"":""QUFBQUFBQUFBQUFBQUFBQUFBQUFBQUFBQUFBQUFBQUFBQUFBQUFBQUFBQUFBQUFBQUFBQUFBQUFBQUFBQUFBQQ==""}],""supportedstandards"":[],""abi"":{""hash"":""0x0000000000000000000000000000000000000000"",""methods"":[],""events"":[]},""permissions"":[{""contract"":""*"",""methods"":""*""}],""trusts"":[],""safemethods"":[],""extra"":null}";
->>>>>>> a1590b09
+            var json = @"{""name"":""testManifest"",""groups"":[{""pubkey"":""03b209fd4f53a7170ea4444e0cb0a6bb6a53c2bd016926989cf85f9b0fba17a70c"",""signature"":""QUFBQUFBQUFBQUFBQUFBQUFBQUFBQUFBQUFBQUFBQUFBQUFBQUFBQUFBQUFBQUFBQUFBQUFBQUFBQUFBQUFBQQ==""}],""supportedstandards"":[],""abi"":{""methods"":[],""events"":[]},""permissions"":[{""contract"":""*"",""methods"":""*""}],""trusts"":[],""safemethods"":[],""extra"":null}";
             var manifest = ContractManifest.Parse(json);
             Assert.AreEqual(manifest.ToString(), json);
 
@@ -122,13 +102,8 @@
         [TestMethod]
         public void TestGetSize()
         {
-<<<<<<< HEAD
             var temp = TestUtils.CreateDefaultManifest();
-            Assert.AreEqual(160, temp.Size);
-=======
-            var temp = TestUtils.CreateDefaultManifest(UInt160.Zero);
-            Assert.AreEqual(234, temp.Size);
->>>>>>> a1590b09
+            Assert.AreEqual(182, temp.Size);
         }
 
         [TestMethod]
