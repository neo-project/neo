using FluentAssertions;
using Microsoft.VisualStudio.TestTools.UnitTesting;
using Neo.Cryptography;
using Neo.IO;
using Neo.Wallets;
using System;

namespace Neo.UnitTests.Wallets
{
    [TestClass]
    public class UT_Wallets_Helper
    {
        [TestMethod]
        public void TestToScriptHash()
        {
            byte[] array = { 0x01 };
<<<<<<< HEAD
            UInt160 scriptHash = new UInt160(Crypto.Default.Hash160(array));
            "NdtB8RXRmJ7Nhw1FPTm7E6HoDZGnDw37nf".ToScriptHash().Should().Be(scriptHash);
=======
            UInt160 scriptHash = new UInt160(Crypto.Hash160(array));
            "AZk5bAanTtD6AvpeesmYgL8CLRYUt5JQsX".ToScriptHash().Should().Be(scriptHash);
>>>>>>> 425dbd54

            Action action = () => "3vQB7B6MrGQZaxCuFg4oh".ToScriptHash();
            action.Should().Throw<FormatException>();

            var address = scriptHash.ToAddress();
            Span<byte> data = stackalloc byte[21];
            // NEO version is 0x17
            data[0] = 0x01;
            scriptHash.ToArray().CopyTo(data[1..]);
            address = Base58.Base58CheckEncode(data);
            action = () => address.ToScriptHash();
            action.Should().Throw<FormatException>();
        }
    }
}<|MERGE_RESOLUTION|>--- conflicted
+++ resolved
@@ -14,13 +14,8 @@
         public void TestToScriptHash()
         {
             byte[] array = { 0x01 };
-<<<<<<< HEAD
-            UInt160 scriptHash = new UInt160(Crypto.Default.Hash160(array));
+            UInt160 scriptHash = new UInt160(Crypto.Hash160(array));
             "NdtB8RXRmJ7Nhw1FPTm7E6HoDZGnDw37nf".ToScriptHash().Should().Be(scriptHash);
-=======
-            UInt160 scriptHash = new UInt160(Crypto.Hash160(array));
-            "AZk5bAanTtD6AvpeesmYgL8CLRYUt5JQsX".ToScriptHash().Should().Be(scriptHash);
->>>>>>> 425dbd54
 
             Action action = () => "3vQB7B6MrGQZaxCuFg4oh".ToScriptHash();
             action.Should().Throw<FormatException>();
