using FluentAssertions;
using Microsoft.VisualStudio.TestTools.UnitTesting;
using Neo.SmartContract.Native;
using Neo.SmartContract.Native.Tokens;
using System;

namespace Neo.UnitTests.Wallets
{
    [TestClass]
    public class UT_AssetDescriptor
    {
        [TestInitialize]
        public void TestSetup()
        {
            TestBlockchain.InitializeMockNeoSystem();
        }

        [TestMethod]
        public void TestConstructorWithNonexistAssetId()
        {
            Action action = () =>
            {
                var descriptor = new Neo.Wallets.AssetDescriptor(UInt160.Parse("01ff00ff00ff00ff00ff00ff00ff00ff00ff00a4"));
            };
            action.Should().Throw<ArgumentException>();
        }

        [TestMethod]
        public void Check_GAS()
        {
            var descriptor = new Neo.Wallets.AssetDescriptor(NativeContract.GAS.Hash);
            descriptor.AssetId.Should().Be(NativeContract.GAS.Hash);
<<<<<<< HEAD
            descriptor.AssetName.Should().Be(nameof(GasToken));
            descriptor.ToString().Should().Be(nameof(GasToken));
=======
            descriptor.AssetName.Should().Be("GAS");
            descriptor.Symbol.Should().Be("GAS");
            descriptor.ToString().Should().Be("GAS");
>>>>>>> a68cbb65
            descriptor.Decimals.Should().Be(8);
        }

        [TestMethod]
        public void Check_NEO()
        {
            var descriptor = new Neo.Wallets.AssetDescriptor(NativeContract.NEO.Hash);
            descriptor.AssetId.Should().Be(NativeContract.NEO.Hash);
<<<<<<< HEAD
            descriptor.AssetName.Should().Be(nameof(NeoToken));
            descriptor.ToString().Should().Be(nameof(NeoToken));
=======
            descriptor.AssetName.Should().Be("NEO");
            descriptor.Symbol.Should().Be("NEO");
            descriptor.ToString().Should().Be("NEO");
>>>>>>> a68cbb65
            descriptor.Decimals.Should().Be(0);
        }
    }
}<|MERGE_RESOLUTION|>--- conflicted
+++ resolved
@@ -30,14 +30,9 @@
         {
             var descriptor = new Neo.Wallets.AssetDescriptor(NativeContract.GAS.Hash);
             descriptor.AssetId.Should().Be(NativeContract.GAS.Hash);
-<<<<<<< HEAD
             descriptor.AssetName.Should().Be(nameof(GasToken));
             descriptor.ToString().Should().Be(nameof(GasToken));
-=======
-            descriptor.AssetName.Should().Be("GAS");
             descriptor.Symbol.Should().Be("GAS");
-            descriptor.ToString().Should().Be("GAS");
->>>>>>> a68cbb65
             descriptor.Decimals.Should().Be(8);
         }
 
@@ -46,14 +41,9 @@
         {
             var descriptor = new Neo.Wallets.AssetDescriptor(NativeContract.NEO.Hash);
             descriptor.AssetId.Should().Be(NativeContract.NEO.Hash);
-<<<<<<< HEAD
             descriptor.AssetName.Should().Be(nameof(NeoToken));
             descriptor.ToString().Should().Be(nameof(NeoToken));
-=======
-            descriptor.AssetName.Should().Be("NEO");
             descriptor.Symbol.Should().Be("NEO");
-            descriptor.ToString().Should().Be("NEO");
->>>>>>> a68cbb65
             descriptor.Decimals.Should().Be(0);
         }
     }
