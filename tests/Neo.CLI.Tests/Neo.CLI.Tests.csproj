--- conflicted
+++ resolved
@@ -3,27 +3,15 @@
   <PropertyGroup>
     <OutputType>Exe</OutputType>
     <TargetFramework>net9.0</TargetFramework>
-<<<<<<< HEAD
-    <Nullable>enable</Nullable>
-    <AllowUnsafeBlocks>true</AllowUnsafeBlocks>
-    <WarningsAsErrors />
-    <WarningsAsErrors Condition="'$(Configuration)' == 'Debug'">$(WarningsAsErrors);NU1605;SYSLIB0011</WarningsAsErrors>
-    <OutputPath>../../bin/tests/Neo.CLI.Tests/</OutputPath>
-    <IsTestProject>true</IsTestProject>
-=======
->>>>>>> f3b8170e
   </PropertyGroup>
 
   <ItemGroup>
-    <PackageReference Include="Microsoft.Testing.Platform" Version="1.7.3" />
-    <PackageReference Include="MSTest.TestFramework" Version="3.9.3" />
     <PackageReference Include="Moq" Version="4.20.72" />
     <PackageReference Include="MSTest" Version="$(MSTestVersion)" />
   </ItemGroup>
 
   <ItemGroup>
     <ProjectReference Include="..\..\src\Neo.CLI\Neo.CLI.csproj" />
-    <ProjectReference Include="..\..\src\Neo\Neo.csproj" />
     <ProjectReference Include="..\Neo.UnitTests\Neo.UnitTests.csproj" />
   </ItemGroup>
 
