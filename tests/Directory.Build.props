<?xml version="1.0" encoding="utf-8"?>
<Project ToolsVersion="15.0" xmlns="http://schemas.microsoft.com/developer/msbuild/2003">

  <PropertyGroup>
<<<<<<< HEAD
    <LangVersion>12.0</LangVersion>
=======
    <LangVersion>latest</LangVersion>
    <EnforceCodeStyleInBuild>false</EnforceCodeStyleInBuild>
>>>>>>> fe22fb80
    <IsPackable>false</IsPackable>
    <IsTestProject>true</IsTestProject>
    <CollectCoverage>true</CollectCoverage>
    <CoverletOutput>TestResults/</CoverletOutput>
    <CoverletOutputFormat>lcov</CoverletOutputFormat>
  </PropertyGroup>

  <ItemGroup>
    <PackageReference Include="FluentAssertions" Version="6.12.2" />
    <PackageReference Include="coverlet.collector" Version="6.0.2">
      <PrivateAssets>all</PrivateAssets>
      <IncludeAssets>runtime; build; native; contentfiles; analyzers; buildtransitive</IncludeAssets>
    </PackageReference>
    <PackageReference Include="coverlet.msbuild" Version="6.0.2">
      <PrivateAssets>all</PrivateAssets>
      <IncludeAssets>runtime; build; native; contentfiles; analyzers; buildtransitive</IncludeAssets>
    </PackageReference>
  </ItemGroup>

</Project><|MERGE_RESOLUTION|>--- conflicted
+++ resolved
@@ -2,12 +2,8 @@
 <Project ToolsVersion="15.0" xmlns="http://schemas.microsoft.com/developer/msbuild/2003">
 
   <PropertyGroup>
-<<<<<<< HEAD
-    <LangVersion>12.0</LangVersion>
-=======
     <LangVersion>latest</LangVersion>
     <EnforceCodeStyleInBuild>false</EnforceCodeStyleInBuild>
->>>>>>> fe22fb80
     <IsPackable>false</IsPackable>
     <IsTestProject>true</IsTestProject>
     <CollectCoverage>true</CollectCoverage>
