// Copyright (C) 2015-2025 The Neo Project.
//
// UT_BigDecimal.cs file belongs to the neo project and is free
// software distributed under the MIT software license, see the
// accompanying file LICENSE in the main directory of the
// repository or http://www.opensource.org/licenses/mit-license.php
// for more details.
//
// Redistribution and use in source and binary forms with or without
// modifications are permitted.

using Microsoft.VisualStudio.TestTools.UnitTesting;
using System;
using System.Numerics;

namespace Neo.UnitTests
{
    [TestClass]
    public class UT_BigDecimal
    {
        [TestMethod]
        public void TestChangeDecimals()
        {
            BigDecimal originalValue = new(new BigInteger(12300), 5);
            BigDecimal result1 = originalValue.ChangeDecimals(7);
            Assert.AreEqual(new BigInteger(1230000), result1.Value);
            Assert.AreEqual(7, result1.Decimals);
            BigDecimal result2 = originalValue.ChangeDecimals(3);
            Assert.AreEqual(new BigInteger(123), result2.Value);
            Assert.AreEqual(3, result2.Decimals);
            BigDecimal result3 = originalValue.ChangeDecimals(5);
            Assert.AreEqual(originalValue.Value, result3.Value);
            Action action = () => originalValue.ChangeDecimals(2);
            Assert.ThrowsExactly<ArgumentOutOfRangeException>(action);
        }

        [TestMethod]
        public void TestBigDecimalConstructor()
        {
            BigDecimal value = new(new BigInteger(45600), 7);
            Assert.AreEqual(new BigInteger(45600), value.Value);
            Assert.AreEqual(7, value.Decimals);

            value = new BigDecimal(new BigInteger(0), 5);
            Assert.AreEqual(new BigInteger(0), value.Value);
            Assert.AreEqual(5, value.Decimals);

            value = new BigDecimal(new BigInteger(-10), 0);
            Assert.AreEqual(new BigInteger(-10), value.Value);
            Assert.AreEqual(0, value.Decimals);

            value = new BigDecimal(123.456789M, 6);
            Assert.AreEqual(new BigInteger(123456789), value.Value);
            Assert.AreEqual(6, value.Decimals);

            value = new BigDecimal(-123.45M, 3);
            Assert.AreEqual(new BigInteger(-123450), value.Value);
            Assert.AreEqual(3, value.Decimals);

            value = new BigDecimal(123.45M, 2);
            Assert.AreEqual(new BigInteger(12345), value.Value);
            Assert.AreEqual(2, value.Decimals);

            value = new BigDecimal(123M, 0);
            Assert.AreEqual(new BigInteger(123), value.Value);
            Assert.AreEqual(0, value.Decimals);

            value = new BigDecimal(0M, 0);
            Assert.AreEqual(new BigInteger(0), value.Value);
            Assert.AreEqual(0, value.Decimals);

            value = new BigDecimal(5.5M, 1);
            var b = new BigDecimal(55M);
            Assert.AreEqual(b.Value, value.Value);
        }

        [TestMethod]
        public void TestGetDecimals()
        {
            BigDecimal value = new(new BigInteger(45600), 7);
            Assert.AreEqual(1, value.Sign);
            value = new BigDecimal(new BigInteger(0), 5);
            Assert.AreEqual(0, value.Sign);
            value = new BigDecimal(new BigInteger(-10), 0);
            Assert.AreEqual(-1, value.Sign);
        }

        [TestMethod]
        public void TestCompareDecimals()
        {
            BigDecimal a = new(5.5M, 1);
            BigDecimal b = new(55M);
            BigDecimal c = new(55M, 1);
            Assert.IsFalse(a.Equals(b));
            Assert.IsFalse(a.Equals(c));
            Assert.IsTrue(b.Equals(c));
            Assert.AreEqual(-1, a.CompareTo(b));
            Assert.AreEqual(-1, a.CompareTo(c));
            Assert.AreEqual(0, b.CompareTo(c));
        }

        [TestMethod]
        public void TestCompareDecimalsObject()
        {
            var a = new BigDecimal(new BigInteger(12345), 2);
            var b = new BigDecimal(new BigInteger(12345), 2);
            var c = new BigDecimal(new BigInteger(54321), 2);
            var d = new BigDecimal(new BigInteger(12345), 3);
            var e = new BigInteger(12345);

            // Check same value and decimal
            Assert.IsTrue(a.Equals((object)b));

            // Check different value and decimal
            Assert.IsFalse(a.Equals((object)c));

            // Check same value and different decimal
            Assert.IsFalse(a.Equals((object)d));

            // Check different data type
            Assert.IsFalse(a.Equals(e));
        }

        [TestMethod]
        public void TestGetSign()
        {
            BigDecimal value = new(new BigInteger(45600), 7);
            Assert.AreEqual(1, value.Sign);
            value = new BigDecimal(new BigInteger(0), 5);
            Assert.AreEqual(0, value.Sign);
            value = new BigDecimal(new BigInteger(-10), 0);
            Assert.AreEqual(-1, value.Sign);
        }

        [TestMethod]
        public void TestParse()
        {
            string s = "12345";
            byte decimals = 0;
            Assert.AreEqual(new BigDecimal(new BigInteger(12345), 0), BigDecimal.Parse(s, decimals));

            s = "abcdEfg";
            Action action = () => BigDecimal.Parse(s, decimals);
            Assert.ThrowsExactly<FormatException>(action);
        }

        [TestMethod]
        public void TestToString()
        {
            BigDecimal value = new(new BigInteger(100000), 5);
            Assert.AreEqual("1", value.ToString());
            value = new BigDecimal(new BigInteger(123456), 5);
            Assert.AreEqual("1.23456", value.ToString());
        }

        [TestMethod]
        public void TestTryParse()
        {
            string s = "12345";
            byte decimals = 0;
            Assert.IsTrue(BigDecimal.TryParse(s, decimals, out BigDecimal result));
            Assert.AreEqual(new BigDecimal(new BigInteger(12345), 0), result);

            s = "12345E-5";
            decimals = 5;
            Assert.IsTrue(BigDecimal.TryParse(s, decimals, out result));
            Assert.AreEqual(new BigDecimal(new BigInteger(12345), 5), result);

            s = "abcdEfg";
            Assert.IsFalse(BigDecimal.TryParse(s, decimals, out result));
            Assert.AreEqual(default(BigDecimal), result);

            s = "123.45";
            decimals = 2;
            Assert.IsTrue(BigDecimal.TryParse(s, decimals, out result));
            Assert.AreEqual(new BigDecimal(new BigInteger(12345), 2), result);

            s = "123.45E-5";
            decimals = 7;
            Assert.IsTrue(BigDecimal.TryParse(s, decimals, out result));
            Assert.AreEqual(new BigDecimal(new BigInteger(12345), 7), result);

            s = "12345E-5";
            decimals = 3;
            Assert.IsFalse(BigDecimal.TryParse(s, decimals, out result));
            Assert.AreEqual(default(BigDecimal), result);

            s = "1.2345";
            decimals = 3;
            Assert.IsFalse(BigDecimal.TryParse(s, decimals, out result));
            Assert.AreEqual(default(BigDecimal), result);

            s = "1.2345E-5";
            decimals = 3;
            Assert.IsFalse(BigDecimal.TryParse(s, decimals, out result));
            Assert.AreEqual(default(BigDecimal), result);

            s = "12345";
            decimals = 3;
            Assert.IsTrue(BigDecimal.TryParse(s, decimals, out result));
            Assert.AreEqual(new BigDecimal(new BigInteger(12345000), 3), result);

            s = "12345E-2";
            decimals = 3;
            Assert.IsTrue(BigDecimal.TryParse(s, decimals, out result));
            Assert.AreEqual(new BigDecimal(new BigInteger(123450), 3), result);

            s = "123.45";
            decimals = 3;
            Assert.IsTrue(BigDecimal.TryParse(s, decimals, out result));
            Assert.AreEqual(new BigDecimal(new BigInteger(123450), 3), result);

            s = "123.45E3";
            decimals = 3;
            Assert.IsTrue(BigDecimal.TryParse(s, decimals, out result));
            Assert.AreEqual(new BigDecimal(new BigInteger(123450000), 3), result);

            s = "a456bcdfg";
            decimals = 0;
            Assert.IsFalse(BigDecimal.TryParse(s, decimals, out result));
            Assert.AreEqual(default(BigDecimal), result);

            s = "a456bce-5";
            decimals = 5;
            Assert.IsFalse(BigDecimal.TryParse(s, decimals, out result));
            Assert.AreEqual(default(BigDecimal), result);

            s = "a4.56bcd";
            decimals = 5;
            Assert.IsFalse(BigDecimal.TryParse(s, decimals, out result));
            Assert.AreEqual(default(BigDecimal), result);

            s = "a4.56bce3";
            decimals = 2;
            Assert.IsFalse(BigDecimal.TryParse(s, decimals, out result));
            Assert.AreEqual(default(BigDecimal), result);

            s = "a456bcd";
            decimals = 2;
            Assert.IsFalse(BigDecimal.TryParse(s, decimals, out result));
            Assert.AreEqual(default(BigDecimal), result);

            s = "a456bcdE3";
            decimals = 2;
            Assert.IsFalse(BigDecimal.TryParse(s, decimals, out result));
            Assert.AreEqual(default(BigDecimal), result);

            s = "a456b.cd";
            decimals = 5;
            Assert.IsFalse(BigDecimal.TryParse(s, decimals, out result));
            Assert.AreEqual(default(BigDecimal), result);

            s = "a456b.cdE3";
            decimals = 5;
            Assert.IsFalse(BigDecimal.TryParse(s, decimals, out result));
            Assert.AreEqual(default(BigDecimal), result);
        }

        [TestMethod]
        public void TestOperators()
        {
            var a = new BigDecimal(new BigInteger(1000), 2);
            var b = new BigDecimal(new BigInteger(10000), 3);
            var c = new BigDecimal(new BigInteger(10001), 2);

            // Check equal operator
            Assert.IsTrue(a == b);
            Assert.IsFalse(a == c);

            // Check different operator
            Assert.IsFalse(a != b);
            Assert.IsTrue(a != c);

            // Check less operator
            Assert.IsTrue(a < c);
            Assert.IsFalse(a < b);

            // Check less or equal operator
            Assert.IsTrue(a <= c);
            Assert.IsTrue(a <= b);
            Assert.IsFalse(c <= a);

            // Check greater operator
            Assert.IsFalse(a > c);
            Assert.IsFalse(a > b);
            Assert.IsTrue(c > a);

            // Check greater or equal operator
            Assert.IsFalse(a >= c);
            Assert.IsTrue(a >= b);
            Assert.IsTrue(c >= a);
        }
<<<<<<< HEAD
=======

>>>>>>> 0a231b7e
        [TestMethod]
        public void TestGetHashCode()
        {
            var a = new BigDecimal(new BigInteger(123450), 3);
            var b = new BigDecimal(new BigInteger(123450), 3);
            var c = new BigDecimal(new BigInteger(12345), 2);
            var d = new BigDecimal(new BigInteger(123451), 3);
            // Check hash codes are equal for equivalent decimals
            Assert.AreEqual(a.GetHashCode(), b.GetHashCode());
            // Check hash codes may differ for semantically equivalent values
            Assert.AreNotEqual(a.GetHashCode(), c.GetHashCode());
            // Check hash codes are not equal for different values
            Assert.AreNotEqual(a.GetHashCode(), d.GetHashCode());
        }
    }
}<|MERGE_RESOLUTION|>--- conflicted
+++ resolved
@@ -290,10 +290,7 @@
             Assert.IsTrue(a >= b);
             Assert.IsTrue(c >= a);
         }
-<<<<<<< HEAD
-=======
-
->>>>>>> 0a231b7e
+
         [TestMethod]
         public void TestGetHashCode()
         {
