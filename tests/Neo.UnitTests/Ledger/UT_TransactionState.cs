--- conflicted
+++ resolved
@@ -34,21 +34,11 @@
                 BlockIndex = 1,
                 Transaction = new Transaction()
                 {
-<<<<<<< HEAD
                     Nonce = (uint)new Random().Next(),
                     Attributes = [],
                     Script = new byte[] { (byte)OpCode.PUSH1 },
                     Signers = [new() { Account = UInt160.Zero }],
-                    Witnesses = [ new Witness() {
-                        InvocationScript=Array.Empty<byte>(),
-                        VerificationScript=Array.Empty<byte>()
-                    } ]
-=======
-                    Attributes = [],
-                    Script = new byte[] { (byte)OpCode.PUSH1 },
-                    Signers = [new() { Account = UInt160.Zero }],
                     Witnesses = [Witness.Empty]
->>>>>>> dec9c9bd
                 }
             };
             _originTrimmed = new TransactionState
