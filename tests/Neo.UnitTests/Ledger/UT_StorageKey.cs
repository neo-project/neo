--- conflicted
+++ resolved
@@ -18,88 +18,6 @@
 public class UT_StorageKey
 {
     [TestMethod]
-<<<<<<< HEAD
-    public void SameTest()
-    {
-        // None
-        var key = new KeyBuilder(1, 2);
-        CollectionAssert.AreEqual(key.ToArray(), StorageKey.Create(1, 2).ToArray());
-
-        // Byte[]
-        key = new KeyBuilder(1, 2);
-        key.Add([3, 4]);
-        CollectionAssert.AreEqual(key.ToArray(), StorageKey.Create(1, 2, [3, 4]).ToArray());
-
-        // Byte
-        key = new KeyBuilder(1, 2);
-        key.Add((byte)3);
-        CollectionAssert.AreEqual(key.ToArray(), StorageKey.Create(1, 2, (byte)3).ToArray());
-
-        // Int
-        key = new KeyBuilder(1, 2);
-        key.AddBigEndian((int)3);
-        CollectionAssert.AreEqual(key.ToArray(), StorageKey.Create(1, 2, (int)3).ToArray());
-
-        // UInt
-        key = new KeyBuilder(1, 2);
-        key.AddBigEndian((uint)3);
-        CollectionAssert.AreEqual(key.ToArray(), StorageKey.Create(1, 2, (uint)3).ToArray());
-
-        // Long
-        key = new KeyBuilder(1, 2);
-        key.AddBigEndian((long)3);
-        CollectionAssert.AreEqual(key.ToArray(), StorageKey.Create(1, 2, (long)3).ToArray());
-
-        // ULong
-        key = new KeyBuilder(1, 2);
-        key.AddBigEndian((ulong)3);
-        CollectionAssert.AreEqual(key.ToArray(), StorageKey.Create(1, 2, (ulong)3).ToArray());
-
-        // UInt160
-        key = new KeyBuilder(1, 2);
-        key.Add(UInt160.Parse("2d3b96ae1bcc5a585e075e3b81920210dec16302"));
-        CollectionAssert.AreEqual(key.ToArray(), StorageKey.Create(1, 2, UInt160.Parse("2d3b96ae1bcc5a585e075e3b81920210dec16302")).ToArray());
-
-        // UInt256
-        key = new KeyBuilder(1, 2);
-        key.Add(UInt256.Parse("0x761a9bb72ca2a63984db0cc43f943a2a25e464f62d1a91114c2b6fbbfd24b51d"));
-        CollectionAssert.AreEqual(key.ToArray(), StorageKey.Create(1, 2,
-            UInt256.Parse("0x761a9bb72ca2a63984db0cc43f943a2a25e464f62d1a91114c2b6fbbfd24b51d")).ToArray());
-
-        // UInt256+UInt160
-        key = new KeyBuilder(1, 2);
-        key.Add(UInt256.Parse("0x761a9bb72ca2a63984db0cc43f943a2a25e464f62d1a91114c2b6fbbfd24b51d"));
-        key.Add(UInt160.Parse("2d3b96ae1bcc5a585e075e3b81920210dec16302"));
-        CollectionAssert.AreEqual(key.ToArray(), StorageKey.Create(1, 2,
-            UInt256.Parse("0x761a9bb72ca2a63984db0cc43f943a2a25e464f62d1a91114c2b6fbbfd24b51d"),
-            UInt160.Parse("2d3b96ae1bcc5a585e075e3b81920210dec16302")).ToArray());
-
-        // UInt160+String+Int
-        key = new KeyBuilder(1, 2);
-        key.Add(UInt160.Parse("2d3b96ae1bcc5a585e075e3b81920210dec16302"));
-        key.AddBigEndian((int)3); // arg count
-        key.Add(Encoding.UTF8.GetBytes("hello world"));
-
-        CollectionAssert.AreEqual(key.ToArray(), StorageKey.Create(1, 2,
-            UInt160.Parse("2d3b96ae1bcc5a585e075e3b81920210dec16302"), "hello world", 3).ToArray());
-
-        // Recover method and arg count
-
-        var keyB = new StorageKey(key.ToArray()).ToArray().AsSpan();
-        (var method, var argCount) = StorageKey.ReadMethodAndArgCount(keyB);
-
-        Assert.AreEqual(3, argCount);
-        Assert.AreEqual("hello world", method);
-
-        // ISerializable
-        key = new KeyBuilder(1, 2);
-        key.Add(ECCurve.Secp256r1.G);
-        CollectionAssert.AreEqual(key.ToArray(), StorageKey.Create(1, 2, ECCurve.Secp256r1.G).ToArray());
-    }
-
-    [TestMethod]
-=======
->>>>>>> c104d63b
     public void Id_Get()
     {
         var uut = new StorageKey { Id = 1, Key = new byte[] { 0x01 } };
