<<<<<<< HEAD
using System;
using System.IO;
=======
// Copyright (C) 2015-2024 The Neo Project.
//
// UT_ProtocolSettings.cs file belongs to the neo project and is free
// software distributed under the MIT software license, see the
// accompanying file LICENSE in the main directory of the
// repository or http://www.opensource.org/licenses/mit-license.php
// for more details.
//
// Redistribution and use in source and binary forms with or without
// modifications are permitted.

>>>>>>> 9f50e372
using FluentAssertions;
using Microsoft.VisualStudio.TestTools.UnitTesting;
using Neo.Cryptography.ECC;
using Neo.Wallets;
using System;

namespace Neo.UnitTests
{
    [TestClass]
    public class UT_ProtocolSettings
    {
        [TestMethod]
        public void CheckFirstLetterOfAddresses()
        {
            UInt160 min = UInt160.Parse("0x0000000000000000000000000000000000000000");
            min.ToAddress(TestProtocolSettings.Default.AddressVersion)[0].Should().Be('N');
            UInt160 max = UInt160.Parse("0xffffffffffffffffffffffffffffffffffffffff");
            max.ToAddress(TestProtocolSettings.Default.AddressVersion)[0].Should().Be('N');
        }

        [TestMethod]
        public void Default_Network_should_be_mainnet_Network_value()
        {
            var mainNetNetwork = 0x334F454Eu;
            TestProtocolSettings.Default.Network.Should().Be(mainNetNetwork);
        }

        [TestMethod]
        public void TestGetMemoryPoolMaxTransactions()
        {
            TestProtocolSettings.Default.MemoryPoolMaxTransactions.Should().Be(50000);
        }

        [TestMethod]
        public void TestGetMillisecondsPerBlock()
        {
            TestProtocolSettings.Default.MillisecondsPerBlock.Should().Be(15000);
        }

        [TestMethod]
        public void HardForkTestBAndNotA()
        {
            string json = CreateHKSettings("\"HF_Basilisk\": 4120000");

            var file = Path.GetTempFileName();
            File.WriteAllText(file, json);
            ProtocolSettings settings = ProtocolSettings.Load(file, false);
            File.Delete(file);

            settings.Hardforks[Hardfork.HF_Aspidochelone].Should().Be(0);
            settings.Hardforks[Hardfork.HF_Basilisk].Should().Be(4120000);

            // Check IsHardforkEnabled

            settings.IsHardforkEnabled(Hardfork.HF_Aspidochelone, 0).Should().BeTrue();
            settings.IsHardforkEnabled(Hardfork.HF_Aspidochelone, 10).Should().BeTrue();
            settings.IsHardforkEnabled(Hardfork.HF_Basilisk, 0).Should().BeFalse();
            settings.IsHardforkEnabled(Hardfork.HF_Basilisk, 10).Should().BeFalse();
            settings.IsHardforkEnabled(Hardfork.HF_Basilisk, 4120000).Should().BeTrue();
        }

        [TestMethod]
        public void HardForkTestAAndNotB()
        {
            string json = CreateHKSettings("\"HF_Aspidochelone\": 0");

            var file = Path.GetTempFileName();
            File.WriteAllText(file, json);
            ProtocolSettings settings = ProtocolSettings.Load(file, false);
            File.Delete(file);

            settings.Hardforks[Hardfork.HF_Aspidochelone].Should().Be(0);
            settings.Hardforks.ContainsKey(Hardfork.HF_Basilisk).Should().BeFalse();

            // Check IsHardforkEnabled

            settings.IsHardforkEnabled(Hardfork.HF_Aspidochelone, 0).Should().BeTrue();
            settings.IsHardforkEnabled(Hardfork.HF_Aspidochelone, 10).Should().BeTrue();
            settings.IsHardforkEnabled(Hardfork.HF_Basilisk, 0).Should().BeFalse();
            settings.IsHardforkEnabled(Hardfork.HF_Basilisk, 10).Should().BeFalse();
            settings.IsHardforkEnabled(Hardfork.HF_Basilisk, 4120000).Should().BeFalse();
        }

        [TestMethod]
        public void HardForkTestNone()
        {
            string json = CreateHKSettings("");

            var file = Path.GetTempFileName();
            File.WriteAllText(file, json);
            ProtocolSettings settings = ProtocolSettings.Load(file, false);
            File.Delete(file);

            settings.Hardforks[Hardfork.HF_Aspidochelone].Should().Be(0);
            settings.Hardforks[Hardfork.HF_Basilisk].Should().Be(0);

            // Check IsHardforkEnabled

            settings.IsHardforkEnabled(Hardfork.HF_Aspidochelone, 0).Should().BeTrue();
            settings.IsHardforkEnabled(Hardfork.HF_Aspidochelone, 10).Should().BeTrue();
            settings.IsHardforkEnabled(Hardfork.HF_Basilisk, 0).Should().BeTrue();
            settings.IsHardforkEnabled(Hardfork.HF_Basilisk, 10).Should().BeTrue();
        }

        [TestMethod]
        public void HardForkTestAMoreThanB()
        {
            string json = CreateHKSettings("\"HF_Aspidochelone\": 4120001, \"HF_Basilisk\": 4120000");
            var file = Path.GetTempFileName();
            File.WriteAllText(file, json);
            Assert.ThrowsException<ArgumentException>(() => ProtocolSettings.Load(file, false));
            File.Delete(file);
        }

        private static string CreateHKSettings(string hf)
        {
            return @"
{
  ""ProtocolConfiguration"": {
    ""Network"": 860833102,
    ""AddressVersion"": 53,
    ""MillisecondsPerBlock"": 15000,
    ""MaxTransactionsPerBlock"": 512,
    ""MemoryPoolMaxTransactions"": 50000,
    ""MaxTraceableBlocks"": 2102400,
    ""Hardforks"": {
      " + hf + @"
    },
    ""InitialGasDistribution"": 5200000000000000,
    ""ValidatorsCount"": 7,
    ""StandbyCommittee"": [
      ""03b209fd4f53a7170ea4444e0cb0a6bb6a53c2bd016926989cf85f9b0fba17a70c"",
      ""02df48f60e8f3e01c48ff40b9b7f1310d7a8b2a193188befe1c2e3df740e895093"",
      ""03b8d9d5771d8f513aa0869b9cc8d50986403b78c6da36890638c3d46a5adce04a"",
      ""02ca0e27697b9c248f6f16e085fd0061e26f44da85b58ee835c110caa5ec3ba554"",
      ""024c7b7fb6c310fccf1ba33b082519d82964ea93868d676662d4a59ad548df0e7d"",
      ""02aaec38470f6aad0042c6e877cfd8087d2676b0f516fddd362801b9bd3936399e"",
      ""02486fd15702c4490a26703112a5cc1d0923fd697a33406bd5a1c00e0013b09a70"",
      ""023a36c72844610b4d34d1968662424011bf783ca9d984efa19a20babf5582f3fe"",
      ""03708b860c1de5d87f5b151a12c2a99feebd2e8b315ee8e7cf8aa19692a9e18379"",
      ""03c6aa6e12638b36e88adc1ccdceac4db9929575c3e03576c617c49cce7114a050"",
      ""03204223f8c86b8cd5c89ef12e4f0dbb314172e9241e30c9ef2293790793537cf0"",
      ""02a62c915cf19c7f19a50ec217e79fac2439bbaad658493de0c7d8ffa92ab0aa62"",
      ""03409f31f0d66bdc2f70a9730b66fe186658f84a8018204db01c106edc36553cd0"",
      ""0288342b141c30dc8ffcde0204929bb46aed5756b41ef4a56778d15ada8f0c6654"",
      ""020f2887f41474cfeb11fd262e982051c1541418137c02a0f4961af911045de639"",
      ""0222038884bbd1d8ff109ed3bdef3542e768eef76c1247aea8bc8171f532928c30"",
      ""03d281b42002647f0113f36c7b8efb30db66078dfaaa9ab3ff76d043a98d512fde"",
      ""02504acbc1f4b3bdad1d86d6e1a08603771db135a73e61c9d565ae06a1938cd2ad"",
      ""0226933336f1b75baa42d42b71d9091508b638046d19abd67f4e119bf64a7cfb4d"",
      ""03cdcea66032b82f5c30450e381e5295cae85c5e6943af716cc6b646352a6067dc"",
      ""02cd5a5547119e24feaa7c2a0f37b8c9366216bab7054de0065c9be42084003c8a""
    ],
    ""SeedList"": [
      ""seed1.neo.org:10333"",
      ""seed2.neo.org:10333"",
      ""seed3.neo.org:10333"",
      ""seed4.neo.org:10333"",
      ""seed5.neo.org:10333""
    ]
  }
}
";
        }

        [TestMethod]
        public void TestGetSeedList()
        {
            TestProtocolSettings.Default.SeedList.Should().BeEquivalentTo(new string[] { "seed1.neo.org:10333", "seed2.neo.org:10333", "seed3.neo.org:10333", "seed4.neo.org:10333", "seed5.neo.org:10333", });
        }

        [TestMethod]
        public void TestStandbyCommitteeAddressesFormat()
        {
            foreach (var point in TestProtocolSettings.Default.StandbyCommittee)
            {
                point.ToString().Should().MatchRegex("^[0-9A-Fa-f]{66}$"); // ECPoint is 66 hex characters
            }
        }

        [TestMethod]
        public void TestValidatorsCount()
        {
            TestProtocolSettings.Default.StandbyCommittee.Count.Should().Be(TestProtocolSettings.Default.ValidatorsCount * 3);
        }

        [TestMethod]
        public void TestMaxTransactionsPerBlock()
        {
            TestProtocolSettings.Default.MaxTransactionsPerBlock.Should().BePositive().And.BeLessOrEqualTo(50000); // Assuming 50000 as a reasonable upper limit
        }

        [TestMethod]
        public void TestMaxTraceableBlocks()
        {
            TestProtocolSettings.Default.MaxTraceableBlocks.Should().BePositive();
        }

        [TestMethod]
        public void TestInitialGasDistribution()
        {
            TestProtocolSettings.Default.InitialGasDistribution.Should().BeGreaterThan(0);
        }

        [TestMethod]
        public void TestHardforksSettings()
        {
            TestProtocolSettings.Default.Hardforks.Should().NotBeNull();
        }

        [TestMethod]
        public void TestAddressVersion()
        {
            TestProtocolSettings.Default.AddressVersion.Should().BeInRange(0, 255); // Address version is a byte
        }

        [TestMethod]
        public void TestNetworkSettingsConsistency()
        {
            TestProtocolSettings.Default.Network.Should().BePositive();
            TestProtocolSettings.Default.SeedList.Should().NotBeEmpty();
        }

        [TestMethod]
        public void TestECPointParsing()
        {
            foreach (var point in TestProtocolSettings.Default.StandbyCommittee)
            {
                Action act = () => ECPoint.Parse(point.ToString(), ECCurve.Secp256r1);
                act.Should().NotThrow();
            }
        }

        [TestMethod]
        public void TestSeedListFormatAndReachability()
        {
            foreach (var seed in TestProtocolSettings.Default.SeedList)
            {
                seed.Should().MatchRegex(@"^[\w.-]+:\d+$"); // Format: domain:port
            }
        }

        [TestMethod]
        public void TestDefaultNetworkValue()
        {
            ProtocolSettings.Default.Network.Should().Be(0);
        }

        [TestMethod]
        public void TestDefaultAddressVersionValue()
        {
            TestProtocolSettings.Default.AddressVersion.Should().Be(ProtocolSettings.Default.AddressVersion);
        }

        [TestMethod]
        public void TestDefaultValidatorsCountValue()
        {
            ProtocolSettings.Default.ValidatorsCount.Should().Be(0);
        }

        [TestMethod]
        public void TestDefaultMillisecondsPerBlockValue()
        {
            TestProtocolSettings.Default.MillisecondsPerBlock.Should().Be(ProtocolSettings.Default.MillisecondsPerBlock);
        }

        [TestMethod]
        public void TestDefaultMaxTransactionsPerBlockValue()
        {
            TestProtocolSettings.Default.MaxTransactionsPerBlock.Should().Be(ProtocolSettings.Default.MaxTransactionsPerBlock);
        }

        [TestMethod]
        public void TestDefaultMemoryPoolMaxTransactionsValue()
        {
            TestProtocolSettings.Default.MemoryPoolMaxTransactions.Should().Be(ProtocolSettings.Default.MemoryPoolMaxTransactions);
        }

        [TestMethod]
        public void TestDefaultMaxTraceableBlocksValue()
        {
            TestProtocolSettings.Default.MaxTraceableBlocks.Should().Be(ProtocolSettings.Default.MaxTraceableBlocks);
        }

        [TestMethod]
        public void TestDefaultInitialGasDistributionValue()
        {
            TestProtocolSettings.Default.InitialGasDistribution.Should().Be(ProtocolSettings.Default.InitialGasDistribution);
        }

        [TestMethod]
        public void TestDefaultHardforksValue()
        {
            TestProtocolSettings.Default.Hardforks.Should().BeEquivalentTo(ProtocolSettings.Default.Hardforks);
        }

        [TestMethod]
        public void TestTimePerBlockCalculation()
        {
            var expectedTimeSpan = TimeSpan.FromMilliseconds(TestProtocolSettings.Default.MillisecondsPerBlock);
            TestProtocolSettings.Default.TimePerBlock.Should().Be(expectedTimeSpan);
        }

        [TestMethod]
        public void TestLoad()
        {
            var loadedSetting = ProtocolSettings.Load("test.config.json", false);

            // Comparing all properties
            TestProtocolSettings.Default.Network.Should().Be(loadedSetting.Network);
            TestProtocolSettings.Default.AddressVersion.Should().Be(loadedSetting.AddressVersion);
            TestProtocolSettings.Default.StandbyCommittee.Should().BeEquivalentTo(loadedSetting.StandbyCommittee);
            TestProtocolSettings.Default.ValidatorsCount.Should().Be(loadedSetting.ValidatorsCount);
            TestProtocolSettings.Default.SeedList.Should().BeEquivalentTo(loadedSetting.SeedList);
            TestProtocolSettings.Default.MillisecondsPerBlock.Should().Be(loadedSetting.MillisecondsPerBlock);
            TestProtocolSettings.Default.MaxTransactionsPerBlock.Should().Be(loadedSetting.MaxTransactionsPerBlock);
            TestProtocolSettings.Default.MemoryPoolMaxTransactions.Should().Be(loadedSetting.MemoryPoolMaxTransactions);
            TestProtocolSettings.Default.MaxTraceableBlocks.Should().Be(loadedSetting.MaxTraceableBlocks);
            TestProtocolSettings.Default.InitialGasDistribution.Should().Be(loadedSetting.InitialGasDistribution);
            TestProtocolSettings.Default.Hardforks.Should().BeEquivalentTo(loadedSetting.Hardforks);

            // If StandbyValidators is a derived property, comparing it as well
            TestProtocolSettings.Default.StandbyValidators.Should().BeEquivalentTo(loadedSetting.StandbyValidators);
        }
    }
}<|MERGE_RESOLUTION|>--- conflicted
+++ resolved
@@ -1,7 +1,3 @@
-<<<<<<< HEAD
-using System;
-using System.IO;
-=======
 // Copyright (C) 2015-2024 The Neo Project.
 //
 // UT_ProtocolSettings.cs file belongs to the neo project and is free
@@ -13,12 +9,12 @@
 // Redistribution and use in source and binary forms with or without
 // modifications are permitted.
 
->>>>>>> 9f50e372
 using FluentAssertions;
 using Microsoft.VisualStudio.TestTools.UnitTesting;
 using Neo.Cryptography.ECC;
 using Neo.Wallets;
 using System;
+using System.IO;
 
 namespace Neo.UnitTests
 {
