--- conflicted
+++ resolved
@@ -77,80 +77,5 @@
 
             CollectionAssert.AreEqual(new int[] { 3 }, a.ToArray());
         }
-<<<<<<< HEAD
-
-        [TestMethod]
-        public void TestToHexString()
-        {
-            byte[] nullStr = null;
-            Assert.ThrowsException<NullReferenceException>(() => nullStr.ToHexString());
-            byte[] empty = Array.Empty<byte>();
-            empty.ToHexString().Should().Be("");
-            empty.ToHexString(false).Should().Be("");
-            empty.ToHexString(true).Should().Be("");
-
-            byte[] str1 = new byte[] { (byte)'n', (byte)'e', (byte)'o' };
-            str1.ToHexString().Should().Be("6e656f");
-            str1.ToHexString(false).Should().Be("6e656f");
-            str1.ToHexString(true).Should().Be("6f656e");
-        }
-
-        [TestMethod]
-        public void TestGetVersion()
-        {
-            // assembly without version
-
-            var asm = AppDomain.CurrentDomain.GetAssemblies()
-                .Where(u => u.FullName == "Anonymously Hosted DynamicMethods Assembly, Version=0.0.0.0, Culture=neutral, PublicKeyToken=null")
-                .FirstOrDefault();
-            string version = asm?.GetVersion() ?? "";
-            version.Should().Be("0.0.0");
-        }
-
-        [TestMethod]
-        public void TestToByteArrayStandard()
-        {
-            BigInteger number = BigInteger.Zero;
-            Assert.AreEqual("", number.ToByteArrayStandard().ToHexString());
-
-            number = BigInteger.One;
-            Assert.AreEqual("01", number.ToByteArrayStandard().ToHexString());
-        }
-
-        [TestMethod]
-        public void TestNextBigIntegerForRandom()
-        {
-            Random ran = new();
-            Action action1 = () => ran.NextBigInteger(-1);
-            action1.Should().Throw<ArgumentException>();
-
-            ran.NextBigInteger(0).Should().Be(0);
-            ran.NextBigInteger(8).Should().NotBeNull();
-            ran.NextBigInteger(9).Should().NotBeNull();
-        }
-
-        [TestMethod]
-        public void TestUnmapForIPAddress()
-        {
-            var addr = new IPAddress(new byte[] { 127, 0, 0, 1 });
-            addr.UnMap().Should().Be(addr);
-
-            var addr2 = addr.MapToIPv6();
-            addr2.UnMap().Should().Be(addr);
-        }
-
-        [TestMethod]
-        public void TestUnmapForIPEndPoin()
-        {
-            var addr = new IPAddress(new byte[] { 127, 0, 0, 1 });
-            var endPoint = new IPEndPoint(addr, 8888);
-            endPoint.UnMap().Should().Be(endPoint);
-
-            var addr2 = addr.MapToIPv6();
-            var endPoint2 = new IPEndPoint(addr2, 8888);
-            endPoint2.UnMap().Should().Be(endPoint);
-        }
-=======
->>>>>>> dc926f78
     }
 }