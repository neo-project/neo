// Copyright (C) 2015-2025 The Neo Project.
//
// UT_CryptoLib.cs file belongs to the neo project and is free
// software distributed under the MIT software license, see the
// accompanying file LICENSE in the main directory of the
// repository or http://www.opensource.org/licenses/mit-license.php
// for more details.
//
// Redistribution and use in source and binary forms with or without
// modifications are permitted.

using Microsoft.VisualStudio.TestTools.UnitTesting;
using Neo.Cryptography;
using Neo.Cryptography.BLS12_381;
using Neo.Cryptography.ECC;
using Neo.Extensions;
using Neo.Ledger;
using Neo.Network.P2P;
using Neo.Network.P2P.Payloads;
using Neo.SmartContract;
using Neo.SmartContract.Native;
using Neo.VM;
using Org.BouncyCastle.Utilities.Encoders;
using System;
using System.Collections.Generic;
using System.Linq;
using System.Text;

namespace Neo.UnitTests.SmartContract.Native
{
    [TestClass]
    public class UT_CryptoLib
    {
        private static readonly string s_g1Hex =
            "97f1d3a73197d7942695638c4fa9ac0fc3688c4f9774b905a14e3a3f171bac586c55e83ff97a1aeffb3af00adb22c6bb";

        private static readonly string s_g2Hex =
            "93e02b6052719f607dacd3a088274f65596bd0d09920b61ab5da61bbdc7f5049334cf11213945d57e5ac7d055d042b7e" +
            "024aa2b2f08f0a91260805272dc51051c6e47ad4fa403b02b4510b647ae3d1770bac0326a805bbefd48056c8c121bdb8";

        private static readonly string s_gtHex =
            "0f41e58663bf08cf068672cbd01a7ec73baca4d72ca93544deff686bfd6df543d48eaa24afe47e1efde449383b676631" +
            "04c581234d086a9902249b64728ffd21a189e87935a954051c7cdba7b3872629a4fafc05066245cb9108f0242d0fe3ef" +
            "03350f55a7aefcd3c31b4fcB6ce5771cc6a0e9786ab5973320c806ad360829107ba810c5a09ffdd9be2291a0c25a99a2" +
            "11b8b424cd48bf38fcef68083b0b0ec5c81a93b330ee1a677d0d15ff7b984e8978ef48881e32fac91b93b47333e2ba57" +
            "06fba23eb7c5af0d9f80940ca771b6ffd5857baaf222eb95a7d2809d61bfe02e1bfd1b68ff02f0b8102ae1c2d5d5ab1a" +
            "19f26337d205fb469cd6bd15c3d5a04dc88784fbb3d0b2dbdea54d43b2b73f2cbb12d58386a8703e0f948226e47ee89d" +
            "018107154f25a764bd3c79937a45b84546da634b8f6be14a8061e55cceba478b23f7dacaa35c8ca78beae9624045b4b6" +
            "01b2f522473d171391125ba84dc4007cfbf2f8da752f7c74185203fcca589ac719c34dffbbaad8431dad1c1fb597aaa5" +
            "193502b86edb8857c273fa075a50512937e0794e1e65a7617c90d8bd66065b1fffe51d7a579973b1315021ec3c19934f" +
            "1368bb445c7c2d209703f239689ce34c0378a68e72a6b3b216da0e22a5031b54ddff57309396b38c881c4c849ec23e87" +
            "089a1c5b46e5110b86750ec6a532348868a84045483c92b7af5af689452eafabf1a8943e50439f1d59882a98eaa0170f" +
            "1250ebd871fc0a92a7b2d83168d0d727272d441befa15c503dd8e90ce98db3e7b6d194f60839c508a84305aaca1789b6";

        private readonly byte[] g1 = s_g1Hex.HexToBytes();
        private readonly byte[] g2 = s_g2Hex.HexToBytes();
        private readonly byte[] gt = s_gtHex.HexToBytes();


        private readonly byte[] notG1 =
            "8123456789abcdef0123456789abcdef0123456789abcdef0123456789abcdef0123456789abcdef0123456789abcdef"
            .HexToBytes();

        private readonly byte[] notG2 =
            ("8123456789abcdef0123456789abcdef0123456789abcdef0123456789abcdef0123456789abcdef0123456789abcdef" +
            "0123456789abcdef0123456789abcdef0123456789abcdef0123456789abcdef0123456789abcdef0123456789abcdef")
            .HexToBytes();

        [TestMethod]
        public void TestG1()
        {
            var snapshotCache = TestBlockchain.GetTestSnapshotCache();
            using ScriptBuilder script = new();
            script.EmitDynamicCall(NativeContract.CryptoLib.Hash, "bls12381Deserialize", g1);

            using var engine = ApplicationEngine.Create(TriggerType.Application, null, snapshotCache,
                settings: TestProtocolSettings.Default);
            engine.LoadScript(script.ToArray());
            Assert.AreEqual(VMState.HALT, engine.Execute());
            var result = engine.ResultStack.Pop();
            Assert.AreEqual(s_g1Hex, result.GetInterface<G1Affine>().ToCompressed().ToHexString());
        }

        [TestMethod]
        public void TestG2()
        {
            var snapshotCache = TestBlockchain.GetTestSnapshotCache();
            using ScriptBuilder script = new();
            script.EmitDynamicCall(NativeContract.CryptoLib.Hash, "bls12381Deserialize", g2);

            using var engine = ApplicationEngine.Create(TriggerType.Application, null, snapshotCache,
                settings: TestProtocolSettings.Default);
            engine.LoadScript(script.ToArray());
            Assert.AreEqual(VMState.HALT, engine.Execute());
            var result = engine.ResultStack.Pop();
            Assert.AreEqual(s_g2Hex, result.GetInterface<G2Affine>().ToCompressed().ToHexString());
        }

        [TestMethod]
        public void TestNotG1()
        {
            var snapshotCache = TestBlockchain.GetTestSnapshotCache();
            using ScriptBuilder script = new();
            script.EmitDynamicCall(NativeContract.CryptoLib.Hash, "bls12381Deserialize", notG1);

            using var engine = ApplicationEngine.Create(TriggerType.Application, null, snapshotCache,
                settings: TestProtocolSettings.Default);
            engine.LoadScript(script.ToArray());
            Assert.AreEqual(VMState.FAULT, engine.Execute());
        }

        [TestMethod]
        public void TestNotG2()
        {
            var snapshotCache = TestBlockchain.GetTestSnapshotCache();
            using ScriptBuilder script = new();
            script.EmitDynamicCall(NativeContract.CryptoLib.Hash, "bls12381Deserialize", notG2);

            using var engine = ApplicationEngine.Create(TriggerType.Application, null, snapshotCache,
                settings: TestProtocolSettings.Default);
            engine.LoadScript(script.ToArray());
            Assert.AreEqual(VMState.FAULT, engine.Execute());
        }

        [TestMethod]
        public void TestBls12381Add()
        {
            var snapshotCache = TestBlockchain.GetTestSnapshotCache();
            using ScriptBuilder script = new();
            script.EmitDynamicCall(NativeContract.CryptoLib.Hash, "bls12381Deserialize", gt);
            script.EmitDynamicCall(NativeContract.CryptoLib.Hash, "bls12381Deserialize", gt);
            script.EmitPush(2);
            script.Emit(OpCode.PACK);
            script.EmitPush(CallFlags.All);
            script.EmitPush("bls12381Add");
            script.EmitPush(NativeContract.CryptoLib.Hash);
            script.EmitSysCall(ApplicationEngine.System_Contract_Call);

            using var engine = ApplicationEngine.Create(TriggerType.Application, null, snapshotCache,
                settings: TestProtocolSettings.Default);
            engine.LoadScript(script.ToArray());
            Assert.AreEqual(VMState.HALT, engine.Execute());
            var result = engine.ResultStack.Pop();
            var expected =
                "079AB7B345EB23C944C957A36A6B74C37537163D4CBF73BAD9751DE1DD9C68EF72CB21447E259880F72A871C3EDA1B0C" +
                "017F1C95CF79B22B459599EA57E613E00CB75E35DE1F837814A93B443C54241015AC9761F8FB20A44512FF5CFC04AC7F" +
                "0F6B8B52B2B5D0661CBF232820A257B8C5594309C01C2A45E64C6A7142301E4FB36E6E16B5A85BD2E437599D103C3ACE" +
                "06D8046C6B3424C4CD2D72CE98D279F2290A28A87E8664CB0040580D0C485F34DF45267F8C215DCBCD862787AB555C7E" +
                "113286DEE21C9C63A458898BEB35914DC8DAAAC453441E7114B21AF7B5F47D559879D477CF2A9CBD5B40C86BECD07128" +
                "0900410BB2751D0A6AF0FE175DCF9D864ECAAC463C6218745B543F9E06289922434EE446030923A3E4C4473B4E3B1914" +
                "081ABD33A78D31EB8D4C1BB3BAAB0529BB7BAF1103D848B4CEAD1A8E0AA7A7B260FBE79C67DBE41CA4D65BA8A54A72B6" +
                "1692A61CE5F4D7A093B2C46AA4BCA6C4A66CF873D405EBC9C35D8AA639763720177B23BEFFAF522D5E41D3C5310EA333" +
                "1409CEBEF9EF393AA00F2AC64673675521E8FC8FDDAF90976E607E62A740AC59C3DDDF95A6DE4FBA15BEB30C43D4E3F8" +
                "03A3734DBEB064BF4BC4A03F945A4921E49D04AB8D45FD753A28B8FA082616B4B17BBCB685E455FF3BF8F60C3BD32A0C" +
                "185EF728CF41A1B7B700B7E445F0B372BC29E370BC227D443C70AE9DBCF73FEE8ACEDBD317A286A53266562D817269C0" +
                "04FB0F149DD925D2C590A960936763E519C2B62E14C7759F96672CD852194325904197B0B19C6B528AB33566946AF39B";
            Assert.AreEqual(expected.ToLower(), result.GetInterface<Gt>().ToArray().ToHexString());
        }

        [TestMethod]
        public void TestBls12381Mul()
        {
            var data = new byte[32];
            data[0] = 0x03;
            var snapshotCache = TestBlockchain.GetTestSnapshotCache();
            using (ScriptBuilder script = new())
            {
                script.EmitPush(false);
                script.EmitPush(data);
                script.EmitDynamicCall(NativeContract.CryptoLib.Hash, "bls12381Deserialize", gt);
                script.EmitPush(3);
                script.Emit(OpCode.PACK);
                script.EmitPush(CallFlags.All);
                script.EmitPush("bls12381Mul");
                script.EmitPush(NativeContract.CryptoLib.Hash);
                script.EmitSysCall(ApplicationEngine.System_Contract_Call);

                using var engine = ApplicationEngine.Create(TriggerType.Application, null, snapshotCache,
                    settings: TestProtocolSettings.Default);
                engine.LoadScript(script.ToArray());
                Assert.AreEqual(VMState.HALT, engine.Execute());
                var result = engine.ResultStack.Pop();
                var expected =
                    "18B2DB6B3286BAEA116CCAD8F5554D170A69B329A6DE5B24C50B8834965242001A1C58089FD872B211ACD3263897FA66" +
                    "0B117248D69D8AC745283A3E6A4CCEC607F6CF7CEDEE919575D4B7C8AE14C36001F76BE5FCA50ADC296EF8DF4926FA7F" +
                    "0B55A75F255FE61FC2DA7CFFE56ADC8775AAAB54C50D0C4952AD919D90FB0EB221C41ABB9F2352A11BE2D7F176ABE41E" +
                    "0E30AFB34FC2CE16136DE66900D92068F30011E9882C0A56E7E7B30F08442BE9E58D093E1888151136259D059FB53921" +
                    "0D635BC491D5244A16CA28FDCF10546EC0F7104D3A419DDC081BA30ECB0CD2289010C2D385946229B7A9735ADC827369" +
                    "14FE61AD26C6C38B787775DE3B939105DE055F8D7004358272A0823F6F1787A7ABB6C3C59C8C9CBD1674AC9005126328" +
                    "18CDD273F0D38833C07467EAF77743B70C924D43975D3821D47110A358757F926FCF970660FBDD74EF15D93B81E3AA29" +
                    "0C78F59CBC6ED0C1E0DCBADFD11A73EB7137850D29EFEB6FA321330D0CF70F5C7F6B004BCF86AC99125F8FECF8315793" +
                    "0BEC2AF89F8B378C6D7F63B0A07B3651F5207A84F62CEE929D574DA154EBE795D519B661086F069C9F061BA3B53DC491" +
                    "0EA1614C87B114E2F9EF328AC94E93D00440B412D5AE5A3C396D52D26C0CDF2156EBD3D3F60EA500C42120A7CE1F7EF8" +
                    "0F15323118956B17C09E80E96ED4E1572461D604CDE2533330C684F86680406B1D3EE830CBAFE6D29C9A0A2F41E03E26" +
                    "095B713EB7E782144DB1EC6B53047FCB606B7B665B3DD1F52E95FCF2AE59C4AB159C3F98468C0A43C36C022B548189B6";
                Assert.AreEqual(expected.ToLower(), result.GetInterface<Gt>().ToArray().ToHexString());
            }
            using (ScriptBuilder script = new())
            {
                script.EmitPush(true);
                script.EmitPush(data);
                script.EmitDynamicCall(NativeContract.CryptoLib.Hash, "bls12381Deserialize", gt);
                script.EmitPush(3);
                script.Emit(OpCode.PACK);
                script.EmitPush(CallFlags.All);
                script.EmitPush("bls12381Mul");
                script.EmitPush(NativeContract.CryptoLib.Hash);
                script.EmitSysCall(ApplicationEngine.System_Contract_Call);

                using var engine = ApplicationEngine.Create(TriggerType.Application, null, snapshotCache, settings: TestProtocolSettings.Default);
                engine.LoadScript(script.ToArray());
                Assert.AreEqual(VMState.HALT, engine.Execute());
                var result = engine.ResultStack.Pop();
                var expected =
                    "014E367F06F92BB039AEDCDD4DF65FC05A0D985B4CA6B79AA2254A6C605EB424048FA7F6117B8D4DA8522CD9C767B045" +
                    "0EEF9FA162E25BD305F36D77D8FEDE115C807C0805968129F15C1AD8489C32C41CB49418B4AEF52390900720B6D8B02C" +
                    "0EAB6A8B1420007A88412AB65DE0D04FEECCA0302E7806761483410365B5E771FCE7E5431230AD5E9E1C280E8953C68D" +
                    "0BD06236E9BD188437ADC14D42728C6E7177399B6B5908687F491F91EE6CCA3A391EF6C098CBEAEE83D962FA604A718A" +
                    "0C9DB625A7AAC25034517EB8743B5868A3803B37B94374E35F152F922BA423FB8E9B3D2B2BBF9DD602558CA5237D3742" +
                    "0502B03D12B9230ED2A431D807B81BD18671EBF78380DD3CF490506187996E7C72F53C3914C76342A38A536FFAED4783" +
                    "18CDD273F0D38833C07467EAF77743B70C924D43975D3821D47110A358757F926FCF970660FBDD74EF15D93B81E3AA29" +
                    "0C78F59CBC6ED0C1E0DCBADFD11A73EB7137850D29EFEB6FA321330D0CF70F5C7F6B004BCF86AC99125F8FECF8315793" +
                    "0BEC2AF89F8B378C6D7F63B0A07B3651F5207A84F62CEE929D574DA154EBE795D519B661086F069C9F061BA3B53DC491" +
                    "0EA1614C87B114E2F9EF328AC94E93D00440B412D5AE5A3C396D52D26C0CDF2156EBD3D3F60EA500C42120A7CE1F7EF8" +
                    "0F15323118956B17C09E80E96ED4E1572461D604CDE2533330C684F86680406B1D3EE830CBAFE6D29C9A0A2F41E03E26" +
                    "095B713EB7E782144DB1EC6B53047FCB606B7B665B3DD1F52E95FCF2AE59C4AB159C3F98468C0A43C36C022B548189B6";
                Assert.AreEqual(expected.ToLower(), result.GetInterface<Gt>().ToArray().ToHexString());
            }
        }

        [TestMethod]
        public void TestBls12381Pairing()
        {
            var snapshotCache = TestBlockchain.GetTestSnapshotCache();
            using ScriptBuilder script = new();
            script.EmitDynamicCall(NativeContract.CryptoLib.Hash, "bls12381Deserialize", g2);
            script.EmitDynamicCall(NativeContract.CryptoLib.Hash, "bls12381Deserialize", g1);
            script.EmitPush(2);
            script.Emit(OpCode.PACK);
            script.EmitPush(CallFlags.All);
            script.EmitPush("bls12381Pairing");
            script.EmitPush(NativeContract.CryptoLib.Hash);
            script.EmitSysCall(ApplicationEngine.System_Contract_Call);

            using var engine = ApplicationEngine.Create(TriggerType.Application, null, snapshotCache,
                settings: TestProtocolSettings.Default);
            engine.LoadScript(script.ToArray());
            Assert.AreEqual(VMState.HALT, engine.Execute());
            var result = engine.ResultStack.Pop();
            var expected =
                "0F41E58663BF08CF068672CBD01A7EC73BACA4D72CA93544DEFF686BFD6DF543D48EAA24AFE47E1EFDE449383B676631" +
                "04C581234D086A9902249B64728FFD21A189E87935A954051C7CDBA7B3872629A4FAFC05066245CB9108F0242D0FE3EF" +
                "03350F55A7AEFCD3C31B4FCB6CE5771CC6A0E9786AB5973320C806AD360829107BA810C5A09FFDD9BE2291A0C25A99A2" +
                "11B8B424CD48BF38FCEF68083B0B0EC5C81A93B330EE1A677D0D15FF7B984E8978EF48881E32FAC91B93B47333E2BA57" +
                "06FBA23EB7C5AF0D9F80940CA771B6FFD5857BAAF222EB95A7D2809D61BFE02E1BFD1B68FF02F0B8102AE1C2D5D5AB1A" +
                "19F26337D205FB469CD6BD15C3D5A04DC88784FBB3D0B2DBDEA54D43B2B73F2CBB12D58386A8703E0F948226E47EE89D" +
                "018107154F25A764BD3C79937A45B84546DA634B8F6BE14A8061E55CCEBA478B23F7DACAA35C8CA78BEAE9624045B4B6" +
                "01B2F522473D171391125BA84DC4007CFBF2F8DA752F7C74185203FCCA589AC719C34DFFBBAAD8431DAD1C1FB597AAA5" +
                "193502B86EDB8857C273FA075A50512937E0794E1E65A7617C90D8BD66065B1FFFE51D7A579973B1315021EC3C19934F" +
                "1368BB445C7C2D209703F239689CE34C0378A68E72A6B3B216DA0E22A5031B54DDFF57309396B38C881C4C849EC23E87" +
                "089A1C5B46E5110B86750EC6A532348868A84045483C92B7AF5AF689452EAFABF1A8943E50439F1D59882A98EAA0170F" +
                "1250EBD871FC0A92A7B2D83168D0D727272D441BEFA15C503DD8E90CE98DB3E7B6D194F60839C508A84305AACA1789B6";
            Assert.AreEqual(expected.ToLower(), result.GetInterface<Gt>().ToArray().ToHexString());
        }

        [TestMethod]
        public void Bls12381Equal()
        {
            var snapshotCache = TestBlockchain.GetTestSnapshotCache();
            using ScriptBuilder script = new();
            script.EmitDynamicCall(NativeContract.CryptoLib.Hash, "bls12381Deserialize", g1);
            script.EmitDynamicCall(NativeContract.CryptoLib.Hash, "bls12381Deserialize", g1);
            script.EmitPush(2);
            script.Emit(OpCode.PACK);
            script.EmitPush(CallFlags.All);
            script.EmitPush("bls12381Equal");
            script.EmitPush(NativeContract.CryptoLib.Hash);
            script.EmitSysCall(ApplicationEngine.System_Contract_Call);

            using var engine = ApplicationEngine.Create(TriggerType.Application, null, snapshotCache,
                settings: TestProtocolSettings.Default);
            engine.LoadScript(script.ToArray());
            Assert.AreEqual(VMState.HALT, engine.Execute());
            var result = engine.ResultStack.Pop();
            Assert.IsTrue(result.GetBoolean());
        }

        private enum BLS12381PointType : byte
        {
            G1Proj,
            G2Proj,
            GT
        }

        private void CheckBls12381ScalarMul_Compat(string point, string mul, bool negative, string expected, BLS12381PointType expectedType)
        {
            var data = new byte[32];
            data[0] = 0x03;
            var snapshotCache = TestBlockchain.GetTestSnapshotCache();
            using (ScriptBuilder script = new())
            {
                script.EmitPush(negative);
                script.EmitPush(mul.ToLower().HexToBytes());
                script.EmitDynamicCall(NativeContract.CryptoLib.Hash, "bls12381Deserialize", point.ToLower().HexToBytes());
                script.EmitPush(3);
                script.Emit(OpCode.PACK);
                script.EmitPush(CallFlags.All);
                script.EmitPush("bls12381Mul");
                script.EmitPush(NativeContract.CryptoLib.Hash);
                script.EmitSysCall(ApplicationEngine.System_Contract_Call);

                using var engine = ApplicationEngine.Create(TriggerType.Application, null, snapshotCache,
                    settings: TestProtocolSettings.Default);
                engine.LoadScript(script.ToArray());
                Assert.AreEqual(VMState.HALT, engine.Execute());
                var result = engine.ResultStack.Pop();
                switch (expectedType)
                {
                    case BLS12381PointType.G1Proj:
                        Assert.AreEqual(expected, new G1Affine(result.GetInterface<G1Projective>()).ToCompressed().ToHexString());
                        break;
                    case BLS12381PointType.G2Proj:
                        Assert.AreEqual(expected, new G2Affine(result.GetInterface<G2Projective>()).ToCompressed().ToHexString());
                        break;
                    case BLS12381PointType.GT:
                        Assert.AreEqual(expected, result.GetInterface<Gt>().ToArray().ToHexString());
                        break;
                    default:
                        Assert.Fail("Unknown result point type.");
                        break;
                }
            }
        }

        [TestMethod]
        public void TestBls12381ScalarMul_Compat()
        {
            // GT mul by positive scalar.
            CheckBls12381ScalarMul_Compat(
                "14fd52fe9bfd08bbe23fcdf1d3bc5390c62e75a8786a72f8a343123a30a7c5f8d18508a21a2bf902f4db2c068913bc1c" +
                "130e7ce13260d601c89ee717acfd3d4e1d80f409dd2a5c38b176f0b64d3d0a224c502717270dfecf2b825ac24608215c" +
                "0d7fcfdf3c1552ada42b7e0521bc2e7389436660c352ecbf2eedf30b77b6b501df302399e6240473af47abe56fc97478" +
                "0c214542fcc0cf10e3001fa5e82d398f6ba1ddd1ccdf133bfd75e033eae50aec66bd5e884b8c74d4c1c6ac7c01278ac5" +
                "164a54600cb2e24fec168f82542fbf98234dbb9ddf06503dc3c497da88b73db584ba19e685b1b398b51f40160e6c8f09" +
                "17b4a68dedcc04674e5f5739cf0d845ba801263f712ed4ddda59c1d9909148e3f28124ae770682c9b19233bf0bcfa00d" +
                "05bfe708d381b066b83a883ba8251ce2ea6772cbde51e1322d82b2c8a026a2153f4822e20cb69b8b05003ee74e09cb48" +
                "1728d688caa8a671f90b55488e272f48c7c5ae32526d3635a5343eb02640358d9ac445c76a5d8f52f653bbaee04ba5ce" +
                "03c68b88c25be6fd3611cc21c9968e4f87e541beeccc5170b8696a439bb666ad8a6608ab30ebc7dfe56eaf0dd9ab8439" +
                "171a6e4e0d608e6e6c8ac5ddcf8d6d2a950d06051e6b6c4d3feb6dc8dac2acadd345cadfb890454a2101a112f7471f0e" +
                "001701f60f3d4352c4d388c0f198854908c0e939719709c1b3f82d2a25cc7156a3838bc141e041c259849326fbd0839f" +
                "15cea6a78b89349dcd1c03695a74e72d3657af4ee2cf267337bc96363ef4a1c5d5d7a673cc3a3c1a1350043f99537d62",
                "8463159bd9a1d1e1fd815172177ec24c0c291353ed88b3d1838fd9d63b1efd0b",
                false,
                "03dc980ce0c037634816f9fc1edb2e1807e38a51f838e3a684f195d6c52c41d6a8a5b64d57d3fda507bebe3bd4b661af" +
                "0e4f7c46754b373c955982b4d64a24838cbc010d04b6ceb499bf411d114dab77eaf70f96ab66c2868dcd63706b602b07" +
                "010c487fc16c90b61e1c2ad33c31c8f3fc86d114a59b127ac584640f149f3597102c55dd1ed8a305a10c052c0a724e57" +
                "0fc079e410123735a6144ccd88d9e4e91d7b889f80b18a1741eacd6f244fce3cf57795e619b6648b9238053b4b8e4ed6" +
                "115c905fbcb61525370667ff43144e12b700662a7344ac1af97f11d09779ca6865973f95ff318b42ff00df7c6eb95816" +
                "0947a0ab6cb25534af51ce1f0b076907c6eb5ce0760bd7670cab8814cc3308766eb6e52b5427dbf85d6424990fd33545" +
                "15ab880358bc55075a08f36b855694c02ee0bd63adefe235ba4ee41dc600a1cae950c1dc760bf7b1edd8712e9e90eebb" +
                "19de705e29f4feb870129441bd4b9e91c3d37e60c12fa79a5b1e4132ba9498044e6fbf2de37e4dd88b4e9095b46f1220" +
                "19e73a561ba3967b32813c3ec74b8e1b6ab619eeab698e6638114cb29ca9c3d353192db3d392fee2b4dfdfd36b13db44" +
                "0534dd754417cffcd470f4d4cfdcb6d7896181c27b8b30622d7a4ca0a05a7ea67ca011cab07738235b115bbd33023969" +
                "1487d2de5d679a8cad2fe5c7fff16b0b0f3f929619c8005289c3d7ffe5bcd5ea19651bfc9366682a2790cab45ee9a988" +
                "15bb7e58dc666e2209cd9d700546cf181ceb43fe719243930984b696b0d18d4cd1f5d960e149a2b753b1396e4f8f3b16",
                BLS12381PointType.GT
            );
            var testData =
                "0e0c651ff4a57adebab1fa41aa8d1e53d1cf6a6cc554282a24bb460ea0dc169d3ede8b5a93a331698f3926d273a729aa" +
                "18788543413f43ada55a6a7505e3514f0db7e14d58311c3211962a350bcf908b3af90fbae31ff536fe542328ad25cd3e" +
                "044a796200c8a8ead7edbc3a8a37209c5d37433ca7d8b0e644d7aac9726b524c41fef1cf0d546c252d795dffc445ddee" +
                "07041f57c4c9a673bd314294e280ab61390731c09ad904bdd7b8c087d0ce857ea86e78f2d98e75d9b5e377e5751d67cf" +
                "1717cbce31bc7ea6df95132549bf6d284a68005c53228127671afa54ecfd4c5c4debc437c4c6d9b9aeeee8b4159a5691" +
                "128c6dc68b309fd822b14f3ce8ff390bd6834d30147e8ab2edc59d0d7b14cc13c79e6eed5fd6cae1795ba3760345d59c" +
                "0c585f79c900902515e3e95938d9929ad8310e71fc7fd54be9c7529f244af40dadaca0b3bd8afd911f24b261079de48b" +
                "161dd8f340d42bd84e717275193a0375d9e10fbe048bbea30abd64d3fe085c15b9be192f7baaa0b3a9658bcbb4292a0c" +
                "0149beb30e54b065a75df45e5da77583f4471e3454cea90a00b5a9a224c15e2ebe01f0ab8aa86591c1012c618d41fdce" +
                "07ecfcaddc8dc408b7176b79d8711a4161a56f41a5be6714cbcaa70e53387ab049826ac9e636640bc6da919e52f86f32" +
                "09572b62d9bfd48bd2b5ef217932237b90a70d40167623d0f25a73b753e3214310bc5b6e017aebc1a9ca0c8067a97da6" +
                "162c70cc754f1b2ac3b05ba834712758c8de4641ef09237edf588989182ab3047ee42da2b840fd3633fa0f34d46ad961";
            // GT mul by positive scalar.
            CheckBls12381ScalarMul_Compat(
                testData,
                "06c93a0ebbc8b5cd3af798b8f72442a67aa885b395452a08e48ec80b4e9f1b3f",
                false,
                "0d6d91f120ab61e14a3163601ce584f053f1de9dc0a548b6fbf37a776ec7b6ce6b866e8c8b0fc0ac8d32a9a9747c98bf" +
                "0e6aee5bddd058313958bfc3ac1ed75284628f92bb9b99fee101e1bee9d74bad7812287ea76bdbe07f20ff9998d6e9f0" +
                "16689be1cfc4337433644a679945d5c34a6d4dd984c56d6c28428438268b385cb1d86f69b0377b18f9b084e1d0b65962" +
                "13233d559a1b5caaba38be853f667fc3b1f9f2c4c9020584502ff5f370b0aba7768a1a4ca4328bc3c7be2bc9c3949f5e" +
                "16fd3bfc16b11da41b7393e56e777640b000db15b6e6192e5c59dfece90c6fc0b6071fdeef7061974b5e967c5b88b1db" +
                "09f7c92077c16f56aff9e9627f5e09928e965daee17d05ef3fdc0c502b649db473b5b2bba867d829b04d32cfeab73876" +
                "14190b265382378f75e4e085a5537d4f200fe56b74b7c52c5546b30d51862e1ac1f60eba157880090a42ea9b0295529f" +
                "134c1fc90f19a4c20dc0be105b07e0c67218b2f5619a66d8d770d539658eb74c255743e5847bc437fef3077d0a6c4f17" +
                "198d63cf17e6957f2ad9449269af009635697e92254a3f67be9b8760fd9f974826a1829fedb4cf66968b7c63b0c88c51" +
                "0da12e6d52255256757afa03ad29b5c1624292ef7eb463eb4bc81ac7426f36db3fe1513bdd31bc138bfe903bbb0c5207" +
                "001335f708c16cea15ef6b77c3215326a779e927b8c2081b15adffe71ba75164e376665533c5bb59373b27dbe93a0a0e" +
                "1796d821a1b9ff01846446c5ad53064cb9b941f97aa870285395e1a44c9f6e5144ea5a0cf57b9fdd962a5ec3ff1f72fe",
                BLS12381PointType.GT
            );
            // GT mul by positive scalar.
            CheckBls12381ScalarMul_Compat(
                testData,
                "b0010000000000005e0000000000000071f30400000000006d9189c813000000",
                false,
                "0919ad29cdbe0b6bbd636fbe3c8930a1b959e5aa37294a6cc7d018e2776580768bb98bf91ce1bc97f2e6fa647e7dad7b" +
                "15db564645d2e4868129ed414b7e369e831b8ff93997a22b6ca0e2ba288783f535aed4b44cf3e952897db1536da18a12" +
                "0a70da2b9dd901bd12a5a7047d3b6346ba1aea53b642b7355a91f957687fccd840ef24af100d0ada6b49e35183456ec3" +
                "0b505098526b975477b6ca0273d3a841c85e4a8319b950e76ec217a4f939844baa6b875a4046a30c618636fe9b25c620" +
                "030f31044f883789945c2bcb75d7d4099b2bc97665e75c1bee27bc3864e7e5e2ccb57a9da0b57be1a6aca217a6cfda09" +
                "0c4fd222f7b8cfdc32969da4fe8828a59ee1314546efdf99ef7ede1a42df6e7a126fe83b4c41b5e70a56bd9ab499f7e8" +
                "0e27a08884be05f1d2a527417fc6e30448333c0724463bf92d722ef5fd6f06949e294e6f941976d24c856038b55a2ec2" +
                "00d14d958a688f23b572993bd0f18cbbc20defe88e423b262c552dcc4d9f63ad78e85efbcea9449f81f39e1a887eb79b" +
                "07056bb5a672444e240660617ba7a40985a622c687c1d05c12cee7b086abfc5f39a83a5ad7638ee559f710013b772d42" +
                "07924687cb30100bcd4e8c83c9fa19dce7785bf3ae7681a0968fd9661c990e2dace05902dceeed65aacf51a04e72f0fd" +
                "04858ea70fb72f2a3807dc1839a385d85b536abfd3ec76d4931b3bc5ec4d90e2ebc0342567c9507abdfafa602fc6983f" +
                "13f20eb26b4169dc3908109fe3c1887db4be8f30edad989dc8caa234f9818ac488b110ad30a30f769277168650b6910e",
                BLS12381PointType.GT
            );
            // GT mul by negative scalar.
            CheckBls12381ScalarMul_Compat(
                "0bdbfc3b68e7067630a1908de2ce15e1890d57b855ffc2ee0fe765293581c304d0507254fd9921d8ff4bff3185b1e8ae" +
                "017091a6b9e243c3108b4302f30e2f4cb452c4574d23d06942cf915fb0b64c3546aa0bfbba5182dc42b63ebd09cd950f" +
                "06ebf85ff360032e63d5422fed5969b80ed4abaf58d29317d9cf8e5a55744993ffc0ccc586a187c63f9c47d4b41870aa" +
                "0fd73e13a4f7d3b072407a3bfa6539f8d56856542b17326ab77833df274e61a41c237a6dbf20a333698a675fded6ab1a" +
                "114891795eabbedcb81590ff9bfb4b23b66c8b8376a69cf58511c80f3ac83d52c0c950be8c30d01108479f232d8e4e89" +
                "19d869dc85db0b9d6ccf40eb8f8ab08e43a910c341737a55e751fa4a097ee82c5ac83d38c543d957bd9850af16039d1a" +
                "00c96575d2ee24e9990b3401153446aa6593d3afb6ce7ca57d6432b8dda31aaa1a08834ad38deae5a807d11663adc5c2" +
                "0ae7227a2cbb7917d1489175b89ed1ba415e4fc55b7d0a286caf2f5f40b0dd39cdd8fc8c271d8a7ae952fe6ece5f7c10" +
                "19bfab0167af86314a73bfa37fd16bc6edff6d9ee75610a4eec1818c668ef9f509b1cdd54542e73dc0e343a4fd6e3bb6" +
                "18540c1d060b60b63b645a895105425eb813b08b6ac91be3145da04040f2a45ffcf06e96b685519fca93b0f15238dc0e" +
                "030c2199127ba82fa8a193f5f01ae24270e9669923653db38cae711d68169aa25df51a8915f3f8219892f4f5e67d550b" +
                "00910011685017dcc1777a9d48689ce590d57c1fc942d49cfad0ed7efc0169a95d7e7378af26bafb90d1619bcdab64cd",
                "688e58217305c1fd2fe0637cbd8e7414d4d0a2113314eb05592f97930d23b34d",
                true,
                "056fdc84f044148950c0b7c4c0613f5710fcaeb1b023b9d8f814dc39d48702db70ce41aa276566960e37237f22b086b0" +
                "17b9ed0e264e2b7872c8a7affb8b9f847a528d092a038dab4ac58d3a33d30e2e5078b5e39ebb7441c56ae7556b63ecd6" +
                "139ed9be1c5eb9f987cc704c913c1e23d44d2e04377347f6c471edc40cdb2cd4e32c396194363cd21ceff9bedbd164a4" +
                "1050e701012f0456383210f8054e76c0906e3f37e10d4a3d6342e79e39d566ea785b385bb692cddbd6c16456dfabf19f" +
                "0f84c27ec4bce096af0369ac070747cd89d97bc287afe5ed5e495ed2d743adbd8eec47df6c3a69628e803e23d8248458" +
                "00e44a8d874756a7541128892e55e9df1d1fe0583ef967db6740617a9ff50766866c0fa631aed8639cd0c13d3d6f6f21" +
                "0b340ee315caec4cc31c916d651db5e002e259fca081fb605258ccf692d786bd5bb45a054c4d8498ac2a7fa241870df6" +
                "0ba0fd8a2b063740af11e7530db1e758a8e2858a443104b8337e18c083035768a0e93126f116bb9c50c8cebe30e0ceaa" +
                "0c0b53eb2b6a1f96b34b6cc36f3417edda184e19ae1790d255337f14315323e1d2d7382b344bdc0b6b2cfab5837c24c9" +
                "16640ca351539d5459389a9c7f9b0d79e04e4a8392e0c2495dcecf7d48b10c7043825b7c6709108d81856ebf98385f0d" +
                "099e6521714c48b8eb5d2e97665375175f47c57d427d35a9dc44064a99d1c079028e36d34540baba947333ab3c8976b8" +
                "01ea48578159f041e740ea5bf73c1de3c1043a6e03311d0f2463b72694249ccc5d603e4a93cfd8a6713fb0470383c23f",
                BLS12381PointType.GT
            );

            // GT mul by zero scalar.
            CheckBls12381ScalarMul_Compat(
                "176ec726aa447f1791e69fc70a71103c84b17385094ef06a9a0235ac7241f6635377f55ad486c216c8701d61ea2ace3e" +
                "05ca1605f238dc8f29f868b795e45645c6f7ff8d9d8ffd77b5e149b0325c2a8f24dde40e80a3381ae72a9a1104ef02d7" +
                "0af7cf8f2fe6ff38961b352b0fde6f8536424fc9aa5805b8e12313bdfc01d5c1db1c0a37654c307fbd252c265dcbfc04" +
                "0ee5605ffd6ac20aab15b0343e47831f4157a20ecedd7350d2cf070c0c7d423786fd97aa7236b99f4462fb23e1735288" +
                "15bf2cf3ccbfc38303fa8154d70ee5e1e3158cbb14d5c87a773cbe948a5cfec2763c5e7129940906920aed344453b0f8" +
                "01760fd3eac8e254ce8e0ae4edd30c914bea9e2935acd4a6a9d42d185a9a6e786c8e462b769b2112423f6591b0933477" +
                "18897438ba918b9e4525888194b20ee17709f7dea319cfd053bb1c222783340326953fd3763eb6feaaa4d1458ee6ca00" +
                "1818ad88222a97e43a71dca8d2abaef70657b9ff7b94ca422d0c50ddb4265fa35514ed534217ce2f0219c6985ec2827a" +
                "0ee1dc17940926551072d693d89e36e6d14162f414b52587e5612ed4a562c9ac15df9d5fa68ccf61d52fea64b2f5d7a6" +
                "00e0a8fa735105bc9a2ecb69b6d9161e55a4ccdc2285164c6846fa5bdc106d1e0693ebd5fe86432e5e88c55f0159ec32" +
                "17332c8492332dfbd93970f002a6a05f23484e081f38815785e766779c843765d58b2444295a87939ad7f8fa4c11e853" +
                "0a62426063c9a57cf3481a00372e443dc014fd6ef4723dd4636105d7ce7b96c4b2b3b641c3a2b6e0fa9be6187e5bfaf9",
                "0000000000000000000000000000000000000000000000000000000000000000",
                false,
                string.Concat(Enumerable.Repeat("0", 1151)) + "1",
                BLS12381PointType.GT
            );
            // G1Affine mul by positive scalar.
            CheckBls12381ScalarMul_Compat(
                "a1f9855f7670a63e4c80d64dfe6ddedc2ed2bfaebae27e4da82d71ba474987a39808e8921d3df97df6e5d4b979234de8",
                "8463159bd9a1d1e1fd815172177ec24c0c291353ed88b3d1838fd9d63b1efd0b",
                false,
                "ae85e3e2d677c9e3424ed79b5a7554262c3d6849202b84d2e7024e4b1f2e9dd3f7cf20b807a9f2a67d87e47e9e94d361",
                BLS12381PointType.G1Proj
            );
            // G1Affine mul by negative scalar.
            CheckBls12381ScalarMul_Compat(
                "a1f9855f7670a63e4c80d64dfe6ddedc2ed2bfaebae27e4da82d71ba474987a39808e8921d3df97df6e5d4b979234de8",
                "8463159bd9a1d1e1fd815172177ec24c0c291353ed88b3d1838fd9d63b1efd0b",
                true,
                "8e85e3e2d677c9e3424ed79b5a7554262c3d6849202b84d2e7024e4b1f2e9dd3f7cf20b807a9f2a67d87e47e9e94d361",
                BLS12381PointType.G1Proj
            );
            // G1Affine mul by zero scalar.
            CheckBls12381ScalarMul_Compat(
                "a1f9855f7670a63e4c80d64dfe6ddedc2ed2bfaebae27e4da82d71ba474987a39808e8921d3df97df6e5d4b979234de8",
                "0000000000000000000000000000000000000000000000000000000000000000",
                false,
                "c00000000000000000000000000000000000000000000000000000000000000000000000000000000000000000000000",
                BLS12381PointType.G1Proj
            );
            // G2Affine mul by positive scalar.
            CheckBls12381ScalarMul_Compat(
                "a41e586fdd58d39616fea921a855e65417a5732809afc35e28466e3acaeed3d53dd4b97ca398b2f29bf6bbcaca026a66" +
                "09a42bdeaaeef42813ae225e35c23c61c293e6ecb6759048fb76ac648ba3bc49f0fcf62f73fca38cdc5e7fa5bf511365",
                "cbfffe3e37e53e31306addde1a1725641fbe88cd047ee7477966c44a3f764b47",
                false,
                "88ae9bba988e854877c66dfb7ff84aa5e107861aa51d1a2a8dac2414d716a7e219bc4b0239e4b12d2182f57b5eea8283" +
                "0639f2e6713098ae8d4b4c3942f366614bac35c91c83ecb57fa90fe03094aca1ecd3555a7a6fdfa2417b5bb06917732e",
                BLS12381PointType.G2Proj
            );
            // G2Affine mul by negative scalar.
            CheckBls12381ScalarMul_Compat(
                "a41e586fdd58d39616fea921a855e65417a5732809afc35e28466e3acaeed3d53dd4b97ca398b2f29bf6bbcaca026a66" +
                "09a42bdeaaeef42813ae225e35c23c61c293e6ecb6759048fb76ac648ba3bc49f0fcf62f73fca38cdc5e7fa5bf511365",
                "cbfffe3e37e53e31306addde1a1725641fbe88cd047ee7477966c44a3f764b47",
                true,
                "a8ae9bba988e854877c66dfb7ff84aa5e107861aa51d1a2a8dac2414d716a7e219bc4b0239e4b12d2182f57b5eea8283" +
                "0639f2e6713098ae8d4b4c3942f366614bac35c91c83ecb57fa90fe03094aca1ecd3555a7a6fdfa2417b5bb06917732e",
                BLS12381PointType.G2Proj
            );
            // G2Affine mul by negative scalar.
            CheckBls12381ScalarMul_Compat(
                "a41e586fdd58d39616fea921a855e65417a5732809afc35e28466e3acaeed3d53dd4b97ca398b2f29bf6bbcaca026a66" +
                "09a42bdeaaeef42813ae225e35c23c61c293e6ecb6759048fb76ac648ba3bc49f0fcf62f73fca38cdc5e7fa5bf511365",
                "0000000000000000000000000000000000000000000000000000000000000000",
                false,
                "c00000000000000000000000000000000000000000000000000000000000000000000000000000000000000000000000" +
                "000000000000000000000000000000000000000000000000000000000000000000000000000000000000000000000000",
                BLS12381PointType.G2Proj
            );
        }

        /// <summary>
        /// Keccak256 cases are verified in https://emn178.github.io/online-tools/keccak_256.html
        /// </summary>
        [TestMethod]
        public void TestKeccak256_HelloWorld()
        {
            // Arrange
            byte[] inputData = "Hello, World!"u8.ToArray();
            string expectedHashHex = "acaf3289d7b601cbd114fb36c4d29c85bbfd5e133f14cb355c3fd8d99367964f";

            // Act
            byte[] outputData = CryptoLib.Keccak256(inputData);
            string outputHashHex = Hex.ToHexString(outputData);

            // Assert
            Assert.AreEqual(expectedHashHex, outputHashHex, "Keccak256 hash did not match expected value for 'Hello, World!'.");
        }
        [TestMethod]
        public void TestKeccak256_Keccak()
        {
            // Arrange
            byte[] inputData = "Keccak"u8.ToArray();
            string expectedHashHex = "868c016b666c7d3698636ee1bd023f3f065621514ab61bf26f062c175fdbe7f2";

            // Act
            byte[] outputData = CryptoLib.Keccak256(inputData);
            string outputHashHex = Hex.ToHexString(outputData);

            // Assert
            Assert.AreEqual(expectedHashHex, outputHashHex, "Keccak256 hash did not match expected value for 'Keccak'.");
        }

        [TestMethod]
        public void TestKeccak256_Cryptography()
        {
            // Arrange
            byte[] inputData = "Cryptography"u8.ToArray();
            string expectedHashHex = "53d49d225dd2cfe77d8c5e2112bcc9efe77bea1c7aa5e5ede5798a36e99e2d29";

            // Act
            byte[] outputData = CryptoLib.Keccak256(inputData);
            string outputHashHex = Hex.ToHexString(outputData);

            // Assert
            Assert.AreEqual(expectedHashHex, outputHashHex, "Keccak256 hash did not match expected value for 'Cryptography'.");
        }

        [TestMethod]
        public void TestKeccak256_Testing123()
        {
            // Arrange
            byte[] inputData = "Testing123"u8.ToArray();
            string expectedHashHex = "3f82db7b16b0818a1c6b2c6152e265f682d5ebcf497c9aad776ad38bc39cb6ca";

            // Act
            byte[] outputData = CryptoLib.Keccak256(inputData);
            string outputHashHex = Hex.ToHexString(outputData);

            // Assert
            Assert.AreEqual(expectedHashHex, outputHashHex, "Keccak256 hash did not match expected value for 'Testing123'.");
        }

        [TestMethod]
        public void TestKeccak256_LongString()
        {
            // Arrange
            byte[] inputData = "This is a longer string for Keccak256 testing purposes."u8.ToArray();
            string expectedHashHex = "24115e5c2359f85f6840b42acd2f7ea47bc239583e576d766fa173bf711bdd2f";

            // Act
            byte[] outputData = CryptoLib.Keccak256(inputData);
            string outputHashHex = Hex.ToHexString(outputData);

            // Assert
            Assert.AreEqual(expectedHashHex, outputHashHex, "Keccak256 hash did not match expected value for the longer string.");
        }

        [TestMethod]
        public void TestKeccak256_BlankString()
        {
            // Arrange
            byte[] inputData = ""u8.ToArray();
            string expectedHashHex = "c5d2460186f7233c927e7db2dcc703c0e500b653ca82273b7bfad8045d85a470";

            // Act
            byte[] outputData = CryptoLib.Keccak256(inputData);
            string outputHashHex = Hex.ToHexString(outputData);

            // Assert
            Assert.AreEqual(expectedHashHex, outputHashHex, "Keccak256 hash did not match expected value for blank string.");
        }

        // TestVerifyWithECDsa_CustomTxWitness_SingleSig builds custom witness verification script for single Koblitz public key
        // and ensures witness check is passed for the following message:
        //
        //	keccak256([4-bytes-network-magic-LE, txHash-bytes-BE])
        //
        // The proposed witness verification script has 110 bytes length, verification costs 2154270  * 10e-8GAS including Invocation script execution.
        // The user has to sign the keccak256([4-bytes-network-magic-LE, txHash-bytes-BE]).
        [TestMethod]
        public void TestVerifyWithECDsa_CustomTxWitness_SingleSig()
        {
            byte[] privkey = "7177f0d04c79fa0b8c91fe90c1cf1d44772d1fba6e5eb9b281a22cd3aafb51fe".HexToBytes();
            var pubHex = "04" + "fd0a8c1ce5ae5570fdd46e7599c16b175bf0ebdfe9c178f1ab848fb16dac74a5" +
                "d301b0534c7bcf1b3760881f0c420d17084907edd771e1c9c8e941bbf6ff9108";
            ECPoint pubKey = ECPoint.Parse(pubHex, ECCurve.Secp256k1);

            // vrf is a builder of witness verification script corresponding to the public key.
            using ScriptBuilder vrf = new();
            vrf.EmitPush((byte)NamedCurveHash.secp256k1Keccak256); // push Koblitz curve identifier and Keccak256 hasher.
            vrf.Emit(OpCode.SWAP); // swap curve identifier with the signature.
            vrf.EmitPush(pubKey.EncodePoint(true)); // emit the caller's public key.

            // Construct and push the signed message. The signed message is effectively the network-dependent transaction hash,
            // i.e. msg = [4-network-magic-bytes-LE, tx-hash-BE]
            // Firstly, retrieve network magic (it's uint32 wrapped into BigInteger and represented as Integer stackitem on stack).
            vrf.EmitSysCall(ApplicationEngine.System_Runtime_GetNetwork); // push network magic (Integer stackitem), can have 0-5 bytes length serialized.

            // Convert network magic to 4-bytes-length LE byte array representation.
            vrf.EmitPush(0x100000000); // push 0x100000000.
            vrf.Emit(OpCode.ADD, // the result is some new number that is 5 bytes at least when serialized, but first 4 bytes are intact network value (LE).
                    OpCode.PUSH4, // cut the first 4 bytes out of a number that is at least 5 bytes long,
                    OpCode.LEFT); // the result is 4-bytes-length LE network representation.

            // Retrieve executing transaction hash.
            vrf.EmitSysCall(ApplicationEngine.System_Runtime_GetScriptContainer); // push the script container (executing transaction, actually).
            vrf.Emit(OpCode.PUSH0, OpCode.PICKITEM); // pick 0-th transaction item (the transaction hash).

            // Concatenate network magic and transaction hash.
            vrf.Emit(OpCode.CAT); // this instruction will convert network magic to bytes using BigInteger rules of conversion.

            // Continue construction of 'verifyWithECDsa' call.
            vrf.Emit(OpCode.PUSH4, OpCode.PACK); // pack arguments for 'verifyWithECDsa' call.
            EmitAppCallNoArgs(vrf, CryptoLib.CryptoLib.Hash, "verifyWithECDsa", CallFlags.None); // emit the call to 'verifyWithECDsa' itself.

            // Account is a hash of verification script.
            var vrfScript = vrf.ToArray();
            var acc = vrfScript.ToScriptHash();

            var tx = new Transaction
            {
                Attributes = [],
                NetworkFee = 1_0000_0000,
                Nonce = (uint)Environment.TickCount,
                Script = new byte[Transaction.MaxTransactionSize / 100],
                Signers = [new Signer { Account = acc }],
                SystemFee = 0,
                ValidUntilBlock = 10,
                Version = 0,
                Witnesses = []
            };
            var signData = tx.GetSignData(TestProtocolSettings.Default.Network);
            var txSignature = Crypto.Sign(signData, privkey, ECCurve.Secp256k1, HashAlgorithm.Keccak256);

            // inv is a builder of witness invocation script corresponding to the public key.
            using ScriptBuilder inv = new();
            inv.EmitPush(txSignature); // push signature.

            tx.Witnesses =
            [
                new Witness { InvocationScript = inv.ToArray(), VerificationScript = vrfScript }
            ];

            Assert.AreEqual(VerifyResult.Succeed, tx.VerifyStateIndependent(TestProtocolSettings.Default));

            var snapshotCache = TestBlockchain.GetTestSnapshotCache();

            // Create fake balance to pay the fees.
            ApplicationEngine engine = ApplicationEngine.Create(TriggerType.Application, null, snapshotCache,
                settings: TestProtocolSettings.Default, gas: long.MaxValue);
            _ = NativeContract.GAS.Mint(engine, acc, 5_0000_0000, false);
            snapshotCache.Commit();

            Assert.AreEqual(VerifyResult.Succeed, tx.VerifyStateDependent(TestProtocolSettings.Default, snapshotCache, new(), []));

            // The resulting witness verification cost is 2154270   * 10e-8GAS.
            // The resulting witness Invocation script (66 bytes length):
            // NEO-VM > loadbase64 DEARoaaEjM/3VulrBDUod7eiZgWQS2iXIM0+I24iyJYmffhosZoQjfnnRymF/7+FaBPb9qvQwxLLSVo9ROlrdFdC
            // READY: loaded 66 instructions
            // NEO-VM 0 > ops
            // INDEX    OPCODE       PARAMETER
            // 0        PUSHDATA1    11a1a6848ccff756e96b04352877b7a26605904b689720cd3e236e22c896267df868b19a108df9e7472985ffbf856813dbf6abd0c312cb495a3d44e96b745742    <<
            //
            //
            // The resulting witness verificaiton script (110 bytes):
            // NEO-VM 0 > loadbase64:
            // "ABhQDCEC/QqMHOWuVXD91G51mcFrF1vw69/pwXjxq4SPsW2sdKVBxfug4AMAAAAAAQAAAJ4UjUEtUQgwEM6LFMAfDA92ZXJpZnlX" +
            // "aXRoRUNEc2EMFBv1dasRiWiEE2EKNaEohs3gtmxyQWJ9W1I="
            // READY: loaded 110 instructions
            // NEO-VM 0 > pos
            // Error: No help topic for 'pos'
            // NEO-VM 0 > ops
            // INDEX    OPCODE       PARAMETER
            // 0        PUSHINT8     122 (7a)    <<
            // 2        SWAP
            // 3        PUSHDATA1    02fd0a8c1ce5ae5570fdd46e7599c16b175bf0ebdfe9c178f1ab848fb16dac74a5
            // 38       SYSCALL      System.Runtime.GetNetwork (c5fba0e0)
            // 43       PUSHINT64    4294967296 (0000000001000000)
            // 52       ADD
            // 53       PUSH4
            // 54       LEFT
            // 55       SYSCALL      System.Runtime.GetScriptContainer (2d510830)
            // 60       PUSH0
            // 61       PICKITEM
            // 62       CAT
            // 63       PUSH4
            // 64       PACK
            // 65       PUSH0
            // 66       PUSHDATA1    766572696679576974684543447361 ("verifyWithECDsa")
            // 83       PUSHDATA1    1bf575ab1189688413610a35a12886cde0b66c72 ("NNToUmdQBe5n8o53BTzjTFAnSEcpouyy3B", "0x726cb6e0cd8628a1350a611384688911ab75f51b")
            // 105      SYSCALL      System.Contract.Call (627d5b52)
        }

        // TestVerifyWithECDsa_CustomTxWitness_MultiSig builds custom multisignature witness verification script for Koblitz public keys
        // and ensures witness check is passed for the M out of N multisignature of message:
        //
        //	keccak256([4-bytes-network-magic-LE, txHash-bytes-BE])
        //
        // The proposed witness verification script has 264 bytes length, verification costs 8390070  * 10e-8GAS including Invocation script execution.
        // The users have to sign the keccak256([4-bytes-network-magic-LE, txHash-bytes-BE]).
        [TestMethod]
        public void TestVerifyWithECDsa_CustomTxWitness_MultiSig()
        {
            var privkey1 = "b2dde592bfce654ef03f1ceea452d2b0112e90f9f52099bcd86697a2bd0a2b60".HexToBytes();
            var pubKey1 = ECPoint.Parse("04" +
                "0486468683c112125978ffe876245b2006bfe739aca8539b67335079262cb27a" +
                "d0dedc9e5583f99b61c6f46bf80b97eaec3654b87add0e5bd7106c69922a229d", ECCurve.Secp256k1);

            var privkey2 = "b9879e26941872ee6c9e6f01045681496d8170ed2cc4a54ce617b39ae1891b3a".HexToBytes();
            var pubKey2 = ECPoint.Parse("04" +
                "0d26fc2ad3b1aae20f040b5f83380670f8ef5c2b2ac921ba3bdd79fd0af05251" +
                "77715fd4370b1012ddd10579698d186ab342c223da3e884ece9cab9b6638c7bb", ECCurve.Secp256k1);

            var privkey3 = "4e1fe2561a6da01ee030589d504d62b23c26bfd56c5e07dfc9b8b74e4602832a".HexToBytes();
            var pubKey3 = ECPoint.Parse("04" +
                "7b4e72ae854b6a0955b3e02d92651ab7fa641a936066776ad438f95bb674a269" +
                "a63ff98544691663d91a6cfcd215831f01bfb7a226363a6c5c67ef14541dba07", ECCurve.Secp256k1);

            var privkey4 = "6dfd066bb989d3786043aa5c1f0476215d6f5c44f5fc3392dd15e2599b67a728".HexToBytes();
            var pubKey4 = ECPoint.Parse("04" +
                "b62ac4c8a352a892feceb18d7e2e3a62c8c1ecbaae5523d89d747b0219276e22" +
                "5be2556a137e0e806e4915762d816cdb43f572730d23bb1b1cba750011c4edc6", ECCurve.Secp256k1);

            // Public keys must be sorted, exactly like for standard CreateMultiSigRedeemScript.
            var keys = new List<(byte[], ECPoint)>
            {
                (privkey1, pubKey1),
                (privkey2, pubKey2),
                (privkey3, pubKey3),
                (privkey4, pubKey4),
            }.OrderBy(k => k.Item2).ToList();

            // Consider 4 users willing to sign 3/4 multisignature transaction with their Secp256k1 private keys.
            var m = 3;
            var n = keys.Count;

            // Must ensure the following conditions are met before verification script construction:
            Assert.IsTrue(n > 0);
            Assert.IsTrue(m <= n);
            Assert.AreEqual(n, keys.Select(k => k.Item2).Distinct().Count());

            // In fact, the following algorithm is implemented via NeoVM instructions:
            //
            // func Check(sigs []interop.Signature) bool {
            // 	if m != len(sigs) {
            // 		return false
            // 	}
            // 	var pubs []interop.PublicKey = []interop.PublicKey{...}
            // 	msg := append(convert.ToBytes(runtime.GetNetwork()), runtime.GetScriptContainer().Hash...)
            // 	var sigCnt = 0
            // 	var pubCnt = 0
            // 	for ; sigCnt < m && pubCnt < n; { // sigs must be sorted by pub
            // 		sigCnt += crypto.VerifyWithECDsa(msg, pubs[pubCnt], sigs[sigCnt], crypto.Secp256k1Keccak256)
            // 		pubCnt++
            // 	}
            // 	return sigCnt == m
            // }

            // vrf is a builder of M out of N multisig witness verification script corresponding to the public keys.
            using ScriptBuilder vrf = new();

            // Start the same way as regular multisig script.
            vrf.EmitPush(m); // push m.
            foreach (var tuple in keys)
            {
                vrf.EmitPush(tuple.Item2.EncodePoint(true)); // push public keys in compressed form.
            }
            vrf.EmitPush(n); // push n.

            // Initialize slots for local variables. Locals slot scheme:
            // LOC0 -> sigs
            // LOC1 -> pubs
            // LOC2 -> msg (ByteString)
            // LOC3 -> sigCnt (Integer)
            // LOC4 -> pubCnt (Integer)
            // LOC5 -> n
            // LOC6 -> m
            vrf.Emit(OpCode.INITSLOT, new ReadOnlySpan<byte>([7, 0])); // 7 locals, no args.

            // Store n.
            vrf.Emit(OpCode.STLOC5);

            // Pack public keys and store at LOC1.
            vrf.Emit(OpCode.LDLOC5, // load n.
                OpCode.PACK, OpCode.STLOC1); // pack pubs and store.

            // Store m.
            vrf.Emit(OpCode.STLOC6);

            // Check the number of signatures is m. Abort the execution if not.
            vrf.Emit(OpCode.DEPTH); // push the number of signatures onto stack.
            vrf.Emit(OpCode.LDLOC6); // load m.
            vrf.Emit(OpCode.JMPEQ, new ReadOnlySpan<byte>([0])); // here and below short jumps are sufficient. Offset will be filled later.
            var sigsLenCheckEndOffset = vrf.Length;
            vrf.Emit(OpCode.ABORT); // abort the execution if length of the signatures not equal to m.

            // Start the verification itself.
            var checkStartOffset = vrf.Length;

            // Pack signatures and store at LOC0.
            vrf.Emit(OpCode.LDLOC6); // load m.
            vrf.Emit(OpCode.PACK, OpCode.STLOC0);

            // Get message and store it at LOC2.
            // msg = [4-network-magic-bytes-LE, tx-hash-BE]
            vrf.EmitSysCall(ApplicationEngine.System_Runtime_GetNetwork); // push network magic (Integer stackitem), can have 0-5 bytes length serialized.
            // Convert network magic to 4-bytes-length LE byte array representation.
            vrf.EmitPush(0x100000000); // push 0x100000000.
            vrf.Emit(OpCode.ADD, // the result is some new number that is 5 bytes at least when serialized, but first 4 bytes are intact network value (LE).
                    OpCode.PUSH4, // cut the first 4 bytes out of a number that is at least 5 bytes long, 
                    OpCode.LEFT); // the result is 4-bytes-length LE network representation.
            // Retrieve executing transaction hash.
            vrf.EmitSysCall(ApplicationEngine.System_Runtime_GetScriptContainer); // push the script container (executing transaction, actually).
            vrf.Emit(OpCode.PUSH0, OpCode.PICKITEM); // pick 0-th transaction item (the transaction hash).
            // Concatenate network magic and transaction hash.
            vrf.Emit(OpCode.CAT); // this instruction will convert network magic to bytes using BigInteger rules of conversion.
            vrf.Emit(OpCode.STLOC2); // store msg as a local variable #2.

            // Initialize local variables: sigCnt, pubCnt.
            vrf.Emit(OpCode.PUSH0, OpCode.STLOC3, // initialize sigCnt.
            OpCode.PUSH0, OpCode.STLOC4); // initialize pubCnt.

            // Loop condition check.
            var loopStartOffset = vrf.Length;
            vrf.Emit(OpCode.LDLOC3); // load sigCnt.
            vrf.Emit(OpCode.LDLOC6); // load m.
            vrf.Emit(OpCode.GE,     // sigCnt >= m
            OpCode.LDLOC4); // load pubCnt
            vrf.Emit(OpCode.LDLOC5);      // load n.
            vrf.Emit(OpCode.GE, // pubCnt >= n
            OpCode.OR); // sigCnt >= m || pubCnt >= n
            vrf.Emit(OpCode.JMPIF, new ReadOnlySpan<byte>([0])); // jump to the end of the script if (sigCnt >= m || pubCnt >= n).
            var loopConditionOffset = vrf.Length;

            // Loop start. Prepare arguments and call CryptoLib's verifyWithECDsa.
            vrf.EmitPush((byte)NamedCurveHash.secp256k1Keccak256); // push Koblitz curve identifier and Keccak256 hasher.
            vrf.Emit(OpCode.LDLOC0,        // load signatures.
                OpCode.LDLOC3,             // load sigCnt.
                OpCode.PICKITEM,           // pick signature at index sigCnt.
                OpCode.LDLOC1,             // load pubs.
                OpCode.LDLOC4,             // load pubCnt.
                OpCode.PICKITEM,           // pick pub at index pubCnt.
                OpCode.LDLOC2,             // load msg.
                OpCode.PUSH4, OpCode.PACK); // pack 4 arguments for 'verifyWithECDsa' call.
            EmitAppCallNoArgs(vrf, CryptoLib.CryptoLib.Hash, "verifyWithECDsa", CallFlags.None); // emit the call to 'verifyWithECDsa' itself.

            // Update loop variables.
            vrf.Emit(OpCode.LDLOC3, OpCode.ADD, OpCode.STLOC3, // increment sigCnt if signature is valid.
            OpCode.LDLOC4, OpCode.INC, OpCode.STLOC4); // increment pubCnt.

            // End of the loop.
            vrf.Emit(OpCode.JMP, new ReadOnlySpan<byte>([0])); // jump to the start of cycle.
            var loopEndOffset = vrf.Length;
            // Return condition: the number of valid signatures should be equal to m.
            var progRetOffset = vrf.Length;
            vrf.Emit(OpCode.LDLOC3);  // load sigCnt.
            vrf.Emit(OpCode.LDLOC6);      // load m.
            vrf.Emit(OpCode.NUMEQUAL); // push m == sigCnt.

            var vrfScript = vrf.ToArray();

            // Set JMP* instructions offsets. "-1" is for short JMP parameter offset. JMP parameters
            // are relative offsets.
            vrfScript[sigsLenCheckEndOffset - 1] = (byte)(checkStartOffset - sigsLenCheckEndOffset + 2);
            vrfScript[loopEndOffset - 1] = (byte)(loopStartOffset - loopEndOffset + 2);
            vrfScript[loopConditionOffset - 1] = (byte)(progRetOffset - loopConditionOffset + 2);

            // Account is a hash of verification script.
            var acc = vrfScript.ToScriptHash();

            var tx = new Transaction
            {
                Attributes = [],
                NetworkFee = 1_0000_0000,
                Nonce = (uint)Environment.TickCount,
                Script = new byte[Transaction.MaxTransactionSize / 100],
                Signers = [new Signer { Account = acc }],
                SystemFee = 0,
                ValidUntilBlock = 10,
                Version = 0,
                Witnesses = []
            };
            // inv is a builder of witness invocation script corresponding to the public key.
            using ScriptBuilder inv = new();
            for (var i = 0; i < n; i++)
            {
                if (i == 1) // Skip one key since we need only 3 signatures.
                    continue;
                var signData = tx.GetSignData(TestProtocolSettings.Default.Network);
                var sig = Crypto.Sign(signData, keys[i].Item1, ECCurve.Secp256k1, HashAlgorithm.Keccak256);
                inv.EmitPush(sig);
            }

            tx.Witnesses =
            [
                new Witness { InvocationScript = inv.ToArray(), VerificationScript = vrfScript }
            ];

            Assert.AreEqual(VerifyResult.Succeed, tx.VerifyStateIndependent(TestProtocolSettings.Default));

            var snapshotCache = TestBlockchain.GetTestSnapshotCache();

            // Create fake balance to pay the fees.
            var engine = ApplicationEngine.Create(TriggerType.Application, null, snapshotCache,
                settings: TestProtocolSettings.Default, gas: long.MaxValue);
            _ = NativeContract.GAS.Mint(engine, acc, 5_0000_0000, false);

            // We should not use commit here cause once its committed, the value we get from the snapshot can be different
            // from the underline storage. Thought there isn't any issue triggered here, its wrong to use it this way.
            // We should either ignore the commit, or get a new snapshot of the store after the commit.
            // snapshot.Commit();

            // Check that witness verification passes.
            var txVrfContext = new TransactionVerificationContext();
            var conflicts = new List<Transaction>();
            Assert.AreEqual(VerifyResult.Succeed, tx.VerifyStateDependent(TestProtocolSettings.Default, snapshotCache, txVrfContext, conflicts));

            // The resulting witness verification cost for 3/4 multisig is 8389470  * 10e-8GAS. Cost depends on M/N.
            // The resulting witness Invocation script (198 bytes for 3 signatures):
            // NEO-VM 0 > loadbase64"
            // "DEDM23XByPvDK9XRAHRhfGH7/Mp5jdaci3/GpTZ3D9SZx2Zw89tAaOtmQSIutXbCxRQA1kSeUD4AteJGoNXFhFzIDECgeHoey0rY" +
            // "dlFyTVfDJSsuS+VwzC5OtYGCVR2V/MttmLXWA/FWZH/MjmU0obgQXa9zoBxqYQUUJKefivZFxVcTDEAZT6L6ZFybeXbm8+RlVNS7" +
            // "KshusT54d2ImQ6vFvxETphhJOwcQ0yNL6qJKsrLAKAnzicY4az3ct0G35mI17/gQ"
            // READY: loaded 198 instructions
            // NEO-VM 0 > ops
            // INDEX    OPCODE       PARAMETER
            // 0        PUSHDATA1    ccdb75c1c8fbc32bd5d10074617c61fbfcca798dd69c8b7fc6a536770fd499c76670f3db4068eb6641222eb576c2c51400d6449e503e00b5e246a0d5c5845cc8    <<
            // 66       PUSHDATA1    a0787a1ecb4ad87651724d57c3252b2e4be570cc2e4eb58182551d95fccb6d98b5d603f156647fcc8e6534a1b8105daf73a01c6a61051424a79f8af645c55713
            // 132      PUSHDATA1    194fa2fa645c9b7976e6f3e46554d4bb2ac86eb13e7877622643abc5bf1113a618493b0710d3234beaa24ab2b2c02809f389c6386b3ddcb741b7e66235eff810
            //
            //
            // Resulting witness verification script (266 bytes for 3/4 multisig):
            // NEO-VM 0 > loadbase64:
            // "EwwhAwSGRoaDwRISWXj/6HYkWyAGv+c5rKhTm2czUHkmLLJ6DCEDDSb8KtOxquIPBAtfgzgGcPjvXCsqySG6O915/QrwUlEMIQN7" +
            // "TnKuhUtqCVWz4C2SZRq3+mQak2Bmd2rUOPlbtnSiaQwhArYqxMijUqiS/s6xjX4uOmLIwey6rlUj2J10ewIZJ24iFFcHAHVtwHF2" +
            // "Q24oAzhuwHBBxfug4AMAAAAAAQAAAJ4UjUEtUQgwEM6LchBzEHRrbrhsbbiSJEIAGGhrzmlszmoUwB8MD3ZlcmlmeVdpdGhFQ0R" +
            // "zYQwUG/V1qxGJaIQTYQo1oSiGzeC2bHJBYn1bUmuec2ycdCK5a26z"
            // READY: loaded 264 instructions
            // NEO-VM 0 > ops
            // INDEX    OPCODE       PARAMETER
            // 0        PUSH3            <<
            // 1        PUSHDATA1    030486468683c112125978ffe876245b2006bfe739aca8539b67335079262cb27a
            // 36       PUSHDATA1    030d26fc2ad3b1aae20f040b5f83380670f8ef5c2b2ac921ba3bdd79fd0af05251
            // 71       PUSHDATA1    037b4e72ae854b6a0955b3e02d92651ab7fa641a936066776ad438f95bb674a269
            // 106      PUSHDATA1    02b62ac4c8a352a892feceb18d7e2e3a62c8c1ecbaae5523d89d747b0219276e22
            // 141      PUSH4
            // 142      INITSLOT     7 local, 0 arg
            // 145      STLOC5
            // 146      LDLOC5
            // 147      PACK
            // 148      STLOC1
            // 149      STLOC6
            // 150      DEPTH
            // 151      LDLOC6
            // 152      JMPEQ        155 (3/03)
            // 154      ABORT
            // 155      LDLOC6
            // 156      PACK
            // 157      STLOC0
            // 158      SYSCALL      System.Runtime.GetNetwork (c5fba0e0)
            // 163      PUSHINT64    4294967296 (0000000001000000)
            // 172      ADD
            // 173      PUSH4
            // 174      LEFT
            // 175      SYSCALL      System.Runtime.GetScriptContainer (2d510830)
            // 180      PUSH0
            // 181      PICKITEM
            // 182      CAT
            // 183      STLOC2
            // 184      PUSH0
            // 185      STLOC3
            // 186      PUSH0
            // 187      STLOC4
            // 188      LDLOC3
            // 189      LDLOC6
            // 190      GE
            // 191      LDLOC4
            // 192      LDLOC5
            // 193      GE
            // 194      OR
            // 195      JMPIF        261 (66/42)
            // 197      PUSHINT8     122 (7a)
            // 199      LDLOC0
            // 200      LDLOC3
            // 201      PICKITEM
            // 202      LDLOC1
            // 203      LDLOC4
            // 204      PICKITEM
            // 205      LDLOC2
            // 206      PUSH4
            // 207      PACK
            // 208      PUSH0
            // 209      PUSHDATA1    766572696679576974684543447361 ("verifyWithECDsa")
            // 226      PUSHDATA1    1bf575ab1189688413610a35a12886cde0b66c72 ("NNToUmdQBe5n8o53BTzjTFAnSEcpouyy3B", "0x726cb6e0cd8628a1350a611384688911ab75f51b")
            // 248      SYSCALL      System.Contract.Call (627d5b52)
            // 253      LDLOC3
            // 254      ADD
            // 255      STLOC3
            // 256      LDLOC4
            // 257      INC
            // 258      STLOC4
            // 259      JMP          188 (-71/b9)
            // 261      LDLOC3
            // 262      LDLOC6
            // 263      NUMEQUAL
        }

        // EmitAppCallNoArgs is a helper method that emits all parameters of System.Contract.Call interop
        // except the method arguments.
        private static ScriptBuilder EmitAppCallNoArgs(ScriptBuilder builder, UInt160 contractHash, string method, CallFlags f)
        {
            builder.EmitPush((byte)f);
            builder.EmitPush(method);
            builder.EmitPush(contractHash);
            builder.EmitSysCall(ApplicationEngine.System_Contract_Call);
            return builder;
        }

        [TestMethod]
        public void TestVerifyWithECDsa()
        {
            byte[] privR1 = "6e63fda41e9e3aba9bb5696d58a75731f044a9bdc48fe546da571543b2fa460e".HexToBytes();
            ECPoint pubR1 = ECPoint.Parse("04" +
                "cae768e1cf58d50260cab808da8d6d83d5d3ab91eac41cdce577ce5862d73641" +
                "3643bdecd6d21c3b66f122ab080f9219204b10aa8bbceb86c1896974768648f3", ECCurve.Secp256r1);

            byte[] privK1 = "0b5fb3a050385196b327be7d86cbce6e40a04c8832445af83ad19c82103b3ed9".HexToBytes();
<<<<<<< HEAD
            ECPoint pubK1 = ECPoint.Parse("04b6363b353c3ee1620c5af58594458aa00abf43a6d134d7c4cb2d901dc0f474fd74c94740bd7169aa0b1ef7bc657e824b1d7f4283c547e7ec18c8576acf84418a", ECCurve.Secp256k1);
=======
            ECPoint pubK1 = ECPoint.Parse("04" +
                "b6363b353c3ee1620c5af58594458aa00abf43a6d134d7c4cb2d901dc0f474fd" +
                "74c94740bd7169aa0b1ef7bc657e824b1d7f4283c547e7ec18c8576acf84418a", ECCurve.Secp256k1);

>>>>>>> 9b9be473
            byte[] message = Encoding.Default.GetBytes("HelloWorld");

            // secp256r1 + SHA256
            byte[] signature = Crypto.Sign(message, privR1, ECCurve.Secp256r1, HashAlgorithm.SHA256);
            Assert.IsTrue(Crypto.VerifySignature(message, signature, pubR1)); // SHA256 hash is used by default.
            Assert.IsTrue(CallVerifyWithECDsa(message, pubR1, signature, NamedCurveHash.secp256r1SHA256));

            // secp256r1 + Keccak256
            signature = Crypto.Sign(message, privR1, ECCurve.Secp256r1, HashAlgorithm.Keccak256);
            Assert.IsTrue(Crypto.VerifySignature(message, signature, pubR1, HashAlgorithm.Keccak256));
            Assert.IsTrue(CallVerifyWithECDsa(message, pubR1, signature, NamedCurveHash.secp256r1Keccak256));

            // secp256k1 + SHA256
            signature = Crypto.Sign(message, privK1, ECCurve.Secp256k1, HashAlgorithm.SHA256);
            Assert.IsTrue(Crypto.VerifySignature(message, signature, pubK1)); // SHA256 hash is used by default.
            Assert.IsTrue(CallVerifyWithECDsa(message, pubK1, signature, NamedCurveHash.secp256k1SHA256));

            // secp256k1 + Keccak256
            signature = Crypto.Sign(message, privK1, ECCurve.Secp256k1, HashAlgorithm.Keccak256);
            Assert.IsTrue(Crypto.VerifySignature(message, signature, pubK1, HashAlgorithm.Keccak256));
            Assert.IsTrue(CallVerifyWithECDsa(message, pubK1, signature, NamedCurveHash.secp256k1Keccak256));
        }

        private bool CallVerifyWithECDsa(byte[] message, ECPoint pub, byte[] signature, NamedCurveHash curveHash)
        {
            var snapshot = TestBlockchain.GetTestSnapshotCache();
            using (ScriptBuilder script = new())
            {
                script.EmitPush((int)curveHash);
                script.EmitPush(signature);
                script.EmitPush(pub.EncodePoint(true));
                script.EmitPush(message);
                script.EmitPush(4);
                script.Emit(OpCode.PACK);
                script.EmitPush(CallFlags.All);
                script.EmitPush("verifyWithECDsa");
                script.EmitPush(NativeContract.CryptoLib.Hash);
                script.EmitSysCall(ApplicationEngine.System_Contract_Call);

                using var engine = ApplicationEngine.Create(TriggerType.Application, null, snapshot,
                    settings: TestProtocolSettings.Default);
                engine.LoadScript(script.ToArray());
                Assert.AreEqual(VMState.HALT, engine.Execute());
                return engine.ResultStack.Pop().GetBoolean();
            }
        }

        [TestMethod]
        public void TestVerifyWithEd25519()
        {
            // byte[] privateKey = "9d61b19deffd5a60ba844af492ec2cc44449c5697b326919703bac031cae7f60".HexToBytes();
            byte[] publicKey = "d75a980182b10ab7d54bfed3c964073a0ee172f3daa62325af021a68f707511a".HexToBytes();
            byte[] message = Array.Empty<byte>();
            byte[] signature = ("e5564300c360ac729086e2cc806e828a84877f1eb8e5d974d873e06522490155" +
                                "5fb8821590a33bacc61e39701cf9b46bd25bf5f0595bbe24655141438e7a100b").HexToBytes();

            // Verify using Ed25519 directly
            Assert.IsTrue(Ed25519.Verify(publicKey, message, signature));

            // Verify using CryptoLib.VerifyWithEd25519
            Assert.IsTrue(CallVerifyWithEd25519(message, publicKey, signature));

            // Test with a different message
            byte[] differentMessage = Encoding.UTF8.GetBytes("Different message");
            Assert.IsFalse(CallVerifyWithEd25519(differentMessage, publicKey, signature));

            // Test with an invalid signature
            byte[] invalidSignature = new byte[signature.Length];
            Array.Copy(signature, invalidSignature, signature.Length);
            invalidSignature[0] ^= 0x01; // Flip one bit
            Assert.IsFalse(CallVerifyWithEd25519(message, publicKey, invalidSignature));

            // Test with an invalid public key
            byte[] invalidPublicKey = new byte[publicKey.Length];
            Array.Copy(publicKey, invalidPublicKey, publicKey.Length);
            invalidPublicKey[0] ^= 0x01; // Flip one bit
            Assert.IsFalse(CallVerifyWithEd25519(message, invalidPublicKey, signature));
        }

        private bool CallVerifyWithEd25519(byte[] message, byte[] publicKey, byte[] signature)
        {
            var snapshot = TestBlockchain.GetTestSnapshotCache();
            using (ScriptBuilder script = new())
            {
                script.EmitPush(signature);
                script.EmitPush(publicKey);
                script.EmitPush(message);
                script.EmitPush(3);
                script.Emit(OpCode.PACK);
                script.EmitPush(CallFlags.All);
                script.EmitPush("verifyWithEd25519");
                script.EmitPush(NativeContract.CryptoLib.Hash);
                script.EmitSysCall(ApplicationEngine.System_Contract_Call);

                using var engine = ApplicationEngine.Create(TriggerType.Application, null, snapshot,
                    settings: TestProtocolSettings.Default);
                engine.LoadScript(script.ToArray());
                Assert.AreEqual(VMState.HALT, engine.Execute());
                return engine.ResultStack.Pop().GetBoolean();
            }
        }
    }
}<|MERGE_RESOLUTION|>--- conflicted
+++ resolved
@@ -1069,14 +1069,10 @@
                 "3643bdecd6d21c3b66f122ab080f9219204b10aa8bbceb86c1896974768648f3", ECCurve.Secp256r1);
 
             byte[] privK1 = "0b5fb3a050385196b327be7d86cbce6e40a04c8832445af83ad19c82103b3ed9".HexToBytes();
-<<<<<<< HEAD
-            ECPoint pubK1 = ECPoint.Parse("04b6363b353c3ee1620c5af58594458aa00abf43a6d134d7c4cb2d901dc0f474fd74c94740bd7169aa0b1ef7bc657e824b1d7f4283c547e7ec18c8576acf84418a", ECCurve.Secp256k1);
-=======
             ECPoint pubK1 = ECPoint.Parse("04" +
                 "b6363b353c3ee1620c5af58594458aa00abf43a6d134d7c4cb2d901dc0f474fd" +
                 "74c94740bd7169aa0b1ef7bc657e824b1d7f4283c547e7ec18c8576acf84418a", ECCurve.Secp256k1);
 
->>>>>>> 9b9be473
             byte[] message = Encoding.Default.GetBytes("HelloWorld");
 
             // secp256r1 + SHA256
