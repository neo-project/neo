--- conflicted
+++ resolved
@@ -154,64 +154,5 @@
                 Key = buffer
             };
         }
-<<<<<<< HEAD
-=======
-
-        [TestMethod]
-        public void Check_OnPersist_NotaryAssisted()
-        {
-            // Hardcode test values.
-            const uint defaultNotaryssestedFeePerKey = 1000_0000;
-            const byte NKeys1 = 4;
-            const byte NKeys2 = 6;
-
-            // Generate two transactions with NotaryAssisted attributes with hardcoded NKeys values.
-            var from = Contract.GetBFTAddress(TestProtocolSettings.Default.StandbyValidators);
-            var tx1 = TestUtils.GetTransaction(from);
-            tx1.Attributes = new TransactionAttribute[] { new NotaryAssisted() { NKeys = NKeys1 } };
-            var netFee1 = 1_0000_0000;
-            tx1.NetworkFee = netFee1;
-            var tx2 = TestUtils.GetTransaction(from);
-            tx2.Attributes = new TransactionAttribute[] { new NotaryAssisted() { NKeys = NKeys2 } };
-            var netFee2 = 2_0000_0000;
-            tx2.NetworkFee = netFee2;
-
-            // Calculate expected Notary nodes reward.
-            var expectedNotaryReward = (NKeys1 + 1) * defaultNotaryssestedFeePerKey + (NKeys2 + 1) * defaultNotaryssestedFeePerKey;
-
-            // Build block to check transaction fee distribution during Gas OnPersist.
-            var persistingBlock = new Block
-            {
-                Header = new Header
-                {
-                    Index = (uint)TestProtocolSettings.Default.CommitteeMembersCount,
-                    MerkleRoot = UInt256.Zero,
-                    NextConsensus = UInt160.Zero,
-                    PrevHash = UInt256.Zero,
-                    Witness = Witness.Empty
-                },
-                Transactions = [tx1, tx2],
-            };
-            var snapshot = _snapshotCache.CloneCache();
-            var script = new ScriptBuilder();
-            script.EmitSysCall(ApplicationEngine.System_Contract_NativeOnPersist);
-            var engine = ApplicationEngine.Create(TriggerType.OnPersist, null, snapshot, persistingBlock, settings: TestProtocolSettings.Default);
-
-            // Check that block's Primary balance is 0.
-            ECPoint[] validators = NativeContract.NEO.GetNextBlockValidators(engine.SnapshotCache, engine.ProtocolSettings.ValidatorsCount);
-            var primary = Contract.CreateSignatureRedeemScript(validators[engine.PersistingBlock.PrimaryIndex]).ToScriptHash();
-            Assert.AreEqual(0, NativeContract.GAS.BalanceOf(engine.SnapshotCache, primary));
-
-            // Execute OnPersist script.
-            engine.LoadScript(script.ToArray());
-            Assert.AreEqual(VMState.HALT, engine.Execute());
-
-            // Check that proper amount of GAS was minted to block's Primary and the rest
-            // will be minted to Notary nodes as a reward once Notary contract is implemented.
-            Assert.AreEqual(2 + 1, engine.Notifications.Count()); // burn tx1 and tx2 network fee + mint primary reward
-            Assert.AreEqual(netFee1 + netFee2 - expectedNotaryReward, engine.Notifications[2].State[2]);
-            Assert.AreEqual(netFee1 + netFee2 - expectedNotaryReward, NativeContract.GAS.BalanceOf(engine.SnapshotCache, primary));
-        }
->>>>>>> 728f155c
     }
 }