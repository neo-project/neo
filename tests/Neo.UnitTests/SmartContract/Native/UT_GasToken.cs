// Copyright (C) 2015-2025 The Neo Project.
//
// UT_GasToken.cs file belongs to the neo project and is free
// software distributed under the MIT software license, see the
// accompanying file LICENSE in the main directory of the
// repository or http://www.opensource.org/licenses/mit-license.php
// for more details.
//
// Redistribution and use in source and binary forms with or without
// modifications are permitted.

<<<<<<< HEAD
using FluentAssertions;
using FluentAssertions;
using Microsoft.VisualStudio.TestTools.UnitTesting;
using Microsoft.VisualStudio.TestTools.UnitTesting;
using Neo.Cryptography.ECC;
using Neo.IO;
using Neo.IO;
=======
using Microsoft.VisualStudio.TestTools.UnitTesting;
using Neo.Cryptography.ECC;
using Neo.Extensions;
>>>>>>> 4c7bae4c
using Neo.Network.P2P.Payloads;
using Neo.Network.P2P.Payloads;
using Neo.Persistence;
using Neo.Persistence;
using Neo.SmartContract;
using Neo.SmartContract;
using Neo.SmartContract.Native;
using Neo.SmartContract.Native;
using Neo.UnitTests.Extensions;
using Neo.UnitTests.Extensions;
using Neo.VM;
using Neo.Wallets;
<<<<<<< HEAD
using System;
=======
>>>>>>> 4c7bae4c
using System;
using System;
using System.Collections.Generic;
using System.Linq;
using System.Linq;
using System.Numerics;
using System.Numerics;
using System.Numerics;
using System.Threading.Tasks;
using VMTypes = Neo.VM.Types;
<<<<<<< HEAD
// using VMArray = Neo.VM.Types.Array;
=======
>>>>>>> 4c7bae4c

namespace Neo.UnitTests.SmartContract.Native
{
    [TestClass]
    public class UT_GasToken
    {
        private DataCache _snapshotCache;
        private Block _persistingBlock;

        [TestInitialize]
        public void TestSetup()
        {
            _snapshotCache = TestBlockchain.GetTestSnapshotCache();
            _persistingBlock = new Block { Header = new Header() };
        }

        [TestMethod]
        public void Check_Name() => Assert.AreEqual(nameof(GasToken), NativeContract.GAS.Name);

        [TestMethod]
        public void Check_Symbol() => Assert.AreEqual("GAS", NativeContract.GAS.Symbol(_snapshotCache));

        [TestMethod]
        public void Check_Decimals() => Assert.AreEqual(8, NativeContract.GAS.Decimals(_snapshotCache));

        [TestMethod]
        public async Task Check_BalanceOfTransferAndBurn()
        {
            var snapshot = _snapshotCache.CloneCache();
            var persistingBlock = new Block { Header = new Header { Index = 1000 } };
            byte[] from = Contract.GetBFTAddress(TestProtocolSettings.Default.StandbyValidators).ToArray();
            byte[] to = new byte[20];
            var supply = NativeContract.GAS.TotalSupply(snapshot);
            Assert.AreEqual(5200000050000000, supply); // 3000000000000000 + 50000000 (neo holder reward)

            var storageKey = new KeyBuilder(NativeContract.Ledger.Id, 12);
            snapshot.Add(storageKey, new StorageItem(new HashIndexState { Hash = UInt256.Zero, Index = persistingBlock.Index - 1 }));
            var keyCount = snapshot.GetChangeSet().Count();
            // Check unclaim

            var unclaim = UT_NeoToken.Check_UnclaimedGas(snapshot, from, persistingBlock);
            Assert.AreEqual(new BigInteger(0.5 * 1000 * 100000000L), unclaim.Value);
            Assert.IsTrue(unclaim.State);

            // Transfer

            Assert.IsTrue(NativeContract.NEO.Transfer(snapshot, from, to, BigInteger.Zero, true, persistingBlock));
            Assert.ThrowsExactly<ArgumentNullException>(() => _ = NativeContract.NEO.Transfer(snapshot, from, null, BigInteger.Zero, true, persistingBlock));
            Assert.ThrowsExactly<ArgumentNullException>(() => _ = NativeContract.NEO.Transfer(snapshot, null, to, BigInteger.Zero, false, persistingBlock));
            Assert.AreEqual(100000000, NativeContract.NEO.BalanceOf(snapshot, from));
            Assert.AreEqual(0, NativeContract.NEO.BalanceOf(snapshot, to));

            Assert.AreEqual(52000500_00000000, NativeContract.GAS.BalanceOf(snapshot, from));
            Assert.AreEqual(0, NativeContract.GAS.BalanceOf(snapshot, to));

            // Check unclaim

            unclaim = UT_NeoToken.Check_UnclaimedGas(snapshot, from, persistingBlock);
            Assert.AreEqual(new BigInteger(0), unclaim.Value);
            Assert.IsTrue(unclaim.State);

            supply = NativeContract.GAS.TotalSupply(snapshot);
            Assert.AreEqual(5200050050000000, supply);

            Assert.AreEqual(keyCount + 3, snapshot.GetChangeSet().Count()); // Gas

            // Transfer

            keyCount = snapshot.GetChangeSet().Count();

            Assert.IsFalse(NativeContract.GAS.Transfer(snapshot, from, to, 52000500_00000000, false, persistingBlock)); // Not signed
            Assert.IsFalse(NativeContract.GAS.Transfer(snapshot, from, to, 52000500_00000001, true, persistingBlock)); // More than balance
            Assert.IsTrue(NativeContract.GAS.Transfer(snapshot, from, to, 52000500_00000000, true, persistingBlock)); // All balance

            // Balance of

            Assert.AreEqual(52000500_00000000, NativeContract.GAS.BalanceOf(snapshot, to));
            Assert.AreEqual(0, NativeContract.GAS.BalanceOf(snapshot, from));

            Assert.AreEqual(keyCount + 1, snapshot.GetChangeSet().Count()); // All

            // Burn

            using var engine = ApplicationEngine.Create(TriggerType.Application, null, snapshot, persistingBlock, settings: TestBlockchain.TheNeoSystem.Settings, gas: 0);
            engine.LoadScript(Array.Empty<byte>());

            await Assert.ThrowsExactlyAsync<ArgumentOutOfRangeException>(async () =>
                await NativeContract.GAS.Burn(engine, new UInt160(to), BigInteger.MinusOne));

            // Burn more than expected

            await Assert.ThrowsExactlyAsync<InvalidOperationException>(async () =>
                await NativeContract.GAS.Burn(engine, new UInt160(to), new BigInteger(52000500_00000001)));

            // Real burn

            await NativeContract.GAS.Burn(engine, new UInt160(to), new BigInteger(1));

            Assert.AreEqual(5200049999999999, NativeContract.GAS.BalanceOf(engine.SnapshotCache, to));

            Assert.AreEqual(2, engine.SnapshotCache.GetChangeSet().Count());

            // Burn all
            await NativeContract.GAS.Burn(engine, new UInt160(to), new BigInteger(5200049999999999));

            Assert.AreEqual(keyCount - 2, engine.SnapshotCache.GetChangeSet().Count());

            // Bad inputs

            Assert.ThrowsExactly<ArgumentOutOfRangeException>(() => _ = NativeContract.GAS.Transfer(engine.SnapshotCache, from, to, BigInteger.MinusOne, true, persistingBlock));
            Assert.ThrowsExactly<FormatException>(() => _ = NativeContract.GAS.Transfer(engine.SnapshotCache, new byte[19], to, BigInteger.One, false, persistingBlock));
            Assert.ThrowsExactly<FormatException>(() => _ = NativeContract.GAS.Transfer(engine.SnapshotCache, from, new byte[19], BigInteger.One, false, persistingBlock));
        }

        internal static StorageKey CreateStorageKey(byte prefix, uint key)
        {
            return CreateStorageKey(prefix, BitConverter.GetBytes(key));
        }

        internal static StorageKey CreateStorageKey(byte prefix, byte[] key = null)
        {
            byte[] buffer = GC.AllocateUninitializedArray<byte>(sizeof(byte) + (key?.Length ?? 0));
            buffer[0] = prefix;
            key?.CopyTo(buffer.AsSpan(1));
            return new()
            {
                Id = NativeContract.GAS.Id,
                Key = buffer
            };
        }

        [TestMethod]
        public void Check_OnPersist_NotaryAssisted()
        {
            // Hardcode test values.
            const uint defaultNotaryssestedFeePerKey = 1000_0000;
            const byte NKeys1 = 4;
            const byte NKeys2 = 6;

            // Generate two transactions with NotaryAssisted attributes with hardcoded NKeys values.
            var from = Contract.GetBFTAddress(TestProtocolSettings.Default.StandbyValidators);
            var tx1 = TestUtils.GetTransaction(from);
            tx1.Attributes = new TransactionAttribute[] { new NotaryAssisted() { NKeys = NKeys1 } };
            var netFee1 = 1_0000_0000;
            tx1.NetworkFee = netFee1;
            var tx2 = TestUtils.GetTransaction(from);
            tx2.Attributes = new TransactionAttribute[] { new NotaryAssisted() { NKeys = NKeys2 } };
            var netFee2 = 2_0000_0000;
            tx2.NetworkFee = netFee2;

            // Calculate expected Notary nodes reward.
            var expectedNotaryReward = (NKeys1 + 1) * defaultNotaryssestedFeePerKey + (NKeys2 + 1) * defaultNotaryssestedFeePerKey;

            // Build block to check transaction fee distribution during Gas OnPersist.
            var persistingBlock = new Block
            {
                Header = new Header
                {
                    Index = (uint)TestProtocolSettings.Default.CommitteeMembersCount,
                    MerkleRoot = UInt256.Zero,
                    NextConsensus = UInt160.Zero,
                    PrevHash = UInt256.Zero,
                    Witness = new Witness() { InvocationScript = Array.Empty<byte>(), VerificationScript = Array.Empty<byte>() }
                },
                Transactions = new Transaction[] { tx1, tx2 }
            };
<<<<<<< HEAD
            var snapshot = _snapshot.CreateSnapshot();

            // Designate single Notary node.
            byte[] privateKey1 = new byte[32];
            var rng1 = System.Security.Cryptography.RandomNumberGenerator.Create();
            rng1.GetBytes(privateKey1);
            KeyPair key1 = new KeyPair(privateKey1);
            UInt160 committeeMultiSigAddr = NativeContract.NEO.GetCommitteeAddress(snapshot);
            var ret = NativeContract.RoleManagement.Call(
                snapshot,
                new Nep17NativeContractExtensions.ManualWitness(committeeMultiSigAddr),
                new Block { Header = new Header() },
                "designateAsRole",
                new ContractParameter(ContractParameterType.Integer) { Value = new BigInteger((int)Role.P2PNotary) },
                new ContractParameter(ContractParameterType.Array) { Value = new List<ContractParameter>() { new ContractParameter(ContractParameterType.ByteArray) { Value = key1.PublicKey.ToArray() } } }
            );
            snapshot.Commit();

=======
            var snapshot = _snapshotCache.CloneCache();
>>>>>>> 4c7bae4c
            var script = new ScriptBuilder();
            script.EmitSysCall(ApplicationEngine.System_Contract_NativeOnPersist);
            var engine = ApplicationEngine.Create(TriggerType.OnPersist, null, snapshot, persistingBlock, settings: TestBlockchain.TheNeoSystem.Settings);

            // Check that block's Primary balance is 0.
<<<<<<< HEAD
            ECPoint[] validators = NativeContract.NEO.GetNextBlockValidators(engine.Snapshot, engine.ProtocolSettings.ValidatorsCount);
            var primary = Contract.CreateSignatureRedeemScript(validators[engine.PersistingBlock.PrimaryIndex]).ToScriptHash();
            NativeContract.GAS.BalanceOf(engine.Snapshot, primary).Should().Be(0);
=======
            ECPoint[] validators = NativeContract.NEO.GetNextBlockValidators(engine.SnapshotCache, engine.ProtocolSettings.ValidatorsCount);
            var primary = Contract.CreateSignatureRedeemScript(validators[engine.PersistingBlock.PrimaryIndex]).ToScriptHash();
            Assert.AreEqual(0, NativeContract.GAS.BalanceOf(engine.SnapshotCache, primary));
>>>>>>> 4c7bae4c

            // Execute OnPersist script.
            engine.LoadScript(script.ToArray());
            Assert.IsTrue(engine.Execute() == VMState.HALT);

            // Check that proper amount of GAS was minted to block's Primary and the rest
<<<<<<< HEAD
            // is minted to Notary nodes as a reward.
            Assert.AreEqual(2 + 1 + 1, engine.Notifications.Count()); // burn tx1 and tx2 network fee + mint primary reward + transfer Notary node reward
            Assert.AreEqual(netFee1 + netFee2 - expectedNotaryReward, engine.Notifications[2].State[2]);
            NativeContract.GAS.BalanceOf(engine.Snapshot, primary).Should().Be(netFee1 + netFee2 - expectedNotaryReward);
            Assert.AreEqual(expectedNotaryReward, engine.Notifications[3].State[2]);
            NativeContract.GAS.BalanceOf(engine.Snapshot, key1.PublicKey.EncodePoint(true).ToScriptHash()).Should().Be(expectedNotaryReward);
=======
            // will be minted to Notary nodes as a reward once Notary contract is implemented.
            Assert.AreEqual(2 + 1, engine.Notifications.Count()); // burn tx1 and tx2 network fee + mint primary reward
            Assert.AreEqual(netFee1 + netFee2 - expectedNotaryReward, engine.Notifications[2].State[2]);
            Assert.AreEqual(netFee1 + netFee2 - expectedNotaryReward, NativeContract.GAS.BalanceOf(engine.SnapshotCache, primary));
>>>>>>> 4c7bae4c
        }
    }
}<|MERGE_RESOLUTION|>--- conflicted
+++ resolved
@@ -9,19 +9,9 @@
 // Redistribution and use in source and binary forms with or without
 // modifications are permitted.
 
-<<<<<<< HEAD
-using FluentAssertions;
-using FluentAssertions;
-using Microsoft.VisualStudio.TestTools.UnitTesting;
-using Microsoft.VisualStudio.TestTools.UnitTesting;
-using Neo.Cryptography.ECC;
-using Neo.IO;
-using Neo.IO;
-=======
 using Microsoft.VisualStudio.TestTools.UnitTesting;
 using Neo.Cryptography.ECC;
 using Neo.Extensions;
->>>>>>> 4c7bae4c
 using Neo.Network.P2P.Payloads;
 using Neo.Network.P2P.Payloads;
 using Neo.Persistence;
@@ -31,13 +21,9 @@
 using Neo.SmartContract.Native;
 using Neo.SmartContract.Native;
 using Neo.UnitTests.Extensions;
-using Neo.UnitTests.Extensions;
 using Neo.VM;
 using Neo.Wallets;
-<<<<<<< HEAD
 using System;
-=======
->>>>>>> 4c7bae4c
 using System;
 using System;
 using System.Collections.Generic;
@@ -48,10 +34,6 @@
 using System.Numerics;
 using System.Threading.Tasks;
 using VMTypes = Neo.VM.Types;
-<<<<<<< HEAD
-// using VMArray = Neo.VM.Types.Array;
-=======
->>>>>>> 4c7bae4c
 
 namespace Neo.UnitTests.SmartContract.Native
 {
@@ -218,61 +200,25 @@
                 },
                 Transactions = new Transaction[] { tx1, tx2 }
             };
-<<<<<<< HEAD
-            var snapshot = _snapshot.CreateSnapshot();
-
-            // Designate single Notary node.
-            byte[] privateKey1 = new byte[32];
-            var rng1 = System.Security.Cryptography.RandomNumberGenerator.Create();
-            rng1.GetBytes(privateKey1);
-            KeyPair key1 = new KeyPair(privateKey1);
-            UInt160 committeeMultiSigAddr = NativeContract.NEO.GetCommitteeAddress(snapshot);
-            var ret = NativeContract.RoleManagement.Call(
-                snapshot,
-                new Nep17NativeContractExtensions.ManualWitness(committeeMultiSigAddr),
-                new Block { Header = new Header() },
-                "designateAsRole",
-                new ContractParameter(ContractParameterType.Integer) { Value = new BigInteger((int)Role.P2PNotary) },
-                new ContractParameter(ContractParameterType.Array) { Value = new List<ContractParameter>() { new ContractParameter(ContractParameterType.ByteArray) { Value = key1.PublicKey.ToArray() } } }
-            );
-            snapshot.Commit();
-
-=======
             var snapshot = _snapshotCache.CloneCache();
->>>>>>> 4c7bae4c
             var script = new ScriptBuilder();
             script.EmitSysCall(ApplicationEngine.System_Contract_NativeOnPersist);
             var engine = ApplicationEngine.Create(TriggerType.OnPersist, null, snapshot, persistingBlock, settings: TestBlockchain.TheNeoSystem.Settings);
 
             // Check that block's Primary balance is 0.
-<<<<<<< HEAD
-            ECPoint[] validators = NativeContract.NEO.GetNextBlockValidators(engine.Snapshot, engine.ProtocolSettings.ValidatorsCount);
-            var primary = Contract.CreateSignatureRedeemScript(validators[engine.PersistingBlock.PrimaryIndex]).ToScriptHash();
-            NativeContract.GAS.BalanceOf(engine.Snapshot, primary).Should().Be(0);
-=======
             ECPoint[] validators = NativeContract.NEO.GetNextBlockValidators(engine.SnapshotCache, engine.ProtocolSettings.ValidatorsCount);
             var primary = Contract.CreateSignatureRedeemScript(validators[engine.PersistingBlock.PrimaryIndex]).ToScriptHash();
             Assert.AreEqual(0, NativeContract.GAS.BalanceOf(engine.SnapshotCache, primary));
->>>>>>> 4c7bae4c
 
             // Execute OnPersist script.
             engine.LoadScript(script.ToArray());
             Assert.IsTrue(engine.Execute() == VMState.HALT);
 
             // Check that proper amount of GAS was minted to block's Primary and the rest
-<<<<<<< HEAD
-            // is minted to Notary nodes as a reward.
-            Assert.AreEqual(2 + 1 + 1, engine.Notifications.Count()); // burn tx1 and tx2 network fee + mint primary reward + transfer Notary node reward
-            Assert.AreEqual(netFee1 + netFee2 - expectedNotaryReward, engine.Notifications[2].State[2]);
-            NativeContract.GAS.BalanceOf(engine.Snapshot, primary).Should().Be(netFee1 + netFee2 - expectedNotaryReward);
-            Assert.AreEqual(expectedNotaryReward, engine.Notifications[3].State[2]);
-            NativeContract.GAS.BalanceOf(engine.Snapshot, key1.PublicKey.EncodePoint(true).ToScriptHash()).Should().Be(expectedNotaryReward);
-=======
             // will be minted to Notary nodes as a reward once Notary contract is implemented.
             Assert.AreEqual(2 + 1, engine.Notifications.Count()); // burn tx1 and tx2 network fee + mint primary reward
             Assert.AreEqual(netFee1 + netFee2 - expectedNotaryReward, engine.Notifications[2].State[2]);
             Assert.AreEqual(netFee1 + netFee2 - expectedNotaryReward, NativeContract.GAS.BalanceOf(engine.SnapshotCache, primary));
->>>>>>> 4c7bae4c
         }
     }
 }