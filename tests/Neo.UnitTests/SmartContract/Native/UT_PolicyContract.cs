--- conflicted
+++ resolved
@@ -35,9 +35,6 @@
             ret.Should().BeOfType<VM.Types.Integer>();
             ret.GetInteger().Should().Be(1000);
 
-<<<<<<< HEAD
-            ret = NativeContract.Policy.Call(snapshot, "getConflictsFee");
-=======
             ret = NativeContract.Policy.Call(snapshot, "getAttributeFee", new ContractParameter(ContractParameterType.Integer) { Value = (BigInteger)(byte)TransactionAttributeType.Conflicts });
             ret.Should().BeOfType<VM.Types.Integer>();
             ret.GetInteger().Should().Be(PolicyContract.DefaultAttributeFee);
@@ -100,7 +97,6 @@
             ret.IsNull.Should().BeTrue();
 
             ret = NativeContract.Policy.Call(snapshot, "getAttributeFee", attr);
->>>>>>> f5e257c1
             ret.Should().BeOfType<VM.Types.Integer>();
             ret.GetInteger().Should().Be(0);
         }
