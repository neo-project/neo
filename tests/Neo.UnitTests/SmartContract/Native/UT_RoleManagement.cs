// Copyright (C) 2015-2025 The Neo Project.
//
// UT_RoleManagement.cs file belongs to the neo project and is free
// software distributed under the MIT software license, see the
// accompanying file LICENSE in the main directory of the
// repository or http://www.opensource.org/licenses/mit-license.php
// for more details.
//
// Redistribution and use in source and binary forms with or without
// modifications are permitted.

using Microsoft.VisualStudio.TestTools.UnitTesting;
using Neo.Extensions;
using Neo.Network.P2P.Payloads;
using Neo.Persistence;
using Neo.SmartContract;
using Neo.SmartContract.Native;
using Neo.UnitTests.Extensions;
using Neo.Wallets;
using System;
using System.Collections.Generic;
using System.Linq;
using System.Numerics;
using System.Security.Cryptography;
using Array = Neo.VM.Types.Array;
using ECPoint = Neo.Cryptography.ECC.ECPoint;

namespace Neo.UnitTests.SmartContract.Native
{
    [TestClass]
    public class UT_RoleManagement
    {
        [TestInitialize]
        public void TestSetup()
        {
            var system = TestBlockchain.GetSystem();
            system.ResetStore();
        }

        [TestMethod]
        public void TestSetAndGet()
        {
            var privateKey1 = new byte[32];
            var rng1 = RandomNumberGenerator.Create();
            rng1.GetBytes(privateKey1);
            var key1 = new KeyPair(privateKey1);
            var privateKey2 = new byte[32];
            var rng2 = RandomNumberGenerator.Create();
            rng2.GetBytes(privateKey2);
            var key2 = new KeyPair(privateKey2);
            var publicKeys = new ECPoint[2];
            publicKeys[0] = key1.PublicKey;
            publicKeys[1] = key2.PublicKey;
            publicKeys = [.. publicKeys.OrderBy(p => p)];

            List<Role> roles = [Role.StateValidator, Role.Oracle, Role.NeoFSAlphabetNode, Role.P2PNotary];
            foreach (var role in roles)
            {
<<<<<<< HEAD
                var snapshot1 = _snapshotCache.CloneCache();
                var committeeMultiSigAddr = NativeContract.NEO.GetCommitteeAddress(snapshot1);
                List<NotifyEventArgs> notifications = [];
                void Ev(ApplicationEngine o, NotifyEventArgs e) => notifications.Add(e);
=======
                var system = new TestBlockchain.TestNeoSystem(TestProtocolSettings.Default);

                var snapshot1 = system.GetTestSnapshotCache(false);
                var committeeMultiSigAddr = NativeContract.NEO.GetCommitteeAddress(snapshot1);
                List<NotifyEventArgs> notifications = [];
                void Ev(ApplicationEngine o, NotifyEventArgs e) => notifications.Add(e);

>>>>>>> 6126b4d6
                var ret = NativeContract.RoleManagement.Call(
                    snapshot1,
                    new Nep17NativeContractExtensions.ManualWitness(committeeMultiSigAddr),
                    new Block { Header = new Header() },
                    "designateAsRole", Ev,
                    new ContractParameter(ContractParameterType.Integer) { Value = new BigInteger((int)role) },
                    new ContractParameter(ContractParameterType.Array) { Value = publicKeys.Select(p => new ContractParameter(ContractParameterType.ByteArray) { Value = p.ToArray() }).ToList() }
                );
                snapshot1.Commit();
                Assert.AreEqual(1, notifications.Count);
                Assert.AreEqual("Designation", notifications[0].EventName);

                var snapshot2 = system.GetTestSnapshotCache(false);

                ret = NativeContract.RoleManagement.Call(
                    snapshot2,
                    "getDesignatedByRole",
                    new ContractParameter(ContractParameterType.Integer) { Value = new BigInteger((int)role) },
                    new ContractParameter(ContractParameterType.Integer) { Value = new BigInteger(1u) }
                );
                Assert.IsInstanceOfType<Array>(ret);
                Assert.AreEqual(2, (ret as Array).Count);
                Assert.AreEqual(publicKeys[0].ToArray().ToHexString(), (ret as Array)[0].GetSpan().ToHexString());
                Assert.AreEqual(publicKeys[1].ToArray().ToHexString(), (ret as Array)[1].GetSpan().ToHexString());

                ret = NativeContract.RoleManagement.Call(
                    snapshot2,
                    "getDesignatedByRole",
                    new ContractParameter(ContractParameterType.Integer) { Value = new BigInteger((int)role) },
                    new ContractParameter(ContractParameterType.Integer) { Value = new BigInteger(0) }
                );
                Assert.IsInstanceOfType<Array>(ret);
                Assert.AreEqual(0, (ret as Array).Count);
            }
        }

        private void ApplicationEngine_Notify(object sender, NotifyEventArgs e)
        {
            throw new NotImplementedException();
        }
    }
}<|MERGE_RESOLUTION|>--- conflicted
+++ resolved
@@ -56,12 +56,6 @@
             List<Role> roles = [Role.StateValidator, Role.Oracle, Role.NeoFSAlphabetNode, Role.P2PNotary];
             foreach (var role in roles)
             {
-<<<<<<< HEAD
-                var snapshot1 = _snapshotCache.CloneCache();
-                var committeeMultiSigAddr = NativeContract.NEO.GetCommitteeAddress(snapshot1);
-                List<NotifyEventArgs> notifications = [];
-                void Ev(ApplicationEngine o, NotifyEventArgs e) => notifications.Add(e);
-=======
                 var system = new TestBlockchain.TestNeoSystem(TestProtocolSettings.Default);
 
                 var snapshot1 = system.GetTestSnapshotCache(false);
@@ -69,7 +63,6 @@
                 List<NotifyEventArgs> notifications = [];
                 void Ev(ApplicationEngine o, NotifyEventArgs e) => notifications.Add(e);
 
->>>>>>> 6126b4d6
                 var ret = NativeContract.RoleManagement.Call(
                     snapshot1,
                     new Nep17NativeContractExtensions.ManualWitness(committeeMultiSigAddr),
