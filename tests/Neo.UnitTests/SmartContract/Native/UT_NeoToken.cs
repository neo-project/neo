--- conflicted
+++ resolved
@@ -24,7 +24,6 @@
 using System;
 using System.Linq;
 using System.Numerics;
-using System.Reflection;
 using static Neo.SmartContract.Native.NeoToken;
 
 namespace Neo.UnitTests.SmartContract.Native
@@ -437,15 +436,9 @@
 
             // Bad inputs
 
-<<<<<<< HEAD
-            Assert.ThrowsException<ArgumentOutOfRangeException>(() => NativeContract.NEO.Transfer(snapshot, from, to, BigInteger.MinusOne, true, persistingBlock));
-            Assert.ThrowsException<TargetInvocationException>(() => NativeContract.NEO.Transfer(snapshot, new byte[19], to, BigInteger.One, false, persistingBlock));
-            Assert.ThrowsException<TargetInvocationException>(() => NativeContract.NEO.Transfer(snapshot, from, new byte[19], BigInteger.One, false, persistingBlock));
-=======
             Assert.ThrowsException<ArgumentOutOfRangeException>(() => NativeContract.NEO.Transfer(clonedCache, from, to, BigInteger.MinusOne, true, persistingBlock));
             Assert.ThrowsException<FormatException>(() => NativeContract.NEO.Transfer(clonedCache, new byte[19], to, BigInteger.One, false, persistingBlock));
             Assert.ThrowsException<FormatException>(() => NativeContract.NEO.Transfer(clonedCache, from, new byte[19], BigInteger.One, false, persistingBlock));
->>>>>>> d749eaff
 
             // More than balance
 
