// Copyright (C) 2015-2025 The Neo Project.
//
// UT_NeoToken.cs file belongs to the neo project and is free
// software distributed under the MIT software license, see the
// accompanying file LICENSE in the main directory of the
// repository or http://www.opensource.org/licenses/mit-license.php
// for more details.
//
// Redistribution and use in source and binary forms with or without
// modifications are permitted.

using Microsoft.VisualStudio.TestTools.UnitTesting;
using Neo.Cryptography.ECC;
using Neo.Extensions;
using Neo.IO;
using Neo.Network.P2P.Payloads;
using Neo.Persistence;
using Neo.SmartContract;
using Neo.SmartContract.Native;
using Neo.UnitTests.Extensions;
using Neo.VM;
using Neo.Wallets;
using System;
using System.IO;
using System.Linq;
using System.Numerics;
using System.Security.Principal;
using System.Text;
using static Neo.SmartContract.Native.NeoToken;

namespace Neo.UnitTests.SmartContract.Native
{
    [TestClass]
    public class UT_NeoToken
    {
        private DataCache _snapshotCache;
        private Block _persistingBlock;

        [TestInitialize]
        public void TestSetup()
        {
            _snapshotCache = TestBlockchain.GetTestSnapshotCache();
            _persistingBlock = new Block
            {
                Header = new Header(),
                Transactions = Array.Empty<Transaction>()
            };
        }

        [TestMethod]
        public void Check_Name() => Assert.AreEqual(nameof(NeoToken), NativeContract.NEO.Name);

        [TestMethod]
        public void Check_Symbol() => Assert.AreEqual("NEO", NativeContract.NEO.Symbol(_snapshotCache));

        [TestMethod]
        public void Check_Decimals() => Assert.AreEqual(0, NativeContract.NEO.Decimals(_snapshotCache));

        [TestMethod]
        public void Test_HF_EchidnaStates()
        {
            string json = UT_ProtocolSettings.CreateHFSettings("\"HF_Echidna\": 10");
            using var stream = new MemoryStream(Encoding.UTF8.GetBytes(json));
            var settings = ProtocolSettings.Load(stream);

            var clonedCache = _snapshotCache.CloneCache();
            var persistingBlock = new Block { Header = new Header() };

            foreach (var method in new string[] { "vote", "registerCandidate", "unregisterCandidate" })
            {
                // Test WITHOUT HF_Echidna

                persistingBlock.Header.Index = 9;

                using (var engine = ApplicationEngine.Create(TriggerType.Application,
                    new Nep17NativeContractExtensions.ManualWitness(UInt160.Zero), clonedCache, persistingBlock, settings: settings))
                {
                    var methods = NativeContract.NEO.GetContractMethods(engine);
                    var entries = methods.Values.Where(u => u.Name == method).ToArray();

                    Assert.AreEqual(entries.Length, 1);
                    Assert.AreEqual(entries[0].RequiredCallFlags, CallFlags.States);
                }

                // Test WITH HF_Echidna

                persistingBlock.Header.Index = 10;

                using (var engine = ApplicationEngine.Create(TriggerType.Application,
                     new Nep17NativeContractExtensions.ManualWitness(UInt160.Zero), clonedCache, persistingBlock, settings: settings))
                {
                    var methods = NativeContract.NEO.GetContractMethods(engine);
                    var entries = methods.Values.Where(u => u.Name == method).ToArray();

                    Assert.AreEqual(entries.Length, 1);
                    Assert.AreEqual(entries[0].RequiredCallFlags, CallFlags.States | CallFlags.AllowNotify);
                }
            }
        }

        [TestMethod]
        public void Check_Vote()
        {
            var clonedCache = _snapshotCache.CloneCache();
            var persistingBlock = new Block { Header = new Header { Index = 1000 } };

            var storageKey = new KeyBuilder(NativeContract.Ledger.Id, 12);
            clonedCache.Add(storageKey, new StorageItem(new HashIndexState { Hash = UInt256.Zero, Index = persistingBlock.Index - 1 }));

            byte[] from = Contract.GetBFTAddress(TestProtocolSettings.Default.StandbyValidators).ToArray();

            // No signature

            var ret = Check_Vote(clonedCache, from, null, false, persistingBlock);
            Assert.IsFalse(ret.Result);
            Assert.IsTrue(ret.State);

            // Wrong address

            ret = Check_Vote(clonedCache, new byte[19], null, false, persistingBlock);
            Assert.IsFalse(ret.Result);
            Assert.IsFalse(ret.State);

            // Wrong ec

            ret = Check_Vote(clonedCache, from, new byte[19], true, persistingBlock);
            Assert.IsFalse(ret.Result);
            Assert.IsFalse(ret.State);

            // no registered

            var fakeAddr = new byte[20];
            fakeAddr[0] = 0x5F;
            fakeAddr[5] = 0xFF;

            ret = Check_Vote(clonedCache, fakeAddr, null, true, persistingBlock);
            Assert.IsFalse(ret.Result);
            Assert.IsTrue(ret.State);

            // no registered

            var accountState = clonedCache.TryGet(CreateStorageKey(20, from)).GetInteroperable<NeoAccountState>();
            accountState.VoteTo = null;
            ret = Check_Vote(clonedCache, from, ECCurve.Secp256r1.G.ToArray(), true, persistingBlock);
            Assert.IsFalse(ret.Result);
            Assert.IsTrue(ret.State);
            Assert.IsNull(accountState.VoteTo);

            // normal case

            clonedCache.Add(CreateStorageKey(33, ECCurve.Secp256r1.G.ToArray()), new StorageItem(new CandidateState() { Registered = true }));
            ret = Check_Vote(clonedCache, from, ECCurve.Secp256r1.G.ToArray(), true, persistingBlock);
            Assert.IsTrue(ret.Result);
            Assert.IsTrue(ret.State);
            accountState = clonedCache.TryGet(CreateStorageKey(20, from)).GetInteroperable<NeoAccountState>();
            Assert.AreEqual(ECCurve.Secp256r1.G, accountState.VoteTo);
        }

        [TestMethod]
        public void Check_Vote_Sameaccounts()
        {
            var clonedCache = _snapshotCache.CloneCache();
            var persistingBlock = new Block { Header = new Header { Index = 1000 } };

            var storageKey = new KeyBuilder(NativeContract.Ledger.Id, 12);
            clonedCache.Add(storageKey, new StorageItem(new HashIndexState { Hash = UInt256.Zero, Index = persistingBlock.Index - 1 }));

            byte[] from = Contract.GetBFTAddress(TestProtocolSettings.Default.StandbyValidators).ToArray();
            var accountState = clonedCache.TryGet(CreateStorageKey(20, from)).GetInteroperable<NeoAccountState>();
            accountState.Balance = 100;
            clonedCache.Add(CreateStorageKey(33, ECCurve.Secp256r1.G.ToArray()), new StorageItem(new CandidateState() { Registered = true }));
            var ret = Check_Vote(clonedCache, from, ECCurve.Secp256r1.G.ToArray(), true, persistingBlock);
            Assert.IsTrue(ret.Result);
            Assert.IsTrue(ret.State);
            accountState = clonedCache.TryGet(CreateStorageKey(20, from)).GetInteroperable<NeoAccountState>();
            Assert.AreEqual(ECCurve.Secp256r1.G, accountState.VoteTo);

            //two account vote for the same account
            var stateValidator = clonedCache.GetAndChange(CreateStorageKey(33, ECCurve.Secp256r1.G.ToArray())).GetInteroperable<CandidateState>();
            Assert.AreEqual(100, stateValidator.Votes);
            var G_Account = Contract.CreateSignatureContract(ECCurve.Secp256r1.G).ScriptHash.ToArray();
            clonedCache.Add(CreateStorageKey(20, G_Account), new StorageItem(new NeoAccountState { Balance = 200 }));
            var secondAccount = clonedCache.TryGet(CreateStorageKey(20, G_Account)).GetInteroperable<NeoAccountState>();
            Assert.AreEqual(200, secondAccount.Balance);
            ret = Check_Vote(clonedCache, G_Account, ECCurve.Secp256r1.G.ToArray(), true, persistingBlock);
            Assert.IsTrue(ret.Result);
            Assert.IsTrue(ret.State);
            stateValidator = clonedCache.GetAndChange(CreateStorageKey(33, ECCurve.Secp256r1.G.ToArray())).GetInteroperable<CandidateState>();
            Assert.AreEqual(300, stateValidator.Votes);
        }

        [TestMethod]
        public void Check_Vote_ChangeVote()
        {
            var clonedCache = _snapshotCache.CloneCache();
            var persistingBlock = new Block { Header = new Header { Index = 1000 } };
            var storageKey = new KeyBuilder(NativeContract.Ledger.Id, 12);
            clonedCache.Add(storageKey, new StorageItem(new HashIndexState { Hash = UInt256.Zero, Index = persistingBlock.Index - 1 }));
            //from vote to G
            byte[] from = TestProtocolSettings.Default.StandbyValidators[0].ToArray();
            var from_Account = Contract.CreateSignatureContract(TestProtocolSettings.Default.StandbyValidators[0]).ScriptHash.ToArray();
            clonedCache.Add(CreateStorageKey(20, from_Account), new StorageItem(new NeoAccountState()));
            var accountState = clonedCache.TryGet(CreateStorageKey(20, from_Account)).GetInteroperable<NeoAccountState>();
            accountState.Balance = 100;
            clonedCache.Add(CreateStorageKey(33, ECCurve.Secp256r1.G.ToArray()), new StorageItem(new CandidateState() { Registered = true }));
            var ret = Check_Vote(clonedCache, from_Account, ECCurve.Secp256r1.G.ToArray(), true, persistingBlock);
            Assert.IsTrue(ret.Result);
            Assert.IsTrue(ret.State);
            accountState = clonedCache.TryGet(CreateStorageKey(20, from_Account)).GetInteroperable<NeoAccountState>();
            Assert.AreEqual(ECCurve.Secp256r1.G, accountState.VoteTo);

            //from change vote to itself
            var G_stateValidator = clonedCache.GetAndChange(CreateStorageKey(33, ECCurve.Secp256r1.G.ToArray())).GetInteroperable<CandidateState>();
            Assert.AreEqual(100, G_stateValidator.Votes);
            var G_Account = Contract.CreateSignatureContract(ECCurve.Secp256r1.G).ScriptHash.ToArray();
            clonedCache.Add(CreateStorageKey(20, G_Account), new StorageItem(new NeoAccountState { Balance = 200 }));
            clonedCache.Add(CreateStorageKey(33, from), new StorageItem(new CandidateState() { Registered = true }));
            ret = Check_Vote(clonedCache, from_Account, from, true, persistingBlock);
            Assert.IsTrue(ret.Result);
            Assert.IsTrue(ret.State);
            G_stateValidator = clonedCache.GetAndChange(CreateStorageKey(33, ECCurve.Secp256r1.G.ToArray())).GetInteroperable<CandidateState>();
            Assert.AreEqual(0, G_stateValidator.Votes);
            var from_stateValidator = clonedCache.GetAndChange(CreateStorageKey(33, from)).GetInteroperable<CandidateState>();
            Assert.AreEqual(100, from_stateValidator.Votes);
        }

        [TestMethod]
        public void Check_Vote_VoteToNull()
        {
            var clonedCache = _snapshotCache.CloneCache();
            var persistingBlock = new Block { Header = new Header { Index = 1000 } };
            var storageKey = new KeyBuilder(NativeContract.Ledger.Id, 12);
            clonedCache.Add(storageKey, new StorageItem(new HashIndexState { Hash = UInt256.Zero, Index = persistingBlock.Index - 1 }));
            byte[] from = TestProtocolSettings.Default.StandbyValidators[0].ToArray();
            var from_Account = Contract.CreateSignatureContract(TestProtocolSettings.Default.StandbyValidators[0]).ScriptHash.ToArray();
            clonedCache.Add(CreateStorageKey(20, from_Account), new StorageItem(new NeoAccountState()));
            var accountState = clonedCache.TryGet(CreateStorageKey(20, from_Account)).GetInteroperable<NeoAccountState>();
            accountState.Balance = 100;
            clonedCache.Add(CreateStorageKey(33, ECCurve.Secp256r1.G.ToArray()), new StorageItem(new CandidateState() { Registered = true }));
            clonedCache.Add(CreateStorageKey(23, ECCurve.Secp256r1.G.ToArray()), new StorageItem(new BigInteger(100500)));
            var ret = Check_Vote(clonedCache, from_Account, ECCurve.Secp256r1.G.ToArray(), true, persistingBlock);
            Assert.IsTrue(ret.Result);
            Assert.IsTrue(ret.State);
            accountState = clonedCache.TryGet(CreateStorageKey(20, from_Account)).GetInteroperable<NeoAccountState>();
            Assert.AreEqual(ECCurve.Secp256r1.G, accountState.VoteTo);
            Assert.AreEqual(100500, accountState.LastGasPerVote);

            //from vote to null account G votes becomes 0
            var G_stateValidator = clonedCache.GetAndChange(CreateStorageKey(33, ECCurve.Secp256r1.G.ToArray())).GetInteroperable<CandidateState>();
            Assert.AreEqual(100, G_stateValidator.Votes);
            var G_Account = Contract.CreateSignatureContract(ECCurve.Secp256r1.G).ScriptHash.ToArray();
            clonedCache.Add(CreateStorageKey(20, G_Account), new StorageItem(new NeoAccountState { Balance = 200 }));
            clonedCache.Add(CreateStorageKey(33, from), new StorageItem(new CandidateState() { Registered = true }));
            ret = Check_Vote(clonedCache, from_Account, null, true, persistingBlock);
            Assert.IsTrue(ret.Result);
            Assert.IsTrue(ret.State);
            G_stateValidator = clonedCache.GetAndChange(CreateStorageKey(33, ECCurve.Secp256r1.G.ToArray())).GetInteroperable<CandidateState>();
            Assert.AreEqual(0, G_stateValidator.Votes);
            accountState = clonedCache.TryGet(CreateStorageKey(20, from_Account)).GetInteroperable<NeoAccountState>();
            Assert.IsNull(accountState.VoteTo);
            Assert.AreEqual(0, accountState.LastGasPerVote);
        }

        [TestMethod]
        public void Check_UnclaimedGas()
        {
            var clonedCache = _snapshotCache.CloneCache();
            var persistingBlock = new Block { Header = new Header { Index = 1000 } };

            var storageKey = new KeyBuilder(NativeContract.Ledger.Id, 12);
            clonedCache.Add(storageKey, new StorageItem(new HashIndexState { Hash = UInt256.Zero, Index = persistingBlock.Index - 1 }));

            byte[] from = Contract.GetBFTAddress(TestProtocolSettings.Default.StandbyValidators).ToArray();

            var unclaim = Check_UnclaimedGas(clonedCache, from, persistingBlock);
            Assert.AreEqual(new BigInteger(0.5 * 1000 * 100000000L), unclaim.Value);
            Assert.IsTrue(unclaim.State);

            unclaim = Check_UnclaimedGas(clonedCache, new byte[19], persistingBlock);
            Assert.AreEqual(BigInteger.Zero, unclaim.Value);
            Assert.IsFalse(unclaim.State);
        }

        [TestMethod]
        public void Check_RegisterValidator()
        {
            var clonedCache = _snapshotCache.CloneCache();

            var keyCount = clonedCache.GetChangeSet().Count();
            var point = TestProtocolSettings.Default.StandbyValidators[0].EncodePoint(true).Clone() as byte[];

            var ret = Check_RegisterValidator(clonedCache, point, _persistingBlock); // Exists
            Assert.IsTrue(ret.State);
            Assert.IsTrue(ret.Result);

            Assert.AreEqual(++keyCount, clonedCache.GetChangeSet().Count()); // No changes

            point[20]++; // fake point
            ret = Check_RegisterValidator(clonedCache, point, _persistingBlock); // New

            Assert.IsTrue(ret.State);
            Assert.IsTrue(ret.Result);

            Assert.AreEqual(keyCount + 1, clonedCache.GetChangeSet().Count()); // New validator

            // Check GetRegisteredValidators

            var members = NativeContract.NEO.GetCandidatesInternal(clonedCache);
            Assert.AreEqual(2, members.Count());
        }

        [TestMethod]
        public void Check_RegisterValidatorViaNEP27()
        {
            var clonedCache = _snapshotCache.CloneCache();
            var point = ECPoint.Parse("021821807f923a3da004fb73871509d7635bcc05f41edef2a3ca5c941d8bbc1231", ECCurve.Secp256r1);
            var pointData = point.EncodePoint(true);

            // Send some NEO, shouldn't be accepted
            var ret = Check_RegisterValidatorViaNEP27(clonedCache, point, _persistingBlock, true, pointData, 1000_0000_0000);
            Assert.IsFalse(ret.State);

            // Send improper amount of GAS, shouldn't be accepted.
            ret = Check_RegisterValidatorViaNEP27(clonedCache, point, _persistingBlock, false, pointData, 1000_0000_0001);
            Assert.IsFalse(ret.State);

            // Broken witness.
            var badPoint = ECPoint.Parse("024c7b7fb6c310fccf1ba33b082519d82964ea93868d676662d4a59ad548df0e7d", ECCurve.Secp256r1);
            ret = Check_RegisterValidatorViaNEP27(clonedCache, point, _persistingBlock, false, badPoint.EncodePoint(true), 1000_0000_0000);
            Assert.IsFalse(ret.State);

            // Successful case.
            ret = Check_RegisterValidatorViaNEP27(clonedCache, point, _persistingBlock, false, pointData, 1000_0000_0000);
            Assert.IsTrue(ret.State);
            Assert.IsTrue(ret.Result);

            // Check GetRegisteredValidators
            var members = NativeContract.NEO.GetCandidatesInternal(clonedCache);
            Assert.AreEqual(1, members.Count());
            Assert.AreEqual(point, members.First().PublicKey);

            // No GAS should be left on the NEO account.
            Assert.AreEqual(0, NativeContract.GAS.BalanceOf(clonedCache, NativeContract.NEO.Hash));
        }

        [TestMethod]
        public void Check_UnregisterCandidate()
        {
            var clonedCache = _snapshotCache.CloneCache();
            _persistingBlock.Header.Index = 1;
            var keyCount = clonedCache.GetChangeSet().Count();
            var point = TestProtocolSettings.Default.StandbyValidators[0].EncodePoint(true);

            //without register
            var ret = Check_UnregisterCandidate(clonedCache, point, _persistingBlock);
            Assert.IsTrue(ret.State);
            Assert.IsTrue(ret.Result);

            Assert.AreEqual(keyCount, clonedCache.GetChangeSet().Count());

            //register and then unregister
            ret = Check_RegisterValidator(clonedCache, point, _persistingBlock);
            StorageItem item = clonedCache.GetAndChange(CreateStorageKey(33, point));
            Assert.AreEqual(7, item.Size);
            Assert.IsTrue(ret.State);
            Assert.IsTrue(ret.Result);

            var members = NativeContract.NEO.GetCandidatesInternal(clonedCache);
            Assert.AreEqual(1, members.Count());
            Assert.AreEqual(keyCount + 1, clonedCache.GetChangeSet().Count());
            StorageKey key = CreateStorageKey(33, point);
            Assert.IsNotNull(clonedCache.TryGet(key));

            ret = Check_UnregisterCandidate(clonedCache, point, _persistingBlock);
            Assert.IsTrue(ret.State);
            Assert.IsTrue(ret.Result);

            Assert.AreEqual(keyCount, clonedCache.GetChangeSet().Count());

            members = NativeContract.NEO.GetCandidatesInternal(clonedCache);
            Assert.AreEqual(0, members.Count());
            Assert.IsNull(clonedCache.TryGet(key));

            //register with votes, then unregister
            ret = Check_RegisterValidator(clonedCache, point, _persistingBlock);
            Assert.IsTrue(ret.State);
            var G_Account = Contract.CreateSignatureContract(ECCurve.Secp256r1.G).ScriptHash.ToArray();
            clonedCache.Add(CreateStorageKey(20, G_Account), new StorageItem(new NeoAccountState()));
            var accountState = clonedCache.TryGet(CreateStorageKey(20, G_Account)).GetInteroperable<NeoAccountState>();
            accountState.Balance = 100;
            Check_Vote(clonedCache, G_Account, TestProtocolSettings.Default.StandbyValidators[0].ToArray(), true, _persistingBlock);
            ret = Check_UnregisterCandidate(clonedCache, point, _persistingBlock);
            Assert.IsTrue(ret.State);
            Assert.IsTrue(ret.Result);
            Assert.IsNotNull(clonedCache.TryGet(key));
            StorageItem pointItem = clonedCache.TryGet(key);
            CandidateState pointState = pointItem.GetInteroperable<CandidateState>();
            Assert.IsFalse(pointState.Registered);
            Assert.AreEqual(100, pointState.Votes);

            //vote fail
            ret = Check_Vote(clonedCache, G_Account, TestProtocolSettings.Default.StandbyValidators[0].ToArray(), true, _persistingBlock);
            Assert.IsTrue(ret.State);
            Assert.IsFalse(ret.Result);
            accountState = clonedCache.TryGet(CreateStorageKey(20, G_Account)).GetInteroperable<NeoAccountState>();
            Assert.AreEqual(TestProtocolSettings.Default.StandbyValidators[0], accountState.VoteTo);
        }

        [TestMethod]
        public void Check_GetCommittee()
        {
            var clonedCache = _snapshotCache.CloneCache();
            var keyCount = clonedCache.GetChangeSet().Count();
            var point = TestProtocolSettings.Default.StandbyValidators[0].EncodePoint(true);
            var persistingBlock = _persistingBlock;
            persistingBlock.Header.Index = 1;
            //register with votes with 20000000
            var G_Account = Contract.CreateSignatureContract(ECCurve.Secp256r1.G).ScriptHash.ToArray();
            clonedCache.Add(CreateStorageKey(20, G_Account), new StorageItem(new NeoAccountState()));
            var accountState = clonedCache.TryGet(CreateStorageKey(20, G_Account)).GetInteroperable<NeoAccountState>();
            accountState.Balance = 20000000;
            var ret = Check_RegisterValidator(clonedCache, ECCurve.Secp256r1.G.ToArray(), persistingBlock);
            Assert.IsTrue(ret.State);
            Assert.IsTrue(ret.Result);
            ret = Check_Vote(clonedCache, G_Account, ECCurve.Secp256r1.G.ToArray(), true, persistingBlock);
            Assert.IsTrue(ret.State);
            Assert.IsTrue(ret.Result);


            var committeemembers = NativeContract.NEO.GetCommittee(clonedCache);
            var defaultCommittee = TestProtocolSettings.Default.StandbyCommittee.OrderBy(p => p).ToArray();
            Assert.AreEqual(committeemembers.GetType(), typeof(ECPoint[]));
            for (int i = 0; i < TestProtocolSettings.Default.CommitteeMembersCount; i++)
            {
                Assert.AreEqual(committeemembers[i], defaultCommittee[i]);
            }

            //register more candidates, committee member change
            persistingBlock = new Block
            {
                Header = new Header
                {
                    Index = (uint)TestProtocolSettings.Default.CommitteeMembersCount,
                    MerkleRoot = UInt256.Zero,
                    NextConsensus = UInt160.Zero,
                    PrevHash = UInt256.Zero,
                    Witness = new Witness() { InvocationScript = Array.Empty<byte>(), VerificationScript = Array.Empty<byte>() }
                },
                Transactions = Array.Empty<Transaction>()
            };
            for (int i = 0; i < TestProtocolSettings.Default.CommitteeMembersCount - 1; i++)
            {
                ret = Check_RegisterValidator(clonedCache, TestProtocolSettings.Default.StandbyCommittee[i].ToArray(), persistingBlock);
                Assert.IsTrue(ret.State);
                Assert.IsTrue(ret.Result);
            }

            Assert.IsTrue(Check_OnPersist(clonedCache, persistingBlock));

            committeemembers = NativeContract.NEO.GetCommittee(clonedCache);
            Assert.AreEqual(committeemembers.Length, TestProtocolSettings.Default.CommitteeMembersCount);
            Assert.IsTrue(committeemembers.Contains(ECCurve.Secp256r1.G));
            for (int i = 0; i < TestProtocolSettings.Default.CommitteeMembersCount - 1; i++)
            {
                Assert.IsTrue(committeemembers.Contains(TestProtocolSettings.Default.StandbyCommittee[i]));
            }
            Assert.IsFalse(committeemembers.Contains(TestProtocolSettings.Default.StandbyCommittee[TestProtocolSettings.Default.CommitteeMembersCount - 1]));
        }

        [TestMethod]
        public void Check_Transfer()
        {
            var clonedCache = _snapshotCache.CloneCache();
            var persistingBlock = new Block { Header = new Header { Index = 1000 } };

            byte[] from = Contract.GetBFTAddress(TestProtocolSettings.Default.StandbyValidators).ToArray();
            byte[] to = new byte[20];

            var storageKey = new KeyBuilder(NativeContract.Ledger.Id, 12);
            clonedCache.Add(storageKey, new StorageItem(new HashIndexState { Hash = UInt256.Zero, Index = persistingBlock.Index - 1 }));
            var keyCount = clonedCache.GetChangeSet().Count();

            // Check unclaim

            var unclaim = Check_UnclaimedGas(clonedCache, from, persistingBlock);
            Assert.AreEqual(new BigInteger(0.5 * 1000 * 100000000L), unclaim.Value);
            Assert.IsTrue(unclaim.State);

            // Transfer

            Assert.IsFalse(NativeContract.NEO.Transfer(clonedCache, from, to, BigInteger.One, false, persistingBlock)); // Not signed
            Assert.IsTrue(NativeContract.NEO.Transfer(clonedCache, from, to, BigInteger.One, true, persistingBlock));
            Assert.AreEqual(99999999, NativeContract.NEO.BalanceOf(clonedCache, from));
            Assert.AreEqual(1, NativeContract.NEO.BalanceOf(clonedCache, to));

            var (from_balance, _, _) = GetAccountState(clonedCache, new UInt160(from));
            var (to_balance, _, _) = GetAccountState(clonedCache, new UInt160(to));

            Assert.AreEqual(99999999, from_balance);
            Assert.AreEqual(1, to_balance);

            // Check unclaim

            unclaim = Check_UnclaimedGas(clonedCache, from, persistingBlock);
            Assert.AreEqual(BigInteger.Zero, unclaim.Value);
            Assert.IsTrue(unclaim.State);

            Assert.AreEqual(keyCount + 4, clonedCache.GetChangeSet().Count()); // Gas + new balance

            // Return balance

            keyCount = clonedCache.GetChangeSet().Count();

            Assert.IsTrue(NativeContract.NEO.Transfer(clonedCache, to, from, BigInteger.One, true, persistingBlock));
            Assert.AreEqual(0, NativeContract.NEO.BalanceOf(clonedCache, to));
            Assert.AreEqual(keyCount - 1, clonedCache.GetChangeSet().Count());  // Remove neo balance from address two

            // Bad inputs

            Assert.ThrowsException<ArgumentOutOfRangeException>(() => NativeContract.NEO.Transfer(clonedCache, from, to, BigInteger.MinusOne, true, persistingBlock));
            Assert.ThrowsException<FormatException>(() => NativeContract.NEO.Transfer(clonedCache, new byte[19], to, BigInteger.One, false, persistingBlock));
            Assert.ThrowsException<FormatException>(() => NativeContract.NEO.Transfer(clonedCache, from, new byte[19], BigInteger.One, false, persistingBlock));

            // More than balance

            Assert.IsFalse(NativeContract.NEO.Transfer(clonedCache, to, from, new BigInteger(2), true, persistingBlock));
        }

        [TestMethod]
        public void Check_BalanceOf()
        {
            var clonedCache = _snapshotCache.CloneCache();
            byte[] account = Contract.GetBFTAddress(TestProtocolSettings.Default.StandbyValidators).ToArray();

            Assert.AreEqual(100_000_000, NativeContract.NEO.BalanceOf(clonedCache, account));

            account[5]++; // Without existing balance

            Assert.AreEqual(0, NativeContract.NEO.BalanceOf(clonedCache, account));
        }

        [TestMethod]
        public void Check_CommitteeBonus()
        {
            var clonedCache = _snapshotCache.CloneCache();
            var persistingBlock = new Block
            {
                Header = new Header
                {
                    Index = 1,
                    Witness = new Witness() { InvocationScript = Array.Empty<byte>(), VerificationScript = Array.Empty<byte>() },
                    MerkleRoot = UInt256.Zero,
                    NextConsensus = UInt160.Zero,
                    PrevHash = UInt256.Zero
                },
                Transactions = Array.Empty<Transaction>()
            };
            Assert.IsTrue(Check_PostPersist(clonedCache, persistingBlock));

            var committee = TestProtocolSettings.Default.StandbyCommittee;
            Assert.AreEqual(50000000, NativeContract.GAS.BalanceOf(clonedCache, Contract.CreateSignatureContract(committee[0]).ScriptHash));
            Assert.AreEqual(50000000, NativeContract.GAS.BalanceOf(clonedCache, Contract.CreateSignatureContract(committee[1]).ScriptHash));
            Assert.AreEqual(0, NativeContract.GAS.BalanceOf(clonedCache, Contract.CreateSignatureContract(committee[2]).ScriptHash));
        }

        [TestMethod]
        public void Check_Initialize()
        {
            var clonedCache = _snapshotCache.CloneCache();

            // StandbyValidators

            Check_GetCommittee(clonedCache, null);
        }

        [TestMethod]
        public void TestCalculateBonus()
        {
            var clonedCache = _snapshotCache.CloneCache();
            var persistingBlock = new Block();

            StorageKey key = CreateStorageKey(20, UInt160.Zero.ToArray());

            // Fault: balance < 0

            clonedCache.Add(key, new StorageItem(new NeoAccountState
            {
                Balance = -100
            }));
            try
            {
                NativeContract.NEO.UnclaimedGas(clonedCache, UInt160.Zero, 10);
                Assert.Fail("Should have thrown ArgumentOutOfRangeException");
            }
            catch (ArgumentOutOfRangeException) { }
            clonedCache.Delete(key);

            // Fault range: start >= end

            clonedCache.GetAndChange(key, () => new StorageItem(new NeoAccountState
            {
                Balance = 100,
                BalanceHeight = 100
            }));
            try
            {
                NativeContract.NEO.UnclaimedGas(clonedCache, UInt160.Zero, 10);
                Assert.Fail("Should have thrown ArgumentOutOfRangeException");
            }
            catch (ArgumentOutOfRangeException) { }
            clonedCache.Delete(key);

            // Fault range: start >= end

            clonedCache.GetAndChange(key, () => new StorageItem(new NeoAccountState
            {
                Balance = 100,
                BalanceHeight = 100
            }));
            try
            {
                NativeContract.NEO.UnclaimedGas(clonedCache, UInt160.Zero, 10);
                Assert.Fail("Should have thrown ArgumentOutOfRangeException");
            }
            catch (ArgumentOutOfRangeException) { }
            clonedCache.Delete(key);

            // Normal 1) votee is non exist

            clonedCache.GetAndChange(key, () => new StorageItem(new NeoAccountState
            {
                Balance = 100
            }));

            var storageKey = new KeyBuilder(NativeContract.Ledger.Id, 12);
            var item = clonedCache.GetAndChange(storageKey).GetInteroperable<HashIndexState>();
            item.Index = 99;

            Assert.AreEqual(new BigInteger(0.5 * 100 * 100), NativeContract.NEO.UnclaimedGas(clonedCache, UInt160.Zero, 100));
            clonedCache.Delete(key);

            // Normal 2) votee is not committee

            clonedCache.GetAndChange(key, () => new StorageItem(new NeoAccountState
            {
                Balance = 100,
                VoteTo = ECCurve.Secp256r1.G
            }));
            Assert.AreEqual(new BigInteger(0.5 * 100 * 100), NativeContract.NEO.UnclaimedGas(clonedCache, UInt160.Zero, 100));
            clonedCache.Delete(key);

            // Normal 3) votee is committee

            clonedCache.GetAndChange(key, () => new StorageItem(new NeoAccountState
            {
                Balance = 100,
                VoteTo = TestProtocolSettings.Default.StandbyCommittee[0]
            }));
            clonedCache.Add(new KeyBuilder(NativeContract.NEO.Id, 23).Add(TestProtocolSettings.Default.StandbyCommittee[0]).AddBigEndian(uint.MaxValue - 50), new StorageItem() { Value = new BigInteger(50 * 10000L).ToByteArray() });
            Assert.AreEqual(new BigInteger(50 * 100), NativeContract.NEO.UnclaimedGas(clonedCache, UInt160.Zero, 100));
            clonedCache.Delete(key);
        }

        [TestMethod]
        public void TestGetNextBlockValidators1()
        {
            var snapshotCache = TestBlockchain.GetTestSnapshotCache();
            var result = (VM.Types.Array)NativeContract.NEO.Call(snapshotCache, "getNextBlockValidators");
            Assert.AreEqual(7, result.Count);
            Assert.AreEqual("02486fd15702c4490a26703112a5cc1d0923fd697a33406bd5a1c00e0013b09a70", result[0].GetSpan().ToHexString());
            Assert.AreEqual("024c7b7fb6c310fccf1ba33b082519d82964ea93868d676662d4a59ad548df0e7d", result[1].GetSpan().ToHexString());
            Assert.AreEqual("02aaec38470f6aad0042c6e877cfd8087d2676b0f516fddd362801b9bd3936399e", result[2].GetSpan().ToHexString());
            Assert.AreEqual("03b209fd4f53a7170ea4444e0cb0a6bb6a53c2bd016926989cf85f9b0fba17a70c", result[3].GetSpan().ToHexString());
            Assert.AreEqual("03b8d9d5771d8f513aa0869b9cc8d50986403b78c6da36890638c3d46a5adce04a", result[4].GetSpan().ToHexString());
            Assert.AreEqual("02ca0e27697b9c248f6f16e085fd0061e26f44da85b58ee835c110caa5ec3ba554", result[5].GetSpan().ToHexString());
            Assert.AreEqual("02df48f60e8f3e01c48ff40b9b7f1310d7a8b2a193188befe1c2e3df740e895093", result[6].GetSpan().ToHexString());
        }

        [TestMethod]
        public void TestGetNextBlockValidators2()
        {
            var clonedCache = _snapshotCache.CloneCache();
            var result = NativeContract.NEO.GetNextBlockValidators(clonedCache, 7);
            Assert.AreEqual(7, result.Length);
            Assert.AreEqual("02486fd15702c4490a26703112a5cc1d0923fd697a33406bd5a1c00e0013b09a70", result[0].ToArray().ToHexString());
            Assert.AreEqual("024c7b7fb6c310fccf1ba33b082519d82964ea93868d676662d4a59ad548df0e7d", result[1].ToArray().ToHexString());
            Assert.AreEqual("02aaec38470f6aad0042c6e877cfd8087d2676b0f516fddd362801b9bd3936399e", result[2].ToArray().ToHexString());
            Assert.AreEqual("03b209fd4f53a7170ea4444e0cb0a6bb6a53c2bd016926989cf85f9b0fba17a70c", result[3].ToArray().ToHexString());
            Assert.AreEqual("03b8d9d5771d8f513aa0869b9cc8d50986403b78c6da36890638c3d46a5adce04a", result[4].ToArray().ToHexString());
            Assert.AreEqual("02ca0e27697b9c248f6f16e085fd0061e26f44da85b58ee835c110caa5ec3ba554", result[5].ToArray().ToHexString());
            Assert.AreEqual("02df48f60e8f3e01c48ff40b9b7f1310d7a8b2a193188befe1c2e3df740e895093", result[6].ToArray().ToHexString());
        }

        [TestMethod]
        public void TestGetCandidates1()
        {
            var snapshotCache = TestBlockchain.GetTestSnapshotCache();
            var array = (VM.Types.Array)NativeContract.NEO.Call(snapshotCache, "getCandidates");
            Assert.AreEqual(0, array.Count);
        }

        [TestMethod]
        public void TestGetCandidates2()
        {
            var clonedCache = _snapshotCache.CloneCache();
            var result = NativeContract.NEO.GetCandidatesInternal(clonedCache);
            Assert.AreEqual(0, result.Count());

            StorageKey key = NativeContract.NEO.CreateStorageKey(33, ECCurve.Secp256r1.G);
            clonedCache.Add(key, new StorageItem(new CandidateState() { Registered = true }));
            Assert.AreEqual(1, NativeContract.NEO.GetCandidatesInternal(clonedCache).Count());
        }

        [TestMethod]
        public void TestCheckCandidate()
        {
            var cloneCache = _snapshotCache.CloneCache();
            var committee = NativeContract.NEO.GetCommittee(cloneCache);
            var point = committee[0].EncodePoint(true);

            // Prepare Prefix_VoterRewardPerCommittee
            var storageKey = new KeyBuilder(NativeContract.NEO.Id, 23).Add(committee[0]);
            cloneCache.Add(storageKey, new StorageItem(new BigInteger(1000)));

            // Prepare Candidate
            storageKey = new KeyBuilder(NativeContract.NEO.Id, 33).Add(committee[0]);
            cloneCache.Add(storageKey, new StorageItem(new CandidateState { Registered = true, Votes = BigInteger.One }));

            storageKey = new KeyBuilder(NativeContract.NEO.Id, 23).Add(committee[0]);
            Assert.AreEqual(1, cloneCache.Find(storageKey.ToArray()).ToArray().Length);

            // Pre-persist
            var persistingBlock = new Block
            {
                Header = new Header
                {
                    Index = 21,
                    Witness = new Witness() { InvocationScript = Array.Empty<byte>(), VerificationScript = Array.Empty<byte>() },
                    MerkleRoot = UInt256.Zero,
                    NextConsensus = UInt160.Zero,
                    PrevHash = UInt256.Zero
                },
                Transactions = Array.Empty<Transaction>()
            };
            Assert.IsTrue(Check_OnPersist(cloneCache, persistingBlock));

            // Clear votes
            storageKey = new KeyBuilder(NativeContract.NEO.Id, 33).Add(committee[0]);
            cloneCache.GetAndChange(storageKey).GetInteroperable<CandidateState>().Votes = BigInteger.Zero;

            // Unregister candidate, remove
            var ret = Check_UnregisterCandidate(cloneCache, point, persistingBlock);
            Assert.IsTrue(ret.State);
            Assert.IsTrue(ret.Result);

            storageKey = new KeyBuilder(NativeContract.NEO.Id, 23).Add(committee[0]);
            Assert.AreEqual(0, cloneCache.Find(storageKey.ToArray()).ToArray().Length);

            // Post-persist
            Assert.IsTrue(Check_PostPersist(cloneCache, persistingBlock));

            storageKey = new KeyBuilder(NativeContract.NEO.Id, 23).Add(committee[0]);
            Assert.AreEqual(1, cloneCache.Find(storageKey.ToArray()).ToArray().Length);
        }

        [TestMethod]
        public void TestGetCommittee()
        {
            var clonedCache = TestBlockchain.GetTestSnapshotCache();
            var result = (VM.Types.Array)NativeContract.NEO.Call(clonedCache, "getCommittee");
            Assert.AreEqual(21, result.Count);
            Assert.AreEqual("020f2887f41474cfeb11fd262e982051c1541418137c02a0f4961af911045de639", result[0].GetSpan().ToHexString());
            Assert.AreEqual("03204223f8c86b8cd5c89ef12e4f0dbb314172e9241e30c9ef2293790793537cf0", result[1].GetSpan().ToHexString());
            Assert.AreEqual("0222038884bbd1d8ff109ed3bdef3542e768eef76c1247aea8bc8171f532928c30", result[2].GetSpan().ToHexString());
            Assert.AreEqual("0226933336f1b75baa42d42b71d9091508b638046d19abd67f4e119bf64a7cfb4d", result[3].GetSpan().ToHexString());
            Assert.AreEqual("023a36c72844610b4d34d1968662424011bf783ca9d984efa19a20babf5582f3fe", result[4].GetSpan().ToHexString());
            Assert.AreEqual("03409f31f0d66bdc2f70a9730b66fe186658f84a8018204db01c106edc36553cd0", result[5].GetSpan().ToHexString());
            Assert.AreEqual("02486fd15702c4490a26703112a5cc1d0923fd697a33406bd5a1c00e0013b09a70", result[6].GetSpan().ToHexString());
            Assert.AreEqual("024c7b7fb6c310fccf1ba33b082519d82964ea93868d676662d4a59ad548df0e7d", result[7].GetSpan().ToHexString());
            Assert.AreEqual("02504acbc1f4b3bdad1d86d6e1a08603771db135a73e61c9d565ae06a1938cd2ad", result[8].GetSpan().ToHexString());
            Assert.AreEqual("03708b860c1de5d87f5b151a12c2a99feebd2e8b315ee8e7cf8aa19692a9e18379", result[9].GetSpan().ToHexString());
            Assert.AreEqual("0288342b141c30dc8ffcde0204929bb46aed5756b41ef4a56778d15ada8f0c6654", result[10].GetSpan().ToHexString());
            Assert.AreEqual("02a62c915cf19c7f19a50ec217e79fac2439bbaad658493de0c7d8ffa92ab0aa62", result[11].GetSpan().ToHexString());
            Assert.AreEqual("02aaec38470f6aad0042c6e877cfd8087d2676b0f516fddd362801b9bd3936399e", result[12].GetSpan().ToHexString());
            Assert.AreEqual("03b209fd4f53a7170ea4444e0cb0a6bb6a53c2bd016926989cf85f9b0fba17a70c", result[13].GetSpan().ToHexString());
            Assert.AreEqual("03b8d9d5771d8f513aa0869b9cc8d50986403b78c6da36890638c3d46a5adce04a", result[14].GetSpan().ToHexString());
            Assert.AreEqual("03c6aa6e12638b36e88adc1ccdceac4db9929575c3e03576c617c49cce7114a050", result[15].GetSpan().ToHexString());
            Assert.AreEqual("02ca0e27697b9c248f6f16e085fd0061e26f44da85b58ee835c110caa5ec3ba554", result[16].GetSpan().ToHexString());
            Assert.AreEqual("02cd5a5547119e24feaa7c2a0f37b8c9366216bab7054de0065c9be42084003c8a", result[17].GetSpan().ToHexString());
            Assert.AreEqual("03cdcea66032b82f5c30450e381e5295cae85c5e6943af716cc6b646352a6067dc", result[18].GetSpan().ToHexString());
            Assert.AreEqual("03d281b42002647f0113f36c7b8efb30db66078dfaaa9ab3ff76d043a98d512fde", result[19].GetSpan().ToHexString());
            Assert.AreEqual("02df48f60e8f3e01c48ff40b9b7f1310d7a8b2a193188befe1c2e3df740e895093", result[20].GetSpan().ToHexString());
        }

        [TestMethod]
        public void TestGetValidators()
        {
            var clonedCache = _snapshotCache.CloneCache();
            var result = NativeContract.NEO.ComputeNextBlockValidators(clonedCache, TestProtocolSettings.Default);
            Assert.AreEqual("02486fd15702c4490a26703112a5cc1d0923fd697a33406bd5a1c00e0013b09a70", result[0].ToArray().ToHexString());
            Assert.AreEqual("024c7b7fb6c310fccf1ba33b082519d82964ea93868d676662d4a59ad548df0e7d", result[1].ToArray().ToHexString());
            Assert.AreEqual("02aaec38470f6aad0042c6e877cfd8087d2676b0f516fddd362801b9bd3936399e", result[2].ToArray().ToHexString());
            Assert.AreEqual("03b209fd4f53a7170ea4444e0cb0a6bb6a53c2bd016926989cf85f9b0fba17a70c", result[3].ToArray().ToHexString());
            Assert.AreEqual("03b8d9d5771d8f513aa0869b9cc8d50986403b78c6da36890638c3d46a5adce04a", result[4].ToArray().ToHexString());
            Assert.AreEqual("02ca0e27697b9c248f6f16e085fd0061e26f44da85b58ee835c110caa5ec3ba554", result[5].ToArray().ToHexString());
            Assert.AreEqual("02df48f60e8f3e01c48ff40b9b7f1310d7a8b2a193188befe1c2e3df740e895093", result[6].ToArray().ToHexString());
        }

        [TestMethod]
        public void TestOnBalanceChanging()
        {
            var ret = Transfer4TesingOnBalanceChanging(new BigInteger(0), false);
            Assert.IsTrue(ret.Result);
            Assert.IsTrue(ret.State);

            ret = Transfer4TesingOnBalanceChanging(new BigInteger(1), false);
            Assert.IsTrue(ret.Result);
            Assert.IsTrue(ret.State);

            ret = Transfer4TesingOnBalanceChanging(new BigInteger(1), true);
            Assert.IsTrue(ret.Result);
            Assert.IsTrue(ret.State);
        }

        [TestMethod]
        public void TestTotalSupply()
        {
            var clonedCache = _snapshotCache.CloneCache();
            Assert.AreEqual(new BigInteger(100000000), NativeContract.NEO.TotalSupply(clonedCache));
        }

        [TestMethod]
        public void TestEconomicParameter()
        {
            const byte Prefix_CurrentBlock = 12;
            var clonedCache = _snapshotCache.CloneCache();
            var persistingBlock = new Block { Header = new Header() };

            (BigInteger, bool) result = Check_GetGasPerBlock(clonedCache, persistingBlock);
<<<<<<< HEAD
            result.Item2.Should().BeTrue();
            result.Item1.Should().Be(5 * NativeContract.GAS.Factor); // Test should occur with all hardfork enable TODO
=======
            Assert.IsTrue(result.Item2);
            Assert.AreEqual(5 * NativeContract.GAS.Factor, result.Item1);
>>>>>>> 0024d575

            persistingBlock = new Block { Header = new Header { Index = 10 } };
            (VM.Types.Boolean, bool) result1 = Check_SetGasPerBlock(clonedCache, 10 * NativeContract.GAS.Factor, persistingBlock);
            Assert.IsTrue(result1.Item2);
            Assert.IsTrue(result1.Item1.GetBoolean());

            var height = clonedCache[NativeContract.Ledger.CreateStorageKey(Prefix_CurrentBlock)].GetInteroperable<HashIndexState>();
            height.Index = persistingBlock.Index + 1;
            result = Check_GetGasPerBlock(clonedCache, persistingBlock);
            Assert.IsTrue(result.Item2);
            Assert.AreEqual(10 * NativeContract.GAS.Factor, result.Item1);

            // Check calculate bonus
            StorageItem storage = clonedCache.GetOrAdd(CreateStorageKey(20, UInt160.Zero.ToArray()), () => new StorageItem(new NeoAccountState()));
            NeoAccountState state = storage.GetInteroperable<NeoAccountState>();
            state.Balance = 1000;
            state.BalanceHeight = 0;
            height.Index = persistingBlock.Index + 1;
            Assert.AreEqual(6500, NativeContract.NEO.UnclaimedGas(clonedCache, UInt160.Zero, persistingBlock.Index + 2));
        }

        [TestMethod]
        public void TestClaimGas()
        {
            var clonedCache = _snapshotCache.CloneCache();

            // Initialize block
            clonedCache.Add(CreateStorageKey(1), new StorageItem(new BigInteger(30000000)));

            ECPoint[] standbyCommittee = TestProtocolSettings.Default.StandbyCommittee.OrderBy(p => p).ToArray();
            CachedCommittee cachedCommittee = new();
            for (var i = 0; i < TestProtocolSettings.Default.CommitteeMembersCount; i++)
            {
                ECPoint member = standbyCommittee[i];
                clonedCache.Add(new KeyBuilder(NativeContract.NEO.Id, 33).Add(member), new StorageItem(new CandidateState()
                {
                    Registered = true,
                    Votes = 200 * 10000
                }));
                cachedCommittee.Add((member, 200 * 10000));
            }
            clonedCache.GetOrAdd(new KeyBuilder(NativeContract.NEO.Id, 14), () => new StorageItem()).Value = BinarySerializer.Serialize(cachedCommittee.ToStackItem(null), ExecutionEngineLimits.Default);

            var item = clonedCache.GetAndChange(new KeyBuilder(NativeContract.NEO.Id, 1), () => new StorageItem());
            item.Value = ((BigInteger)2100 * 10000L).ToByteArray();

            var persistingBlock = new Block
            {
                Header = new Header
                {
                    Index = 0,
                    Witness = new Witness() { InvocationScript = Array.Empty<byte>(), VerificationScript = Array.Empty<byte>() },
                    MerkleRoot = UInt256.Zero,
                    NextConsensus = UInt160.Zero,
                    PrevHash = UInt256.Zero
                },
                Transactions = Array.Empty<Transaction>()
            };
            Assert.IsTrue(Check_PostPersist(clonedCache, persistingBlock));

            var committee = TestProtocolSettings.Default.StandbyCommittee.OrderBy(p => p).ToArray();
            var accountA = committee[0];
            var accountB = committee[TestProtocolSettings.Default.CommitteeMembersCount - 1];
            Assert.AreEqual(0, NativeContract.NEO.BalanceOf(clonedCache, Contract.CreateSignatureContract(accountA).ScriptHash));

            StorageItem storageItem = clonedCache.TryGet(new KeyBuilder(NativeContract.NEO.Id, 23).Add(accountA));
            Assert.AreEqual(30000000000, (BigInteger)storageItem);

            Assert.IsNull(clonedCache.TryGet(new KeyBuilder(NativeContract.NEO.Id, 23).Add(accountB).AddBigEndian(uint.MaxValue - 1)));

            // Next block

            persistingBlock = new Block
            {
                Header = new Header
                {
                    Index = 1,
                    Witness = new Witness() { InvocationScript = Array.Empty<byte>(), VerificationScript = Array.Empty<byte>() },
                    MerkleRoot = UInt256.Zero,
                    NextConsensus = UInt160.Zero,
                    PrevHash = UInt256.Zero
                },
                Transactions = Array.Empty<Transaction>()
            };
            Assert.IsTrue(Check_PostPersist(clonedCache, persistingBlock));

            Assert.AreEqual(0, NativeContract.NEO.BalanceOf(clonedCache, Contract.CreateSignatureContract(committee[1]).ScriptHash));

            storageItem = clonedCache.TryGet(new KeyBuilder(NativeContract.NEO.Id, 23).Add(committee[1]));
            Assert.AreEqual(30000000000, (BigInteger)storageItem);

            // Next block

            persistingBlock = new Block
            {
                Header = new Header
                {
                    Index = 21,
                    Witness = new Witness() { InvocationScript = Array.Empty<byte>(), VerificationScript = Array.Empty<byte>() },
                    MerkleRoot = UInt256.Zero,
                    NextConsensus = UInt160.Zero,
                    PrevHash = UInt256.Zero
                },
                Transactions = Array.Empty<Transaction>()
            };
            Assert.IsTrue(Check_PostPersist(clonedCache, persistingBlock));

            accountA = TestProtocolSettings.Default.StandbyCommittee.OrderBy(p => p).ToArray()[2];
            Assert.AreEqual(0, NativeContract.NEO.BalanceOf(clonedCache, Contract.CreateSignatureContract(committee[2]).ScriptHash));

            storageItem = clonedCache.TryGet(new KeyBuilder(NativeContract.NEO.Id, 23).Add(committee[2]));
            Assert.AreEqual(30000000000 * 2, (BigInteger)storageItem);

            // Claim GAS

            var account = Contract.CreateSignatureContract(committee[2]).ScriptHash;
            clonedCache.Add(new KeyBuilder(NativeContract.NEO.Id, 20).Add(account), new StorageItem(new NeoAccountState
            {
                BalanceHeight = 3,
                Balance = 200 * 10000 - 2 * 100,
                VoteTo = committee[2],
                LastGasPerVote = 30000000000,
            }));
            Assert.AreEqual(1999800, NativeContract.NEO.BalanceOf(clonedCache, account));
            var storageKey = new KeyBuilder(NativeContract.Ledger.Id, 12);
            clonedCache.GetAndChange(storageKey).GetInteroperable<HashIndexState>().Index = 29 + 2;
            BigInteger value = NativeContract.NEO.UnclaimedGas(clonedCache, account, 29 + 3);
            Assert.AreEqual(1999800 * 30000000000 / 100000000L + (1999800L * 10 * 5 * 29 / 100), value);
        }

        [TestMethod]
        public void TestUnclaimedGas()
        {
            var clonedCache = _snapshotCache.CloneCache();
            Assert.AreEqual(BigInteger.Zero, NativeContract.NEO.UnclaimedGas(clonedCache, UInt160.Zero, 10));
            clonedCache.Add(CreateStorageKey(20, UInt160.Zero.ToArray()), new StorageItem(new NeoAccountState()));
            Assert.AreEqual(BigInteger.Zero, NativeContract.NEO.UnclaimedGas(clonedCache, UInt160.Zero, 10));
        }

        [TestMethod]
        public void TestVote()
        {
            var clonedCache = _snapshotCache.CloneCache();
            UInt160 account = UInt160.Parse("01ff00ff00ff00ff00ff00ff00ff00ff00ff00a4");
            StorageKey keyAccount = CreateStorageKey(20, account.ToArray());
            StorageKey keyValidator = CreateStorageKey(33, ECCurve.Secp256r1.G.ToArray());
            _persistingBlock.Header.Index = 1;
            var ret = Check_Vote(clonedCache, account.ToArray(), ECCurve.Secp256r1.G.ToArray(), false, _persistingBlock);
            Assert.IsFalse(ret.Result);
            Assert.IsTrue(ret.State);

            ret = Check_Vote(clonedCache, account.ToArray(), ECCurve.Secp256r1.G.ToArray(), true, _persistingBlock);
            Assert.IsFalse(ret.Result);
            Assert.IsTrue(ret.State);

            clonedCache.Add(keyAccount, new StorageItem(new NeoAccountState()));
            ret = Check_Vote(clonedCache, account.ToArray(), ECCurve.Secp256r1.G.ToArray(), true, _persistingBlock);
            Assert.IsFalse(ret.Result);
            Assert.IsTrue(ret.State);

            var (_, _, vote_to_null) = GetAccountState(clonedCache, account);
            Assert.IsNull(vote_to_null);

            clonedCache.Delete(keyAccount);
            clonedCache.GetAndChange(keyAccount, () => new StorageItem(new NeoAccountState
            {
                Balance = 1,
                VoteTo = ECCurve.Secp256r1.G
            }));
            clonedCache.Add(keyValidator, new StorageItem(new CandidateState() { Registered = true }));
            ret = Check_Vote(clonedCache, account.ToArray(), ECCurve.Secp256r1.G.ToArray(), true, _persistingBlock);
            Assert.IsTrue(ret.Result);
            Assert.IsTrue(ret.State);
            var (_, _, voteto) = GetAccountState(clonedCache, account);
            Assert.AreEqual(ECCurve.Secp256r1.G.ToArray().ToHexString(), voteto.ToHexString());
        }

        internal (bool State, bool Result) Transfer4TesingOnBalanceChanging(BigInteger amount, bool addVotes)
        {
            var clonedCache = _snapshotCache.CloneCache();
            _persistingBlock.Header.Index = 1;
            var engine = ApplicationEngine.Create(TriggerType.Application,
                new Nep17NativeContractExtensions.ManualWitness(UInt160.Zero), clonedCache, _persistingBlock, settings: TestBlockchain.TheNeoSystem.Settings);
            ScriptBuilder sb = new();
            var tmp = engine.ScriptContainer.GetScriptHashesForVerifying(engine.SnapshotCache);
            UInt160 from = engine.ScriptContainer.GetScriptHashesForVerifying(engine.SnapshotCache)[0];
            if (addVotes)
            {
                clonedCache.Add(CreateStorageKey(20, from.ToArray()), new StorageItem(new NeoAccountState
                {
                    VoteTo = ECCurve.Secp256r1.G,
                    Balance = new BigInteger(1000)
                }));
                clonedCache.Add(NativeContract.NEO.CreateStorageKey(33, ECCurve.Secp256r1.G), new StorageItem(new CandidateState()));
            }
            else
            {
                clonedCache.Add(CreateStorageKey(20, from.ToArray()), new StorageItem(new NeoAccountState
                {
                    Balance = new BigInteger(1000)
                }));
            }

            sb.EmitDynamicCall(NativeContract.NEO.Hash, "transfer", from, UInt160.Zero, amount, null);
            engine.LoadScript(sb.ToArray());
            var state = engine.Execute();
            Console.WriteLine($"{state} {engine.FaultException}");
            var result = engine.ResultStack.Peek();
            Assert.AreEqual(typeof(VM.Types.Boolean), result.GetType());
            return (true, result.GetBoolean());
        }

        internal static bool Check_OnPersist(DataCache clonedCache, Block persistingBlock)
        {
            var script = new ScriptBuilder();
            script.EmitSysCall(ApplicationEngine.System_Contract_NativeOnPersist);
            var engine = ApplicationEngine.Create(TriggerType.OnPersist, null, clonedCache, persistingBlock, settings: TestBlockchain.TheNeoSystem.Settings);
            engine.LoadScript(script.ToArray());

            return engine.Execute() == VMState.HALT;
        }

        internal static bool Check_PostPersist(DataCache clonedCache, Block persistingBlock)
        {
            using var script = new ScriptBuilder();
            script.EmitSysCall(ApplicationEngine.System_Contract_NativePostPersist);
            using var engine = ApplicationEngine.Create(TriggerType.PostPersist, null, clonedCache, persistingBlock, settings: TestBlockchain.TheNeoSystem.Settings);
            engine.LoadScript(script.ToArray());

            return engine.Execute() == VMState.HALT;
        }

        internal static (BigInteger Value, bool State) Check_GetGasPerBlock(DataCache clonedCache, Block persistingBlock)
        {
            using var engine = ApplicationEngine.Create(TriggerType.Application, null, clonedCache, persistingBlock, settings: TestBlockchain.TheNeoSystem.Settings);

            using var script = new ScriptBuilder();
            script.EmitDynamicCall(NativeContract.NEO.Hash, "getGasPerBlock");
            engine.LoadScript(script.ToArray());

            if (engine.Execute() == VMState.FAULT)
            {
                return (BigInteger.Zero, false);
            }

            var result = engine.ResultStack.Pop();
            Assert.IsInstanceOfType(result, typeof(VM.Types.Integer));

            return (((VM.Types.Integer)result).GetInteger(), true);
        }

        internal static (VM.Types.Boolean Value, bool State) Check_SetGasPerBlock(DataCache clonedCache, BigInteger gasPerBlock, Block persistingBlock)
        {
            UInt160 committeeMultiSigAddr = NativeContract.NEO.GetCommitteeAddress(clonedCache);
            using var engine = ApplicationEngine.Create(TriggerType.Application,
                new Nep17NativeContractExtensions.ManualWitness(committeeMultiSigAddr), clonedCache, persistingBlock, settings: TestBlockchain.TheNeoSystem.Settings);

            var script = new ScriptBuilder();
            script.EmitDynamicCall(NativeContract.NEO.Hash, "setGasPerBlock", gasPerBlock);
            engine.LoadScript(script.ToArray());

            if (engine.Execute() == VMState.FAULT)
                return (false, false);

            return (true, true);
        }

        internal static (bool State, bool Result) Check_Vote(DataCache clonedCache, byte[] account, byte[] pubkey, bool signAccount, Block persistingBlock)
        {
            using var engine = ApplicationEngine.Create(TriggerType.Application,
                new Nep17NativeContractExtensions.ManualWitness(signAccount ? new UInt160(account) : UInt160.Zero), clonedCache, persistingBlock, settings: TestBlockchain.TheNeoSystem.Settings);

            using var script = new ScriptBuilder();
            script.EmitDynamicCall(NativeContract.NEO.Hash, "vote", account, pubkey);
            engine.LoadScript(script.ToArray());

            if (engine.Execute() == VMState.FAULT)
            {
                Console.WriteLine(engine.FaultException);
                return (false, false);
            }

            var result = engine.ResultStack.Pop();
            Assert.IsInstanceOfType(result, typeof(VM.Types.Boolean));

            return (true, result.GetBoolean());
        }

        internal static (bool State, bool Result) Check_RegisterValidator(DataCache clonedCache, byte[] pubkey, Block persistingBlock)
        {
            using var engine = ApplicationEngine.Create(TriggerType.Application,
                new Nep17NativeContractExtensions.ManualWitness(Contract.CreateSignatureRedeemScript(ECPoint.DecodePoint(pubkey, ECCurve.Secp256r1)).ToScriptHash()), clonedCache, persistingBlock, settings: TestBlockchain.TheNeoSystem.Settings, gas: 1100_00000000);

            using var script = new ScriptBuilder();
            script.EmitDynamicCall(NativeContract.NEO.Hash, "registerCandidate", pubkey);
            engine.LoadScript(script.ToArray());

            if (engine.Execute() == VMState.FAULT)
            {
                return (false, false);
            }

            var result = engine.ResultStack.Pop();
            Assert.IsInstanceOfType(result, typeof(VM.Types.Boolean));

            return (true, result.GetBoolean());
        }

        internal static (bool State, bool Result) Check_RegisterValidatorViaNEP27(DataCache clonedCache, ECPoint pubkey, Block persistingBlock, bool passNEO, byte[] data, BigInteger amount)
        {
            var keyScriptHash = Contract.CreateSignatureRedeemScript(pubkey).ToScriptHash();
            var contractID = passNEO ? NativeContract.NEO.Id : NativeContract.GAS.Id;
            var storageKey = new KeyBuilder(contractID, 20).Add(keyScriptHash); // 20 is Prefix_Account

            if (passNEO)
                clonedCache.Add(storageKey, new StorageItem(new NeoAccountState { Balance = amount }));
            else
                clonedCache.Add(storageKey, new StorageItem(new AccountState { Balance = amount }));

            using var engine = ApplicationEngine.Create(TriggerType.Application,
                new Nep17NativeContractExtensions.ManualWitness(keyScriptHash), clonedCache, persistingBlock, settings: TestBlockchain.TheNeoSystem.Settings, gas: 1_0000_0000);

            using var script = new ScriptBuilder();
            script.EmitDynamicCall(passNEO ? NativeContract.NEO.Hash : NativeContract.GAS.Hash, "transfer", keyScriptHash, NativeContract.NEO.Hash, amount, data);
            engine.LoadScript(script.ToArray());

            var execRes = engine.Execute();
            clonedCache.Delete(storageKey); // Clean up for subsequent invocations.

            if (execRes == VMState.FAULT)
                return (false, false);

            var result = engine.ResultStack.Pop();
            Assert.IsInstanceOfType(result, typeof(VM.Types.Boolean));

            return (true, result.GetBoolean());
        }

        internal static ECPoint[] Check_GetCommittee(DataCache clonedCache, Block persistingBlock)
        {
            using var engine = ApplicationEngine.Create(TriggerType.Application, null, clonedCache, persistingBlock, settings: TestBlockchain.TheNeoSystem.Settings);

            using var script = new ScriptBuilder();
            script.EmitDynamicCall(NativeContract.NEO.Hash, "getCommittee");
            engine.LoadScript(script.ToArray());

            Assert.AreEqual(VMState.HALT, engine.Execute());

            var result = engine.ResultStack.Pop();
            Assert.IsInstanceOfType(result, typeof(VM.Types.Array));

            return (result as VM.Types.Array).Select(u => ECPoint.DecodePoint(u.GetSpan(), ECCurve.Secp256r1)).ToArray();
        }

        internal static (BigInteger Value, bool State) Check_UnclaimedGas(DataCache clonedCache, byte[] address, Block persistingBlock)
        {
            using var engine = ApplicationEngine.Create(TriggerType.Application, null, clonedCache, persistingBlock, settings: TestBlockchain.TheNeoSystem.Settings);

            using var script = new ScriptBuilder();
            script.EmitDynamicCall(NativeContract.NEO.Hash, "unclaimedGas", address, persistingBlock.Index);
            engine.LoadScript(script.ToArray());

            if (engine.Execute() == VMState.FAULT)
            {
                Console.WriteLine(engine.FaultException);
                return (BigInteger.Zero, false);
            }

            var result = engine.ResultStack.Pop();
            Assert.IsInstanceOfType(result, typeof(VM.Types.Integer));

            return (result.GetInteger(), true);
        }

        internal static void CheckValidator(ECPoint eCPoint, DataCache.Trackable trackable)
        {
            BigInteger st = trackable.Item;
            Assert.AreEqual(0, st);

            CollectionAssert.AreEqual(new byte[] { 33 }.Concat(eCPoint.EncodePoint(true)).ToArray(), trackable.Key.Key.ToArray());
        }

        internal static void CheckBalance(byte[] account, DataCache.Trackable trackable, BigInteger balance, BigInteger height, ECPoint voteTo)
        {
            var st = (VM.Types.Struct)BinarySerializer.Deserialize(trackable.Item.Value, ExecutionEngineLimits.Default);

            Assert.AreEqual(3, st.Count);
            CollectionAssert.AreEqual(new Type[] { typeof(VM.Types.Integer), typeof(VM.Types.Integer), typeof(VM.Types.ByteString) }, st.Select(u => u.GetType()).ToArray()); // Balance

            Assert.AreEqual(balance, st[0].GetInteger()); // Balance
            Assert.AreEqual(height, st[1].GetInteger());  // BalanceHeight
            Assert.AreEqual(voteTo, ECPoint.DecodePoint(st[2].GetSpan(), ECCurve.Secp256r1));  // Votes

            CollectionAssert.AreEqual(new byte[] { 20 }.Concat(account).ToArray(), trackable.Key.Key.ToArray());
        }

        internal static StorageKey CreateStorageKey(byte prefix, byte[] key = null)
        {
            byte[] buffer = GC.AllocateUninitializedArray<byte>(sizeof(byte) + (key?.Length ?? 0));
            buffer[0] = prefix;
            key?.CopyTo(buffer.AsSpan(1));
            return new()
            {
                Id = NativeContract.NEO.Id,
                Key = buffer
            };
        }

        internal static (bool State, bool Result) Check_UnregisterCandidate(DataCache clonedCache, byte[] pubkey, Block persistingBlock)
        {
            using var engine = ApplicationEngine.Create(TriggerType.Application,
                new Nep17NativeContractExtensions.ManualWitness(Contract.CreateSignatureRedeemScript(ECPoint.DecodePoint(pubkey, ECCurve.Secp256r1)).ToScriptHash()), clonedCache, persistingBlock, settings: TestBlockchain.TheNeoSystem.Settings);

            using var script = new ScriptBuilder();
            script.EmitDynamicCall(NativeContract.NEO.Hash, "unregisterCandidate", pubkey);
            engine.LoadScript(script.ToArray());

            if (engine.Execute() == VMState.FAULT)
            {
                return (false, false);
            }

            var result = engine.ResultStack.Pop();
            Assert.IsInstanceOfType(result, typeof(VM.Types.Boolean));

            return (true, result.GetBoolean());
        }

        internal static (BigInteger balance, BigInteger height, byte[] voteto) GetAccountState(DataCache clonedCache, UInt160 account)
        {
            using var engine = ApplicationEngine.Create(TriggerType.Application, null, clonedCache, settings: TestBlockchain.TheNeoSystem.Settings);

            using var script = new ScriptBuilder();
            script.EmitDynamicCall(NativeContract.NEO.Hash, "getAccountState", account);
            engine.LoadScript(script.ToArray());

            Assert.AreEqual(VMState.HALT, engine.Execute());

            var result = engine.ResultStack.Pop();
            Assert.IsInstanceOfType(result, typeof(VM.Types.Struct));

            VM.Types.Struct state = (result as VM.Types.Struct);
            var balance = state[0].GetInteger();
            var height = state[1].GetInteger();
            var voteto = state[2].IsNull ? null : state[2].GetSpan().ToArray();
            return (balance, height, voteto);
        }
    }
}<|MERGE_RESOLUTION|>--- conflicted
+++ resolved
@@ -837,13 +837,8 @@
             var persistingBlock = new Block { Header = new Header() };
 
             (BigInteger, bool) result = Check_GetGasPerBlock(clonedCache, persistingBlock);
-<<<<<<< HEAD
-            result.Item2.Should().BeTrue();
-            result.Item1.Should().Be(5 * NativeContract.GAS.Factor); // Test should occur with all hardfork enable TODO
-=======
             Assert.IsTrue(result.Item2);
-            Assert.AreEqual(5 * NativeContract.GAS.Factor, result.Item1);
->>>>>>> 0024d575
+            Assert.AreEqual(5 * NativeContract.GAS.Factor, result.Item1); // Test should occur with all hardfork enable TODO
 
             persistingBlock = new Block { Header = new Header { Index = 10 } };
             (VM.Types.Boolean, bool) result1 = Check_SetGasPerBlock(clonedCache, 10 * NativeContract.GAS.Factor, persistingBlock);
