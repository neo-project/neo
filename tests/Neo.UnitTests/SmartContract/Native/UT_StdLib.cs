// Copyright (C) 2015-2025 The Neo Project.
//
// UT_StdLib.cs file belongs to the neo project and is free
// software distributed under the MIT software license, see the
// accompanying file LICENSE in the main directory of the
// repository or http://www.opensource.org/licenses/mit-license.php
// for more details.
//
// Redistribution and use in source and binary forms with or without
// modifications are permitted.

using Microsoft.VisualStudio.TestTools.UnitTesting;
using Neo.Builders;
using Neo.Extensions;
using Neo.SmartContract;
using Neo.SmartContract.Native;
using Neo.VM;
using Neo.VM.Types;
using System;
using System.Collections.Generic;
using System.Numerics;
using Array = System.Array;

namespace Neo.UnitTests.SmartContract.Native
{
    [TestClass]
    public class UT_StdLib
    {
        [TestMethod]
        public void TestBinary()
        {
            var data = Array.Empty<byte>();

            CollectionAssert.AreEqual(data, StdLib.Base64Decode(StdLib.Base64Encode(data)));
            CollectionAssert.AreEqual(data, StdLib.Base58Decode(StdLib.Base58Encode(data)));

            data = new byte[] { 1, 2, 3 };

            CollectionAssert.AreEqual(data, StdLib.Base64Decode(StdLib.Base64Encode(data)));
            CollectionAssert.AreEqual(data, StdLib.Base64Decode("A \r Q \t I \n D"));
            CollectionAssert.AreEqual(data, StdLib.Base58Decode(StdLib.Base58Encode(data)));
            Assert.AreEqual("AQIDBA==", StdLib.Base64Encode(new byte[] { 1, 2, 3, 4 }));
            Assert.AreEqual("2VfUX", StdLib.Base58Encode(new byte[] { 1, 2, 3, 4 }));
        }

        [TestMethod]
        public void TestItoaAtoi()
        {
            Assert.AreEqual("1", StdLib.Itoa(BigInteger.One, 10));
            Assert.AreEqual("1", StdLib.Itoa(BigInteger.One, 16));
            Assert.AreEqual("-1", StdLib.Itoa(BigInteger.MinusOne, 10));
            Assert.AreEqual("f", StdLib.Itoa(BigInteger.MinusOne, 16));
            Assert.AreEqual("3b9aca00", StdLib.Itoa(1_000_000_000, 16));
            Assert.AreEqual(-1, StdLib.Atoi("-1", 10));
            Assert.AreEqual(1, StdLib.Atoi("+1", 10));
            Assert.AreEqual(-1, StdLib.Atoi("ff", 16));
            Assert.AreEqual(-1, StdLib.Atoi("FF", 16));
            Assert.ThrowsExactly<FormatException>(() => _ = StdLib.Atoi("a", 10));
            Assert.ThrowsExactly<FormatException>(() => _ = StdLib.Atoi("g", 16));
            Assert.ThrowsExactly<ArgumentOutOfRangeException>(() => _ = StdLib.Atoi("a", 11));

            Assert.AreEqual(BigInteger.One, StdLib.Atoi(StdLib.Itoa(BigInteger.One, 10)));
            Assert.AreEqual(BigInteger.MinusOne, StdLib.Atoi(StdLib.Itoa(BigInteger.MinusOne, 10)));
        }

        [TestMethod]
        public void MemoryCompare()
        {
            var snapshotCache = TestBlockchain.GetTestSnapshotCache();

            using (var script = new ScriptBuilder())
            {
                script.EmitDynamicCall(NativeContract.StdLib.Hash, "memoryCompare", "abc", "c");
                script.EmitDynamicCall(NativeContract.StdLib.Hash, "memoryCompare", "abc", "d");
                script.EmitDynamicCall(NativeContract.StdLib.Hash, "memoryCompare", "abc", "abc");
                script.EmitDynamicCall(NativeContract.StdLib.Hash, "memoryCompare", "abc", "abcd");

                using var engine = ApplicationEngine.Create(TriggerType.Application, null, snapshotCache, settings: TestProtocolSettings.Default);
                engine.LoadScript(script.ToArray());

                Assert.AreEqual(VMState.HALT, engine.Execute());
                Assert.HasCount(4, engine.ResultStack);

                Assert.AreEqual(-1, engine.ResultStack.Pop<Integer>().GetInteger());
                Assert.AreEqual(0, engine.ResultStack.Pop<Integer>().GetInteger());
                Assert.AreEqual(-1, engine.ResultStack.Pop<Integer>().GetInteger());
                Assert.AreEqual(-1, engine.ResultStack.Pop<Integer>().GetInteger());
            }
        }

        [TestMethod]
        public void CheckDecodeEncode()
        {
            var snapshotCache = TestBlockchain.GetTestSnapshotCache();

            using (ScriptBuilder script = new())
            {
                script.EmitDynamicCall(NativeContract.StdLib.Hash, "base58CheckEncode", new byte[] { 1, 2, 3 });

                using var engine = ApplicationEngine.Create(TriggerType.Application, null, snapshotCache, settings: TestProtocolSettings.Default);
                engine.LoadScript(script.ToArray());

                Assert.AreEqual(VMState.HALT, engine.Execute());
                Assert.HasCount(1, engine.ResultStack);

                Assert.AreEqual("3DUz7ncyT", engine.ResultStack.Pop<ByteString>().GetString());
            }

            using (ScriptBuilder script = new())
            {
                script.EmitDynamicCall(NativeContract.StdLib.Hash, "base58CheckDecode", "3DUz7ncyT");

                using var engine = ApplicationEngine.Create(TriggerType.Application, null, snapshotCache, settings: TestProtocolSettings.Default);
                engine.LoadScript(script.ToArray());

                Assert.AreEqual(VMState.HALT, engine.Execute());
                Assert.HasCount(1, engine.ResultStack);

                CollectionAssert.AreEqual(new byte[] { 1, 2, 3 }, engine.ResultStack.Pop<ByteString>().GetSpan().ToArray());
            }

            // Error

            using (ScriptBuilder script = new())
            {
                script.EmitDynamicCall(NativeContract.StdLib.Hash, "base58CheckDecode", "AA");

                using var engine = ApplicationEngine.Create(TriggerType.Application, null, snapshotCache, settings: TestProtocolSettings.Default);
                engine.LoadScript(script.ToArray());

                Assert.AreEqual(VMState.FAULT, engine.Execute());
            }

            using (ScriptBuilder script = new())
            {
                script.EmitDynamicCall(NativeContract.StdLib.Hash, "base58CheckDecode", null);

                using var engine = ApplicationEngine.Create(TriggerType.Application, null, snapshotCache, settings: TestProtocolSettings.Default);
                engine.LoadScript(script.ToArray());

                Assert.AreEqual(VMState.FAULT, engine.Execute());
            }
        }

        [TestMethod]
        public void MemorySearch()
        {
            var snapshotCache = TestBlockchain.GetTestSnapshotCache();

            using (var script = new ScriptBuilder())
            {
                script.EmitDynamicCall(NativeContract.StdLib.Hash, "memorySearch", "abc", "c", 0);
                script.EmitDynamicCall(NativeContract.StdLib.Hash, "memorySearch", "abc", "c", 1);
                script.EmitDynamicCall(NativeContract.StdLib.Hash, "memorySearch", "abc", "c", 2);
                script.EmitDynamicCall(NativeContract.StdLib.Hash, "memorySearch", "abc", "c", 3);
                script.EmitDynamicCall(NativeContract.StdLib.Hash, "memorySearch", "abc", "d", 0);

                using var engine = ApplicationEngine.Create(TriggerType.Application, null, snapshotCache, settings: TestProtocolSettings.Default);
                engine.LoadScript(script.ToArray());

                Assert.AreEqual(VMState.HALT, engine.Execute());
                Assert.HasCount(5, engine.ResultStack);

                Assert.AreEqual(-1, engine.ResultStack.Pop<Integer>().GetInteger());
                Assert.AreEqual(-1, engine.ResultStack.Pop<Integer>().GetInteger());
                Assert.AreEqual(2, engine.ResultStack.Pop<Integer>().GetInteger());
                Assert.AreEqual(2, engine.ResultStack.Pop<Integer>().GetInteger());
            }

            using (var script = new ScriptBuilder())
            {
                script.EmitDynamicCall(NativeContract.StdLib.Hash, "memorySearch", "abc", "c", 0, false);
                script.EmitDynamicCall(NativeContract.StdLib.Hash, "memorySearch", "abc", "c", 1, false);
                script.EmitDynamicCall(NativeContract.StdLib.Hash, "memorySearch", "abc", "c", 2, false);
                script.EmitDynamicCall(NativeContract.StdLib.Hash, "memorySearch", "abc", "c", 3, false);
                script.EmitDynamicCall(NativeContract.StdLib.Hash, "memorySearch", "abc", "d", 0, false);

                using var engine = ApplicationEngine.Create(TriggerType.Application, null, snapshotCache, settings: TestProtocolSettings.Default);
                engine.LoadScript(script.ToArray());

                Assert.AreEqual(VMState.HALT, engine.Execute());
                Assert.HasCount(5, engine.ResultStack);

                Assert.AreEqual(-1, engine.ResultStack.Pop<Integer>().GetInteger());
                Assert.AreEqual(-1, engine.ResultStack.Pop<Integer>().GetInteger());
                Assert.AreEqual(2, engine.ResultStack.Pop<Integer>().GetInteger());
                Assert.AreEqual(2, engine.ResultStack.Pop<Integer>().GetInteger());
            }

            using (var script = new ScriptBuilder())
            {
                script.EmitDynamicCall(NativeContract.StdLib.Hash, "memorySearch", "abc", "c", 0, true);
                script.EmitDynamicCall(NativeContract.StdLib.Hash, "memorySearch", "abc", "c", 1, true);
                script.EmitDynamicCall(NativeContract.StdLib.Hash, "memorySearch", "abc", "c", 2, true);
                script.EmitDynamicCall(NativeContract.StdLib.Hash, "memorySearch", "abc", "c", 3, true);
                script.EmitDynamicCall(NativeContract.StdLib.Hash, "memorySearch", "abc", "d", 0, true);

                using var engine = ApplicationEngine.Create(TriggerType.Application, null, snapshotCache, settings: TestProtocolSettings.Default);
                engine.LoadScript(script.ToArray());

                Assert.AreEqual(VMState.HALT, engine.Execute());
                Assert.HasCount(5, engine.ResultStack);

                Assert.AreEqual(-1, engine.ResultStack.Pop<Integer>().GetInteger());
                Assert.AreEqual(2, engine.ResultStack.Pop<Integer>().GetInteger());
                Assert.AreEqual(-1, engine.ResultStack.Pop<Integer>().GetInteger());
                Assert.AreEqual(-1, engine.ResultStack.Pop<Integer>().GetInteger());
            }
        }

        [TestMethod]
        public void StringSplit()
        {
            var snapshotCache = TestBlockchain.GetTestSnapshotCache();

            using var script = new ScriptBuilder();
            script.EmitDynamicCall(NativeContract.StdLib.Hash, "stringSplit", "a,b", ",");

            using var engine = ApplicationEngine.Create(TriggerType.Application, null, snapshotCache, settings: TestProtocolSettings.Default);
            engine.LoadScript(script.ToArray());

            Assert.AreEqual(VMState.HALT, engine.Execute());
            Assert.HasCount(1, engine.ResultStack);

            var arr = engine.ResultStack.Pop<VM.Types.Array>();
            Assert.HasCount(2, arr);
            Assert.AreEqual("a", arr[0].GetString());
            Assert.AreEqual("b", arr[1].GetString());
        }

        [TestMethod]
        public void StringElementLength()
        {
            var snapshotCache = TestBlockchain.GetTestSnapshotCache();

            using var script = new ScriptBuilder();
            script.EmitDynamicCall(NativeContract.StdLib.Hash, "strLen", "🦆");
            script.EmitDynamicCall(NativeContract.StdLib.Hash, "strLen", "ã");
            script.EmitDynamicCall(NativeContract.StdLib.Hash, "strLen", "a");

            using var engine = ApplicationEngine.Create(TriggerType.Application, null, snapshotCache, settings: TestProtocolSettings.Default);
            engine.LoadScript(script.ToArray());

            Assert.AreEqual(VMState.HALT, engine.Execute());
            Assert.HasCount(3, engine.ResultStack);
            Assert.AreEqual(1, engine.ResultStack.Pop().GetInteger());
            Assert.AreEqual(1, engine.ResultStack.Pop().GetInteger());
            Assert.AreEqual(1, engine.ResultStack.Pop().GetInteger());
        }

        [TestMethod]
        public void TestInvalidUtf8Sequence()
        {
            // Simulating invalid UTF-8 byte (0xff) decoded as a UTF-16 char
            const char badChar = (char)0xff;
            var badStr = badChar.ToString();
            var snapshotCache = TestBlockchain.GetTestSnapshotCache();

            using var script = new ScriptBuilder();
            script.EmitDynamicCall(NativeContract.StdLib.Hash, "strLen", badStr);
            script.EmitDynamicCall(NativeContract.StdLib.Hash, "strLen", badStr + "ab");

            using var engine = ApplicationEngine.Create(TriggerType.Application, null, snapshotCache, settings: TestProtocolSettings.Default);
            engine.LoadScript(script.ToArray());

            Assert.AreEqual(VMState.HALT, engine.Execute());
            Assert.HasCount(2, engine.ResultStack);
            Assert.AreEqual(3, engine.ResultStack.Pop().GetInteger());
            Assert.AreEqual(1, engine.ResultStack.Pop().GetInteger());
        }

        [TestMethod]
        public void Json_Deserialize()
        {
            var snapshotCache = TestBlockchain.GetTestSnapshotCache();

            // Good

            using (var script = new ScriptBuilder())
            {
                script.EmitDynamicCall(NativeContract.StdLib.Hash, "jsonDeserialize", "123");
                script.EmitDynamicCall(NativeContract.StdLib.Hash, "jsonDeserialize", "null");

                using var engine = ApplicationEngine.Create(TriggerType.Application, null, snapshotCache, settings: TestProtocolSettings.Default);
                engine.LoadScript(script.ToArray());

                Assert.AreEqual(VMState.HALT, engine.Execute());
                Assert.HasCount(2, engine.ResultStack);

                engine.ResultStack.Pop<Null>();
                Assert.IsTrue(engine.ResultStack.Pop().GetInteger() == 123);
            }

            // Error 1 - Wrong Json

            using (ScriptBuilder script = new())
            {
                script.EmitDynamicCall(NativeContract.StdLib.Hash, "jsonDeserialize", "***");

                using var engine = ApplicationEngine.Create(TriggerType.Application, null, snapshotCache, settings: TestProtocolSettings.Default);
                engine.LoadScript(script.ToArray());

                Assert.AreEqual(VMState.FAULT, engine.Execute());
                Assert.IsEmpty(engine.ResultStack);
            }

            // Error 2 - No decimals

            using (var script = new ScriptBuilder())
            {
                script.EmitDynamicCall(NativeContract.StdLib.Hash, "jsonDeserialize", "123.45");

                using var engine = ApplicationEngine.Create(TriggerType.Application, null, snapshotCache, settings: TestProtocolSettings.Default);
                engine.LoadScript(script.ToArray());

                Assert.AreEqual(VMState.FAULT, engine.Execute());
                Assert.IsEmpty(engine.ResultStack);
            }
        }

        [TestMethod]
        public void Json_Serialize()
        {
            var snapshotCache = TestBlockchain.GetTestSnapshotCache();

            // Good

            using (var script = new ScriptBuilder())
            {
                script.EmitDynamicCall(NativeContract.StdLib.Hash, "jsonSerialize", 5);
                script.EmitDynamicCall(NativeContract.StdLib.Hash, "jsonSerialize", true);
                script.EmitDynamicCall(NativeContract.StdLib.Hash, "jsonSerialize", "test");
                script.EmitDynamicCall(NativeContract.StdLib.Hash, "jsonSerialize", new object[] { null });
                script.EmitDynamicCall(NativeContract.StdLib.Hash, "jsonSerialize", new ContractParameter(ContractParameterType.Map)
                {
                    Value = new List<KeyValuePair<ContractParameter, ContractParameter>>() {
                        { new KeyValuePair<ContractParameter, ContractParameter>(
                            new ContractParameter(ContractParameterType.String){ Value="key" },
                            new ContractParameter(ContractParameterType.String){ Value= "value" })
                        }
                    }
                });

                using var engine = ApplicationEngine.Create(TriggerType.Application, null, snapshotCache, settings: TestProtocolSettings.Default);
                engine.LoadScript(script.ToArray());

                Assert.AreEqual(VMState.HALT, engine.Execute());
                Assert.HasCount(5, engine.ResultStack);

                Assert.AreEqual("{\"key\":\"value\"}", engine.ResultStack.Pop<ByteString>().GetString());
                Assert.AreEqual("null", engine.ResultStack.Pop<ByteString>().GetString());
                Assert.AreEqual("\"test\"", engine.ResultStack.Pop<ByteString>().GetString());
                Assert.AreEqual("true", engine.ResultStack.Pop<ByteString>().GetString());
                Assert.AreEqual("5", engine.ResultStack.Pop<ByteString>().GetString());
            }

            // Error

            using (var script = new ScriptBuilder())
            {
                script.EmitDynamicCall(NativeContract.StdLib.Hash, "jsonSerialize");

                using var engine = ApplicationEngine.Create(TriggerType.Application, null, snapshotCache, settings: TestProtocolSettings.Default);
                engine.LoadScript(script.ToArray());

                Assert.AreEqual(VMState.FAULT, engine.Execute());
                Assert.IsEmpty(engine.ResultStack);
            }
        }

        [TestMethod]
        public void TestRuntime_Serialize()
        {
            var snapshotCache = TestBlockchain.GetTestSnapshotCache();

            // Good

            using ScriptBuilder script = new();
            script.EmitDynamicCall(NativeContract.StdLib.Hash, "serialize", 100);
            script.EmitDynamicCall(NativeContract.StdLib.Hash, "serialize", "test");

            using var engine = ApplicationEngine.Create(TriggerType.Application, null, snapshotCache, settings: TestProtocolSettings.Default);
            engine.LoadScript(script.ToArray());

            Assert.AreEqual(VMState.HALT, engine.Execute());
            Assert.HasCount(2, engine.ResultStack);

            Assert.AreEqual("280474657374", engine.ResultStack.Pop<ByteString>().GetSpan().ToHexString());
            Assert.AreEqual("210164", engine.ResultStack.Pop<ByteString>().GetSpan().ToHexString());
        }

        [TestMethod]
        public void TestRuntime_Deserialize()
        {
            var snapshotCache = TestBlockchain.GetTestSnapshotCache();

            // Good

            using ScriptBuilder script = new();
            script.EmitDynamicCall(NativeContract.StdLib.Hash, "deserialize", "280474657374".HexToBytes());
            script.EmitDynamicCall(NativeContract.StdLib.Hash, "deserialize", "210164".HexToBytes());

            using var engine = ApplicationEngine.Create(TriggerType.Application, null, snapshotCache, settings: TestProtocolSettings.Default);
            engine.LoadScript(script.ToArray());

            Assert.AreEqual(VMState.HALT, engine.Execute());
            Assert.HasCount(2, engine.ResultStack);

            Assert.AreEqual(100, engine.ResultStack.Pop<Integer>().GetInteger());
            Assert.AreEqual("test", engine.ResultStack.Pop<ByteString>().GetString());
        }

        [TestMethod]
        public void TestBase64Url()
        {
            var snapshotCache = TestBlockchain.GetTestSnapshotCache();
            using (var script = new ScriptBuilder())
            {
                // Test encoding
                script.EmitDynamicCall(NativeContract.StdLib.Hash, "base64UrlEncode", "Subject=test@example.com&Issuer=https://example.com");
                script.EmitDynamicCall(NativeContract.StdLib.Hash, "base64UrlDecode", "U3ViamVjdD10ZXN0QGV4YW1wbGUuY29tJklzc3Vlcj1odHRwczovL2V4YW1wbGUuY29t");
                script.EmitDynamicCall(NativeContract.StdLib.Hash, "base64UrlDecode", "U 3 \t V \n \riamVjdD10ZXN0QGV4YW1wbGUuY29tJklzc3Vlcj1odHRwczovL2V4YW1wbGUuY29t");

                using var engine = ApplicationEngine.Create(TriggerType.Application, null, snapshotCache, settings: TestProtocolSettings.Default);
                engine.LoadScript(script.ToArray());

                Assert.AreEqual(VMState.HALT, engine.Execute());
                Assert.HasCount(3, engine.ResultStack);
                Assert.AreEqual("Subject=test@example.com&Issuer=https://example.com", engine.ResultStack.Pop<ByteString>());
                Assert.AreEqual("Subject=test@example.com&Issuer=https://example.com", engine.ResultStack.Pop<ByteString>());
                Assert.AreEqual("U3ViamVjdD10ZXN0QGV4YW1wbGUuY29tJklzc3Vlcj1odHRwczovL2V4YW1wbGUuY29t", engine.ResultStack.Pop<ByteString>().GetString());
            }
        }

        [TestMethod]
        public void TestHexEncodeDecode()
        {
            var snapshotCache = TestBlockchain.GetTestSnapshotCache();
            var expectedBytes = new byte[] { 0x00, 0x01, 0x02, 0x03 };
            var expectedString = "00010203";

            using (var script = new ScriptBuilder())
            {
                // Test encoding
                script.EmitDynamicCall(NativeContract.StdLib.Hash, "hexEncode", expectedBytes);
                script.EmitDynamicCall(NativeContract.StdLib.Hash, "hexDecode", expectedString);

                using var engine = ApplicationEngine.Create(TriggerType.Application, null, snapshotCache, settings: TestProtocolSettings.Default);
                engine.LoadScript(script.ToArray());

                Assert.AreEqual(VMState.HALT, engine.Execute());
                Assert.HasCount(2, engine.ResultStack);
                Assert.AreEqual(expectedBytes, engine.ResultStack.Pop<ByteString>());
                Assert.AreEqual(expectedString, engine.ResultStack.Pop<ByteString>());
            }
        }

        [TestMethod]
<<<<<<< HEAD
        public void TestGetRandomRanges()
        {
            var snapshotCache = TestBlockchain.GetTestSnapshotCache();

            using (var script = new ScriptBuilder())
            {
                // Test encoding
                script.EmitDynamicCall(NativeContract.StdLib.Hash, "getRandom", (BigInteger.One << 255) - BigInteger.One);
                script.EmitDynamicCall(NativeContract.StdLib.Hash, "getRandom", (BigInteger.One << 127) - BigInteger.One);
                script.EmitDynamicCall(NativeContract.StdLib.Hash, "getRandom", (BigInteger.One << 63) - BigInteger.One);
                script.EmitDynamicCall(NativeContract.StdLib.Hash, "getRandom", (BigInteger.One << 31) - BigInteger.One);
                script.EmitDynamicCall(NativeContract.StdLib.Hash, "getRandom", (BigInteger.One << 15) - BigInteger.One);
                script.EmitDynamicCall(NativeContract.StdLib.Hash, "getRandom", (BigInteger.One << 7) - BigInteger.One);
                script.EmitDynamicCall(NativeContract.StdLib.Hash, "getRandom", BigInteger.Zero);

                var tx = TransactionBuilder.CreateEmpty()
                    .Nonce((uint)Random.Shared.Next())
                    .Build();

                using var engine = ApplicationEngine.Create(TriggerType.Application, tx, snapshotCache, settings: TestProtocolSettings.Default, gas: long.MaxValue);
                engine.LoadScript(script.ToArray());

                Assert.AreEqual(VMState.HALT, engine.Execute());
                Assert.AreEqual(7, engine.ResultStack.Count);

                var actualValue = engine.ResultStack.Pop<Integer>().GetInteger();
                Assert.IsTrue(actualValue <= 0);
                Assert.IsTrue(actualValue >= BigInteger.Zero);

                actualValue = engine.ResultStack.Pop<Integer>().GetInteger();
                Assert.IsTrue(actualValue < (BigInteger.One << 7) - BigInteger.One);
                Assert.IsTrue(actualValue >= BigInteger.Zero);

                actualValue = engine.ResultStack.Pop<Integer>().GetInteger();
                Assert.IsTrue(actualValue < (BigInteger.One << 15) - BigInteger.One);
                Assert.IsTrue(actualValue >= BigInteger.Zero);

                actualValue = engine.ResultStack.Pop<Integer>().GetInteger();
                Assert.IsTrue(actualValue < (BigInteger.One << 31) - BigInteger.One);
                Assert.IsTrue(actualValue >= BigInteger.Zero);

                actualValue = engine.ResultStack.Pop<Integer>().GetInteger();
                Assert.IsTrue(actualValue < (BigInteger.One << 63) - BigInteger.One);
                Assert.IsTrue(actualValue >= BigInteger.Zero);

                actualValue = engine.ResultStack.Pop<Integer>().GetInteger();
                Assert.IsTrue(actualValue < (BigInteger.One << 127) - BigInteger.One);
                Assert.IsTrue(actualValue >= BigInteger.Zero);

                actualValue = engine.ResultStack.Pop<Integer>().GetInteger();
                Assert.IsTrue(actualValue < (BigInteger.One << 255) - BigInteger.One);
                Assert.IsTrue(actualValue >= BigInteger.Zero);
            }
        }


        [TestMethod]
        public void TestGetRandomRanges2()
        {
            var snapshotCache = TestBlockchain.GetTestSnapshotCache();

            using (var script = new ScriptBuilder())
            {
                // Test encoding
                for (var i = 0; i < 2000; i++)
                    script.EmitDynamicCall(NativeContract.StdLib.Hash, "getRandom", 10);

                var tx = TransactionBuilder.CreateEmpty()
                    .Nonce((uint)Random.Shared.Next())
                    .Build();

                using var engine = ApplicationEngine.Create(TriggerType.Application, tx, snapshotCache, settings: TestProtocolSettings.Default, gas: long.MaxValue);
                engine.LoadScript(script.ToArray());

                Assert.AreEqual(VMState.HALT, engine.Execute());
                Assert.AreEqual(2000, engine.ResultStack.Count);

                for (var i = 0; i < engine.ResultStack.Count; i++)
                {
                    var actualValue = engine.ResultStack.Pop<Integer>().GetInteger();
                    Assert.IsTrue(actualValue < 10);
                    Assert.IsTrue(actualValue >= BigInteger.Zero);
                }
            }
=======
        public void TestMemorySearch()
        {
            var snapshotCache = TestBlockchain.GetTestSnapshotCache();
            var expectedBytes = new byte[] { 0x00, 0x01, 0x02, 0x03 };
            var expectedValue = new byte[] { 0x03 };

            using var sb = new ScriptBuilder()
                .EmitDynamicCall(NativeContract.StdLib.Hash, "memorySearch", expectedBytes, expectedValue, 0, false)
                .EmitDynamicCall(NativeContract.StdLib.Hash, "memorySearch", expectedBytes, expectedValue, expectedBytes.Length - 1, false)
                .EmitDynamicCall(NativeContract.StdLib.Hash, "memorySearch", expectedBytes, expectedValue, expectedBytes.Length, true);

            using var engine = ApplicationEngine.Create(TriggerType.Application, null, snapshotCache, settings: TestProtocolSettings.Default);
            engine.LoadScript(sb.ToArray());

            Assert.AreEqual(VMState.HALT, engine.Execute());
            Assert.HasCount(3, engine.ResultStack);

            Assert.AreEqual(3, engine.ResultStack.Pop<Integer>());
            Assert.AreEqual(3, engine.ResultStack.Pop<Integer>());
            Assert.AreEqual(3, engine.ResultStack.Pop<Integer>());
>>>>>>> d38f8474
        }
    }
}<|MERGE_RESOLUTION|>--- conflicted
+++ resolved
@@ -456,7 +456,6 @@
         }
 
         [TestMethod]
-<<<<<<< HEAD
         public void TestGetRandomRanges()
         {
             var snapshotCache = TestBlockchain.GetTestSnapshotCache();
@@ -541,7 +540,7 @@
                     Assert.IsTrue(actualValue >= BigInteger.Zero);
                 }
             }
-=======
+
         public void TestMemorySearch()
         {
             var snapshotCache = TestBlockchain.GetTestSnapshotCache();
@@ -562,7 +561,6 @@
             Assert.AreEqual(3, engine.ResultStack.Pop<Integer>());
             Assert.AreEqual(3, engine.ResultStack.Pop<Integer>());
             Assert.AreEqual(3, engine.ResultStack.Pop<Integer>());
->>>>>>> d38f8474
         }
     }
 }