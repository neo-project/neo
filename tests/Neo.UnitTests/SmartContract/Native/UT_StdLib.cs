// Copyright (C) 2015-2025 The Neo Project.
//
// UT_StdLib.cs file belongs to the neo project and is free
// software distributed under the MIT software license, see the
// accompanying file LICENSE in the main directory of the
// repository or http://www.opensource.org/licenses/mit-license.php
// for more details.
//
// Redistribution and use in source and binary forms with or without
// modifications are permitted.

using Microsoft.VisualStudio.TestTools.UnitTesting;
using Neo.Extensions;
using Neo.SmartContract;
using Neo.SmartContract.Native;
using Neo.VM;
using Neo.VM.Types;
using System;
using System.Collections.Generic;
using System.Numerics;
using Array = System.Array;

namespace Neo.UnitTests.SmartContract.Native
{
    [TestClass]
    public class UT_StdLib
    {
        [TestMethod]
        public void TestBinary()
        {
            var data = Array.Empty<byte>();

            CollectionAssert.AreEqual(data, StdLib.Base64Decode(StdLib.Base64Encode(data)));
            CollectionAssert.AreEqual(data, StdLib.Base58Decode(StdLib.Base58Encode(data)));

            data = new byte[] { 1, 2, 3 };

            CollectionAssert.AreEqual(data, StdLib.Base64Decode(StdLib.Base64Encode(data)));
            CollectionAssert.AreEqual(data, StdLib.Base58Decode(StdLib.Base58Encode(data)));
            Assert.AreEqual("AQIDBA==", StdLib.Base64Encode(new byte[] { 1, 2, 3, 4 }));
            Assert.AreEqual("2VfUX", StdLib.Base58Encode(new byte[] { 1, 2, 3, 4 }));
        }

        [TestMethod]
        public void TestItoaAtoi()
        {
            Assert.AreEqual("1", StdLib.Itoa(BigInteger.One, 10));
            Assert.AreEqual("1", StdLib.Itoa(BigInteger.One, 16));
            Assert.AreEqual("-1", StdLib.Itoa(BigInteger.MinusOne, 10));
            Assert.AreEqual("f", StdLib.Itoa(BigInteger.MinusOne, 16));
            Assert.AreEqual("3b9aca00", StdLib.Itoa(1_000_000_000, 16));
            Assert.AreEqual(-1, StdLib.Atoi("-1", 10));
            Assert.AreEqual(1, StdLib.Atoi("+1", 10));
            Assert.AreEqual(-1, StdLib.Atoi("ff", 16));
            Assert.AreEqual(-1, StdLib.Atoi("FF", 16));
<<<<<<< HEAD
            Assert.ThrowsException<FormatException>(() => StdLib.Atoi("a", 10));
            Assert.ThrowsException<FormatException>(() => StdLib.Atoi("g", 16));
            Assert.ThrowsException<ArgumentOutOfRangeException>(() => StdLib.Atoi("a", 11));
=======
            Assert.ThrowsExactly<FormatException>(() => _ = StdLib.Atoi("a", 10));
            Assert.ThrowsExactly<FormatException>(() => _ = StdLib.Atoi("g", 16));
            Assert.ThrowsExactly<ArgumentOutOfRangeException>(() => _ = StdLib.Atoi("a", 11));
>>>>>>> 9b9be473

            Assert.AreEqual(BigInteger.One, StdLib.Atoi(StdLib.Itoa(BigInteger.One, 10)));
            Assert.AreEqual(BigInteger.MinusOne, StdLib.Atoi(StdLib.Itoa(BigInteger.MinusOne, 10)));
        }

        [TestMethod]
        public void MemoryCompare()
        {
            var snapshotCache = TestBlockchain.GetTestSnapshotCache();

            using (var script = new ScriptBuilder())
            {
                script.EmitDynamicCall(NativeContract.StdLib.Hash, "memoryCompare", "abc", "c");
                script.EmitDynamicCall(NativeContract.StdLib.Hash, "memoryCompare", "abc", "d");
                script.EmitDynamicCall(NativeContract.StdLib.Hash, "memoryCompare", "abc", "abc");
                script.EmitDynamicCall(NativeContract.StdLib.Hash, "memoryCompare", "abc", "abcd");

                using var engine = ApplicationEngine.Create(TriggerType.Application, null, snapshotCache, settings: TestProtocolSettings.Default);
                engine.LoadScript(script.ToArray());

                Assert.AreEqual(engine.Execute(), VMState.HALT);
                Assert.AreEqual(4, engine.ResultStack.Count);

                Assert.AreEqual(-1, engine.ResultStack.Pop<Integer>().GetInteger());
                Assert.AreEqual(0, engine.ResultStack.Pop<Integer>().GetInteger());
                Assert.AreEqual(-1, engine.ResultStack.Pop<Integer>().GetInteger());
                Assert.AreEqual(-1, engine.ResultStack.Pop<Integer>().GetInteger());
            }
        }

        [TestMethod]
        public void CheckDecodeEncode()
        {
            var snapshotCache = TestBlockchain.GetTestSnapshotCache();

            using (ScriptBuilder script = new())
            {
                script.EmitDynamicCall(NativeContract.StdLib.Hash, "base58CheckEncode", new byte[] { 1, 2, 3 });

                using var engine = ApplicationEngine.Create(TriggerType.Application, null, snapshotCache, settings: TestProtocolSettings.Default);
                engine.LoadScript(script.ToArray());

                Assert.AreEqual(engine.Execute(), VMState.HALT);
                Assert.AreEqual(1, engine.ResultStack.Count);

                Assert.AreEqual("3DUz7ncyT", engine.ResultStack.Pop<ByteString>().GetString());
            }

            using (ScriptBuilder script = new())
            {
                script.EmitDynamicCall(NativeContract.StdLib.Hash, "base58CheckDecode", "3DUz7ncyT");

                using var engine = ApplicationEngine.Create(TriggerType.Application, null, snapshotCache, settings: TestProtocolSettings.Default);
                engine.LoadScript(script.ToArray());

                Assert.AreEqual(engine.Execute(), VMState.HALT);
                Assert.AreEqual(1, engine.ResultStack.Count);

                CollectionAssert.AreEqual(new byte[] { 1, 2, 3 }, engine.ResultStack.Pop<ByteString>().GetSpan().ToArray());
            }

            // Error

            using (ScriptBuilder script = new())
            {
                script.EmitDynamicCall(NativeContract.StdLib.Hash, "base58CheckDecode", "AA");

                using var engine = ApplicationEngine.Create(TriggerType.Application, null, snapshotCache, settings: TestProtocolSettings.Default);
                engine.LoadScript(script.ToArray());

                Assert.AreEqual(engine.Execute(), VMState.FAULT);
            }

            using (ScriptBuilder script = new())
            {
                script.EmitDynamicCall(NativeContract.StdLib.Hash, "base58CheckDecode", null);

                using var engine = ApplicationEngine.Create(TriggerType.Application, null, snapshotCache, settings: TestProtocolSettings.Default);
                engine.LoadScript(script.ToArray());

                Assert.AreEqual(engine.Execute(), VMState.FAULT);
            }
        }

        [TestMethod]
        public void MemorySearch()
        {
            var snapshotCache = TestBlockchain.GetTestSnapshotCache();

            using (var script = new ScriptBuilder())
            {
                script.EmitDynamicCall(NativeContract.StdLib.Hash, "memorySearch", "abc", "c", 0);
                script.EmitDynamicCall(NativeContract.StdLib.Hash, "memorySearch", "abc", "c", 1);
                script.EmitDynamicCall(NativeContract.StdLib.Hash, "memorySearch", "abc", "c", 2);
                script.EmitDynamicCall(NativeContract.StdLib.Hash, "memorySearch", "abc", "c", 3);
                script.EmitDynamicCall(NativeContract.StdLib.Hash, "memorySearch", "abc", "d", 0);

                using var engine = ApplicationEngine.Create(TriggerType.Application, null, snapshotCache, settings: TestProtocolSettings.Default);
                engine.LoadScript(script.ToArray());

                Assert.AreEqual(engine.Execute(), VMState.HALT);
                Assert.AreEqual(5, engine.ResultStack.Count);

                Assert.AreEqual(-1, engine.ResultStack.Pop<Integer>().GetInteger());
                Assert.AreEqual(-1, engine.ResultStack.Pop<Integer>().GetInteger());
                Assert.AreEqual(2, engine.ResultStack.Pop<Integer>().GetInteger());
                Assert.AreEqual(2, engine.ResultStack.Pop<Integer>().GetInteger());
            }

            using (var script = new ScriptBuilder())
            {
                script.EmitDynamicCall(NativeContract.StdLib.Hash, "memorySearch", "abc", "c", 0, false);
                script.EmitDynamicCall(NativeContract.StdLib.Hash, "memorySearch", "abc", "c", 1, false);
                script.EmitDynamicCall(NativeContract.StdLib.Hash, "memorySearch", "abc", "c", 2, false);
                script.EmitDynamicCall(NativeContract.StdLib.Hash, "memorySearch", "abc", "c", 3, false);
                script.EmitDynamicCall(NativeContract.StdLib.Hash, "memorySearch", "abc", "d", 0, false);

                using var engine = ApplicationEngine.Create(TriggerType.Application, null, snapshotCache, settings: TestProtocolSettings.Default);
                engine.LoadScript(script.ToArray());

                Assert.AreEqual(engine.Execute(), VMState.HALT);
                Assert.AreEqual(5, engine.ResultStack.Count);

                Assert.AreEqual(-1, engine.ResultStack.Pop<Integer>().GetInteger());
                Assert.AreEqual(-1, engine.ResultStack.Pop<Integer>().GetInteger());
                Assert.AreEqual(2, engine.ResultStack.Pop<Integer>().GetInteger());
                Assert.AreEqual(2, engine.ResultStack.Pop<Integer>().GetInteger());
            }

            using (var script = new ScriptBuilder())
            {
                script.EmitDynamicCall(NativeContract.StdLib.Hash, "memorySearch", "abc", "c", 0, true);
                script.EmitDynamicCall(NativeContract.StdLib.Hash, "memorySearch", "abc", "c", 1, true);
                script.EmitDynamicCall(NativeContract.StdLib.Hash, "memorySearch", "abc", "c", 2, true);
                script.EmitDynamicCall(NativeContract.StdLib.Hash, "memorySearch", "abc", "c", 3, true);
                script.EmitDynamicCall(NativeContract.StdLib.Hash, "memorySearch", "abc", "d", 0, true);

                using var engine = ApplicationEngine.Create(TriggerType.Application, null, snapshotCache, settings: TestProtocolSettings.Default);
                engine.LoadScript(script.ToArray());

                Assert.AreEqual(engine.Execute(), VMState.HALT);
                Assert.AreEqual(5, engine.ResultStack.Count);

                Assert.AreEqual(-1, engine.ResultStack.Pop<Integer>().GetInteger());
                Assert.AreEqual(2, engine.ResultStack.Pop<Integer>().GetInteger());
                Assert.AreEqual(-1, engine.ResultStack.Pop<Integer>().GetInteger());
                Assert.AreEqual(-1, engine.ResultStack.Pop<Integer>().GetInteger());
            }
        }

        [TestMethod]
        public void StringSplit()
        {
            var snapshotCache = TestBlockchain.GetTestSnapshotCache();

            using var script = new ScriptBuilder();
            script.EmitDynamicCall(NativeContract.StdLib.Hash, "stringSplit", "a,b", ",");

            using var engine = ApplicationEngine.Create(TriggerType.Application, null, snapshotCache, settings: TestProtocolSettings.Default);
            engine.LoadScript(script.ToArray());

            Assert.AreEqual(engine.Execute(), VMState.HALT);
            Assert.AreEqual(1, engine.ResultStack.Count);

            var arr = engine.ResultStack.Pop<VM.Types.Array>();
            Assert.AreEqual(2, arr.Count);
            Assert.AreEqual("a", arr[0].GetString());
            Assert.AreEqual("b", arr[1].GetString());
        }

        [TestMethod]
        public void StringElementLength()
        {
            var snapshotCache = TestBlockchain.GetTestSnapshotCache();

            using var script = new ScriptBuilder();
            script.EmitDynamicCall(NativeContract.StdLib.Hash, "strLen", "🦆");
            script.EmitDynamicCall(NativeContract.StdLib.Hash, "strLen", "ã");
            script.EmitDynamicCall(NativeContract.StdLib.Hash, "strLen", "a");

            using var engine = ApplicationEngine.Create(TriggerType.Application, null, snapshotCache, settings: TestProtocolSettings.Default);
            engine.LoadScript(script.ToArray());

            Assert.AreEqual(engine.Execute(), VMState.HALT);
            Assert.AreEqual(3, engine.ResultStack.Count);
            Assert.AreEqual(1, engine.ResultStack.Pop().GetInteger());
            Assert.AreEqual(1, engine.ResultStack.Pop().GetInteger());
            Assert.AreEqual(1, engine.ResultStack.Pop().GetInteger());
        }

        [TestMethod]
        public void TestInvalidUtf8Sequence()
        {
            // Simulating invalid UTF-8 byte (0xff) decoded as a UTF-16 char
            const char badChar = (char)0xff;
            var badStr = badChar.ToString();
            var snapshotCache = TestBlockchain.GetTestSnapshotCache();

            using var script = new ScriptBuilder();
            script.EmitDynamicCall(NativeContract.StdLib.Hash, "strLen", badStr);
            script.EmitDynamicCall(NativeContract.StdLib.Hash, "strLen", badStr + "ab");

            using var engine = ApplicationEngine.Create(TriggerType.Application, null, snapshotCache, settings: TestProtocolSettings.Default);
            engine.LoadScript(script.ToArray());

            Assert.AreEqual(engine.Execute(), VMState.HALT);
            Assert.AreEqual(2, engine.ResultStack.Count);
            Assert.AreEqual(3, engine.ResultStack.Pop().GetInteger());
            Assert.AreEqual(1, engine.ResultStack.Pop().GetInteger());
        }

        [TestMethod]
        public void Json_Deserialize()
        {
            var snapshotCache = TestBlockchain.GetTestSnapshotCache();

            // Good

            using (var script = new ScriptBuilder())
            {
                script.EmitDynamicCall(NativeContract.StdLib.Hash, "jsonDeserialize", "123");
                script.EmitDynamicCall(NativeContract.StdLib.Hash, "jsonDeserialize", "null");

                using var engine = ApplicationEngine.Create(TriggerType.Application, null, snapshotCache, settings: TestProtocolSettings.Default);
                engine.LoadScript(script.ToArray());

                Assert.AreEqual(engine.Execute(), VMState.HALT);
                Assert.AreEqual(2, engine.ResultStack.Count);

                engine.ResultStack.Pop<Null>();
                Assert.IsTrue(engine.ResultStack.Pop().GetInteger() == 123);
            }

            // Error 1 - Wrong Json

            using (ScriptBuilder script = new())
            {
                script.EmitDynamicCall(NativeContract.StdLib.Hash, "jsonDeserialize", "***");

                using var engine = ApplicationEngine.Create(TriggerType.Application, null, snapshotCache, settings: TestProtocolSettings.Default);
                engine.LoadScript(script.ToArray());

                Assert.AreEqual(engine.Execute(), VMState.FAULT);
                Assert.AreEqual(0, engine.ResultStack.Count);
            }

            // Error 2 - No decimals

            using (var script = new ScriptBuilder())
            {
                script.EmitDynamicCall(NativeContract.StdLib.Hash, "jsonDeserialize", "123.45");

                using var engine = ApplicationEngine.Create(TriggerType.Application, null, snapshotCache, settings: TestProtocolSettings.Default);
                engine.LoadScript(script.ToArray());

                Assert.AreEqual(engine.Execute(), VMState.FAULT);
                Assert.AreEqual(0, engine.ResultStack.Count);
            }
        }

        [TestMethod]
        public void Json_Serialize()
        {
            var snapshotCache = TestBlockchain.GetTestSnapshotCache();

            // Good

            using (var script = new ScriptBuilder())
            {
                script.EmitDynamicCall(NativeContract.StdLib.Hash, "jsonSerialize", 5);
                script.EmitDynamicCall(NativeContract.StdLib.Hash, "jsonSerialize", true);
                script.EmitDynamicCall(NativeContract.StdLib.Hash, "jsonSerialize", "test");
                script.EmitDynamicCall(NativeContract.StdLib.Hash, "jsonSerialize", new object[] { null });
                script.EmitDynamicCall(NativeContract.StdLib.Hash, "jsonSerialize", new ContractParameter(ContractParameterType.Map)
                {
                    Value = new List<KeyValuePair<ContractParameter, ContractParameter>>() {
                        { new KeyValuePair<ContractParameter, ContractParameter>(
                            new ContractParameter(ContractParameterType.String){ Value="key" },
                            new ContractParameter(ContractParameterType.String){ Value= "value" })
                        }
                    }
                });

                using var engine = ApplicationEngine.Create(TriggerType.Application, null, snapshotCache, settings: TestProtocolSettings.Default);
                engine.LoadScript(script.ToArray());

                Assert.AreEqual(engine.Execute(), VMState.HALT);
                Assert.AreEqual(5, engine.ResultStack.Count);

                Assert.AreEqual("{\"key\":\"value\"}", engine.ResultStack.Pop<ByteString>().GetString());
                Assert.AreEqual("null", engine.ResultStack.Pop<ByteString>().GetString());
                Assert.AreEqual("\"test\"", engine.ResultStack.Pop<ByteString>().GetString());
                Assert.AreEqual("true", engine.ResultStack.Pop<ByteString>().GetString());
                Assert.AreEqual("5", engine.ResultStack.Pop<ByteString>().GetString());
            }

            // Error

            using (var script = new ScriptBuilder())
            {
                script.EmitDynamicCall(NativeContract.StdLib.Hash, "jsonSerialize");

                using var engine = ApplicationEngine.Create(TriggerType.Application, null, snapshotCache, settings: TestProtocolSettings.Default);
                engine.LoadScript(script.ToArray());

                Assert.AreEqual(engine.Execute(), VMState.FAULT);
                Assert.AreEqual(0, engine.ResultStack.Count);
            }
        }

        [TestMethod]
        public void TestRuntime_Serialize()
        {
            var snapshotCache = TestBlockchain.GetTestSnapshotCache();

            // Good

            using ScriptBuilder script = new();
            script.EmitDynamicCall(NativeContract.StdLib.Hash, "serialize", 100);
            script.EmitDynamicCall(NativeContract.StdLib.Hash, "serialize", "test");

            using var engine = ApplicationEngine.Create(TriggerType.Application, null, snapshotCache, settings: TestProtocolSettings.Default);
            engine.LoadScript(script.ToArray());

            Assert.AreEqual(engine.Execute(), VMState.HALT);
            Assert.AreEqual(2, engine.ResultStack.Count);

            Assert.AreEqual(engine.ResultStack.Pop<ByteString>().GetSpan().ToHexString(), "280474657374");
            Assert.AreEqual(engine.ResultStack.Pop<ByteString>().GetSpan().ToHexString(), "210164");
        }

        [TestMethod]
        public void TestRuntime_Deserialize()
        {
            var snapshotCache = TestBlockchain.GetTestSnapshotCache();

            // Good

            using ScriptBuilder script = new();
            script.EmitDynamicCall(NativeContract.StdLib.Hash, "deserialize", "280474657374".HexToBytes());
            script.EmitDynamicCall(NativeContract.StdLib.Hash, "deserialize", "210164".HexToBytes());

            using var engine = ApplicationEngine.Create(TriggerType.Application, null, snapshotCache, settings: TestProtocolSettings.Default);
            engine.LoadScript(script.ToArray());

            Assert.AreEqual(engine.Execute(), VMState.HALT);
            Assert.AreEqual(2, engine.ResultStack.Count);

            Assert.AreEqual(engine.ResultStack.Pop<Integer>().GetInteger(), 100);
            Assert.AreEqual(engine.ResultStack.Pop<ByteString>().GetString(), "test");
        }

        [TestMethod]
        public void TestBase64Url()
        {
            var snapshotCache = TestBlockchain.GetTestSnapshotCache();
            using (var script = new ScriptBuilder())
            {
                // Test encoding
                script.EmitDynamicCall(NativeContract.StdLib.Hash, "base64UrlEncode", "Subject=test@example.com&Issuer=https://example.com");
                script.EmitDynamicCall(NativeContract.StdLib.Hash, "base64UrlDecode", "U3ViamVjdD10ZXN0QGV4YW1wbGUuY29tJklzc3Vlcj1odHRwczovL2V4YW1wbGUuY29t");

                using var engine = ApplicationEngine.Create(TriggerType.Application, null, snapshotCache, settings: TestProtocolSettings.Default);
                engine.LoadScript(script.ToArray());

                Assert.AreEqual(engine.Execute(), VMState.HALT);
                Assert.AreEqual(2, engine.ResultStack.Count);
                Assert.AreEqual("Subject=test@example.com&Issuer=https://example.com", engine.ResultStack.Pop<ByteString>());
                Assert.AreEqual("U3ViamVjdD10ZXN0QGV4YW1wbGUuY29tJklzc3Vlcj1odHRwczovL2V4YW1wbGUuY29t", engine.ResultStack.Pop<ByteString>().GetString());
            }
        }
    }
}<|MERGE_RESOLUTION|>--- conflicted
+++ resolved
@@ -53,15 +53,9 @@
             Assert.AreEqual(1, StdLib.Atoi("+1", 10));
             Assert.AreEqual(-1, StdLib.Atoi("ff", 16));
             Assert.AreEqual(-1, StdLib.Atoi("FF", 16));
-<<<<<<< HEAD
-            Assert.ThrowsException<FormatException>(() => StdLib.Atoi("a", 10));
-            Assert.ThrowsException<FormatException>(() => StdLib.Atoi("g", 16));
-            Assert.ThrowsException<ArgumentOutOfRangeException>(() => StdLib.Atoi("a", 11));
-=======
             Assert.ThrowsExactly<FormatException>(() => _ = StdLib.Atoi("a", 10));
             Assert.ThrowsExactly<FormatException>(() => _ = StdLib.Atoi("g", 16));
             Assert.ThrowsExactly<ArgumentOutOfRangeException>(() => _ = StdLib.Atoi("a", 11));
->>>>>>> 9b9be473
 
             Assert.AreEqual(BigInteger.One, StdLib.Atoi(StdLib.Itoa(BigInteger.One, 10)));
             Assert.AreEqual(BigInteger.MinusOne, StdLib.Atoi(StdLib.Itoa(BigInteger.MinusOne, 10)));
