// Copyright (C) 2015-2025 The Neo Project.
//
// UT_NativeContract.cs file belongs to the neo project and is free
// software distributed under the MIT software license, see the
// accompanying file LICENSE in the main directory of the
// repository or http://www.opensource.org/licenses/mit-license.php
// for more details.
//
// Redistribution and use in source and binary forms with or without
// modifications are permitted.

using Microsoft.VisualStudio.TestTools.UnitTesting;
using Namotion.Reflection;
using Neo.Extensions;
using Neo.Network.P2P.Payloads;
using Neo.Persistence;
using Neo.SmartContract;
using Neo.SmartContract.Native;
using Neo.VM;
using System;
using System.Collections.Generic;
using System.IO;
using System.Linq;
using System.Reflection;

namespace Neo.UnitTests.SmartContract.Native
{
    [TestClass]
    public class UT_NativeContract
    {
        private DataCache _snapshotCache;
        /// <summary>
        /// _nativeStates contains a mapping from native contract name to expected native contract state
        /// constructed with all hardforks enabled and marshalled in JSON.
        /// </summary>
        private Dictionary<string, string> _nativeStates;

        [TestInitialize]
        public void TestSetup()
        {
            _snapshotCache = TestBlockchain.GetTestSnapshotCache();
            _nativeStates = new Dictionary<string, string>
            {
                {"ContractManagement", """{"id":-1,"updatecounter":0,"hash":"0xfffdc93764dbaddd97c48f252a53ea4643faa3fd","nef":{"magic":860243278,"compiler":"neo-core-v3.0","source":"","tokens":[],"script":"EEEa93tnQBBBGvd7Z0AQQRr3e2dAEEEa93tnQBBBGvd7Z0AQQRr3e2dAEEEa93tnQBBBGvd7Z0AQQRr3e2dAEEEa93tnQBBBGvd7Z0AQQRr3e2dA","checksum":3581846399},"manifest":{"name":"ContractManagement","groups":[],"features":{},"supportedstandards":[],"abi":{"methods":[{"name":"deploy","parameters":[{"name":"nefFile","type":"ByteArray"},{"name":"manifest","type":"ByteArray"}],"returntype":"Array","offset":0,"safe":false},{"name":"deploy","parameters":[{"name":"nefFile","type":"ByteArray"},{"name":"manifest","type":"ByteArray"},{"name":"data","type":"Any"}],"returntype":"Array","offset":7,"safe":false},{"name":"destroy","parameters":[],"returntype":"Void","offset":14,"safe":false},{"name":"getContract","parameters":[{"name":"hash","type":"Hash160"}],"returntype":"Array","offset":21,"safe":true},{"name":"getContractById","parameters":[{"name":"id","type":"Integer"}],"returntype":"Array","offset":28,"safe":true},{"name":"getContractHashes","parameters":[],"returntype":"InteropInterface","offset":35,"safe":true},{"name":"getMinimumDeploymentFee","parameters":[],"returntype":"Integer","offset":42,"safe":true},{"name":"hasMethod","parameters":[{"name":"hash","type":"Hash160"},{"name":"method","type":"String"},{"name":"pcount","type":"Integer"}],"returntype":"Boolean","offset":49,"safe":true},{"name":"isContract","parameters":[{"name":"hash","type":"Hash160"}],"returntype":"Boolean","offset":56,"safe":true},{"name":"setMinimumDeploymentFee","parameters":[{"name":"value","type":"Integer"}],"returntype":"Void","offset":63,"safe":false},{"name":"update","parameters":[{"name":"nefFile","type":"ByteArray"},{"name":"manifest","type":"ByteArray"}],"returntype":"Void","offset":70,"safe":false},{"name":"update","parameters":[{"name":"nefFile","type":"ByteArray"},{"name":"manifest","type":"ByteArray"},{"name":"data","type":"Any"}],"returntype":"Void","offset":77,"safe":false}],"events":[{"name":"Deploy","parameters":[{"name":"Hash","type":"Hash160"}]},{"name":"Update","parameters":[{"name":"Hash","type":"Hash160"}]},{"name":"Destroy","parameters":[{"name":"Hash","type":"Hash160"}]}]},"permissions":[{"contract":"*","methods":"*"}],"trusts":[],"extra":null}}""" },
                {"StdLib", """{"id":-2,"updatecounter":0,"hash":"0xacce6fd80d44e1796aa0c2c625e9e4e0ce39efc0","nef":{"magic":860243278,"compiler":"neo-core-v3.0","source":"","tokens":[],"script":"EEEa93tnQBBBGvd7Z0AQQRr3e2dAEEEa93tnQBBBGvd7Z0AQQRr3e2dAEEEa93tnQBBBGvd7Z0AQQRr3e2dAEEEa93tnQBBBGvd7Z0AQQRr3e2dAEEEa93tnQBBBGvd7Z0AQQRr3e2dAEEEa93tnQBBBGvd7Z0AQQRr3e2dAEEEa93tnQBBBGvd7Z0AQQRr3e2dAEEEa93tnQBBBGvd7Z0AQQRr3e2dAEEEa93tnQA==","checksum":2426471238},"manifest":{"name":"StdLib","groups":[],"features":{},"supportedstandards":[],"abi":{"methods":[{"name":"atoi","parameters":[{"name":"value","type":"String"}],"returntype":"Integer","offset":0,"safe":true},{"name":"atoi","parameters":[{"name":"value","type":"String"},{"name":"base","type":"Integer"}],"returntype":"Integer","offset":7,"safe":true},{"name":"base58CheckDecode","parameters":[{"name":"s","type":"String"}],"returntype":"ByteArray","offset":14,"safe":true},{"name":"base58CheckEncode","parameters":[{"name":"data","type":"ByteArray"}],"returntype":"String","offset":21,"safe":true},{"name":"base58Decode","parameters":[{"name":"s","type":"String"}],"returntype":"ByteArray","offset":28,"safe":true},{"name":"base58Encode","parameters":[{"name":"data","type":"ByteArray"}],"returntype":"String","offset":35,"safe":true},{"name":"base64Decode","parameters":[{"name":"s","type":"String"}],"returntype":"ByteArray","offset":42,"safe":true},{"name":"base64Encode","parameters":[{"name":"data","type":"ByteArray"}],"returntype":"String","offset":49,"safe":true},{"name":"base64UrlDecode","parameters":[{"name":"s","type":"String"}],"returntype":"String","offset":56,"safe":true},{"name":"base64UrlEncode","parameters":[{"name":"data","type":"String"}],"returntype":"String","offset":63,"safe":true},{"name":"deserialize","parameters":[{"name":"data","type":"ByteArray"}],"returntype":"Any","offset":70,"safe":true},{"name":"hexDecode","parameters":[{"name":"str","type":"String"}],"returntype":"ByteArray","offset":77,"safe":true},{"name":"hexEncode","parameters":[{"name":"bytes","type":"ByteArray"}],"returntype":"String","offset":84,"safe":true},{"name":"itoa","parameters":[{"name":"value","type":"Integer"}],"returntype":"String","offset":91,"safe":true},{"name":"itoa","parameters":[{"name":"value","type":"Integer"},{"name":"base","type":"Integer"}],"returntype":"String","offset":98,"safe":true},{"name":"jsonDeserialize","parameters":[{"name":"json","type":"ByteArray"}],"returntype":"Any","offset":105,"safe":true},{"name":"jsonSerialize","parameters":[{"name":"item","type":"Any"}],"returntype":"ByteArray","offset":112,"safe":true},{"name":"memoryCompare","parameters":[{"name":"str1","type":"ByteArray"},{"name":"str2","type":"ByteArray"}],"returntype":"Integer","offset":119,"safe":true},{"name":"memorySearch","parameters":[{"name":"mem","type":"ByteArray"},{"name":"value","type":"ByteArray"}],"returntype":"Integer","offset":126,"safe":true},{"name":"memorySearch","parameters":[{"name":"mem","type":"ByteArray"},{"name":"value","type":"ByteArray"},{"name":"start","type":"Integer"}],"returntype":"Integer","offset":133,"safe":true},{"name":"memorySearch","parameters":[{"name":"mem","type":"ByteArray"},{"name":"value","type":"ByteArray"},{"name":"start","type":"Integer"},{"name":"backward","type":"Boolean"}],"returntype":"Integer","offset":140,"safe":true},{"name":"serialize","parameters":[{"name":"item","type":"Any"}],"returntype":"ByteArray","offset":147,"safe":true},{"name":"strLen","parameters":[{"name":"str","type":"String"}],"returntype":"Integer","offset":154,"safe":true},{"name":"stringSplit","parameters":[{"name":"str","type":"String"},{"name":"separator","type":"String"}],"returntype":"Array","offset":161,"safe":true},{"name":"stringSplit","parameters":[{"name":"str","type":"String"},{"name":"separator","type":"String"},{"name":"removeEmptyEntries","type":"Boolean"}],"returntype":"Array","offset":168,"safe":true}],"events":[]},"permissions":[{"contract":"*","methods":"*"}],"trusts":[],"extra":null}}"""},
{"CryptoLib", """{"id":-3,"updatecounter":0,"hash":"0x726cb6e0cd8628a1350a611384688911ab75f51b","nef":{"magic":860243278,"compiler":"neo-core-v3.0","source":"","tokens":[],"script":"EEEa93tnQBBBGvd7Z0AQQRr3e2dAEEEa93tnQBBBGvd7Z0AQQRr3e2dAEEEa93tnQBBBGvd7Z0AQQRr3e2dAEEEa93tnQBBBGvd7Z0AQQRr3e2dAEEEa93tnQBBBGvd7Z0A=","checksum":1782461736},"manifest":{"name":"CryptoLib","groups":[],"features":{},"supportedstandards":[],"abi":{"methods":[{"name":"bls12381Add","parameters":[{"name":"x","type":"InteropInterface"},{"name":"y","type":"InteropInterface"}],"returntype":"InteropInterface","offset":0,"safe":true},{"name":"bls12381Deserialize","parameters":[{"name":"data","type":"ByteArray"}],"returntype":"InteropInterface","offset":7,"safe":true},{"name":"bls12381Equal","parameters":[{"name":"x","type":"InteropInterface"},{"name":"y","type":"InteropInterface"}],"returntype":"Boolean","offset":14,"safe":true},{"name":"bls12381Mul","parameters":[{"name":"x","type":"InteropInterface"},{"name":"mul","type":"ByteArray"},{"name":"neg","type":"Boolean"}],"returntype":"InteropInterface","offset":21,"safe":true},{"name":"bls12381MultiExp","parameters":[{"name":"pairs","type":"Array"}],"returntype":"InteropInterface","offset":28,"safe":true},{"name":"bls12381Pairing","parameters":[{"name":"g1","type":"InteropInterface"},{"name":"g2","type":"InteropInterface"}],"returntype":"InteropInterface","offset":35,"safe":true},{"name":"bls12381Serialize","parameters":[{"name":"g","type":"InteropInterface"}],"returntype":"ByteArray","offset":42,"safe":true},{"name":"keccak256","parameters":[{"name":"data","type":"ByteArray"}],"returntype":"ByteArray","offset":49,"safe":true},{"name":"murmur32","parameters":[{"name":"data","type":"ByteArray"},{"name":"seed","type":"Integer"}],"returntype":"ByteArray","offset":56,"safe":true},{"name":"recoverSecp256K1","parameters":[{"name":"messageHash","type":"ByteArray"},{"name":"signature","type":"ByteArray"}],"returntype":"ByteArray","offset":63,"safe":true},{"name":"ripemd160","parameters":[{"name":"data","type":"ByteArray"}],"returntype":"ByteArray","offset":70,"safe":true},{"name":"sha256","parameters":[{"name":"data","type":"ByteArray"}],"returntype":"ByteArray","offset":77,"safe":true},{"name":"verifyWithECDsa","parameters":[{"name":"message","type":"ByteArray"},{"name":"pubkey","type":"ByteArray"},{"name":"signature","type":"ByteArray"},{"name":"curveHash","type":"Integer"}],"returntype":"Boolean","offset":84,"safe":true},{"name":"verifyWithEd25519","parameters":[{"name":"message","type":"ByteArray"},{"name":"pubkey","type":"ByteArray"},{"name":"signature","type":"ByteArray"}],"returntype":"Boolean","offset":91,"safe":true}],"events":[]},"permissions":[{"contract":"*","methods":"*"}],"trusts":[],"extra":null}}"""},
                {"LedgerContract", """{"id":-4,"updatecounter":0,"hash":"0xda65b600f7124ce6c79950c1772a36403104f2be","nef":{"magic":860243278,"compiler":"neo-core-v3.0","source":"","tokens":[],"script":"EEEa93tnQBBBGvd7Z0AQQRr3e2dAEEEa93tnQBBBGvd7Z0AQQRr3e2dAEEEa93tnQBBBGvd7Z0A=","checksum":1110259869},"manifest":{"name":"LedgerContract","groups":[],"features":{},"supportedstandards":[],"abi":{"methods":[{"name":"currentHash","parameters":[],"returntype":"Hash256","offset":0,"safe":true},{"name":"currentIndex","parameters":[],"returntype":"Integer","offset":7,"safe":true},{"name":"getBlock","parameters":[{"name":"indexOrHash","type":"ByteArray"}],"returntype":"Array","offset":14,"safe":true},{"name":"getTransaction","parameters":[{"name":"hash","type":"Hash256"}],"returntype":"Array","offset":21,"safe":true},{"name":"getTransactionFromBlock","parameters":[{"name":"blockIndexOrHash","type":"ByteArray"},{"name":"txIndex","type":"Integer"}],"returntype":"Array","offset":28,"safe":true},{"name":"getTransactionHeight","parameters":[{"name":"hash","type":"Hash256"}],"returntype":"Integer","offset":35,"safe":true},{"name":"getTransactionSigners","parameters":[{"name":"hash","type":"Hash256"}],"returntype":"Array","offset":42,"safe":true},{"name":"getTransactionVMState","parameters":[{"name":"hash","type":"Hash256"}],"returntype":"Integer","offset":49,"safe":true}],"events":[]},"permissions":[{"contract":"*","methods":"*"}],"trusts":[],"extra":null}}"""},
                {"NeoToken", """{"id":-5,"updatecounter":0,"hash":"0xef4073a0f2b305a38ec4050e4d3d28bc40ea63f5","nef":{"magic":860243278,"compiler":"neo-core-v3.0","source":"","tokens":[],"script":"EEEa93tnQBBBGvd7Z0AQQRr3e2dAEEEa93tnQBBBGvd7Z0AQQRr3e2dAEEEa93tnQBBBGvd7Z0AQQRr3e2dAEEEa93tnQBBBGvd7Z0AQQRr3e2dAEEEa93tnQBBBGvd7Z0AQQRr3e2dAEEEa93tnQBBBGvd7Z0AQQRr3e2dAEEEa93tnQBBBGvd7Z0AQQRr3e2dA","checksum":1991619121},"manifest":{"name":"NeoToken","groups":[],"features":{},"supportedstandards":["NEP-17","NEP-27"],"abi":{"methods":[{"name":"balanceOf","parameters":[{"name":"account","type":"Hash160"}],"returntype":"Integer","offset":0,"safe":true},{"name":"decimals","parameters":[],"returntype":"Integer","offset":7,"safe":true},{"name":"getAccountState","parameters":[{"name":"account","type":"Hash160"}],"returntype":"Array","offset":14,"safe":true},{"name":"getAllCandidates","parameters":[],"returntype":"InteropInterface","offset":21,"safe":true},{"name":"getCandidateVote","parameters":[{"name":"pubKey","type":"PublicKey"}],"returntype":"Integer","offset":28,"safe":true},{"name":"getCandidates","parameters":[],"returntype":"Array","offset":35,"safe":true},{"name":"getCommittee","parameters":[],"returntype":"Array","offset":42,"safe":true},{"name":"getCommitteeAddress","parameters":[],"returntype":"Hash160","offset":49,"safe":true},{"name":"getGasPerBlock","parameters":[],"returntype":"Integer","offset":56,"safe":true},{"name":"getNextBlockValidators","parameters":[],"returntype":"Array","offset":63,"safe":true},{"name":"getRegisterPrice","parameters":[],"returntype":"Integer","offset":70,"safe":true},{"name":"onNEP17Payment","parameters":[{"name":"from","type":"Hash160"},{"name":"amount","type":"Integer"},{"name":"data","type":"Any"}],"returntype":"Void","offset":77,"safe":false},{"name":"registerCandidate","parameters":[{"name":"pubkey","type":"PublicKey"}],"returntype":"Boolean","offset":84,"safe":false},{"name":"setGasPerBlock","parameters":[{"name":"gasPerBlock","type":"Integer"}],"returntype":"Void","offset":91,"safe":false},{"name":"setRegisterPrice","parameters":[{"name":"registerPrice","type":"Integer"}],"returntype":"Void","offset":98,"safe":false},{"name":"symbol","parameters":[],"returntype":"String","offset":105,"safe":true},{"name":"totalSupply","parameters":[],"returntype":"Integer","offset":112,"safe":true},{"name":"transfer","parameters":[{"name":"from","type":"Hash160"},{"name":"to","type":"Hash160"},{"name":"amount","type":"Integer"},{"name":"data","type":"Any"}],"returntype":"Boolean","offset":119,"safe":false},{"name":"unclaimedGas","parameters":[{"name":"account","type":"Hash160"},{"name":"end","type":"Integer"}],"returntype":"Integer","offset":126,"safe":true},{"name":"unregisterCandidate","parameters":[{"name":"pubkey","type":"PublicKey"}],"returntype":"Boolean","offset":133,"safe":false},{"name":"vote","parameters":[{"name":"account","type":"Hash160"},{"name":"voteTo","type":"PublicKey"}],"returntype":"Boolean","offset":140,"safe":false}],"events":[{"name":"Transfer","parameters":[{"name":"from","type":"Hash160"},{"name":"to","type":"Hash160"},{"name":"amount","type":"Integer"}]},{"name":"CandidateStateChanged","parameters":[{"name":"pubkey","type":"PublicKey"},{"name":"registered","type":"Boolean"},{"name":"votes","type":"Integer"}]},{"name":"Vote","parameters":[{"name":"account","type":"Hash160"},{"name":"from","type":"PublicKey"},{"name":"to","type":"PublicKey"},{"name":"amount","type":"Integer"}]},{"name":"CommitteeChanged","parameters":[{"name":"old","type":"Array"},{"name":"new","type":"Array"}]}]},"permissions":[{"contract":"*","methods":"*"}],"trusts":[],"extra":null}}"""},
                {"GasToken", """{"id":-6,"updatecounter":0,"hash":"0xd2a4cff31913016155e38e474a2c06d08be276cf","nef":{"magic":860243278,"compiler":"neo-core-v3.0","source":"","tokens":[],"script":"EEEa93tnQBBBGvd7Z0AQQRr3e2dAEEEa93tnQBBBGvd7Z0A=","checksum":2663858513},"manifest":{"name":"GasToken","groups":[],"features":{},"supportedstandards":["NEP-17"],"abi":{"methods":[{"name":"balanceOf","parameters":[{"name":"account","type":"Hash160"}],"returntype":"Integer","offset":0,"safe":true},{"name":"decimals","parameters":[],"returntype":"Integer","offset":7,"safe":true},{"name":"symbol","parameters":[],"returntype":"String","offset":14,"safe":true},{"name":"totalSupply","parameters":[],"returntype":"Integer","offset":21,"safe":true},{"name":"transfer","parameters":[{"name":"from","type":"Hash160"},{"name":"to","type":"Hash160"},{"name":"amount","type":"Integer"},{"name":"data","type":"Any"}],"returntype":"Boolean","offset":28,"safe":false}],"events":[{"name":"Transfer","parameters":[{"name":"from","type":"Hash160"},{"name":"to","type":"Hash160"},{"name":"amount","type":"Integer"}]}]},"permissions":[{"contract":"*","methods":"*"}],"trusts":[],"extra":null}}"""},
                {"PolicyContract", """{"id":-7,"updatecounter":0,"hash":"0xcc5e4edd9f5f8dba8bb65734541df7a1c081c67b","nef":{"magic":860243278,"compiler":"neo-core-v3.0","source":"","tokens":[],"script":"EEEa93tnQBBBGvd7Z0AQQRr3e2dAEEEa93tnQBBBGvd7Z0AQQRr3e2dAEEEa93tnQBBBGvd7Z0AQQRr3e2dAEEEa93tnQBBBGvd7Z0AQQRr3e2dAEEEa93tnQBBBGvd7Z0AQQRr3e2dAEEEa93tnQBBBGvd7Z0AQQRr3e2dA","checksum":2208257578},"manifest":{"name":"PolicyContract","groups":[],"features":{},"supportedstandards":[],"abi":{"methods":[{"name":"blockAccount","parameters":[{"name":"account","type":"Hash160"}],"returntype":"Boolean","offset":0,"safe":false},{"name":"getAttributeFee","parameters":[{"name":"attributeType","type":"Integer"}],"returntype":"Integer","offset":7,"safe":true},{"name":"getBlockedAccounts","parameters":[],"returntype":"InteropInterface","offset":14,"safe":true},{"name":"getExecFeeFactor","parameters":[],"returntype":"Integer","offset":21,"safe":true},{"name":"getFeePerByte","parameters":[],"returntype":"Integer","offset":28,"safe":true},{"name":"getMaxTraceableBlocks","parameters":[],"returntype":"Integer","offset":35,"safe":true},{"name":"getMaxValidUntilBlockIncrement","parameters":[],"returntype":"Integer","offset":42,"safe":true},{"name":"getMillisecondsPerBlock","parameters":[],"returntype":"Integer","offset":49,"safe":true},{"name":"getStoragePrice","parameters":[],"returntype":"Integer","offset":56,"safe":true},{"name":"isBlocked","parameters":[{"name":"account","type":"Hash160"}],"returntype":"Boolean","offset":63,"safe":true},{"name":"setAttributeFee","parameters":[{"name":"attributeType","type":"Integer"},{"name":"value","type":"Integer"}],"returntype":"Void","offset":70,"safe":false},{"name":"setExecFeeFactor","parameters":[{"name":"value","type":"Integer"}],"returntype":"Void","offset":77,"safe":false},{"name":"setFeePerByte","parameters":[{"name":"value","type":"Integer"}],"returntype":"Void","offset":84,"safe":false},{"name":"setMaxTraceableBlocks","parameters":[{"name":"value","type":"Integer"}],"returntype":"Void","offset":91,"safe":false},{"name":"setMaxValidUntilBlockIncrement","parameters":[{"name":"value","type":"Integer"}],"returntype":"Void","offset":98,"safe":false},{"name":"setMillisecondsPerBlock","parameters":[{"name":"value","type":"Integer"}],"returntype":"Void","offset":105,"safe":false},{"name":"setStoragePrice","parameters":[{"name":"value","type":"Integer"}],"returntype":"Void","offset":112,"safe":false},{"name":"unblockAccount","parameters":[{"name":"account","type":"Hash160"}],"returntype":"Boolean","offset":119,"safe":false}],"events":[{"name":"MillisecondsPerBlockChanged","parameters":[{"name":"old","type":"Integer"},{"name":"new","type":"Integer"}]}]},"permissions":[{"contract":"*","methods":"*"}],"trusts":[],"extra":null}}"""},
                {"RoleManagement", """{"id":-8,"updatecounter":0,"hash":"0x49cf4e5378ffcd4dec034fd98a174c5491e395e2","nef":{"magic":860243278,"compiler":"neo-core-v3.0","source":"","tokens":[],"script":"EEEa93tnQBBBGvd7Z0A=","checksum":983638438},"manifest":{"name":"RoleManagement","groups":[],"features":{},"supportedstandards":[],"abi":{"methods":[{"name":"designateAsRole","parameters":[{"name":"role","type":"Integer"},{"name":"nodes","type":"Array"}],"returntype":"Void","offset":0,"safe":false},{"name":"getDesignatedByRole","parameters":[{"name":"role","type":"Integer"},{"name":"index","type":"Integer"}],"returntype":"Array","offset":7,"safe":true}],"events":[{"name":"Designation","parameters":[{"name":"Role","type":"Integer"},{"name":"BlockIndex","type":"Integer"},{"name":"Old","type":"Array"},{"name":"New","type":"Array"}]}]},"permissions":[{"contract":"*","methods":"*"}],"trusts":[],"extra":null}}"""},
                {"OracleContract", """{"id":-9,"updatecounter":0,"hash":"0xfe924b7cfe89ddd271abaf7210a80a7e11178758","nef":{"magic":860243278,"compiler":"neo-core-v3.0","source":"","tokens":[],"script":"EEEa93tnQBBBGvd7Z0AQQRr3e2dAEEEa93tnQBBBGvd7Z0A=","checksum":2663858513},"manifest":{"name":"OracleContract","groups":[],"features":{},"supportedstandards":[],"abi":{"methods":[{"name":"finish","parameters":[],"returntype":"Void","offset":0,"safe":false},{"name":"getPrice","parameters":[],"returntype":"Integer","offset":7,"safe":true},{"name":"request","parameters":[{"name":"url","type":"String"},{"name":"filter","type":"String"},{"name":"callback","type":"String"},{"name":"userData","type":"Any"},{"name":"gasForResponse","type":"Integer"}],"returntype":"Void","offset":14,"safe":false},{"name":"setPrice","parameters":[{"name":"price","type":"Integer"}],"returntype":"Void","offset":21,"safe":false},{"name":"verify","parameters":[],"returntype":"Boolean","offset":28,"safe":true}],"events":[{"name":"OracleRequest","parameters":[{"name":"Id","type":"Integer"},{"name":"RequestContract","type":"Hash160"},{"name":"Url","type":"String"},{"name":"Filter","type":"String"}]},{"name":"OracleResponse","parameters":[{"name":"Id","type":"Integer"},{"name":"OriginalTx","type":"Hash256"}]}]},"permissions":[{"contract":"*","methods":"*"}],"trusts":[],"extra":null}}"""},
                {"Notary", """{"id":-10,"updatecounter":0,"hash":"0xc1e14f19c3e60d0b9244d06dd7ba9b113135ec3b","nef":{"magic":860243278,"compiler":"neo-core-v3.0","source":"","tokens":[],"script":"EEEa93tnQBBBGvd7Z0AQQRr3e2dAEEEa93tnQBBBGvd7Z0AQQRr3e2dAEEEa93tnQBBBGvd7Z0A=","checksum":1110259869},"manifest":{"name":"Notary","groups":[],"features":{},"supportedstandards":["NEP-27"],"abi":{"methods":[{"name":"balanceOf","parameters":[{"name":"account","type":"Hash160"}],"returntype":"Integer","offset":0,"safe":true},{"name":"expirationOf","parameters":[{"name":"account","type":"Hash160"}],"returntype":"Integer","offset":7,"safe":true},{"name":"getMaxNotValidBeforeDelta","parameters":[],"returntype":"Integer","offset":14,"safe":true},{"name":"lockDepositUntil","parameters":[{"name":"account","type":"Hash160"},{"name":"till","type":"Integer"}],"returntype":"Boolean","offset":21,"safe":false},{"name":"onNEP17Payment","parameters":[{"name":"from","type":"Hash160"},{"name":"amount","type":"Integer"},{"name":"data","type":"Any"}],"returntype":"Void","offset":28,"safe":false},{"name":"setMaxNotValidBeforeDelta","parameters":[{"name":"value","type":"Integer"}],"returntype":"Void","offset":35,"safe":false},{"name":"verify","parameters":[{"name":"signature","type":"ByteArray"}],"returntype":"Boolean","offset":42,"safe":true},{"name":"withdraw","parameters":[{"name":"from","type":"Hash160"},{"name":"to","type":"Hash160"}],"returntype":"Boolean","offset":49,"safe":false}],"events":[]},"permissions":[{"contract":"*","methods":"*"}],"trusts":[],"extra":null}}"""}
            };
        }

        class active : IHardforkActivable
        {
            public Hardfork? ActiveIn { get; init; }
            public Hardfork? DeprecatedIn { get; init; }
        }

        [TestMethod]
        public void TestActiveDeprecatedIn()
        {
            string json = UT_ProtocolSettings.CreateHFSettings("\"HF_Cockatrice\": 20");
            var file = Path.GetTempFileName();
            File.WriteAllText(file, json);
            ProtocolSettings settings = ProtocolSettings.Load(file);
            File.Delete(file);

            Assert.IsFalse(NativeContract.IsActive(new active() { ActiveIn = Hardfork.HF_Cockatrice, DeprecatedIn = null }, settings.IsHardforkEnabled, 1));
            Assert.IsTrue(NativeContract.IsActive(new active() { ActiveIn = Hardfork.HF_Cockatrice, DeprecatedIn = null }, settings.IsHardforkEnabled, 20));

            Assert.IsTrue(NativeContract.IsActive(new active() { ActiveIn = null, DeprecatedIn = Hardfork.HF_Cockatrice }, settings.IsHardforkEnabled, 1));
            Assert.IsFalse(NativeContract.IsActive(new active() { ActiveIn = null, DeprecatedIn = Hardfork.HF_Cockatrice }, settings.IsHardforkEnabled, 20));
        }

        [TestMethod]
        public void TestActiveDeprecatedInRoleManagement()
        {
            string json = UT_ProtocolSettings.CreateHFSettings("\"HF_Echidna\": 20");
            var file = Path.GetTempFileName();
            File.WriteAllText(file, json);
            ProtocolSettings settings = ProtocolSettings.Load(file);
            File.Delete(file);

            var before = NativeContract.RoleManagement.GetContractState(settings.IsHardforkEnabled, 19);
            var after = NativeContract.RoleManagement.GetContractState(settings.IsHardforkEnabled, 20);

            Assert.HasCount(2, before.Manifest.Abi.Events[0].Parameters);
            Assert.HasCount(1, before.Manifest.Abi.Events);
            Assert.HasCount(4, after.Manifest.Abi.Events[0].Parameters);
            Assert.HasCount(1, after.Manifest.Abi.Events);
        }

        [TestMethod]
        public void TestGetContract()
        {
            Assert.AreEqual(NativeContract.GetContract(NativeContract.NEO.Hash), NativeContract.NEO);
        }

        [TestMethod]
        public void TestIsInitializeBlock()
        {
            string json = UT_ProtocolSettings.CreateHFSettings("\"HF_Cockatrice\": 20,\n\"HF_Domovoi\": 30,\n\"HF_Echidna\": 40");

            var file = Path.GetTempFileName();
            File.WriteAllText(file, json);
            ProtocolSettings settings = ProtocolSettings.Load(file);
            File.Delete(file);

            Assert.IsTrue(NativeContract.CryptoLib.IsInitializeBlock(settings, 0, out var hf));
            Assert.IsNotNull(hf);
            Assert.IsEmpty(hf);

            Assert.IsFalse(NativeContract.CryptoLib.IsInitializeBlock(settings, 1, out hf));
            Assert.IsNull(hf);

            Assert.IsTrue(NativeContract.CryptoLib.IsInitializeBlock(settings, 20, out hf));
            Assert.HasCount(1, hf);
            Assert.AreEqual(Hardfork.HF_Cockatrice, hf[0]);
        }

        [TestMethod]
        public void TestGenesisNEP17Manifest()
        {
            var persistingBlock = new Block
            {
                Header = new Header
                {
                    Index = 1,
                    MerkleRoot = UInt256.Zero,
                    NextConsensus = UInt160.Zero,
                    PrevHash = UInt256.Zero,
                    Witness = Witness.Empty,
                },
                Transactions = []
            };
            var snapshot = _snapshotCache.CloneCache();

            // Ensure that native NEP17 contracts contain proper supported standards and events declared
            // in the manifest constructed for all hardforks enabled. Ref. https://github.com/neo-project/neo/pull/3195.
            foreach (var h in new List<UInt160>() { NativeContract.GAS.Hash, NativeContract.NEO.Hash })
            {
                var state = Call_GetContract(snapshot, h, persistingBlock);
                Assert.IsTrue(state.Manifest.SupportedStandards.Contains("NEP-17"));
                Assert.AreEqual(1, state.Manifest.Abi.Events.Where(e => e.Name == "Transfer").Count());
            }
        }

        [TestMethod]
        public void TestNativeContractId()
        {
            // native contract id is implicitly defined in NativeContract.cs(the defined order)
            Assert.AreEqual(-1, NativeContract.ContractManagement.Id);
            Assert.AreEqual(-2, NativeContract.StdLib.Id);
            Assert.AreEqual(-3, NativeContract.CryptoLib.Id);
            Assert.AreEqual(-4, NativeContract.Ledger.Id);
            Assert.AreEqual(-5, NativeContract.NEO.Id);
            Assert.AreEqual(-6, NativeContract.GAS.Id);
            Assert.AreEqual(-7, NativeContract.Policy.Id);
            Assert.AreEqual(-8, NativeContract.RoleManagement.Id);
            Assert.AreEqual(-9, NativeContract.Oracle.Id);
        }


        class TestSpecialParameter
        {
            [ContractMethod]
            public void TestReadOnlyStoreView(UInt160 address, IReadOnlyStore view) { }

            [ContractMethod]
            public void TestDataCache(UInt160 address, DataCache cache) { }

            [ContractMethod]
            public void TestApplicationEngine(ApplicationEngine engine, IReadOnlyStore view) { }

            [ContractMethod]
            public void TestSnapshot(DataCache cache, ApplicationEngine engine) { }
        }

        [TestMethod]
        public void TestContractMethodWithSpecialParameter()
        {
            // If a contract method has ApplicationEngine, IReadOnlyStoreView or DataCache as a parameter,
            // it should be the first parameter.
            var flags = BindingFlags.Instance | BindingFlags.Static | BindingFlags.NonPublic | BindingFlags.Public;
            foreach (var contract in NativeContract.Contracts)
            {
                foreach (var member in typeof(Contract).GetMembers(flags))
                {
                    if (member.GetCustomAttributes<ContractMethodAttribute>().Any())
                        CheckSpecialParameter(member);
                }
            }

            var test = new TestSpecialParameter();
            foreach (var method in typeof(TestSpecialParameter).GetMethods(flags))
            {
                if (method.GetCustomAttributes<ContractMethodAttribute>().Any())
                {
                    // should be failed
                    var action = () => CheckSpecialParameter(method);
                    Assert.ThrowsExactly<AssertFailedException>(() => action());
                }
            }
        }

        private void CheckSpecialParameter(MemberInfo member)
        {
            var handler = member switch
            {
                MethodInfo m => m,
                PropertyInfo p => p.GetMethod,
                _ => null,
            };
            Assert.IsNotNull(handler, $"handler is null, {member.Name}");

            var parameters = handler.GetParameters();
            foreach (var param in parameters)
            {
                // ApplicationEngine or it's subclass
                // Implementations of IReadOnlyStoreView
                // DataCache or it's subclass
                if (typeof(ApplicationEngine).IsAssignableFrom(param.ParameterType) ||
                    typeof(IReadOnlyStore).IsAssignableFrom(param.ParameterType) ||
                    typeof(DataCache).IsAssignableFrom(param.ParameterType))
                {
                    Assert.AreEqual(0, param.Position);
                }
            }
        }

        [TestMethod]
        public void TestGenesisNativeState()
        {
            var persistingBlock = new Block
            {
                Header = new Header
                {
                    Index = 1,
                    MerkleRoot = UInt256.Zero,
                    NextConsensus = UInt160.Zero,
                    PrevHash = UInt256.Zero,
                    Witness = Witness.Empty,
                },
                Transactions = []
            };
            var snapshot = _snapshotCache.CloneCache();

            // Ensure that all native contracts have proper state generated with an assumption that
            // all hardforks enabled.
            foreach (var ctr in NativeContract.Contracts)
            {
                var state = Call_GetContract(snapshot, ctr.Hash, persistingBlock);
                Assert.AreEqual(_nativeStates[ctr.Name], state.ToJson().ToString(), message: $"{ctr.Name} is wrong");
            }
        }

        internal static ContractState Call_GetContract(DataCache snapshot, UInt160 address, Block persistingBlock)
        {
            using var engine = ApplicationEngine.Create(TriggerType.Application, null, snapshot, persistingBlock, settings: TestProtocolSettings.Default);

            using var script = new ScriptBuilder();
            script.EmitDynamicCall(NativeContract.ContractManagement.Hash, "getContract", address);
            engine.LoadScript(script.ToArray());

            Assert.AreEqual(VMState.HALT, engine.Execute());
            var result = engine.ResultStack.Pop();
            Assert.IsInstanceOfType(result, typeof(VM.Types.Array));

            var cs = new ContractState();
            ((IInteroperable)cs).FromStackItem(result);

            return cs;
        }

        [TestMethod]
        public void TestGenerateNativeContractApi()
        {
            var markdownTables = new Dictionary<(int Id, string Name), string>();
            foreach (var contract in NativeContract.Contracts)
            {
                var contractName = contract.Name;
                var contractMethods = new List<ContractMethodMetadata>();

                // Get all methods using reflection
                var flags = BindingFlags.Instance | BindingFlags.Static | BindingFlags.NonPublic | BindingFlags.Public;
                foreach (var member in contract.GetType().GetMembers(flags))
                {
                    foreach (var attribute in member.GetCustomAttributes<ContractMethodAttribute>())
                    {
                        contractMethods.Add(new ContractMethodMetadata(member, attribute));
                    }
                }

                markdownTables[(contract.Id, contract.Name)] = GenMarkdownTable(contractName, contractMethods);
            }

<<<<<<< HEAD
            var currentDir = new DirectoryInfo(Directory.GetCurrentDirectory());
            while (currentDir is not null && !Directory.Exists(Path.Combine(currentDir.FullName, "docs")))
            {
                currentDir = currentDir.Parent;
            }
            Assert.IsNotNull(currentDir, "Unable to locate repository root containing a docs directory.");
=======
            var docsDirectory = LocateDocsDirectory(new DirectoryInfo(Directory.GetCurrentDirectory()));
            var outputPath = Path.Combine(docsDirectory.FullName, "native-contracts-api.md");
            var previousContent = File.Exists(outputPath) ? File.ReadAllText(outputPath) : "";
>>>>>>> c5c3eb60

            using (var writer = new StreamWriter(outputPath) { NewLine = "\n" })
            {
                writer.WriteLine("""
                # Native Contracts API
                Native contracts are the contracts that are implemented in the Neo blockchain,
                and native contract APIsare the methods that are provided by the native contracts.

                When calling a native contract method by transaction script, there are several tips and notes:
                1. A part of native contract methods require CallFlags. If no such CallFlags is provided, the call will be failed. 
                2. Some native contract methods are only allowed to be called before or after a certain hardfork.
                3. A native contract method may have different behaviors in different hardforks.

                ## Table of Contents
                """ + "\n");

                var count = 1;
                foreach (var kvp in markdownTables.OrderByDescending(x => x.Key.Id))
                {
                    writer.WriteLine($"{count}. [{kvp.Key.Name}](#{kvp.Key.Name.ToLower()})");
                    count++;
                }
                writer.WriteLine();

                foreach (var kvp in markdownTables.OrderByDescending(x => x.Key.Id))
                {
                    writer.WriteLine($"## {kvp.Key.Name}\n");
                    writer.WriteLine(kvp.Value);
                    writer.WriteLine();
                }
            }

            Assert.IsTrue(File.Exists(outputPath), $"Generated file should exist at {outputPath}");

            if (!string.IsNullOrEmpty(previousContent))
            {
                Assert.AreEqual(previousContent.Trim(), File.ReadAllText(outputPath).Trim(), "Native contract api file was changed!");
            }
        }

        private static DirectoryInfo LocateDocsDirectory(DirectoryInfo start)
        {
            for (var current = start; current is not null; current = current.Parent)
            {
                var candidate = new DirectoryInfo(Path.Combine(current.FullName, "docs"));
                if (candidate.Exists)
                    return candidate;
            }
            throw new DirectoryNotFoundException($"Unable to locate 'docs' directory starting from '{start.FullName}'.");
        }

        private static string GenMarkdownTable(string contractName, List<ContractMethodMetadata> methods)
        {
            var table = new System.Text.StringBuilder();
            table.Append("| Method | Summary | Parameters | Return Value | CPU fee | Storage fee | Call Flags | Hardfork |\n");
            table.Append("|--------|---------|------------|--------------|---------|-------------|------------|----------|\n");

            foreach (var method in methods)
            {
                var methodName = method.Name;
                var summary = method.Handler.GetXmlDocsSummary().Replace("\n", " ").Replace("\r", "").Trim();
                summary = string.IsNullOrEmpty(summary) ? "--" : summary;

                var parameters = FormatParameters(method.Parameters);
                var returnType = FormatReturnType(method.Handler.ReturnType);
                var cpuFee = FormatPowerOfTwo(method.CpuFee);
                var storageFee = FormatPowerOfTwo(method.StorageFee);
                var callFlags = FormatCallFlags(method.RequiredCallFlags);
                var hardfork = FormatHardfork(method.ActiveIn, method.DeprecatedIn);
                table.Append($"| {methodName} | {summary} | {parameters} | {returnType} | {cpuFee} | {storageFee} | {callFlags} | {hardfork} |\n");
            }

            return table.ToString();
        }

        private static string FormatPowerOfTwo(long value)
        {
            if (value <= 0) return value.ToString();
            if ((value & (value - 1)) == 0) return $"1<<{(int)Math.Log2(value)}";
            return value.ToString();
        }

        private static string FormatReturnType(Type type)
        {
            if (type.BaseType == typeof(ContractTask)) return FormatReturnType(type.GenericTypeArguments[0]);
            if (type == typeof(ContractTask) || type == typeof(void)) return "Void";
            return type.Name;
        }

        private static string FormatParameters(InteropParameterDescriptor[] parameters)
        {
            if (parameters == null || parameters.Length == 0) return "--";

            var @params = parameters.Select(p => $"{p.Type.Name}(*{p.Name}*)");
            return string.Join(", ", @params);
        }

        private static string FormatCallFlags(CallFlags flags)
        {
            if (flags == CallFlags.None) return "--";

            if (flags.HasFlag(CallFlags.All)) return "All";

            var flagStrings = new List<string>();
            if (flags.HasFlag(CallFlags.States))
                flagStrings.Add("States");
            else if (flags.HasFlag(CallFlags.ReadStates))
                flagStrings.Add("ReadStates");
            else if (flags.HasFlag(CallFlags.WriteStates))
                flagStrings.Add("WriteStates");

            if (flags.HasFlag(CallFlags.AllowCall))
                flagStrings.Add("AllowCall");
            if (flags.HasFlag(CallFlags.AllowNotify))
                flagStrings.Add("AllowNotify");

            return string.Join(",", flagStrings);
        }

        private static string FormatHardfork(Hardfork? activeIn, Hardfork? deprecatedIn)
        {
            if (activeIn.HasValue && deprecatedIn.HasValue)
                return $"{activeIn}";
            if (activeIn.HasValue)
                return $"{activeIn}";
            if (deprecatedIn.HasValue)
                return $"Deprecated in {deprecatedIn}";
            return "--";
        }
    }
}<|MERGE_RESOLUTION|>--- conflicted
+++ resolved
@@ -298,18 +298,9 @@
                 markdownTables[(contract.Id, contract.Name)] = GenMarkdownTable(contractName, contractMethods);
             }
 
-<<<<<<< HEAD
-            var currentDir = new DirectoryInfo(Directory.GetCurrentDirectory());
-            while (currentDir is not null && !Directory.Exists(Path.Combine(currentDir.FullName, "docs")))
-            {
-                currentDir = currentDir.Parent;
-            }
-            Assert.IsNotNull(currentDir, "Unable to locate repository root containing a docs directory.");
-=======
             var docsDirectory = LocateDocsDirectory(new DirectoryInfo(Directory.GetCurrentDirectory()));
             var outputPath = Path.Combine(docsDirectory.FullName, "native-contracts-api.md");
             var previousContent = File.Exists(outputPath) ? File.ReadAllText(outputPath) : "";
->>>>>>> c5c3eb60
 
             using (var writer = new StreamWriter(outputPath) { NewLine = "\n" })
             {
