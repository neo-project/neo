// Copyright (C) 2015-2025 The Neo Project.
//
// UT_JsonSerializer.cs file belongs to the neo project and is free
// software distributed under the MIT software license, see the
// accompanying file LICENSE in the main directory of the
// repository or http://www.opensource.org/licenses/mit-license.php
// for more details.
//
// Redistribution and use in source and binary forms with or without
// modifications are permitted.

using Microsoft.VisualStudio.TestTools.UnitTesting;
using Neo.Json;
using Neo.Persistence;
using Neo.SmartContract;
using Neo.VM;
using Neo.VM.Types;
using System;
using System.Linq;
using System.Numerics;
using System.Text;
using Array = Neo.VM.Types.Array;

namespace Neo.UnitTests.SmartContract
{
    [TestClass]
    public class UT_JsonSerializer
    {
        private DataCache _snapshotCache;

        [TestInitialize]
        public void TestSetup()
        {
            _snapshotCache = TestBlockchain.GetTestSnapshotCache();
        }

        [TestMethod]
        public void JsonTest_WrongJson()
        {
            var json = "[    ]XXXXXXX";
            Assert.ThrowsExactly<FormatException>(() => _ = JObject.Parse(json));

            json = "{   }XXXXXXX";
            Assert.ThrowsExactly<FormatException>(() => _ = JObject.Parse(json));

            json = "[,,,,]";
            Assert.ThrowsExactly<FormatException>(() => _ = JObject.Parse(json));

            json = "false,X";
            Assert.ThrowsExactly<FormatException>(() => _ = JObject.Parse(json));

            json = "false@@@";
            Assert.ThrowsExactly<FormatException>(() => _ = JObject.Parse(json));

            // repeat "9" 974 times
            var longNumber = string.Concat(Enumerable.Repeat("9", 974));
            json = $"{{\"length\":{longNumber}}}";
            Assert.ThrowsExactly<FormatException>(() => _ = JObject.Parse(json));
        }

        [TestMethod]
        public void JsonTest_Array()
        {
            var json = "[    ]";
            var parsed = JObject.Parse(json);

            Assert.AreEqual("[]", parsed.ToString());

            json = "[1,\"a==\",    -1.3 ,null] ";
            parsed = JObject.Parse(json);

            Assert.AreEqual("[1,\"a==\",-1.3,null]", parsed.ToString());
        }

        [TestMethod]
        public void JsonTest_Serialize_Map_Test()
        {
            var entry = new Map
            {
                [new byte[] { 0xC1 }] = 1,
                [new byte[] { 0xC2 }] = 2,
            };
            Assert.ThrowsExactly<DecoderFallbackException>(() => _ = JsonSerializer.Serialize(entry));
        }

        [TestMethod]
        public void JsonTest_Bool()
        {
            var json = "[  true ,false ]";
            var parsed = JObject.Parse(json);

            Assert.AreEqual("[true,false]", parsed.ToString());

            json = "[True,FALSE] ";
            Assert.ThrowsExactly<FormatException>(() => _ = JObject.Parse(json));
        }

        [TestMethod]
        public void JsonTest_Numbers()
        {
            var json = "[  1, -2 , 3.5 ]";
            var parsed = JObject.Parse(json);

            Assert.AreEqual("[1,-2,3.5]", parsed.ToString());

            json = "[200.500000E+005,200.500000e+5,-1.1234e-100,9.05E+28]";
            parsed = JObject.Parse(json);

            Assert.AreEqual("[20050000,20050000,-1.1234E-100,9.05E+28]", parsed.ToString());

            json = "[-]";
            Assert.ThrowsExactly<FormatException>(() => _ = JObject.Parse(json));

            json = "[1.]";
            Assert.ThrowsExactly<FormatException>(() => _ = JObject.Parse(json));

            json = "[.123]";
            Assert.ThrowsExactly<FormatException>(() => _ = JObject.Parse(json));

            json = "[--1.123]";
            Assert.ThrowsExactly<FormatException>(() => _ = JObject.Parse(json));

            json = "[+1.123]";
            Assert.ThrowsExactly<FormatException>(() => _ = JObject.Parse(json));

            json = "[1.12.3]";
            Assert.ThrowsExactly<FormatException>(() => _ = JObject.Parse(json));

            json = "[e--1]";
            Assert.ThrowsExactly<FormatException>(() => _ = JObject.Parse(json));

            json = "[e++1]";
            Assert.ThrowsExactly<FormatException>(() => _ = JObject.Parse(json));

            json = "[E- 1]";
            Assert.ThrowsExactly<FormatException>(() => _ = JObject.Parse(json));

            json = "[3e--1]";
            Assert.ThrowsExactly<FormatException>(() => _ = JObject.Parse(json));

            json = "[2e++1]";
            Assert.ThrowsExactly<FormatException>(() => _ = JObject.Parse(json));

            json = "[1E- 1]";
            Assert.ThrowsExactly<FormatException>(() => _ = JObject.Parse(json));
        }

        [TestMethod]
        public void JsonTest_String()
        {
            var json = @" ["""" ,  ""\b\f\t\n\r\/\\"" ]";
            var parsed = JObject.Parse(json);

            Assert.AreEqual(@"["""",""\b\f\t\n\r/\\""]", parsed.ToString());

            json = @"[""\uD834\uDD1E""]";
            parsed = JObject.Parse(json);

            Assert.AreEqual(json, parsed.ToString());

            json = @"[""\\x00""]";
            parsed = JObject.Parse(json);

            Assert.AreEqual(json, parsed.ToString());

            json = @"[""]";
            Assert.ThrowsExactly<FormatException>(() => _ = JObject.Parse(json));

            json = @"[""\uaaa""]";
            Assert.ThrowsExactly<FormatException>(() => _ = JObject.Parse(json));

            json = @"[""\uaa""]";
            Assert.ThrowsExactly<FormatException>(() => _ = JObject.Parse(json));

            json = @"[""\ua""]";
            Assert.ThrowsExactly<FormatException>(() => _ = JObject.Parse(json));

            json = @"[""\u""]";
            Assert.ThrowsExactly<FormatException>(() => _ = JObject.Parse(json));
        }

        [TestMethod]
        public void JsonTest_Object()
        {
            var json = @" {""test"":   true}";
            var parsed = JObject.Parse(json);

            Assert.AreEqual(@"{""test"":true}", parsed.ToString());

            json = @" {""\uAAAA"":   true}";
            parsed = JObject.Parse(json);

            Assert.AreEqual(@"{""\uAAAA"":true}", parsed.ToString());

            json = @"{""a"":}";
            Assert.ThrowsExactly<FormatException>(() => _ = JObject.Parse(json));

            json = @"{NULL}";
            Assert.ThrowsExactly<FormatException>(() => _ = JObject.Parse(json));

            json = @"[""a"":]";
            Assert.ThrowsExactly<FormatException>(() => _ = JObject.Parse(json));
        }

        [TestMethod]
        public void Deserialize_WrongJson()
        {
            var snapshot = _snapshotCache.CloneCache();
            ApplicationEngine engine = ApplicationEngine.Create(TriggerType.Application, null, snapshot);
            Assert.ThrowsExactly<FormatException>(() => _ = JsonSerializer.Deserialize(engine, JObject.Parse("x"), ExecutionEngineLimits.Default));
        }

        [TestMethod]
        public void Serialize_WrongJson()
        {
            Assert.ThrowsExactly<FormatException>(() => _ = JsonSerializer.Serialize(StackItem.FromInterface(new object())));
        }

        [TestMethod]
        public void Serialize_EmptyObject()
        {
            var entry = new Map();
            var json = JsonSerializer.Serialize(entry).ToString();

            Assert.AreEqual(json, "{}");
        }

        [TestMethod]
        public void Serialize_Number()
        {
            var entry = new Array { 1, 9007199254740992 };
<<<<<<< HEAD
            Assert.ThrowsException<InvalidOperationException>(() => JsonSerializer.Serialize(entry));
=======
            Assert.ThrowsExactly<InvalidOperationException>(() => _ = JsonSerializer.Serialize(entry));
>>>>>>> 9b9be473
        }

        [TestMethod]
        public void Serialize_Null()
        {
            Assert.AreEqual(JObject.Null, JsonSerializer.Serialize(StackItem.Null));
        }

        [TestMethod]
        public void Deserialize_EmptyObject()
        {
            var snapshot = _snapshotCache.CloneCache();
            ApplicationEngine engine = ApplicationEngine.Create(TriggerType.Application, null, snapshot);
            var items = JsonSerializer.Deserialize(engine, JObject.Parse("{}"), ExecutionEngineLimits.Default);

            Assert.IsInstanceOfType(items, typeof(Map));
            Assert.AreEqual(((Map)items).Count, 0);
        }

        [TestMethod]
        public void Serialize_EmptyArray()
        {
            var entry = new Array();
            var json = JsonSerializer.Serialize(entry).ToString();

            Assert.AreEqual(json, "[]");
        }

        [TestMethod]
        public void Deserialize_EmptyArray()
        {
            var snapshot = _snapshotCache.CloneCache();
            ApplicationEngine engine = ApplicationEngine.Create(TriggerType.Application, null, snapshot);
            var items = JsonSerializer.Deserialize(engine, JObject.Parse("[]"), ExecutionEngineLimits.Default);

            Assert.IsInstanceOfType(items, typeof(Array));
            Assert.AreEqual(((Array)items).Count, 0);
        }

        [TestMethod]
        public void Serialize_Map_Test()
        {
            var entry = new Map
            {
                ["test1"] = 1,
                ["test3"] = 3,
                ["test2"] = 2
            };

            var json = JsonSerializer.Serialize(entry).ToString();

            Assert.AreEqual(json, "{\"test1\":1,\"test3\":3,\"test2\":2}");
        }

        [TestMethod]
        public void Deserialize_Map_Test()
        {
            var snapshot = _snapshotCache.CloneCache();
            ApplicationEngine engine = ApplicationEngine.Create(TriggerType.Application, null, snapshot, null, ProtocolSettings.Default);
            var items = JsonSerializer.Deserialize(engine, JObject.Parse("{\"test1\":123,\"test2\":321}"), ExecutionEngineLimits.Default);

            Assert.IsInstanceOfType(items, typeof(Map));
            Assert.AreEqual(((Map)items).Count, 2);

            var map = (Map)items;

            Assert.IsTrue(map.TryGetValue("test1", out var value));
            Assert.AreEqual(value.GetInteger(), 123);

            Assert.IsTrue(map.TryGetValue("test2", out value));
            Assert.AreEqual(value.GetInteger(), 321);

            CollectionAssert.AreEqual(map.Values.Select(u => u.GetInteger()).ToArray(), new BigInteger[] { 123, 321 });
        }

        [TestMethod]
        public void Serialize_Array_Bool_Str_Num()
        {
            var entry = new Array { true, "test", 123 };

            var json = JsonSerializer.Serialize(entry).ToString();

            Assert.AreEqual(json, "[true,\"test\",123]");
        }

        [TestMethod]
        public void Deserialize_Array_Bool_Str_Num()
        {
            var snapshot = _snapshotCache.CloneCache();
            ApplicationEngine engine = ApplicationEngine.Create(TriggerType.Application, null, snapshot, null, ProtocolSettings.Default);
            var items = JsonSerializer.Deserialize(engine, JObject.Parse("[true,\"test\",123,9.05E+28]"), ExecutionEngineLimits.Default);

            Assert.IsInstanceOfType(items, typeof(Array));
            Assert.AreEqual(((Array)items).Count, 4);

            var array = (Array)items;

            Assert.IsTrue(array[0].GetBoolean());
            Assert.AreEqual(array[1].GetString(), "test");
            Assert.AreEqual(array[2].GetInteger(), 123);
            Assert.AreEqual(array[3].GetInteger(), BigInteger.Parse("90500000000000000000000000000"));
        }

        [TestMethod]
        public void Serialize_Array_OfArray()
        {
            var entry = new Array
            {
                new Array { true, "test1", 123 },
                new Array { true, "test2", 321 }
            };

            var json = JsonSerializer.Serialize(entry).ToString();

            Assert.AreEqual(json, "[[true,\"test1\",123],[true,\"test2\",321]]");
        }

        [TestMethod]
        public void Deserialize_Array_OfArray()
        {
            var snapshot = _snapshotCache.CloneCache();
            ApplicationEngine engine = ApplicationEngine.Create(TriggerType.Application, null, snapshot, null, ProtocolSettings.Default);
            var items = JsonSerializer.Deserialize(engine, JObject.Parse("[[true,\"test1\",123],[true,\"test2\",321]]"), ExecutionEngineLimits.Default);

            Assert.IsInstanceOfType(items, typeof(Array));
            Assert.AreEqual(((Array)items).Count, 2);

            var array = (Array)items;

            Assert.IsInstanceOfType(array[0], typeof(Array));
            Assert.AreEqual(((Array)array[0]).Count, 3);

            array = (Array)array[0];
            Assert.AreEqual(array.Count, 3);

            Assert.IsTrue(array[0].GetBoolean());
            Assert.AreEqual(array[1].GetString(), "test1");
            Assert.AreEqual(array[2].GetInteger(), 123);

            array = (Array)items;
            array = (Array)array[1];
            Assert.AreEqual(array.Count, 3);

            Assert.IsTrue(array[0].GetBoolean());
            Assert.AreEqual(array[1].GetString(), "test2");
            Assert.AreEqual(array[2].GetInteger(), 321);
        }
    }
}<|MERGE_RESOLUTION|>--- conflicted
+++ resolved
@@ -229,11 +229,7 @@
         public void Serialize_Number()
         {
             var entry = new Array { 1, 9007199254740992 };
-<<<<<<< HEAD
-            Assert.ThrowsException<InvalidOperationException>(() => JsonSerializer.Serialize(entry));
-=======
             Assert.ThrowsExactly<InvalidOperationException>(() => _ = JsonSerializer.Serialize(entry));
->>>>>>> 9b9be473
         }
 
         [TestMethod]
