--- conflicted
+++ resolved
@@ -41,11 +41,7 @@
                 publicKeys1[i] = key1.PublicKey;
             }
             byte[] script1 = Contract.CreateMultiSigRedeemScript(20, publicKeys1);
-<<<<<<< HEAD
-            Assert.AreEqual(true, Helper.IsMultiSigContract(script1, out _, out ECPoint[] p1));
-=======
             Assert.IsTrue(Helper.IsMultiSigContract(script1, out _, out ECPoint[] p1));
->>>>>>> 9b9be473
             CollectionAssert.AreEqual(publicKeys1.OrderBy(p => p).ToArray(), p1);
 
             ECPoint[] publicKeys2 = new ECPoint[256];
@@ -58,11 +54,7 @@
                 publicKeys2[i] = key2.PublicKey;
             }
             byte[] script2 = Contract.CreateMultiSigRedeemScript(256, publicKeys2);
-<<<<<<< HEAD
-            Assert.AreEqual(true, Helper.IsMultiSigContract(script2, out _, out ECPoint[] p2));
-=======
             Assert.IsTrue(Helper.IsMultiSigContract(script2, out _, out ECPoint[] p2));
->>>>>>> 9b9be473
             CollectionAssert.AreEqual(publicKeys2.OrderBy(p => p).ToArray(), p2);
 
             ECPoint[] publicKeys3 = new ECPoint[3];
@@ -75,11 +67,7 @@
                 publicKeys3[i] = key3.PublicKey;
             }
             byte[] script3 = Contract.CreateMultiSigRedeemScript(3, publicKeys3);
-<<<<<<< HEAD
-            Assert.AreEqual(true, Helper.IsMultiSigContract(script3, out _, out ECPoint[] p3));
-=======
             Assert.IsTrue(Helper.IsMultiSigContract(script3, out _, out ECPoint[] p3));
->>>>>>> 9b9be473
             CollectionAssert.AreEqual(publicKeys3.OrderBy(p => p).ToArray(), p3);
 
             ECPoint[] publicKeys4 = new ECPoint[3];
@@ -93,11 +81,7 @@
             }
             byte[] script4 = Contract.CreateMultiSigRedeemScript(3, publicKeys4);
             script4[^1] = 0x00;
-<<<<<<< HEAD
-            Assert.AreEqual(false, Helper.IsMultiSigContract(script4, out _, out ECPoint[] p4));
-=======
             Assert.IsFalse(Helper.IsMultiSigContract(script4, out _, out ECPoint[] p4));
->>>>>>> 9b9be473
             Assert.IsNull(p4);
         }
 
@@ -109,15 +93,9 @@
             rng.GetBytes(privateKey);
             KeyPair key = new(privateKey);
             byte[] script = Contract.CreateSignatureRedeemScript(key.PublicKey);
-<<<<<<< HEAD
-            Assert.AreEqual(true, Helper.IsSignatureContract(script));
-            script[0] = 0x22;
-            Assert.AreEqual(false, Helper.IsSignatureContract(script));
-=======
             Assert.IsTrue(Helper.IsSignatureContract(script));
             script[0] = 0x22;
             Assert.IsFalse(Helper.IsSignatureContract(script));
->>>>>>> 9b9be473
         }
 
         [TestMethod]
@@ -128,11 +106,7 @@
             rng1.GetBytes(privateKey1);
             KeyPair key1 = new(privateKey1);
             byte[] script1 = Contract.CreateSignatureRedeemScript(key1.PublicKey);
-<<<<<<< HEAD
-            Assert.AreEqual(true, Helper.IsStandardContract(script1));
-=======
             Assert.IsTrue(Helper.IsStandardContract(script1));
->>>>>>> 9b9be473
 
             ECPoint[] publicKeys2 = new ECPoint[3];
             for (int i = 0; i < 3; i++)
@@ -144,11 +118,7 @@
                 publicKeys2[i] = key2.PublicKey;
             }
             byte[] script2 = Contract.CreateMultiSigRedeemScript(3, publicKeys2);
-<<<<<<< HEAD
-            Assert.AreEqual(true, Helper.IsStandardContract(script2));
-=======
             Assert.IsTrue(Helper.IsStandardContract(script2));
->>>>>>> 9b9be473
         }
 
         [TestMethod]
@@ -169,11 +139,7 @@
                 Hashes = [UInt256.Zero],
             });
             TestUtils.BlocksDelete(snapshotCache1, index1);
-<<<<<<< HEAD
-            Assert.AreEqual(false, Helper.VerifyWitnesses(new Header() { PrevHash = index1 }, TestProtocolSettings.Default, snapshotCache1, 100));
-=======
             Assert.IsFalse(Helper.VerifyWitnesses(new Header() { PrevHash = index1 }, TestProtocolSettings.Default, snapshotCache1, 100));
->>>>>>> 9b9be473
 
             var snapshotCache2 = TestBlockchain.GetTestSnapshotCache();
             var index2 = UInt256.Parse("0xa400ff00ff00ff00ff00ff00ff00ff00ff00ff00ff00ff00ff00ff00ff00ff01");
@@ -194,11 +160,7 @@
 
             snapshotCache2.AddContract(UInt160.Zero, new ContractState());
             snapshotCache2.DeleteContract(UInt160.Zero);
-<<<<<<< HEAD
-            Assert.AreEqual(false, Helper.VerifyWitnesses(header2, TestProtocolSettings.Default, snapshotCache2, 100));
-=======
             Assert.IsFalse(Helper.VerifyWitnesses(header2, TestProtocolSettings.Default, snapshotCache2, 100));
->>>>>>> 9b9be473
 
             var snapshotCache3 = TestBlockchain.GetTestSnapshotCache();
             var index3 = UInt256.Parse("0xa400ff00ff00ff00ff00ff00ff00ff00ff00ff00ff00ff00ff00ff00ff00ff01");
@@ -228,11 +190,7 @@
                 Hash = Array.Empty<byte>().ToScriptHash(),
                 Manifest = TestUtils.CreateManifest("verify", ContractParameterType.Boolean, ContractParameterType.Signature),
             });
-<<<<<<< HEAD
-            Assert.AreEqual(false, Helper.VerifyWitnesses(header3, TestProtocolSettings.Default, snapshotCache3, 100));
-=======
             Assert.IsFalse(Helper.VerifyWitnesses(header3, TestProtocolSettings.Default, snapshotCache3, 100));
->>>>>>> 9b9be473
 
             // Smart contract verification
 
@@ -248,11 +206,7 @@
                 Witnesses = [Witness.Empty]
             };
 
-<<<<<<< HEAD
-            Assert.AreEqual(true, Helper.VerifyWitnesses(tx, TestProtocolSettings.Default, snapshotCache3, 1000));
-=======
             Assert.IsTrue(Helper.VerifyWitnesses(tx, TestProtocolSettings.Default, snapshotCache3, 1000));
->>>>>>> 9b9be473
         }
     }
 }