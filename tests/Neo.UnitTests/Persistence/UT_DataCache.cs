--- conflicted
+++ resolved
@@ -183,15 +183,9 @@
 
             // null and empty with the backwards direction -> miserably fails.
             Action action = () => myDataCache.Find(null, SeekDirection.Backward);
-<<<<<<< HEAD
-            Assert.ThrowsException<ArgumentNullException>(action);
-            action = () => myDataCache.Find([], SeekDirection.Backward);
-            Assert.ThrowsException<ArgumentOutOfRangeException>(action);
-=======
             Assert.ThrowsExactly<ArgumentNullException>(action);
             action = () => myDataCache.Find([], SeekDirection.Backward);
             Assert.ThrowsExactly<ArgumentOutOfRangeException>(action);
->>>>>>> 9b9be473
 
             items = myDataCache.Find(k1, SeekDirection.Backward);
             Assert.AreEqual(key1, items.ElementAt(0).Key);
