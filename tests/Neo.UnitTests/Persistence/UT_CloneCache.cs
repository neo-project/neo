--- conflicted
+++ resolved
@@ -24,28 +24,6 @@
     [TestClass]
     public class UT_CloneCache
     {
-<<<<<<< HEAD
-        private readonly MemoryStore store = new();
-        private StoreCache myDataCache;
-        private ClonedCache clonedCache;
-
-        private static readonly StorageKey key1 = new() { Id = 0, Key = Encoding.UTF8.GetBytes("key1") };
-        private static readonly StorageKey key2 = new() { Id = 0, Key = Encoding.UTF8.GetBytes("key2") };
-        private static readonly StorageKey key3 = new() { Id = 0, Key = Encoding.UTF8.GetBytes("key3") };
-        private static readonly StorageKey key4 = new() { Id = 0, Key = Encoding.UTF8.GetBytes("key4") };
-
-        private static readonly StorageItem value1 = new(Encoding.UTF8.GetBytes("value1"));
-        private static readonly StorageItem value2 = new(Encoding.UTF8.GetBytes("value2"));
-        private static readonly StorageItem value3 = new(Encoding.UTF8.GetBytes("value3"));
-        private static readonly StorageItem value4 = new(Encoding.UTF8.GetBytes("value4"));
-
-        [TestInitialize]
-        public void Init()
-        {
-            myDataCache = new(store);
-            clonedCache = new ClonedCache(myDataCache);
-        }
-=======
         private readonly MemoryStore _store = new();
 
         private static readonly StorageKey s_key1 = new() { Id = 0, Key = Encoding.UTF8.GetBytes("key1") };
@@ -56,7 +34,6 @@
         private static readonly StorageItem s_value1 = new(Encoding.UTF8.GetBytes("value1"));
         private static readonly StorageItem s_value2 = new(Encoding.UTF8.GetBytes("value2"));
         private static readonly StorageItem s_value3 = new(Encoding.UTF8.GetBytes("value3"));
->>>>>>> 9b9be473
 
         [TestMethod]
         public void TestCloneCache()
