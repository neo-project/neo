// Copyright (C) 2015-2025 The Neo Project.
//
// UT_NEP6Wallet.cs file belongs to the neo project and is free
// software distributed under the MIT software license, see the
// accompanying file LICENSE in the main directory of the
// repository or http://www.opensource.org/licenses/mit-license.php
// for more details.
//
// Redistribution and use in source and binary forms with or without
// modifications are permitted.

using Microsoft.VisualStudio.TestTools.UnitTesting;
using Neo.Extensions;
using Neo.Json;
using Neo.Network.P2P.Payloads;
using Neo.SmartContract;
using Neo.Wallets;
using Neo.Wallets.NEP6;
using System;
using System.Collections.Generic;
using System.IO;
using System.Runtime.InteropServices;
using System.Security.Cryptography;
using System.Security.Cryptography.X509Certificates;
using Contract = Neo.SmartContract.Contract;

namespace Neo.UnitTests.Wallets.NEP6
{
    [TestClass]
    public class UT_NEP6Wallet
    {
        private NEP6Wallet uut;
        private string wPath;
        private static KeyPair keyPair;
        private static string nep2key;
        private static UInt160 testScriptHash;
        private string rootPath;

        public static string GetRandomPath(string ext = null)
        {
            var rnd = new Random().Next(1, 1000000);
            var threadName = Environment.CurrentManagedThreadId.ToString();
            return Path.GetFullPath($"Wallet_{rnd:X8}{threadName}{ext}");
        }

        [ClassInitialize]
        public static void ClassInit(TestContext context)
        {
            var privateKey = new byte[32];
            using (var rng = RandomNumberGenerator.Create())
            {
                rng.GetBytes(privateKey);
            }
            keyPair = new KeyPair(privateKey);
            testScriptHash = Contract.CreateSignatureContract(keyPair.PublicKey).ScriptHash;
            nep2key = keyPair.Export("123", TestProtocolSettings.Default.AddressVersion, 2, 1, 1);
        }

        private string CreateWalletFile()
        {
            rootPath = GetRandomPath();
            if (!Directory.Exists(rootPath)) Directory.CreateDirectory(rootPath);

            var path = Path.Combine(rootPath, "wallet.json");
            File.WriteAllText(path, "{\"name\":\"name\",\"version\":\"1.0\",\"scrypt\":{\"n\":2,\"r\":1,\"p\":1},\"accounts\":[],\"extra\":{}}");
            return path;
        }

        [TestInitialize]
        public void TestSetup()
        {
            uut = TestUtils.GenerateTestWallet("123");
            wPath = CreateWalletFile();
        }

        [TestCleanup]
        public void TestCleanUp()
        {
            if (File.Exists(wPath)) File.Delete(wPath);
            if (Directory.Exists(rootPath)) Directory.Delete(rootPath);
        }

        [TestMethod]
        public void TestCreateAccount()
        {
            var acc = uut.CreateAccount("FFFFFFFF00000000FFFFFFFFFFFFFFFFBCE6FAADA7179E84F3B9CAC2FC632549".HexToBytes());
            var tx = new Transaction()
            {
                Attributes = [],
                Script = new byte[1],
                Signers = [new Signer() { Account = acc.ScriptHash }],
            };
            var ctx = new ContractParametersContext(TestBlockchain.GetTestSnapshotCache(), tx, TestProtocolSettings.Default.Network);
            Assert.IsTrue(uut.Sign(ctx));
            tx.Witnesses = ctx.GetWitnesses();
            Assert.IsTrue(tx.VerifyWitnesses(TestProtocolSettings.Default, TestBlockchain.GetTestSnapshotCache(), long.MaxValue));
            Assert.ThrowsExactly<ArgumentNullException>(() => _ = uut.CreateAccount(null));
            Assert.ThrowsExactly<ArgumentException>(() => _ = uut.CreateAccount("FFFFFFFF00000000FFFFFFFFFFFFFFFFBCE6FAADA7179E84F3B9CAC2FC632551".HexToBytes()));
        }

        [TestMethod]
        public void TestChangePassword()
        {
            var wallet = new JObject();
            wallet["name"] = "name";
            wallet["version"] = new Version("1.0").ToString();
            wallet["scrypt"] = new ScryptParameters(2, 1, 1).ToJson();
            wallet["accounts"] = new JArray();
            wallet["extra"] = new JObject();
            File.WriteAllText(wPath, wallet.ToString());

            uut = new NEP6Wallet(wPath, "123", TestProtocolSettings.Default);
            uut.CreateAccount(keyPair.PrivateKey);
            Assert.IsFalse(uut.ChangePassword("456", "123"));
            Assert.IsTrue(uut.ChangePassword("123", "456"));
            Assert.IsTrue(uut.VerifyPassword("456"));
            Assert.IsTrue(uut.ChangePassword("456", "123"));
        }

        [TestMethod]
        public void TestConstructorWithPathAndName()
        {
            var wallet = new NEP6Wallet(wPath, "123", TestProtocolSettings.Default);
            Assert.AreEqual("name", wallet.Name);
            Assert.AreEqual(new ScryptParameters(2, 1, 1).ToJson().ToString(), wallet.Scrypt.ToJson().ToString());
            Assert.AreEqual(new Version("1.0").ToString(), wallet.Version.ToString());

            wallet = new NEP6Wallet("", "123", TestProtocolSettings.Default, "test");
            Assert.AreEqual("test", wallet.Name);
            Assert.AreEqual(ScryptParameters.Default.ToJson().ToString(), wallet.Scrypt.ToJson().ToString());
            Assert.AreEqual(Version.Parse("1.0"), wallet.Version);

            wallet = new NEP6Wallet("wallet.json", "123", TestProtocolSettings.Default, "");
            Assert.AreEqual("wallet", wallet.Name);
        }

        [TestMethod]
        public void TestConstructorWithJObject()
        {
            JObject wallet = new();
            wallet["name"] = "test";
            wallet["version"] = Version.Parse("1.0").ToString();
            wallet["scrypt"] = ScryptParameters.Default.ToJson();
            wallet["accounts"] = new JArray();
            wallet["extra"] = new JObject();
            Assert.AreEqual(
                "{\"name\":\"test\",\"version\":\"1.0\",\"scrypt\":{\"n\":16384,\"r\":8,\"p\":8},\"accounts\":[],\"extra\":{}}",
                wallet.ToString());

            var w = new NEP6Wallet(null, "123", TestProtocolSettings.Default, wallet);
            Assert.AreEqual("test", w.Name);
            Assert.AreEqual(Version.Parse("1.0").ToString(), w.Version.ToString());
        }

        [TestMethod]
        public void TestGetName()
        {
            Assert.AreEqual("noname", uut.Name);
        }

        [TestMethod]
        public void TestGetVersion()
        {
            Assert.AreEqual(new Version("1.0").ToString(), uut.Version.ToString());
        }

        [TestMethod]
        public void TestContains()
        {
            var result = uut.Contains(testScriptHash);
            Assert.IsFalse(result);

            uut.CreateAccount(testScriptHash);
            result = uut.Contains(testScriptHash);
            Assert.IsTrue(result);
        }

        [TestMethod]
        public void TestAddCount()
        {
            uut.CreateAccount(testScriptHash);
            Assert.IsTrue(uut.Contains(testScriptHash));

            var account = uut.GetAccount(testScriptHash);
            Assert.IsTrue(account.WatchOnly);
            Assert.IsFalse(account.HasKey);

            uut.CreateAccount(keyPair.PrivateKey);
            account = uut.GetAccount(testScriptHash);
            Assert.IsFalse(account.WatchOnly);
            Assert.IsTrue(account.HasKey);

            uut.CreateAccount(testScriptHash);
            account = uut.GetAccount(testScriptHash);
            Assert.IsFalse(account.WatchOnly);
            Assert.IsFalse(account.HasKey);

            uut.CreateAccount(keyPair.PrivateKey);
            account = uut.GetAccount(testScriptHash);
            Assert.IsFalse(account.WatchOnly);
            Assert.IsTrue(account.HasKey);
        }

        [TestMethod]
        public void TestCreateAccountWithPrivateKey()
        {
            var result = uut.Contains(testScriptHash);
            Assert.IsFalse(result);
            uut.CreateAccount(keyPair.PrivateKey);
            result = uut.Contains(testScriptHash);
            Assert.IsTrue(result);
        }

        [TestMethod]
        public void TestCreateAccountWithKeyPair()
        {
<<<<<<< HEAD
            Contract contract = Contract.CreateSignatureContract(keyPair.PublicKey);
            bool result = uut.Contains(testScriptHash);
            Assert.AreEqual(false, result);
=======
            var contract = Contract.CreateSignatureContract(keyPair.PublicKey);
            var result = uut.Contains(testScriptHash);
            Assert.IsFalse(result);
>>>>>>> 9b9be473
            uut.CreateAccount(contract);
            result = uut.Contains(testScriptHash);
            Assert.IsTrue(result);
            uut.DeleteAccount(testScriptHash);
            result = uut.Contains(testScriptHash);
            Assert.IsFalse(result);
            uut.CreateAccount(contract, keyPair);
            result = uut.Contains(testScriptHash);
            Assert.IsTrue(result);
        }

        [TestMethod]
        public void TestCreateAccountWithScriptHash()
        {
            bool result = uut.Contains(testScriptHash);
            Assert.IsFalse(result);
            uut.CreateAccount(testScriptHash);
            result = uut.Contains(testScriptHash);
            Assert.IsTrue(result);
        }

        [TestMethod]
        public void TestDecryptKey()
        {
            var nep2key = keyPair.Export("123", ProtocolSettings.Default.AddressVersion, 2, 1, 1);
            var key1 = uut.DecryptKey(nep2key);
            var result = key1.Equals(keyPair);
            Assert.IsTrue(result);
        }

        [TestMethod]
        public void TestDeleteAccount()
        {
            var result = uut.Contains(testScriptHash);
            Assert.IsFalse(result);
            uut.CreateAccount(testScriptHash);
            result = uut.Contains(testScriptHash);
            Assert.IsTrue(result);
            uut.DeleteAccount(testScriptHash);
            result = uut.Contains(testScriptHash);
            Assert.IsFalse(result);
        }

        [TestMethod]
        public void TestGetAccount()
        {
            var result = uut.Contains(testScriptHash);
            Assert.IsFalse(result);
            uut.CreateAccount(keyPair.PrivateKey);
            result = uut.Contains(testScriptHash);
            Assert.IsTrue(result);
            var account = uut.GetAccount(testScriptHash);
            var address = Contract.CreateSignatureRedeemScript(keyPair.PublicKey)
                .ToScriptHash()
                .ToAddress(ProtocolSettings.Default.AddressVersion);
            Assert.AreEqual(address, account.Address);
        }

        [TestMethod]
        public void TestGetAccounts()
        {
            var keys = new Dictionary<UInt160, KeyPair>();
            var privateKey = new byte[32];
            using (RandomNumberGenerator rng = RandomNumberGenerator.Create())
            {
                rng.GetBytes(privateKey);
            }

            var key = new KeyPair(privateKey);
            keys.Add(Contract.CreateSignatureRedeemScript(key.PublicKey).ToScriptHash(), key);
            keys.Add(Contract.CreateSignatureRedeemScript(keyPair.PublicKey).ToScriptHash(), keyPair);
            uut.CreateAccount(key.PrivateKey);
            uut.CreateAccount(keyPair.PrivateKey);
            foreach (var account in uut.GetAccounts())
            {
                if (!keys.ContainsKey(account.ScriptHash))
                {
                    Assert.Fail();
                }
            }
        }

        public X509Certificate2 NewCertificate()
        {
            var key = ECDsa.Create(ECCurve.NamedCurves.nistP256);
            var request = new CertificateRequest(
                new X500DistinguishedName("CN=Self-Signed ECDSA"),
                key,
                HashAlgorithmName.SHA256);
            request.CertificateExtensions.Add(
                new X509KeyUsageExtension(X509KeyUsageFlags.DigitalSignature, critical: false));
            request.CertificateExtensions.Add(
                new X509BasicConstraintsExtension(false, false, 0, false));
            var start = DateTimeOffset.UtcNow;
            var cert = request.CreateSelfSigned(notBefore: start, notAfter: start.AddMonths(3));
            return cert;
        }

        [TestMethod]
        public void TestImportCert()
        {
            var cert = NewCertificate();
            Assert.IsNotNull(cert);
            Assert.IsTrue(cert.HasPrivateKey);
            if (RuntimeInformation.IsOSPlatform(OSPlatform.OSX))
            {
                Assert.ThrowsExactly<PlatformNotSupportedException>(() => _ = uut.Import(cert));
                return;
            }
            var account = uut.Import(cert);
            Assert.IsNotNull(account);
        }

        [TestMethod]
        public void TestImportWif()
        {
            var wif = keyPair.Export();
            var result = uut.Contains(testScriptHash);
            Assert.IsFalse(result);

            uut.Import(wif);
            result = uut.Contains(testScriptHash);
            Assert.IsTrue(result);
        }

        [TestMethod]
        public void TestImportNep2()
        {
            var result = uut.Contains(testScriptHash);
            Assert.IsFalse(result);

            uut.Import(nep2key, "123", 2, 1, 1);
            result = uut.Contains(testScriptHash);
            Assert.IsTrue(result);

            uut.DeleteAccount(testScriptHash);
            result = uut.Contains(testScriptHash);
            Assert.IsFalse(result);

            var wallet = new JObject();
            wallet["name"] = "name";
            wallet["version"] = new Version("1.0").ToString();
            wallet["scrypt"] = new ScryptParameters(2, 1, 1).ToJson();
            wallet["accounts"] = new JArray();
            wallet["extra"] = new JObject();

            uut = new NEP6Wallet(null, "123", ProtocolSettings.Default, wallet);
            result = uut.Contains(testScriptHash);
            Assert.IsFalse(result);

            uut.Import(nep2key, "123", 2, 1, 1);
            result = uut.Contains(testScriptHash);
            Assert.IsTrue(result);
        }

        [TestMethod]
        public void TestMigrate()
        {
            var path = GetRandomPath(".json");
            var uw = Wallet.Create(null, path, "123", ProtocolSettings.Default);
            uw.CreateAccount(keyPair.PrivateKey);
            uw.Save();
            var npath = GetRandomPath(".json");
            var nw = Wallet.Migrate(npath, path, "123", ProtocolSettings.Default);
            var result = nw.Contains(testScriptHash);
            Assert.IsTrue(result);
            uw.Delete();
            nw.Delete();
        }

        [TestMethod]
        public void TestSave()
        {
            var wallet = new JObject();
            wallet["name"] = "name";
            wallet["version"] = new Version("1.0").ToString();
            wallet["scrypt"] = new ScryptParameters(2, 1, 1).ToJson();
            wallet["accounts"] = new JArray();
            wallet["extra"] = new JObject();
            File.WriteAllText(wPath, wallet.ToString());

            uut = new NEP6Wallet(wPath, "123", ProtocolSettings.Default);
            uut.CreateAccount(keyPair.PrivateKey);

            var result = uut.Contains(testScriptHash);
            Assert.IsTrue(result);
            uut.Save();
            result = uut.Contains(testScriptHash);
            Assert.IsTrue(result);
        }

        [TestMethod]
        public void TestToJson()
        {
            Assert.AreEqual(
                "{\"name\":\"noname\",\"version\":\"1.0\",\"scrypt\":{\"n\":2,\"r\":1,\"p\":1},\"accounts\":[],\"extra\":null}",
                uut.ToJson().ToString());
        }

        [TestMethod]
        public void TestVerifyPassword()
        {
            var result = uut.VerifyPassword("123");
            Assert.IsTrue(result);

            uut.CreateAccount(keyPair.PrivateKey);
            result = uut.Contains(testScriptHash);
            Assert.IsTrue(result);

            result = uut.VerifyPassword("123");
            Assert.IsTrue(result);

            uut.DeleteAccount(testScriptHash);
            Assert.IsFalse(uut.Contains(testScriptHash));

            var wallet = new JObject();
            wallet["name"] = "name";
            wallet["version"] = new Version("1.0").ToString();
            wallet["scrypt"] = new ScryptParameters(2, 1, 1).ToJson();
            wallet["accounts"] = new JArray();
            wallet["extra"] = new JObject();

            uut = new NEP6Wallet(null, "123", ProtocolSettings.Default, wallet);
            nep2key = keyPair.Export("123", ProtocolSettings.Default.AddressVersion, 2, 1, 1);
            uut.Import(nep2key, "123", 2, 1, 1);
            Assert.IsFalse(uut.VerifyPassword("1"));
            Assert.IsTrue(uut.VerifyPassword("123"));
        }

        [TestMethod]
        public void Test_NEP6Wallet_Json()
        {
            Assert.AreEqual("noname", uut.Name);
            Assert.AreEqual(new Version("1.0"), uut.Version);
            Assert.IsNotNull(uut.Scrypt);
            Assert.AreEqual(new ScryptParameters(2, 1, 1).N, uut.Scrypt.N);
        }

        [TestMethod]
        public void TestIsDefault()
        {
            var wallet = new JObject();
            wallet["name"] = "name";
            wallet["version"] = new Version("1.0").ToString();
            wallet["scrypt"] = new ScryptParameters(2, 1, 1).ToJson();
            wallet["accounts"] = new JArray();
            wallet["extra"] = new JObject();

            var w = new NEP6Wallet(null, "", ProtocolSettings.Default, wallet);
            var ac = w.CreateAccount();
            Assert.AreEqual(ac.Address, w.GetDefaultAccount().Address);

            var ac2 = w.CreateAccount();
            Assert.AreEqual(ac.Address, w.GetDefaultAccount().Address);
            ac2.IsDefault = true;
            Assert.AreEqual(ac2.Address, w.GetDefaultAccount().Address);
        }
    }
}<|MERGE_RESOLUTION|>--- conflicted
+++ resolved
@@ -214,15 +214,9 @@
         [TestMethod]
         public void TestCreateAccountWithKeyPair()
         {
-<<<<<<< HEAD
-            Contract contract = Contract.CreateSignatureContract(keyPair.PublicKey);
-            bool result = uut.Contains(testScriptHash);
-            Assert.AreEqual(false, result);
-=======
             var contract = Contract.CreateSignatureContract(keyPair.PublicKey);
             var result = uut.Contains(testScriptHash);
             Assert.IsFalse(result);
->>>>>>> 9b9be473
             uut.CreateAccount(contract);
             result = uut.Contains(testScriptHash);
             Assert.IsTrue(result);
