// Copyright (C) 2015-2025 The Neo Project.
//
// TestUtils.Block.cs file belongs to the neo project and is free
// software distributed under the MIT software license, see the
// accompanying file LICENSE in the main directory of the
// repository or http://www.opensource.org/licenses/mit-license.php
// for more details.
//
// Redistribution and use in source and binary forms with or without
// modifications are permitted.

using Akka.Util.Internal;
using Neo.Cryptography;
using Neo.Extensions;
using Neo.Network.P2P.Payloads;
using Neo.Persistence;
using Neo.SmartContract;
using Neo.SmartContract.Native;
using Neo.VM;
using Neo.Wallets;
using Neo.Wallets.NEP6;
using System;
using System.Collections.Generic;
using System.Linq;

namespace Neo.UnitTests
{
    public partial class TestUtils
    {
        const byte Prefix_Block = 5;
        const byte Prefix_BlockHash = 9;
        const byte Prefix_Transaction = 11;
        const byte Prefix_CurrentBlock = 12;

        /// <summary>
        /// Test Util function MakeHeader
        /// </summary>
        /// <param name="snapshot">The snapshot of the current storage provider. Can be null.</param>
        /// <param name="prevHash">The previous block hash</param>
        public static Header MakeHeader(DataCache snapshot, UInt256 prevHash)
        {
            return new Header
            {
                PrevHash = prevHash,
                MerkleRoot = UInt256.Parse("0x6226416a0e5aca42b5566f5a19ab467692688ba9d47986f6981a7f747bba2772"),
                Timestamp = new DateTime(2024, 06, 05, 0, 33, 1, 001, DateTimeKind.Utc).ToTimestampMS(),
                Index = snapshot != null ? NativeContract.Ledger.CurrentIndex(snapshot) + 1 : 0,
                Nonce = 0,
                NextConsensus = UInt160.Zero,
                Witness = new Witness
                {
                    InvocationScript = ReadOnlyMemory<byte>.Empty,
                    VerificationScript = new[] { (byte)OpCode.PUSH1 }
                }
            };
        }

        public static Block MakeBlock(DataCache snapshot, UInt256 prevHash, int numberOfTransactions)
        {
            var block = new Block();
            var header = MakeHeader(snapshot, prevHash);
            var transactions = new Transaction[numberOfTransactions];
            if (numberOfTransactions > 0)
            {
                for (var i = 0; i < numberOfTransactions; i++)
                {
                    transactions[i] = GetTransaction(UInt160.Zero);
                }
            }

            block.Header = header;
            block.Transactions = transactions;
            header.MerkleRoot = MerkleTree.ComputeRoot(block.Transactions.Select(p => p.Hash).ToArray());
            return block;
        }

        public static Block CreateBlockWithValidTransactions(DataCache snapshot,
            NEP6Wallet wallet, WalletAccount account, int numberOfTransactions)
        {
            var transactions = new List<Transaction>();
            for (var i = 0; i < numberOfTransactions; i++)
            {
                transactions.Add(CreateValidTx(snapshot, wallet, account));
            }

            return CreateBlockWithValidTransactions(snapshot, account, [.. transactions]);
        }

        public static Block CreateBlockWithValidTransactions(DataCache snapshot,
            WalletAccount account, Transaction[] transactions)
        {
            var block = new Block();
            var key = NativeContract.Ledger.CreateStorageKey(Prefix_CurrentBlock);
            var state = snapshot.TryGet(key).GetInteroperable<HashIndexState>();
            var header = MakeHeader(snapshot, state.Hash);

            block.Header = header;
            block.Transactions = transactions;

            header.MerkleRoot = MerkleTree.ComputeRoot(block.Transactions.Select(p => p.Hash).ToArray());
            var contract = Contract.CreateMultiSigContract(1, TestProtocolSettings.SoleNode.StandbyCommittee);
            var sc = new ContractParametersContext(snapshot, header, TestProtocolSettings.SoleNode.Network);
            var signature = header.Sign(account.GetKey(), TestProtocolSettings.SoleNode.Network);
            sc.AddSignature(contract, TestProtocolSettings.SoleNode.StandbyCommittee[0], [.. signature]);
            block.Header.Witness = sc.GetWitnesses()[0];

            return block;
        }

        public static void BlocksDelete(DataCache snapshot, UInt256 hash)
        {
            snapshot.Delete(NativeContract.Ledger.CreateStorageKey(Prefix_BlockHash, hash));
            snapshot.Delete(NativeContract.Ledger.CreateStorageKey(Prefix_Block, hash));
        }

        public static void TransactionAdd(DataCache snapshot, params TransactionState[] txs)
        {
            foreach (var tx in txs)
            {
                var key = NativeContract.Ledger.CreateStorageKey(Prefix_Transaction, tx.Transaction.Hash);
                snapshot.Add(key, new StorageItem(tx));
            }
        }

        public static void BlocksAdd(DataCache snapshot, UInt256 hash, TrimmedBlock block)
        {
            var indexKey = NativeContract.Ledger.CreateStorageKey(Prefix_BlockHash, block.Index);
            snapshot.Add(indexKey, new StorageItem(hash.ToArray()));

            var hashKey = NativeContract.Ledger.CreateStorageKey(Prefix_Block, hash);
            snapshot.Add(hashKey, new StorageItem(block.ToArray()));

            var key = NativeContract.Ledger.CreateStorageKey(Prefix_CurrentBlock);
            var state = snapshot.GetAndChange(key, () => new(new HashIndexState())).GetInteroperable<HashIndexState>();
            state.Hash = hash;
            state.Index = block.Index;
        }

        public static void BlocksAdd(DataCache snapshot, UInt256 hash, Block block)
        {

            block.Transactions.ForEach(tx =>
            {
                var state = new TransactionState
                {
                    BlockIndex = block.Index,
                    Transaction = tx
                };
                TransactionAdd(snapshot, state);
            });

            var indexKey = NativeContract.Ledger.CreateStorageKey(Prefix_BlockHash, block.Index);
            snapshot.Add(indexKey, new StorageItem(hash.ToArray()));

            var hashKey = NativeContract.Ledger.CreateStorageKey(Prefix_Block, hash);
            snapshot.Add(hashKey, new StorageItem(block.ToTrimmedBlock().ToArray()));

            var key = NativeContract.Ledger.CreateStorageKey(Prefix_CurrentBlock);
            var state = snapshot.GetAndChange(key, () => new(new HashIndexState())).GetInteroperable<HashIndexState>();
            state.Hash = hash;
            state.Index = block.Index;
        }

        public static string CreateInvalidBlockFormat()
        {
            // Create a valid block
            var validBlock = new Block
            {
                Header = new Header
                {
                    Version = 0,
                    PrevHash = UInt256.Zero,
                    MerkleRoot = UInt256.Zero,
                    Timestamp = 0,
                    Index = 0,
                    NextConsensus = UInt160.Zero,
<<<<<<< HEAD
                    Witness = new Witness
                    {
                        InvocationScript = ReadOnlyMemory<byte>.Empty,
                        VerificationScript = ReadOnlyMemory<byte>.Empty
                    }
=======
                    Witness = Witness.Empty,
>>>>>>> 9b9be473
                },
                Transactions = []
            };

            // Serialize the valid block
            var validBlockBytes = validBlock.ToArray();

            // Corrupt the serialized data
            // For example, we can truncate the data by removing the last few bytes
            var invalidBlockBytes = new byte[validBlockBytes.Length - 5];
            Array.Copy(validBlockBytes, invalidBlockBytes, invalidBlockBytes.Length);

            // Convert the corrupted data to a Base64 string
            return Convert.ToBase64String(invalidBlockBytes);
        }

        public static TrimmedBlock ToTrimmedBlock(this Block block)
        {
            return new TrimmedBlock
            {
                Header = block.Header,
                Hashes = block.Transactions.Select(p => p.Hash).ToArray()
            };
        }
    }
}<|MERGE_RESOLUTION|>--- conflicted
+++ resolved
@@ -174,15 +174,7 @@
                     Timestamp = 0,
                     Index = 0,
                     NextConsensus = UInt160.Zero,
-<<<<<<< HEAD
-                    Witness = new Witness
-                    {
-                        InvocationScript = ReadOnlyMemory<byte>.Empty,
-                        VerificationScript = ReadOnlyMemory<byte>.Empty
-                    }
-=======
                     Witness = Witness.Empty,
->>>>>>> 9b9be473
                 },
                 Transactions = []
             };
