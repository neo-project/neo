--- conflicted
+++ resolved
@@ -75,101 +75,6 @@
             return new NEP6Wallet(null, password, TestProtocolSettings.Default, wallet);
         }
 
-<<<<<<< HEAD
-        public static Transaction GetTransaction(UInt160 sender)
-        {
-            return new Transaction
-            {
-                Script = new byte[] { (byte)OpCode.PUSH2 },
-                Attributes = Array.Empty<TransactionAttribute>(),
-                Signers = new[]{ new Signer()
-                {
-                    Account = sender,
-                    Scopes = WitnessScope.CalledByEntry,
-                    AllowedContracts = Array.Empty<UInt160>(),
-                    AllowedGroups = Array.Empty<ECPoint>(),
-                    Rules = Array.Empty<WitnessRule>(),
-                } },
-                Witnesses = new Witness[]{ new Witness
-                {
-                    InvocationScript = Array.Empty<byte>(),
-                    VerificationScript = Array.Empty<byte>()
-                } }
-            };
-        }
-
-        public static Transaction GetTransaction(UInt160 sender, UInt160 signer)
-        {
-            var tx = GetTransaction(sender);
-            tx.Signers = new[]{ new Signer()
-                {
-                    Account = sender,
-                    Scopes = WitnessScope.CalledByEntry,
-                    AllowedContracts = Array.Empty<UInt160>(),
-                    AllowedGroups = Array.Empty<ECPoint>(),
-                    Rules = Array.Empty<WitnessRule>(),
-                },
-                new Signer()
-                {
-                    Account = signer,
-                    Scopes = WitnessScope.CalledByEntry,
-                    AllowedContracts = Array.Empty<UInt160>(),
-                    AllowedGroups = Array.Empty<ECPoint>(),
-                    Rules = Array.Empty<WitnessRule>(),
-                } };
-            tx.Witnesses = new Witness[]{ new Witness
-            {
-                InvocationScript = Array.Empty<byte>(),
-                VerificationScript = Array.Empty<byte>()
-            },
-            new Witness
-            {
-                InvocationScript = Array.Empty<byte>(),
-                VerificationScript = Array.Empty<byte>()
-            } };
-            return tx;
-        }
-
-        internal static ContractState GetContract(string method = "test", int parametersCount = 0)
-        {
-            NefFile nef = new()
-            {
-                Compiler = "",
-                Source = "",
-                Tokens = Array.Empty<MethodToken>(),
-                Script = new byte[] { 0x01, 0x01, 0x01, 0x01 }
-            };
-            nef.CheckSum = NefFile.ComputeChecksum(nef);
-            return new ContractState
-            {
-                Id = 0x43000000,
-                Nef = nef,
-                Hash = nef.Script.Span.ToScriptHash(),
-                Manifest = CreateManifest(method, ContractParameterType.Any, Enumerable.Repeat(ContractParameterType.Any, parametersCount).ToArray())
-            };
-        }
-
-        internal static ContractState GetContract(byte[] script, ContractManifest manifest = null)
-        {
-            NefFile nef = new()
-            {
-                Compiler = "",
-                Source = "",
-                Tokens = Array.Empty<MethodToken>(),
-                Script = script
-            };
-            nef.CheckSum = NefFile.ComputeChecksum(nef);
-            return new ContractState
-            {
-                Id = 1,
-                Hash = script.ToScriptHash(),
-                Nef = nef,
-                Manifest = manifest ?? CreateDefaultManifest()
-            };
-        }
-
-=======
->>>>>>> 4c7bae4c
         internal static StorageItem GetStorageItem(byte[] value)
         {
             return new StorageItem
