--- conflicted
+++ resolved
@@ -9,13 +9,9 @@
 // Redistribution and use in source and binary forms with or without
 // modifications are permitted.
 
-<<<<<<< HEAD
-using Neo.Extensions;
-=======
 using FluentAssertions;
 using Neo.Extensions;
 using Neo.IO;
->>>>>>> 79554f23
 using Neo.Network.P2P.Payloads;
 using Neo.Persistence;
 using Neo.SmartContract;
