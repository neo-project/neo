// Copyright (C) 2015-2025 The Neo Project.
//
// NativeContractExtensions.cs file belongs to the neo project and is free
// software distributed under the MIT software license, see the
// accompanying file LICENSE in the main directory of the
// repository or http://www.opensource.org/licenses/mit-license.php
// for more details.
//
// Redistribution and use in source and binary forms with or without
// modifications are permitted.

using Neo.Extensions;
using Neo.Network.P2P.Payloads;
using Neo.Persistence;
using Neo.SmartContract;
using Neo.SmartContract.Native;
using Neo.VM;
using Neo.VM.Types;
using System;

namespace Neo.UnitTests.Extensions
{
    public static class NativeContractExtensions
    {
        /// <summary>
        /// Deploy a contract to the blockchain.
        /// </summary>
        /// <param name="snapshot">The snapshot used for deploying the contract.</param>
        /// <param name="sender">The address of the contract deployer.</param>
        /// <param name="nefFile">The <see cref="NefFile"/> file of the contract to be deployed.</param>
        /// <param name="manifest">The manifest of the contract to be deployed.</param>
        /// <param name="datoshi">The gas fee to spend for deploying the contract in the unit of datoshi, 1 datoshi = 1e-8 GAS.</param>
        /// <returns></returns>
        /// <exception cref="Exception"></exception>
        public static ContractState DeployContract(this DataCache snapshot, UInt160 sender, byte[] nefFile, byte[] manifest, long datoshi = 200_00000000)
        {
            var script = new ScriptBuilder();
            script.EmitDynamicCall(NativeContract.ContractManagement.Hash, "deploy", nefFile, manifest, null);

            var engine = ApplicationEngine.Create(TriggerType.Application,
                sender != null ? new Transaction() { Signers = [new() { Account = sender }], Attributes = [] } : null,
<<<<<<< HEAD
                snapshot, settings: TestBlockchain.TheNeoSystem.Settings, gas: datoshi);
=======
                snapshot, settings: TestProtocolSettings.Default, gas: datoshi);
>>>>>>> 9b9be473
            engine.LoadScript(script.ToArray());

            if (engine.Execute() != VMState.HALT)
            {
                Exception exception = engine.FaultException;
                while (exception?.InnerException != null) exception = exception.InnerException;
                throw exception ?? new InvalidOperationException();
            }

            var ret = new ContractState();
            ((IInteroperable)ret).FromStackItem(engine.ResultStack.Pop());
            return ret;
        }

        public static void UpdateContract(this DataCache snapshot, UInt160 callingScriptHash, byte[] nefFile, byte[] manifest)
        {
            var script = new ScriptBuilder();
            script.EmitDynamicCall(NativeContract.ContractManagement.Hash, "update", nefFile, manifest, null);

            var engine = ApplicationEngine.Create(TriggerType.Application, null, snapshot, settings: TestProtocolSettings.Default);
            engine.LoadScript(script.ToArray());

            // Fake calling script hash
            if (callingScriptHash != null)
            {
                engine.CurrentContext.GetState<ExecutionContextState>().NativeCallingScriptHash = callingScriptHash;
                engine.CurrentContext.GetState<ExecutionContextState>().ScriptHash = callingScriptHash;
            }

            if (engine.Execute() != VMState.HALT)
            {
                Exception exception = engine.FaultException;
                while (exception?.InnerException != null) exception = exception.InnerException;
                throw exception ?? new InvalidOperationException();
            }
        }

        public static void DestroyContract(this DataCache snapshot, UInt160 callingScriptHash)
        {
            var script = new ScriptBuilder();
            script.EmitDynamicCall(NativeContract.ContractManagement.Hash, "destroy");

            var engine = ApplicationEngine.Create(TriggerType.Application, null, snapshot, settings: TestProtocolSettings.Default);
            engine.LoadScript(script.ToArray());

            // Fake calling script hash
            if (callingScriptHash != null)
            {
                engine.CurrentContext.GetState<ExecutionContextState>().NativeCallingScriptHash = callingScriptHash;
                engine.CurrentContext.GetState<ExecutionContextState>().ScriptHash = callingScriptHash;
            }

            if (engine.Execute() != VMState.HALT)
            {
                Exception exception = engine.FaultException;
                while (exception?.InnerException != null) exception = exception.InnerException;
                throw exception ?? new InvalidOperationException();
            }
        }

        public static void AddContract(this DataCache snapshot, UInt160 hash, ContractState state)
        {
            //key: hash, value: ContractState
            var key = new KeyBuilder(NativeContract.ContractManagement.Id, 8).Add(hash);
            snapshot.Add(key, new StorageItem(state));
            //key: id, value: hash
            var key2 = new KeyBuilder(NativeContract.ContractManagement.Id, 12).AddBigEndian(state.Id);
            if (!snapshot.Contains(key2)) snapshot.Add(key2, new StorageItem(hash.ToArray()));
        }

        public static void DeleteContract(this DataCache snapshot, UInt160 hash)
        {
            //key: hash, value: ContractState
            var key = new KeyBuilder(NativeContract.ContractManagement.Id, 8).Add(hash);
            var value = snapshot.TryGet(key)?.GetInteroperable<ContractState>();
            snapshot.Delete(key);
            if (value != null)
            {
                //key: id, value: hash
                var key2 = new KeyBuilder(NativeContract.ContractManagement.Id, 12).AddBigEndian(value.Id);
                snapshot.Delete(key2);
            }
        }

        public static StackItem Call(this NativeContract contract, DataCache snapshot, string method, params ContractParameter[] args)
        {
            return Call(contract, snapshot, null, null, method, args);
        }

        public static StackItem Call(this NativeContract contract, DataCache snapshot, IVerifiable container, Block persistingBlock, string method, params ContractParameter[] args)
        {
            using var engine = ApplicationEngine.Create(TriggerType.Application, container, snapshot, persistingBlock, settings: TestProtocolSettings.Default);
            return Call(contract, engine, method, args);
        }

        public static StackItem Call(this NativeContract contract, ApplicationEngine engine, string method, params ContractParameter[] args)
        {
            using var script = new ScriptBuilder();
            script.EmitDynamicCall(contract.Hash, method, args);
            engine.LoadScript(script.ToArray());

            if (engine.Execute() != VMState.HALT)
            {
                Exception exception = engine.FaultException;
                while (exception?.InnerException != null) exception = exception.InnerException;
                throw exception ?? new InvalidOperationException();
            }

            if (0 < engine.ResultStack.Count)
                return engine.ResultStack.Pop();
            return null;
        }
    }
}<|MERGE_RESOLUTION|>--- conflicted
+++ resolved
@@ -39,11 +39,7 @@
 
             var engine = ApplicationEngine.Create(TriggerType.Application,
                 sender != null ? new Transaction() { Signers = [new() { Account = sender }], Attributes = [] } : null,
-<<<<<<< HEAD
-                snapshot, settings: TestBlockchain.TheNeoSystem.Settings, gas: datoshi);
-=======
                 snapshot, settings: TestProtocolSettings.Default, gas: datoshi);
->>>>>>> 9b9be473
             engine.LoadScript(script.ToArray());
 
             if (engine.Execute() != VMState.HALT)
