// Copyright (C) 2015-2025 The Neo Project.
//
// UT_Crypto.cs file belongs to the neo project and is free
// software distributed under the MIT software license, see the
// accompanying file LICENSE in the main directory of the
// repository or http://www.opensource.org/licenses/mit-license.php
// for more details.
//
// Redistribution and use in source and binary forms with or without
// modifications are permitted.

using Microsoft.VisualStudio.TestTools.UnitTesting;
using Neo.Cryptography;
using Neo.Cryptography.ECC;
using Neo.Extensions;
using Neo.IO;
using Neo.Wallets;
using System;
using System.Linq;
using System.Security.Cryptography;
using System.Text;

namespace Neo.UnitTests.Cryptography
{
    [TestClass]
    public class UT_Crypto
    {
<<<<<<< HEAD
        private KeyPair _key = null;
=======
        private KeyPair key = null;
        private readonly byte[] message = System.Text.Encoding.Default.GetBytes("HelloWorld");
        private readonly byte[] wrongKey = new byte[33];
        private readonly byte[] wrongKey2 = new byte[36];
>>>>>>> c44b95d0

        public static KeyPair GenerateKey(int privateKeyLength)
        {
            byte[] privateKey = new byte[privateKeyLength];
            using (RandomNumberGenerator rng = RandomNumberGenerator.Create())
            {
                rng.GetBytes(privateKey);
            }
            return new KeyPair(privateKey);
        }

        public static KeyPair GenerateCertainKey(int privateKeyLength)
        {
            byte[] privateKey = new byte[privateKeyLength];
            for (int i = 0; i < privateKeyLength; i++)
            {
                privateKey[i] = (byte)((byte)i % byte.MaxValue);
            }
            return new KeyPair(privateKey);
        }

        [TestInitialize]
        public void TestSetup()
        {
            _key = GenerateKey(32);
        }

        [TestMethod]
        public void TestVerifySignature()
        {
<<<<<<< HEAD
            byte[] message = System.Text.Encoding.Default.GetBytes("HelloWorld");
            byte[] signature = Crypto.Sign(message, _key.PrivateKey);
            Crypto.VerifySignature(message, signature, _key.PublicKey).Should().BeTrue();
=======
            byte[] signature = Crypto.Sign(message, key.PrivateKey);
            Assert.IsTrue(Crypto.VerifySignature(message, signature, key.PublicKey));
>>>>>>> c44b95d0

            wrongKey[0] = 0x02;
            Assert.IsFalse(Crypto.VerifySignature(message, signature, wrongKey, Neo.Cryptography.ECC.ECCurve.Secp256r1));

            wrongKey[0] = 0x03;
            for (int i = 1; i < 33; i++) wrongKey[i] = byte.MaxValue;
            Assert.ThrowsException<ArgumentException>(() => Crypto.VerifySignature(message, signature, wrongKey, Neo.Cryptography.ECC.ECCurve.Secp256r1));

            Assert.ThrowsException<FormatException>(() => Crypto.VerifySignature(message, signature, wrongKey2, Neo.Cryptography.ECC.ECCurve.Secp256r1));
        }

        [TestMethod]
        public void TestSecp256k1()
        {
            byte[] privkey = "7177f0d04c79fa0b8c91fe90c1cf1d44772d1fba6e5eb9b281a22cd3aafb51fe".HexToBytes();
            byte[] message = "2d46a712699bae19a634563d74d04cc2da497b841456da270dccb75ac2f7c4e7".HexToBytes();
            var signature = Crypto.Sign(message, privkey, Neo.Cryptography.ECC.ECCurve.Secp256k1);

            byte[] pubKey = "04fd0a8c1ce5ae5570fdd46e7599c16b175bf0ebdfe9c178f1ab848fb16dac74a5d301b0534c7bcf1b3760881f0c420d17084907edd771e1c9c8e941bbf6ff9108".HexToBytes();
            Assert.IsTrue(Crypto.VerifySignature(message, signature, pubKey, Neo.Cryptography.ECC.ECCurve.Secp256k1));

            message = System.Text.Encoding.Default.GetBytes("world");
            signature = Crypto.Sign(message, privkey, Neo.Cryptography.ECC.ECCurve.Secp256k1);

            Assert.IsTrue(Crypto.VerifySignature(message, signature, pubKey, Neo.Cryptography.ECC.ECCurve.Secp256k1));

            message = System.Text.Encoding.Default.GetBytes("中文");
            signature = "b8cba1ff42304d74d083e87706058f59cdd4f755b995926d2cd80a734c5a3c37e4583bfd4339ac762c1c91eee3782660a6baf62cd29e407eccd3da3e9de55a02".HexToBytes();
            pubKey = "03661b86d54eb3a8e7ea2399e0db36ab65753f95fff661da53ae0121278b881ad0".HexToBytes();

<<<<<<< HEAD
            Crypto.VerifySignature(message, signature, pubKey, Neo.Cryptography.ECC.ECCurve.Secp256k1)
                .Should().BeTrue();

            var messageHash = message.Sha256();
            // append v to signature
            signature = [.. signature, .. new byte[] { 27 }];
            var recover = Crypto.ECRecover(signature, messageHash);

            recover.ToArray().Should().BeEquivalentTo(pubKey);
        }

        [TestMethod]
        public void TestECRecover()
        {
            // Test case 1
            var message1 = "5c868fedb8026979ebd26f1ba07c27eedf4ff6d10443505a96ecaf21ba8c4f0937b3cd23ffdc3dd429d4cd1905fb8dbcceeff1350020e18b58d2ba70887baa3a9b783ad30d3fbf210331cdd7df8d77defa398cdacdfc2e359c7ba4cae46bb74401deb417f8b912a1aa966aeeba9c39c7dd22479ae2b30719dca2f2206c5eb4b7".HexToBytes();
            var messageHash1 = "5ae8317d34d1e595e3fa7247db80c0af4320cce1116de187f8f7e2e099c0d8d0".HexToBytes();
            var signature1 = "45c0b7f8c09a9e1f1cea0c25785594427b6bf8f9f878a8af0b1abbb48e16d0920d8becd0c220f67c51217eecfd7184ef0732481c843857e6bc7fc095c4f6b78801".HexToBytes();
            var expectedPubKey1 = "034a071e8a6e10aada2b8cf39fa3b5fb3400b04e99ea8ae64ceea1a977dbeaf5d5".HexToBytes();

            var recoveredKey1 = Crypto.ECRecover(signature1, messageHash1);
            recoveredKey1.EncodePoint(true).Should().BeEquivalentTo(expectedPubKey1);

            // Test case 2
            var message2 = "17cd4a74d724d55355b6fb2b0759ca095298e3fd1856b87ca1cb2df5409058022736d21be071d820b16dfc441be97fbcea5df787edc886e759475469e2128b22f26b82ca993be6695ab190e673285d561d3b6d42fcc1edd6d12db12dcda0823e9d6079e7bc5ff54cd452dad308d52a15ce9c7edd6ef3dad6a27becd8e001e80f".HexToBytes();
            var messageHash2 = "586052916fb6f746e1d417766cceffbe1baf95579bab67ad49addaaa6e798862".HexToBytes();
            var signature2 = "4e0ea79d4a476276e4b067facdec7460d2c98c8a65326a6e5c998fd7c65061140e45aea5034af973410e65cf97651b3f2b976e3fc79c6a93065ed7cb69a2ab5a01".HexToBytes();
            var expectedPubKey2 = "02dbf1f4092deb3cfd4246b2011f7b24840bc5dbedae02f28471ce5b3bfbf06e71".HexToBytes();

            var recoveredKey2 = Crypto.ECRecover(signature2, messageHash2);
            recoveredKey2.EncodePoint(true).Should().BeEquivalentTo(expectedPubKey2);

            // Test case 3 - recovery param 0
            var message3 = "db0d31717b04802adbbae1997487da8773440923c09b869e12a57c36dda34af11b8897f266cd81c02a762c6b74ea6aaf45aaa3c52867eb8f270f5092a36b498f88b65b2ebda24afe675da6f25379d1e194d093e7a2f66e450568dbdffebff97c4597a00c96a5be9ba26deefcca8761c1354429622c8db269d6a0ec0cc7a8585c".HexToBytes();
            var messageHash3 = "c36d0ecf4bfd178835c97aae7585f6a87de7dfa23cc927944f99a8d60feff68b".HexToBytes();
            var signature3 = "f25b86e1d8a11d72475b3ed273b0781c7d7f6f9e1dae0dd5d3ee9b84f3fab89163d9c4e1391de077244583e9a6e3d8e8e1f236a3bf5963735353b93b1a3ba93500".HexToBytes();
            var expectedPubKey3 = "03414549fd05bfb7803ae507ff86b99becd36f8d66037a7f5ba612792841d42eb9".HexToBytes();

            var recoveredKey3 = Crypto.ECRecover(signature3, messageHash3);
            recoveredKey3.EncodePoint(true).Should().BeEquivalentTo(expectedPubKey3);

            // Test invalid cases
            var invalidSignature = new byte[65];
            Action action = () => Crypto.ECRecover(invalidSignature, messageHash1);
            action.Should().Throw<ArgumentException>();

            // Test with invalid recovery value
            var invalidRecoverySignature = signature1.ToArray();
            invalidRecoverySignature[64] = 29; // Invalid recovery value
            action = () => Crypto.ECRecover(invalidRecoverySignature, messageHash1);
            action.Should().Throw<ArgumentException>();

            // Test with wrong message hash
            var recoveredWrongHash = Crypto.ECRecover(signature1, messageHash2);
            recoveredWrongHash.EncodePoint(true).Should().NotBeEquivalentTo(expectedPubKey1);
        }

        [TestMethod]
        public void TestERC2098()
        {
            // Test from https://eips.ethereum.org/EIPS/eip-2098

            // Private Key: 0x1234567890123456789012345678901234567890123456789012345678901234
            // Message: "Hello World"
            // Signature:
            // r:  0x68a020a209d3d56c46f38cc50a33f704f4a9a10a59377f8dd762ac66910e9b90
            // s:  0x7e865ad05c4035ab5792787d4a0297a43617ae897930a6fe4d822b8faea52064
            // v:  27

            var privateKey = "1234567890123456789012345678901234567890123456789012345678901234".HexToBytes();

            var expectedPubKey1 = (Neo.Cryptography.ECC.ECCurve.Secp256k1.G * privateKey).ToArray();

            Console.WriteLine($"Expected PubKey: {expectedPubKey1.ToHexString()}");
            var message1 = Encoding.UTF8.GetBytes("Hello World");
            var messageHash1 = new byte[] { 0x19 }.Concat(Encoding.UTF8.GetBytes($"Ethereum Signed Message:\n{message1.Count()}")).Concat(message1).ToArray().Keccak256();
            Console.WriteLine($"Message Hash: {Convert.ToHexString(messageHash1)}");

            // Signature values from EIP-2098 test case
            var r = "68a020a209d3d56c46f38cc50a33f704f4a9a10a59377f8dd762ac66910e9b90".HexToBytes();
            var s = "7e865ad05c4035ab5792787d4a0297a43617ae897930a6fe4d822b8faea52064".HexToBytes();
            var signature1 = new byte[65];
            Array.Copy(r, 0, signature1, 0, 32);
            Array.Copy(s, 0, signature1, 32, 32);
            signature1[64] = 27;

            Console.WriteLine($"r: {Convert.ToHexString(signature1.Take(32).ToArray())}");
            Console.WriteLine($"s: {Convert.ToHexString(signature1.Skip(32).Take(32).ToArray())}");
            Console.WriteLine($"yParity: {(signature1[32] & 0x80) != 0}");

            var recoveredKey1 = Crypto.ECRecover(signature1, messageHash1);

            // Private Key: 0x1234567890123456789012345678901234567890123456789012345678901234
            // Message: "It's a small(er) world"
            // Signature:
            // r:  0x9328da16089fcba9bececa81663203989f2df5fe1faa6291a45381c81bd17f76
            // s:  0x139c6d6b623b42da56557e5e734a43dc83345ddfadec52cbe24d0cc64f550793
            // v:  28

            var sig = "68a020a209d3d56c46f38cc50a33f704f4a9a10a59377f8dd762ac66910e9b90".HexToBytes()
            .Concat("7e865ad05c4035ab5792787d4a0297a43617ae897930a6fe4d822b8faea52064".HexToBytes())
            .Concat(new byte[] { 0x1B })
            .ToArray();

            var pubKey = Crypto.ECRecover(sig, messageHash1);

            Console.WriteLine($"Recovered PubKey: {pubKey.EncodePoint(true).ToHexString()}");
            Console.WriteLine($"Recovered PubKey: {recoveredKey1.EncodePoint(true).ToHexString()}");
            recoveredKey1.EncodePoint(true).Should().BeEquivalentTo(expectedPubKey1);

            var message2 = Encoding.UTF8.GetBytes("It's a small(er) world");
            var messageHash2 = new byte[] { 0x19 }.Concat(Encoding.UTF8.GetBytes($"Ethereum Signed Message:\n{message2.Count()}")).Concat(message2).ToArray().Keccak256();
            Console.WriteLine($"\nMessage Hash 2: {Convert.ToHexString(messageHash2)}");

            // Second test case from EIP-2098
            var r2 = "9328da16089fcba9bececa81663203989f2df5fe1faa6291a45381c81bd17f76".HexToBytes();
            var s2 = "939c6d6b623b42da56557e5e734a43dc83345ddfadec52cbe24d0cc64f550793".HexToBytes();
            var signature2 = new byte[64];
            Array.Copy(r2, 0, signature2, 0, 32);
            Array.Copy(s2, 0, signature2, 32, 32);

            Console.WriteLine($"r: {Convert.ToHexString(signature2.Take(32).ToArray())}");
            Console.WriteLine($"s: {Convert.ToHexString(signature2.Skip(32).Take(32).ToArray())}");
            Console.WriteLine($"yParity: {(signature2[32] & 0x80) != 0}");


            var recoveredKey2 = Crypto.ECRecover(signature2, messageHash2);
            recoveredKey2.EncodePoint(true).Should().BeEquivalentTo(expectedPubKey1);
=======
            Assert.IsTrue(Crypto.VerifySignature(message, signature, pubKey, Neo.Cryptography.ECC.ECCurve.Secp256k1));
>>>>>>> c44b95d0
        }
    }
}<|MERGE_RESOLUTION|>--- conflicted
+++ resolved
@@ -25,14 +25,10 @@
     [TestClass]
     public class UT_Crypto
     {
-<<<<<<< HEAD
         private KeyPair _key = null;
-=======
-        private KeyPair key = null;
         private readonly byte[] message = System.Text.Encoding.Default.GetBytes("HelloWorld");
         private readonly byte[] wrongKey = new byte[33];
         private readonly byte[] wrongKey2 = new byte[36];
->>>>>>> c44b95d0
 
         public static KeyPair GenerateKey(int privateKeyLength)
         {
@@ -63,14 +59,9 @@
         [TestMethod]
         public void TestVerifySignature()
         {
-<<<<<<< HEAD
             byte[] message = System.Text.Encoding.Default.GetBytes("HelloWorld");
             byte[] signature = Crypto.Sign(message, _key.PrivateKey);
-            Crypto.VerifySignature(message, signature, _key.PublicKey).Should().BeTrue();
-=======
-            byte[] signature = Crypto.Sign(message, key.PrivateKey);
-            Assert.IsTrue(Crypto.VerifySignature(message, signature, key.PublicKey));
->>>>>>> c44b95d0
+            Assert.IsTrue(Crypto.VerifySignature(message, signature, _key.PublicKey));
 
             wrongKey[0] = 0x02;
             Assert.IsFalse(Crypto.VerifySignature(message, signature, wrongKey, Neo.Cryptography.ECC.ECCurve.Secp256r1));
@@ -101,7 +92,6 @@
             signature = "b8cba1ff42304d74d083e87706058f59cdd4f755b995926d2cd80a734c5a3c37e4583bfd4339ac762c1c91eee3782660a6baf62cd29e407eccd3da3e9de55a02".HexToBytes();
             pubKey = "03661b86d54eb3a8e7ea2399e0db36ab65753f95fff661da53ae0121278b881ad0".HexToBytes();
 
-<<<<<<< HEAD
             Crypto.VerifySignature(message, signature, pubKey, Neo.Cryptography.ECC.ECCurve.Secp256k1)
                 .Should().BeTrue();
 
@@ -172,7 +162,6 @@
             // v:  27
 
             var privateKey = "1234567890123456789012345678901234567890123456789012345678901234".HexToBytes();
-
             var expectedPubKey1 = (Neo.Cryptography.ECC.ECCurve.Secp256k1.G * privateKey).ToArray();
 
             Console.WriteLine($"Expected PubKey: {expectedPubKey1.ToHexString()}");
@@ -202,9 +191,9 @@
             // v:  28
 
             var sig = "68a020a209d3d56c46f38cc50a33f704f4a9a10a59377f8dd762ac66910e9b90".HexToBytes()
-            .Concat("7e865ad05c4035ab5792787d4a0297a43617ae897930a6fe4d822b8faea52064".HexToBytes())
-            .Concat(new byte[] { 0x1B })
-            .ToArray();
+              .Concat("7e865ad05c4035ab5792787d4a0297a43617ae897930a6fe4d822b8faea52064".HexToBytes())
+              .Concat(new byte[] { 0x1B })
+              .ToArray();
 
             var pubKey = Crypto.ECRecover(sig, messageHash1);
 
@@ -227,12 +216,9 @@
             Console.WriteLine($"s: {Convert.ToHexString(signature2.Skip(32).Take(32).ToArray())}");
             Console.WriteLine($"yParity: {(signature2[32] & 0x80) != 0}");
 
-
             var recoveredKey2 = Crypto.ECRecover(signature2, messageHash2);
             recoveredKey2.EncodePoint(true).Should().BeEquivalentTo(expectedPubKey1);
-=======
             Assert.IsTrue(Crypto.VerifySignature(message, signature, pubKey, Neo.Cryptography.ECC.ECCurve.Secp256k1));
->>>>>>> c44b95d0
         }
     }
 }