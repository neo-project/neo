// Copyright (C) 2015-2025 The Neo Project.
//
// UT_UPnP.cs file belongs to the neo project and is free
// software distributed under the MIT software license, see the
// accompanying file LICENSE in the main directory of the
// repository or http://www.opensource.org/licenses/mit-license.php
// for more details.
//
// Redistribution and use in source and binary forms with or without
// modifications are permitted.

using Microsoft.VisualStudio.TestTools.UnitTesting;
using Neo.Network;
using System;
using System.Net.Sockets;

namespace Neo.UnitTests.Network
{
    [TestClass]
    public class UT_UPnP
    {
        [TestMethod]
        public void GetTimeOut()
        {
            Assert.AreEqual(3, UPnP.TimeOut.TotalSeconds);
        }

        [TestMethod]
        public void NoService()
        {
<<<<<<< HEAD
            Assert.ThrowsException<Exception>(() => UPnP.ForwardPort(1, ProtocolType.Tcp, ""));
            Assert.ThrowsException<Exception>(() => UPnP.DeleteForwardingRule(1, ProtocolType.Tcp));
            Assert.ThrowsException<Exception>(() => UPnP.GetExternalIP());
=======
            Assert.ThrowsExactly<Exception>(() => UPnP.ForwardPort(1, ProtocolType.Tcp, ""));
            Assert.ThrowsExactly<Exception>(() => UPnP.DeleteForwardingRule(1, ProtocolType.Tcp));
            Assert.ThrowsExactly<Exception>(() => _ = UPnP.GetExternalIP());
>>>>>>> 9b9be473
        }
    }
}<|MERGE_RESOLUTION|>--- conflicted
+++ resolved
@@ -28,15 +28,9 @@
         [TestMethod]
         public void NoService()
         {
-<<<<<<< HEAD
-            Assert.ThrowsException<Exception>(() => UPnP.ForwardPort(1, ProtocolType.Tcp, ""));
-            Assert.ThrowsException<Exception>(() => UPnP.DeleteForwardingRule(1, ProtocolType.Tcp));
-            Assert.ThrowsException<Exception>(() => UPnP.GetExternalIP());
-=======
             Assert.ThrowsExactly<Exception>(() => UPnP.ForwardPort(1, ProtocolType.Tcp, ""));
             Assert.ThrowsExactly<Exception>(() => UPnP.DeleteForwardingRule(1, ProtocolType.Tcp));
             Assert.ThrowsExactly<Exception>(() => _ = UPnP.GetExternalIP());
->>>>>>> 9b9be473
         }
     }
 }