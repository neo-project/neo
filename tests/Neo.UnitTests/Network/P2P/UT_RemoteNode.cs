--- conflicted
+++ resolved
@@ -40,11 +40,7 @@
         public void RemoteNode_Test_Abort_DifferentNetwork()
         {
             var connectionTestProbe = CreateTestProbe();
-<<<<<<< HEAD
-            var remoteNodeActor = ActorOfAsTestActorRef(() => new RemoteNode(testBlockchain, new LocalNode(testBlockchain), connectionTestProbe, null, null, new ChannelsConfig()));
-=======
-            var remoteNodeActor = ActorOfAsTestActorRef(() => new RemoteNode(_system, new LocalNode(_system), connectionTestProbe, null, null));
->>>>>>> 883de976
+            var remoteNodeActor = ActorOfAsTestActorRef(() => new RemoteNode(_system, new LocalNode(_system), connectionTestProbe, null, null, new ChannelsConfig()));
 
             var msg = Message.Create(MessageCommand.Version, new VersionPayload
             {
@@ -69,15 +65,11 @@
         public void RemoteNode_Test_Accept_IfSameNetwork()
         {
             var connectionTestProbe = CreateTestProbe();
-<<<<<<< HEAD
             var remoteNodeActor = ActorOfAsTestActorRef(() =>
-                new RemoteNode(testBlockchain,
-                    new LocalNode(testBlockchain),
+                new RemoteNode(_system,
+                    new LocalNode(_system),
                     connectionTestProbe,
                     new IPEndPoint(IPAddress.Parse("192.168.1.2"), 8080), new IPEndPoint(IPAddress.Parse("192.168.1.1"), 8080), new ChannelsConfig()));
-=======
-            var remoteNodeActor = ActorOfAsTestActorRef(() => new RemoteNode(_system, new LocalNode(_system), connectionTestProbe, new IPEndPoint(IPAddress.Parse("192.168.1.2"), 8080), new IPEndPoint(IPAddress.Parse("192.168.1.1"), 8080)));
->>>>>>> 883de976
 
             var msg = Message.Create(MessageCommand.Version, new VersionPayload()
             {
