// Copyright (C) 2015-2025 The Neo Project.
//
// UT_LocalNode.cs file belongs to the neo project and is free
// software distributed under the MIT software license, see the
// accompanying file LICENSE in the main directory of the
// repository or http://www.opensource.org/licenses/mit-license.php
// for more details.
//
// Redistribution and use in source and binary forms with or without
// modifications are permitted.

using Akka.TestKit.MsTest;
using Microsoft.VisualStudio.TestTools.UnitTesting;
using Neo.Network.P2P;
using System;
using System.Linq;
using System.Net;

namespace Neo.UnitTests.Network.P2P
{
    [TestClass]
    public class UT_LocalNode : TestKit
    {
<<<<<<< HEAD
        private static NeoSystem s_testBlockchain;
=======
        private static NeoSystem _system;
>>>>>>> 883de976

        [TestInitialize]
        public void Init()
        {
<<<<<<< HEAD
            s_testBlockchain = TestBlockchain.TheNeoSystem;
=======
            _system = TestBlockchain.GetSystem();
>>>>>>> 883de976
        }

        [TestMethod]
        public void TestDefaults()
        {
            var senderProbe = CreateTestProbe();
<<<<<<< HEAD
            senderProbe.Send(s_testBlockchain.LocalNode, new ChannelsConfig()); // No Tcp
            senderProbe.Send(s_testBlockchain.LocalNode, new LocalNode.GetInstance());
=======
            senderProbe.Send(_system.LocalNode, new LocalNode.GetInstance());
>>>>>>> 883de976
            var localnode = senderProbe.ExpectMsg<LocalNode>();

            Assert.AreEqual(0, localnode.ListenerTcpPort);
            Assert.AreEqual(3, localnode.Config.MaxConnectionsPerAddress);
            Assert.AreEqual(10, localnode.Config.MinDesiredConnections);
            Assert.AreEqual(40, localnode.Config.MaxConnections);
            Assert.AreEqual(0, localnode.UnconnectedCount);

            CollectionAssert.AreEqual(Array.Empty<RemoteNode>(), localnode.GetRemoteNodes().ToArray());
            CollectionAssert.AreEqual(Array.Empty<IPEndPoint>(), localnode.GetUnconnectedPeers().ToArray());
        }
    }
}<|MERGE_RESOLUTION|>--- conflicted
+++ resolved
@@ -21,32 +21,20 @@
     [TestClass]
     public class UT_LocalNode : TestKit
     {
-<<<<<<< HEAD
-        private static NeoSystem s_testBlockchain;
-=======
         private static NeoSystem _system;
->>>>>>> 883de976
 
         [TestInitialize]
         public void Init()
         {
-<<<<<<< HEAD
-            s_testBlockchain = TestBlockchain.TheNeoSystem;
-=======
             _system = TestBlockchain.GetSystem();
->>>>>>> 883de976
         }
 
         [TestMethod]
         public void TestDefaults()
         {
             var senderProbe = CreateTestProbe();
-<<<<<<< HEAD
-            senderProbe.Send(s_testBlockchain.LocalNode, new ChannelsConfig()); // No Tcp
-            senderProbe.Send(s_testBlockchain.LocalNode, new LocalNode.GetInstance());
-=======
+            senderProbe.Send(_system.LocalNode, new ChannelsConfig()); // No Tcp
             senderProbe.Send(_system.LocalNode, new LocalNode.GetInstance());
->>>>>>> 883de976
             var localnode = senderProbe.ExpectMsg<LocalNode>();
 
             Assert.AreEqual(0, localnode.ListenerTcpPort);
