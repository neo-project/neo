// Copyright (C) 2015-2024 The Neo Project.
//
// UT_Transaction.cs file belongs to the neo project and is free
// software distributed under the MIT software license, see the
// accompanying file LICENSE in the main directory of the
// repository or http://www.opensource.org/licenses/mit-license.php
// for more details.
//
// Redistribution and use in source and binary forms with or without
// modifications are permitted.

using FluentAssertions;
using Microsoft.VisualStudio.TestTools.UnitTesting;
using Neo.Cryptography.ECC;
using Neo.Extensions;
<<<<<<< HEAD
using Neo.Extensions;
=======
>>>>>>> 62789616
using Neo.IO;
using Neo.Json;
using Neo.Ledger;
using Neo.Network.P2P.Payloads;
using Neo.SmartContract;
using Neo.SmartContract.Native;
using Neo.VM;
using Neo.Wallets;
using System;
using System.Collections.Generic;
using System.Linq;
using System.Numerics;

namespace Neo.UnitTests.Network.P2P.Payloads
{
    [TestClass]
    public class UT_Transaction
    {
        Transaction uut;

        [TestInitialize]
        public void TestSetup()
        {
            uut = new Transaction();
        }

        [TestCleanup]
        public void Clean()
        {
            TestBlockchain.ResetStore();
        }

        [TestMethod]
        public void Script_Get()
        {
            uut.Script.IsEmpty.Should().BeTrue();
        }

        [TestMethod]
        public void FromStackItem()
        {
            Assert.ThrowsException<NotSupportedException>(() => ((IInteroperable)uut).FromStackItem(VM.Types.StackItem.Null));
        }

        [TestMethod]
        public void TestEquals()
        {
            Assert.IsTrue(uut.Equals(uut));
            Assert.IsFalse(uut.Equals(null));
        }

        [TestMethod]
        public void InventoryType_Get()
        {
            ((IInventory)uut).InventoryType.Should().Be(InventoryType.TX);
        }

        [TestMethod]
        public void Script_Set()
        {
            byte[] val = TestUtils.GetByteArray(32, 0x42);
            uut.Script = val;
            var span = uut.Script.Span;
            span.Length.Should().Be(32);
            for (int i = 0; i < val.Length; i++)
            {
                span[i].Should().Be(val[i]);
            }
        }

        [TestMethod]
        public void Gas_Get()
        {
            uut.SystemFee.Should().Be(0);
        }

        [TestMethod]
        public void Gas_Set()
        {
            long val = 4200000000;
            uut.SystemFee = val;
            uut.SystemFee.Should().Be(val);
        }

        [TestMethod]
        public void Size_Get()
        {
            uut.Script = TestUtils.GetByteArray(32, 0x42);
            uut.Signers = [];
            uut.Attributes = [];
            uut.Witnesses =
            [
                new Witness
                {
                    InvocationScript = Array.Empty<byte>(),
                    VerificationScript = Array.Empty<byte>()
                }
            ];

            uut.Version.Should().Be(0);
            uut.Script.Length.Should().Be(32);
            uut.Script.GetVarSize().Should().Be(33);
            uut.Size.Should().Be(63);
        }

        [TestMethod]
        public void FeeIsMultiSigContract()
        {
            var walletA = TestUtils.GenerateTestWallet("123");
            var walletB = TestUtils.GenerateTestWallet("123");
            var snapshotCache = TestBlockchain.GetTestSnapshotCache();

            var a = walletA.CreateAccount();
            var b = walletB.CreateAccount();

            var multiSignContract = Contract.CreateMultiSigContract(2,
            [
                a.GetKey().PublicKey,
                b.GetKey().PublicKey
            ]);

            walletA.CreateAccount(multiSignContract, a.GetKey());
            var acc = walletB.CreateAccount(multiSignContract, b.GetKey());

            // Fake balance

            var key = NativeContract.GAS.CreateStorageKey(20, acc.ScriptHash);
            var entry = snapshotCache.GetAndChange(key, () => new StorageItem(new AccountState()));

            entry.GetInteroperable<AccountState>().Balance = 10000 * NativeContract.GAS.Factor;

            snapshotCache.Commit();

            // Make transaction

            var tx = walletA.MakeTransaction(snapshotCache, [
                new TransferOutput
                {
                    AssetId = NativeContract.GAS.Hash,
                    ScriptHash = acc.ScriptHash,
                    Value = new BigDecimal(BigInteger.One, 8)
                }
            ], acc.ScriptHash);

            Assert.IsNotNull(tx);

            // Sign

            var wrongData = new ContractParametersContext(snapshotCache, tx, TestProtocolSettings.Default.Network + 1);
            Assert.IsFalse(walletA.Sign(wrongData));

            var data = new ContractParametersContext(snapshotCache, tx, TestProtocolSettings.Default.Network);
            Assert.IsTrue(walletA.Sign(data));
            Assert.IsTrue(walletB.Sign(data));
            Assert.IsTrue(data.Completed);

            tx.Witnesses = data.GetWitnesses();

            // Fast check

            Assert.IsTrue(tx.VerifyWitnesses(TestProtocolSettings.Default, snapshotCache, tx.NetworkFee));

            // Check

            long verificationGas = 0;
            foreach (var witness in tx.Witnesses)
            {
                using ApplicationEngine engine = ApplicationEngine.Create(TriggerType.Verification, tx, snapshotCache, settings: TestBlockchain.TheNeoSystem.Settings, gas: tx.NetworkFee);
                engine.LoadScript(witness.VerificationScript);
                engine.LoadScript(witness.InvocationScript);
                Assert.AreEqual(VMState.HALT, engine.Execute());
                Assert.AreEqual(1, engine.ResultStack.Count);
                Assert.IsTrue(engine.ResultStack.Pop().GetBoolean());
                verificationGas += engine.FeeConsumed;
            }

            var sizeGas = tx.Size * NativeContract.Policy.GetFeePerByte(snapshotCache);
            Assert.AreEqual(1967100, verificationGas);
            Assert.AreEqual(348000, sizeGas);
            Assert.AreEqual(2315100, tx.NetworkFee);
        }

        [TestMethod]
        public void FeeIsSignatureContractDetailed()
        {
            var wallet = TestUtils.GenerateTestWallet("123");
            var snapshotCache = TestBlockchain.GetTestSnapshotCache();
            var acc = wallet.CreateAccount();

            // Fake balance

            var key = NativeContract.GAS.CreateStorageKey(20, acc.ScriptHash);

            var entry = snapshotCache.GetAndChange(key, () => new StorageItem(new AccountState()));

            entry.GetInteroperable<AccountState>().Balance = 10000 * NativeContract.GAS.Factor;

            snapshotCache.Commit();

            // Make transaction

            // self-transfer of 1e-8 GAS
            var tx = wallet.MakeTransaction(snapshotCache, [
                new TransferOutput
                {
                    AssetId = NativeContract.GAS.Hash,
                    ScriptHash = acc.ScriptHash,
                    Value = new BigDecimal(BigInteger.One, 8)
                }
            ], acc.ScriptHash);

            Assert.IsNotNull(tx);
            Assert.IsNull(tx.Witnesses);

            // check pre-computed network fee (already guessing signature sizes)
            tx.NetworkFee.Should().Be(1228520L);

            // ----
            // Sign
            // ----

            var data = new ContractParametersContext(snapshotCache, tx, TestProtocolSettings.Default.Network);
            // 'from' is always required as witness
            // if not included on cosigner with a scope, its scope should be considered 'CalledByEntry'
            data.ScriptHashes.Count.Should().Be(1);
            data.ScriptHashes[0].Should().BeEquivalentTo(acc.ScriptHash);
            // will sign tx
            bool signed = wallet.Sign(data);
            Assert.IsTrue(signed);
            // get witnesses from signed 'data'
            tx.Witnesses = data.GetWitnesses();
            tx.Witnesses.Length.Should().Be(1);

            // Fast check

            Assert.IsTrue(tx.VerifyWitnesses(TestProtocolSettings.Default, snapshotCache, tx.NetworkFee));

            // Check

            long verificationGas = 0;
            foreach (var witness in tx.Witnesses)
            {
                using var engine = ApplicationEngine.Create(TriggerType.Verification, tx, snapshotCache, settings: TestBlockchain.TheNeoSystem.Settings, gas: tx.NetworkFee);
                engine.LoadScript(witness.VerificationScript);
                engine.LoadScript(witness.InvocationScript);
                Assert.AreEqual(VMState.HALT, engine.Execute());
                Assert.AreEqual(1, engine.ResultStack.Count);
                Assert.IsTrue(engine.ResultStack.Pop().GetBoolean());
                verificationGas += engine.FeeConsumed;
            }

            // ------------------
            // check tx_size cost
            // ------------------
            Assert.AreEqual(245, tx.Size);

            // will verify tx size, step by step

            // Part I
            Assert.AreEqual(25, Transaction.HeaderSize);
            // Part II
            Assert.AreEqual(1, tx.Attributes.GetVarSize());
            Assert.AreEqual(0, tx.Attributes.Length);
            Assert.AreEqual(1, tx.Signers.Length);
            // Note that Data size and Usage size are different (because of first byte on GetVarSize())
            Assert.AreEqual(22, tx.Signers.GetVarSize());
            // Part III
            Assert.AreEqual(88, tx.Script.GetVarSize());
            // Part IV
            Assert.AreEqual(109, tx.Witnesses.GetVarSize());
            // I + II + III + IV
            Assert.AreEqual(25 + 22 + 1 + 88 + 109, tx.Size);

            Assert.AreEqual(1000, NativeContract.Policy.GetFeePerByte(snapshotCache));
            var sizeGas = tx.Size * NativeContract.Policy.GetFeePerByte(snapshotCache);

            // final check: verification_cost and tx_size
            Assert.AreEqual(245000, sizeGas);
            Assert.AreEqual(983520, verificationGas);

            // final assert
            Assert.AreEqual(tx.NetworkFee, verificationGas + sizeGas);
        }

        [TestMethod]
        public void FeeIsSignatureContract_TestScope_Global()
        {
            var wallet = TestUtils.GenerateTestWallet("");
            var snapshotCache = TestBlockchain.GetTestSnapshotCache();
            var acc = wallet.CreateAccount();

            // Fake balance

            var key = NativeContract.GAS.CreateStorageKey(20, acc.ScriptHash);

            var entry = snapshotCache.GetAndChange(key, () => new StorageItem(new AccountState()));

            entry.GetInteroperable<AccountState>().Balance = 10000 * NativeContract.GAS.Factor;

            snapshotCache.Commit();

            // Make transaction
            // Manually creating script

            byte[] script;
            using (ScriptBuilder sb = new())
            {
                // self-transfer of 1e-8 GAS
                var value = new BigDecimal(BigInteger.One, 8).Value;
                sb.EmitDynamicCall(NativeContract.GAS.Hash, "transfer", acc.ScriptHash, acc.ScriptHash, value, null);
                sb.Emit(OpCode.ASSERT);
                script = sb.ToArray();
            }

            // trying global scope
            var signers = new[]{ new Signer
                {
                    Account = acc.ScriptHash,
                    Scopes = WitnessScope.Global
                } };

            // using this...

            var tx = wallet.MakeTransaction(snapshotCache, script, acc.ScriptHash, signers);

            Assert.IsNotNull(tx);
            Assert.IsNull(tx.Witnesses);

            // ----
            // Sign
            // ----

            var data = new ContractParametersContext(snapshotCache, tx, TestProtocolSettings.Default.Network);
            bool signed = wallet.Sign(data);
            Assert.IsTrue(signed);

            // get witnesses from signed 'data'
            tx.Witnesses = data.GetWitnesses();
            tx.Witnesses.Length.Should().Be(1);

            // Fast check
            Assert.IsTrue(tx.VerifyWitnesses(TestProtocolSettings.Default, snapshotCache, tx.NetworkFee));

            // Check
            long verificationGas = 0;
            foreach (var witness in tx.Witnesses)
            {
                using ApplicationEngine engine = ApplicationEngine.Create(TriggerType.Verification, tx, snapshotCache, settings: TestBlockchain.TheNeoSystem.Settings, gas: tx.NetworkFee);
                engine.LoadScript(witness.VerificationScript);
                engine.LoadScript(witness.InvocationScript);
                Assert.AreEqual(VMState.HALT, engine.Execute());
                Assert.AreEqual(1, engine.ResultStack.Count);
                Assert.IsTrue(engine.ResultStack.Pop().GetBoolean());
                verificationGas += engine.FeeConsumed;
            }
            // get sizeGas
            var sizeGas = tx.Size * NativeContract.Policy.GetFeePerByte(snapshotCache);
            // final check on sum: verification_cost + tx_size
            Assert.AreEqual(1228520, verificationGas + sizeGas);
            // final assert
            Assert.AreEqual(tx.NetworkFee, verificationGas + sizeGas);
        }

        [TestMethod]
        public void FeeIsSignatureContract_TestScope_CurrentHash_GAS()
        {
            var wallet = TestUtils.GenerateTestWallet("");
            var snapshotCache = TestBlockchain.GetTestSnapshotCache();
            var acc = wallet.CreateAccount();

            // Fake balance

            var key = NativeContract.GAS.CreateStorageKey(20, acc.ScriptHash);

            var entry = snapshotCache.GetAndChange(key, () => new StorageItem(new AccountState()));

            entry.GetInteroperable<AccountState>().Balance = 10000 * NativeContract.GAS.Factor;

            snapshotCache.Commit();

            // Make transaction
            // Manually creating script

            byte[] script;
            using (ScriptBuilder sb = new())
            {
                // self-transfer of 1e-8 GAS
                BigInteger value = new BigDecimal(BigInteger.One, 8).Value;
                sb.EmitDynamicCall(NativeContract.GAS.Hash, "transfer", acc.ScriptHash, acc.ScriptHash, value, null);
                sb.Emit(OpCode.ASSERT);
                script = sb.ToArray();
            }

            // trying global scope
            var signers = new[]{ new Signer
                {
                    Account = acc.ScriptHash,
                    Scopes = WitnessScope.CustomContracts,
                    AllowedContracts = [NativeContract.GAS.Hash]
                } };

            // using this...

            var tx = wallet.MakeTransaction(snapshotCache, script, acc.ScriptHash, signers);

            Assert.IsNotNull(tx);
            Assert.IsNull(tx.Witnesses);

            // ----
            // Sign
            // ----

            var data = new ContractParametersContext(snapshotCache, tx, TestProtocolSettings.Default.Network);
            bool signed = wallet.Sign(data);
            Assert.IsTrue(signed);

            // get witnesses from signed 'data'
            tx.Witnesses = data.GetWitnesses();
            tx.Witnesses.Length.Should().Be(1);

            // Fast check
            Assert.IsTrue(tx.VerifyWitnesses(TestProtocolSettings.Default, snapshotCache, tx.NetworkFee));

            // Check
            long verificationGas = 0;
            foreach (var witness in tx.Witnesses)
            {
                using ApplicationEngine engine = ApplicationEngine.Create(TriggerType.Verification, tx, snapshotCache, settings: TestBlockchain.TheNeoSystem.Settings, gas: tx.NetworkFee);
                engine.LoadScript(witness.VerificationScript);
                engine.LoadScript(witness.InvocationScript);
                Assert.AreEqual(VMState.HALT, engine.Execute());
                Assert.AreEqual(1, engine.ResultStack.Count);
                Assert.IsTrue(engine.ResultStack.Pop().GetBoolean());
                verificationGas += engine.FeeConsumed;
            }
            // get sizeGas
            var sizeGas = tx.Size * NativeContract.Policy.GetFeePerByte(snapshotCache);
            // final check on sum: verification_cost + tx_size
            Assert.AreEqual(1249520, verificationGas + sizeGas);
            // final assert
            Assert.AreEqual(tx.NetworkFee, verificationGas + sizeGas);
        }

        [TestMethod]
        public void FeeIsSignatureContract_TestScope_CalledByEntry_Plus_GAS()
        {
            var wallet = TestUtils.GenerateTestWallet("");
            var snapshotCache = TestBlockchain.GetTestSnapshotCache();
            var acc = wallet.CreateAccount();

            // Fake balance

            var key = NativeContract.GAS.CreateStorageKey(20, acc.ScriptHash);

            var entry = snapshotCache.GetAndChange(key, () => new StorageItem(new AccountState()));

            entry.GetInteroperable<AccountState>().Balance = 10000 * NativeContract.GAS.Factor;

            snapshotCache.Commit();

            // Make transaction
            // Manually creating script

            byte[] script;
            using (ScriptBuilder sb = new())
            {
                // self-transfer of 1e-8 GAS
                var value = new BigDecimal(BigInteger.One, 8).Value;
                sb.EmitDynamicCall(NativeContract.GAS.Hash, "transfer", acc.ScriptHash, acc.ScriptHash, value, null);
                sb.Emit(OpCode.ASSERT);
                script = sb.ToArray();
            }

            // trying CalledByEntry together with GAS
            var signers = new[]{ new Signer
                {
                    Account = acc.ScriptHash,
                    // This combination is supposed to actually be an OR,
                    // where it's valid in both Entry and also for Custom hash provided (in any execution level)
                    // it would be better to test this in the future including situations where a deeper call level uses this custom witness successfully
                    Scopes = WitnessScope.CustomContracts | WitnessScope.CalledByEntry,
                    AllowedContracts = [NativeContract.GAS.Hash]
                } };

            // using this...

            var tx = wallet.MakeTransaction(snapshotCache, script, acc.ScriptHash, signers);

            Assert.IsNotNull(tx);
            Assert.IsNull(tx.Witnesses);

            // ----
            // Sign
            // ----

            var data = new ContractParametersContext(snapshotCache, tx, TestProtocolSettings.Default.Network);
            bool signed = wallet.Sign(data);
            Assert.IsTrue(signed);

            // get witnesses from signed 'data'
            tx.Witnesses = data.GetWitnesses();
            tx.Witnesses.Length.Should().Be(1);

            // Fast check
            Assert.IsTrue(tx.VerifyWitnesses(TestProtocolSettings.Default, snapshotCache, tx.NetworkFee));

            // Check
            long verificationGas = 0;
            foreach (var witness in tx.Witnesses)
            {
                using ApplicationEngine engine = ApplicationEngine.Create(TriggerType.Verification, tx, snapshotCache, settings: TestBlockchain.TheNeoSystem.Settings, gas: tx.NetworkFee);
                engine.LoadScript(witness.VerificationScript);
                engine.LoadScript(witness.InvocationScript);
                Assert.AreEqual(VMState.HALT, engine.Execute());
                Assert.AreEqual(1, engine.ResultStack.Count);
                Assert.IsTrue(engine.ResultStack.Pop().GetBoolean());
                verificationGas += engine.FeeConsumed;
            }
            // get sizeGas
            var sizeGas = tx.Size * NativeContract.Policy.GetFeePerByte(snapshotCache);
            // final check on sum: verification_cost + tx_size
            Assert.AreEqual(1249520, verificationGas + sizeGas);
            // final assert
            Assert.AreEqual(tx.NetworkFee, verificationGas + sizeGas);
        }

        [TestMethod]
        public void FeeIsSignatureContract_TestScope_CurrentHash_NEO_FAULT()
        {
            var wallet = TestUtils.GenerateTestWallet("");
            var snapshotCache = TestBlockchain.GetTestSnapshotCache();
            var acc = wallet.CreateAccount();

            // Fake balance

            var key = NativeContract.GAS.CreateStorageKey(20, acc.ScriptHash);

            var entry = snapshotCache.GetAndChange(key, () => new StorageItem(new AccountState()));

            entry.GetInteroperable<AccountState>().Balance = 10000 * NativeContract.GAS.Factor;

            // Make transaction
            // Manually creating script

            byte[] script;
            using (ScriptBuilder sb = new())
            {
                // self-transfer of 1e-8 GAS
                BigInteger value = new BigDecimal(BigInteger.One, 8).Value;
                sb.EmitDynamicCall(NativeContract.GAS.Hash, "transfer", acc.ScriptHash, acc.ScriptHash, value);
                sb.Emit(OpCode.ASSERT);
                script = sb.ToArray();
            }

            // trying global scope
            var signers = new[]{ new Signer
                {
                    Account = acc.ScriptHash,
                    Scopes = WitnessScope.CustomContracts,
                    AllowedContracts = [NativeContract.NEO.Hash]
                } };

            // using this...

            // expects FAULT on execution of 'transfer' Application script
            // due to lack of a valid witness validation
            Transaction tx = null;
            Assert.ThrowsException<InvalidOperationException>(() => tx = wallet.MakeTransaction(snapshotCache, script, acc.ScriptHash, signers));
            Assert.IsNull(tx);
        }

        [TestMethod]
        public void FeeIsSignatureContract_TestScope_CurrentHash_NEO_GAS()
        {
            var wallet = TestUtils.GenerateTestWallet("");
            var snapshotCache = TestBlockchain.GetTestSnapshotCache();
            var acc = wallet.CreateAccount();

            // Fake balance

            var key = NativeContract.GAS.CreateStorageKey(20, acc.ScriptHash);

            var entry = snapshotCache.GetAndChange(key, () => new StorageItem(new AccountState()));

            entry.GetInteroperable<AccountState>().Balance = 10000 * NativeContract.GAS.Factor;

            snapshotCache.Commit();

            // Make transaction
            // Manually creating script

            byte[] script;
            using (ScriptBuilder sb = new())
            {
                // self-transfer of 1e-8 GAS
                BigInteger value = new BigDecimal(BigInteger.One, 8).Value;
                sb.EmitDynamicCall(NativeContract.GAS.Hash, "transfer", acc.ScriptHash, acc.ScriptHash, value, null);
                sb.Emit(OpCode.ASSERT);
                script = sb.ToArray();
            }

            // trying two custom hashes, for same target account
            var signers = new[]{ new Signer
                {
                    Account = acc.ScriptHash,
                    Scopes = WitnessScope.CustomContracts,
                    AllowedContracts = [NativeContract.NEO.Hash, NativeContract.GAS.Hash]
                } };

            // using this...

            var tx = wallet.MakeTransaction(snapshotCache, script, acc.ScriptHash, signers);

            Assert.IsNotNull(tx);
            Assert.IsNull(tx.Witnesses);

            // ----
            // Sign
            // ----

            var data = new ContractParametersContext(snapshotCache, tx, TestProtocolSettings.Default.Network);
            bool signed = wallet.Sign(data);
            Assert.IsTrue(signed);

            // get witnesses from signed 'data'
            tx.Witnesses = data.GetWitnesses();
            // only a single witness should exist
            tx.Witnesses.Length.Should().Be(1);
            // no attributes must exist
            tx.Attributes.Length.Should().Be(0);
            // one cosigner must exist
            tx.Signers.Length.Should().Be(1);

            // Fast check
            Assert.IsTrue(tx.VerifyWitnesses(TestProtocolSettings.Default, snapshotCache, tx.NetworkFee));

            // Check
            long verificationGas = 0;
            foreach (var witness in tx.Witnesses)
            {
                using ApplicationEngine engine = ApplicationEngine.Create(TriggerType.Verification, tx, snapshotCache, settings: TestBlockchain.TheNeoSystem.Settings, gas: tx.NetworkFee);
                engine.LoadScript(witness.VerificationScript);
                engine.LoadScript(witness.InvocationScript);
                Assert.AreEqual(VMState.HALT, engine.Execute());
                Assert.AreEqual(1, engine.ResultStack.Count);
                Assert.IsTrue(engine.ResultStack.Pop().GetBoolean());
                verificationGas += engine.FeeConsumed;
            }
            // get sizeGas
            var sizeGas = tx.Size * NativeContract.Policy.GetFeePerByte(snapshotCache);
            // final check on sum: verification_cost + tx_size
            Assert.AreEqual(1269520, verificationGas + sizeGas);
            // final assert
            Assert.AreEqual(tx.NetworkFee, verificationGas + sizeGas);
        }

        [TestMethod]
        public void FeeIsSignatureContract_TestScope_NoScopeFAULT()
        {
            var wallet = TestUtils.GenerateTestWallet("");
            var snapshotCache = TestBlockchain.GetTestSnapshotCache();
            var acc = wallet.CreateAccount();

            // Fake balance

            var key = NativeContract.GAS.CreateStorageKey(20, acc.ScriptHash);

            var entry = snapshotCache.GetAndChange(key, () => new StorageItem(new AccountState()));

            entry.GetInteroperable<AccountState>().Balance = 10000 * NativeContract.GAS.Factor;

            // Make transaction
            // Manually creating script

            byte[] script;
            using (ScriptBuilder sb = new())
            {
                // self-transfer of 1e-8 GAS
                BigInteger value = new BigDecimal(BigInteger.One, 8).Value;
                sb.EmitDynamicCall(NativeContract.GAS.Hash, "transfer", acc.ScriptHash, acc.ScriptHash, value);
                sb.Emit(OpCode.ASSERT);
                script = sb.ToArray();
            }

            // trying with no scope
            var attributes = Array.Empty<TransactionAttribute>();
            var signers = new[]{ new Signer
                {
                    Account = acc.ScriptHash,
                    Scopes = WitnessScope.CustomContracts,
                    AllowedContracts = [NativeContract.NEO.Hash, NativeContract.GAS.Hash]
                } };

            // using this...

            // expects FAULT on execution of 'transfer' Application script
            // due to lack of a valid witness validation
            Transaction tx = null;
            Assert.ThrowsException<InvalidOperationException>(() => tx = wallet.MakeTransaction(snapshotCache, script, acc.ScriptHash, signers, attributes));
            Assert.IsNull(tx);
        }

        [TestMethod]
        public void FeeIsSignatureContract_UnexistingVerificationContractFAULT()
        {
            var wallet = TestUtils.GenerateTestWallet("");
            var snapshotCache = TestBlockchain.GetTestSnapshotCache();
            var acc = wallet.CreateAccount();

            // Fake balance

            var key = NativeContract.GAS.CreateStorageKey(20, acc.ScriptHash);

            var entry = snapshotCache.GetAndChange(key, () => new StorageItem(new AccountState()));

            entry.GetInteroperable<AccountState>().Balance = 10000 * NativeContract.GAS.Factor;

            snapshotCache.Commit();

            // Make transaction
            // Manually creating script

            byte[] script;
            using (ScriptBuilder sb = new())
            {
                // self-transfer of 1e-8 GAS
                BigInteger value = new BigDecimal(BigInteger.One, 8).Value;
                sb.EmitDynamicCall(NativeContract.GAS.Hash, "transfer", acc.ScriptHash, acc.ScriptHash, value, null);
                sb.Emit(OpCode.ASSERT);
                script = sb.ToArray();
            }

            // trying global scope
            var signers = new Signer[]{ new Signer
                {
                    Account = acc.ScriptHash,
                    Scopes = WitnessScope.Global
                } };

            // creating new wallet with missing account for test
            var walletWithoutAcc = TestUtils.GenerateTestWallet("");

            // using this...

            Transaction tx = null;
            // expects ArgumentException on execution of 'CalculateNetworkFee' due to
            // null witness_script (no account in the wallet, no corresponding witness
            // and no verification contract for the signer)
            Assert.ThrowsException<ArgumentException>(() => walletWithoutAcc.MakeTransaction(snapshotCache, script, acc.ScriptHash, signers));
            Assert.IsNull(tx);
        }

        [TestMethod]
        public void Transaction_Reverify_Hashes_Length_Unequal_To_Witnesses_Length()
        {
            var snapshotCache = TestBlockchain.GetTestSnapshotCache();
            Transaction txSimple = new()
            {
                Version = 0x00,
                Nonce = 0x01020304,
                SystemFee = (long)BigInteger.Pow(10, 8), // 1 GAS
                NetworkFee = 0x0000000000000001,
                ValidUntilBlock = 0x01020304,
                Attributes = Array.Empty<TransactionAttribute>(),
                Signers = new[]{
                    new Signer
                    {
                        Account = UInt160.Parse("0x0001020304050607080900010203040506070809"),
                        Scopes = WitnessScope.Global
                    }
                },
                Script = new byte[] { (byte)OpCode.PUSH1 },
                Witnesses = Array.Empty<Witness>()
            };
            UInt160[] hashes = txSimple.GetScriptHashesForVerifying(snapshotCache);
            Assert.AreEqual(1, hashes.Length);
            Assert.AreNotEqual(VerifyResult.Succeed, txSimple.VerifyStateDependent(TestProtocolSettings.Default, snapshotCache, new TransactionVerificationContext(), new List<Transaction>()));
        }

        [TestMethod]
        public void Transaction_Serialize_Deserialize_Simple()
        {
            // good and simple transaction
            Transaction txSimple = new()
            {
                Version = 0x00,
                Nonce = 0x01020304,
                SystemFee = (long)BigInteger.Pow(10, 8), // 1 GAS
                NetworkFee = 0x0000000000000001,
                ValidUntilBlock = 0x01020304,
                Signers = [new Signer() { Account = UInt160.Zero }],
                Attributes = [],
                Script = new[] { (byte)OpCode.PUSH1 },
                Witnesses = [new Witness { InvocationScript = Array.Empty<byte>(), VerificationScript = Array.Empty<byte>() }
                ]
            };

            byte[] sTx = txSimple.ToArray();

            // detailed hexstring info (basic checking)
            sTx.ToHexString().Should().Be(
                "00" + // version
                "04030201" + // nonce
                "00e1f50500000000" + // system fee (1 GAS)
                "0100000000000000" + // network fee (1 datoshi)
                "04030201" + // timelimit
                "01000000000000000000000000000000000000000000" + // empty signer
                "00" + // no attributes
                "0111" + // push1 script
                "010000"); // empty witnesses

            // try to deserialize
<<<<<<< HEAD
            Transaction tx2 = sTx.AsSerializable<Transaction>();
=======
            var tx2 = sTx.AsSerializable<Transaction>();
>>>>>>> 62789616

            tx2.Version.Should().Be(0x00);
            tx2.Nonce.Should().Be(0x01020304);
            tx2.Sender.Should().Be(UInt160.Zero);
            tx2.SystemFee.Should().Be(0x0000000005f5e100); // 1 GAS (long)BigInteger.Pow(10, 8)
            tx2.NetworkFee.Should().Be(0x0000000000000001);
            tx2.ValidUntilBlock.Should().Be(0x01020304);
            tx2.Attributes.Should().BeEquivalentTo(Array.Empty<TransactionAttribute>());
            tx2.Signers.Should().BeEquivalentTo([
                new Signer
                {
                    Account = UInt160.Zero,
                    AllowedContracts = [],
                    AllowedGroups = [],
                    Rules = []
                }
            ]);
            tx2.Script.Span.SequenceEqual([(byte)OpCode.PUSH1]).Should().BeTrue();
            tx2.Witnesses[0].InvocationScript.Span.IsEmpty.Should().BeTrue();
            tx2.Witnesses[0].VerificationScript.Span.IsEmpty.Should().BeTrue();
        }

        [TestMethod]
        public void Transaction_Serialize_Deserialize_DistinctCosigners()
        {
            // cosigners must be distinct (regarding account)

            Transaction txDoubleCosigners = new()
            {
                Version = 0x00,
                Nonce = 0x01020304,
                SystemFee = (long)BigInteger.Pow(10, 8), // 1 GAS
                NetworkFee = 0x0000000000000001,
                ValidUntilBlock = 0x01020304,
                Attributes = [],
                Signers =
                [
                    new Signer
                    {
                        Account = UInt160.Parse("0x0001020304050607080900010203040506070809"),
                        Scopes = WitnessScope.Global
                    },
                    new Signer
                    {
                        Account = UInt160.Parse("0x0001020304050607080900010203040506070809"), // same account as above
                        Scopes = WitnessScope.CalledByEntry // different scope, but still, same account (cannot do that)
                    }
                ],
                Script = new[] { (byte)OpCode.PUSH1 },
                Witnesses = [new Witness { InvocationScript = Array.Empty<byte>(), VerificationScript = Array.Empty<byte>() }
                ]
            };

            var sTx = txDoubleCosigners.ToArray();

            // no need for detailed hexstring here (see basic tests for it)
            sTx.ToHexString().Should().Be("000403020100e1f5050000000001000000000000000403020102090807060504030201000908070605040302010080090807060504030201000908070605040302010001000111010000");

            // back to transaction (should fail, due to non-distinct cosigners)
            Transaction tx2 = null;
            Assert.ThrowsException<FormatException>(() =>
                tx2 = sTx.AsSerializable<Transaction>()
            );
            Assert.IsNull(tx2);
        }


        [TestMethod]
        public void Transaction_Serialize_Deserialize_MaxSizeCosigners()
        {
            // cosigners must respect count

            int maxCosigners = 16;

            // --------------------------------------
            // this should pass (respecting max size)

            var cosigners1 = new Signer[maxCosigners];
            for (int i = 0; i < cosigners1.Length; i++)
            {
                string hex = i.ToString("X4");
                while (hex.Length < 40)
                    hex = hex.Insert(0, "0");
                cosigners1[i] = new Signer
                {
                    Account = UInt160.Parse(hex),
                    Scopes = WitnessScope.CalledByEntry
                };
            }

            Transaction txCosigners1 = new()
            {
                Version = 0x00,
                Nonce = 0x01020304,
                SystemFee = (long)BigInteger.Pow(10, 8), // 1 GAS
                NetworkFee = 0x0000000000000001,
                ValidUntilBlock = 0x01020304,
                Attributes = [],
                Signers = cosigners1, // max + 1 (should fail)
                Script = new[] { (byte)OpCode.PUSH1 },
                Witnesses = [new Witness { InvocationScript = Array.Empty<byte>(), VerificationScript = Array.Empty<byte>() }
                ]
            };

            byte[] sTx1 = txCosigners1.ToArray();

            // back to transaction (should fail, due to non-distinct cosigners)
            Assert.ThrowsException<FormatException>(() => sTx1.AsSerializable<Transaction>());

            // ----------------------------
            // this should fail (max + 1)

            var cosigners = new Signer[maxCosigners + 1];
            for (var i = 0; i < maxCosigners + 1; i++)
            {
                var hex = i.ToString("X4");
                while (hex.Length < 40)
                    hex = hex.Insert(0, "0");
                cosigners[i] = new Signer
                {
                    Account = UInt160.Parse(hex)
                };
            }

            Transaction txCosigners = new()
            {
                Version = 0x00,
                Nonce = 0x01020304,
                SystemFee = (long)BigInteger.Pow(10, 8), // 1 GAS
                NetworkFee = 0x0000000000000001,
                ValidUntilBlock = 0x01020304,
                Attributes = [],
                Signers = cosigners, // max + 1 (should fail)
                Script = new[] { (byte)OpCode.PUSH1 },
                Witnesses = [new Witness { InvocationScript = Array.Empty<byte>(), VerificationScript = Array.Empty<byte>() }
                ]
            };

            byte[] sTx2 = txCosigners.ToArray();

            // back to transaction (should fail, due to non-distinct cosigners)
            Transaction tx2 = null;
            Assert.ThrowsException<FormatException>(() =>
                tx2 = sTx2.AsSerializable<Transaction>()
            );
            Assert.IsNull(tx2);
        }

        [TestMethod]
        public void FeeIsSignatureContract_TestScope_FeeOnly_Default()
        {
            // Global is supposed to be default

            Signer cosigner = new();
            cosigner.Scopes.Should().Be(WitnessScope.None);

            var wallet = TestUtils.GenerateTestWallet("");
            var snapshotCache = TestBlockchain.GetTestSnapshotCache();
            var acc = wallet.CreateAccount();

            // Fake balance

            var key = NativeContract.GAS.CreateStorageKey(20, acc.ScriptHash);

            var entry = snapshotCache.GetAndChange(key, () => new StorageItem(new AccountState()));

            entry.GetInteroperable<AccountState>().Balance = 10000 * NativeContract.GAS.Factor;

            snapshotCache.Commit();

            // Make transaction
            // Manually creating script

            byte[] script;
            using (ScriptBuilder sb = new())
            {
                // self-transfer of 1e-8 GAS
                BigInteger value = new BigDecimal(BigInteger.One, 8).Value;
                sb.EmitDynamicCall(NativeContract.GAS.Hash, "transfer", acc.ScriptHash, acc.ScriptHash, value, null);
                sb.Emit(OpCode.ASSERT);
                script = sb.ToArray();
            }

            // try to use fee only inside the smart contract
            var signers = new[]{ new Signer
                {
                    Account = acc.ScriptHash,
                    Scopes =  WitnessScope.None
                } };

            Assert.ThrowsException<InvalidOperationException>(() => wallet.MakeTransaction(snapshotCache, script, acc.ScriptHash, signers));

            // change to global scope
            signers[0].Scopes = WitnessScope.Global;

            var tx = wallet.MakeTransaction(snapshotCache, script, acc.ScriptHash, signers);

            Assert.IsNotNull(tx);
            Assert.IsNull(tx.Witnesses);

            // ----
            // Sign
            // ----

            var data = new ContractParametersContext(snapshotCache, tx, TestProtocolSettings.Default.Network);
            bool signed = wallet.Sign(data);
            Assert.IsTrue(signed);

            // get witnesses from signed 'data'
            tx.Witnesses = data.GetWitnesses();
            tx.Witnesses.Length.Should().Be(1);

            // Fast check
            Assert.IsTrue(tx.VerifyWitnesses(TestProtocolSettings.Default, snapshotCache, tx.NetworkFee));

            // Check
            long verificationGas = 0;
            foreach (var witness in tx.Witnesses)
            {
                using ApplicationEngine engine = ApplicationEngine.Create(TriggerType.Verification, tx, snapshotCache, settings: TestBlockchain.TheNeoSystem.Settings, gas: tx.NetworkFee);
                engine.LoadScript(witness.VerificationScript);
                engine.LoadScript(witness.InvocationScript);
                Assert.AreEqual(VMState.HALT, engine.Execute());
                Assert.AreEqual(1, engine.ResultStack.Count);
                Assert.IsTrue(engine.ResultStack.Pop().GetBoolean());
                verificationGas += engine.FeeConsumed;
            }
            // get sizeGas
            var sizeGas = tx.Size * NativeContract.Policy.GetFeePerByte(snapshotCache);
            // final check on sum: verification_cost + tx_size
            Assert.AreEqual(1228520, verificationGas + sizeGas);
            // final assert
            Assert.AreEqual(tx.NetworkFee, verificationGas + sizeGas);
        }

        [TestMethod]
        public void ToJson()
        {
            uut.Script = TestUtils.GetByteArray(32, 0x42);
            uut.SystemFee = 4200000000;
            uut.Signers = [new Signer { Account = UInt160.Zero }];
            uut.Attributes = [];
            uut.Witnesses =
            [
                new Witness
                {
                    InvocationScript = Array.Empty<byte>(),
                    VerificationScript = Array.Empty<byte>()
                }
            ];

            JObject jObj = uut.ToJson(ProtocolSettings.Default);
            jObj.Should().NotBeNull();
            jObj["hash"].AsString().Should().Be("0x0ab073429086d9e48fc87386122917989705d1c81fe4a60bf90e2fc228de3146");
            jObj["size"].AsNumber().Should().Be(84);
            jObj["version"].AsNumber().Should().Be(0);
            ((JArray)jObj["attributes"]).Count.Should().Be(0);
            jObj["netfee"].AsString().Should().Be("0");
            jObj["script"].AsString().Should().Be("QiAgICAgICAgICAgICAgICAgICAgICAgICAgICAgICA=");
            jObj["sysfee"].AsString().Should().Be("4200000000");
        }

        [TestMethod]
        public void Test_GetAttribute()
        {
            var tx = new Transaction
            {
                Attributes = [],
                NetworkFee = 0,
                Nonce = (uint)Environment.TickCount,
                Script = new byte[Transaction.MaxTransactionSize],
                Signers = [new Signer { Account = UInt160.Zero }],
                SystemFee = 0,
                ValidUntilBlock = 0,
                Version = 0,
                Witnesses = [],
            };

            Assert.IsNull(tx.GetAttribute<OracleResponse>());
            Assert.IsNull(tx.GetAttribute<HighPriorityAttribute>());

            tx.Attributes = [new HighPriorityAttribute()];

            Assert.IsNull(tx.GetAttribute<OracleResponse>());
            Assert.IsNotNull(tx.GetAttribute<HighPriorityAttribute>());
        }

        [TestMethod]
        public void Test_VerifyStateIndependent()
        {
            var tx = new Transaction
            {
                Attributes = [],
                NetworkFee = 0,
                Nonce = (uint)Environment.TickCount,
                Script = new byte[Transaction.MaxTransactionSize],
                Signers = [new Signer { Account = UInt160.Zero }],
                SystemFee = 0,
                ValidUntilBlock = 0,
                Version = 0,
                Witnesses =
                [
                    new Witness
                    {
                        InvocationScript = Array.Empty<byte>(),
                        VerificationScript = Array.Empty<byte>()
                    }
                ]
            };
            tx.VerifyStateIndependent(TestProtocolSettings.Default).Should().Be(VerifyResult.OverSize);
            tx.Script = Array.Empty<byte>();
            tx.VerifyStateIndependent(TestProtocolSettings.Default).Should().Be(VerifyResult.Succeed);

            var walletA = TestUtils.GenerateTestWallet("123");
            var walletB = TestUtils.GenerateTestWallet("123");
            var snapshotCache = TestBlockchain.GetTestSnapshotCache();

            var a = walletA.CreateAccount();
            var b = walletB.CreateAccount();

            var multiSignContract = Contract.CreateMultiSigContract(2,
            [
                a.GetKey().PublicKey,
                b.GetKey().PublicKey
            ]);

            walletA.CreateAccount(multiSignContract, a.GetKey());
            var acc = walletB.CreateAccount(multiSignContract, b.GetKey());

            // Fake balance

            var key = NativeContract.GAS.CreateStorageKey(20, acc.ScriptHash);
            var entry = snapshotCache.GetAndChange(key, () => new StorageItem(new AccountState()));

            entry.GetInteroperable<AccountState>().Balance = 10000 * NativeContract.GAS.Factor;

            snapshotCache.Commit();

            // Make transaction

            tx = walletA.MakeTransaction(snapshotCache, [
                new TransferOutput
                {
                    AssetId = NativeContract.GAS.Hash,
                    ScriptHash = acc.ScriptHash,
                    Value = new BigDecimal(BigInteger.One, 8)
                }
            ], acc.ScriptHash);

            // Sign

            var data = new ContractParametersContext(snapshotCache, tx, TestProtocolSettings.Default.Network);
            Assert.IsTrue(walletA.Sign(data));
            Assert.IsTrue(walletB.Sign(data));
            Assert.IsTrue(data.Completed);

            tx.Witnesses = data.GetWitnesses();
            tx.VerifyStateIndependent(TestProtocolSettings.Default).Should().Be(VerifyResult.Succeed);

            // Different hash

            tx.Witnesses[0] = new Witness()
            {
                VerificationScript = walletB.GetAccounts().First().Contract.Script,
                InvocationScript = tx.Witnesses[0].InvocationScript.ToArray()
            };
            tx.VerifyStateIndependent(TestProtocolSettings.Default).Should().Be(VerifyResult.Invalid);
        }

        [TestMethod]
        public void Test_VerifyStateDependent()
        {
            var snapshotCache = TestBlockchain.GetTestSnapshotCache();
            var height = NativeContract.Ledger.CurrentIndex(snapshotCache);
            var tx = new Transaction()
            {
                Attributes = [],
                NetworkFee = 55000,
                Nonce = (uint)Environment.TickCount,
                Script = Array.Empty<byte>(),
                Signers = [new Signer() { Account = UInt160.Zero }],
                SystemFee = 0,
                ValidUntilBlock = height + 1,
                Version = 0,
                Witnesses =
                [
                    new Witness { InvocationScript = Array.Empty<byte>(), VerificationScript = Array.Empty<byte>() },
                    new Witness { InvocationScript = Array.Empty<byte>(), VerificationScript = new byte[1] }
                ]
            };

            // Fake balance

            var key = NativeContract.GAS.CreateStorageKey(20, tx.Sender);
            var balance = snapshotCache.GetAndChange(key, () => new StorageItem(new AccountState()));
            balance.GetInteroperable<AccountState>().Balance = tx.NetworkFee;
            var conflicts = new List<Transaction>();

            tx.VerifyStateDependent(ProtocolSettings.Default, snapshotCache, new TransactionVerificationContext(), conflicts).Should().Be(VerifyResult.Invalid);
            balance.GetInteroperable<AccountState>().Balance = 0;
            tx.SystemFee = 10;
            tx.VerifyStateDependent(ProtocolSettings.Default, snapshotCache, new TransactionVerificationContext(), conflicts).Should().Be(VerifyResult.InsufficientFunds);

            var walletA = TestUtils.GenerateTestWallet("123");
            var walletB = TestUtils.GenerateTestWallet("123");

            var a = walletA.CreateAccount();
            var b = walletB.CreateAccount();

            var multiSignContract = Contract.CreateMultiSigContract(2,
            [
                a.GetKey().PublicKey,
                b.GetKey().PublicKey
            ]);

            walletA.CreateAccount(multiSignContract, a.GetKey());
            var acc = walletB.CreateAccount(multiSignContract, b.GetKey());

            // Fake balance

            snapshotCache = TestBlockchain.GetTestSnapshotCache();
            key = NativeContract.GAS.CreateStorageKey(20, acc.ScriptHash);
            balance = snapshotCache.GetAndChange(key, () => new StorageItem(new AccountState()));
            balance.GetInteroperable<AccountState>().Balance = 10000 * NativeContract.GAS.Factor;

            // Make transaction

            snapshotCache.Commit();
            tx = walletA.MakeTransaction(snapshotCache, new[]
            {
                    new TransferOutput()
                    {
                         AssetId = NativeContract.GAS.Hash,
                         ScriptHash = acc.ScriptHash,
                         Value = new BigDecimal(BigInteger.One,8)
                    }
            }, acc.ScriptHash);

            // Sign

            var data = new ContractParametersContext(snapshotCache, tx, TestProtocolSettings.Default.Network);
            Assert.IsTrue(walletA.Sign(data));
            Assert.IsTrue(walletB.Sign(data));
            Assert.IsTrue(data.Completed);

            tx.Witnesses = data.GetWitnesses();
            tx.VerifyStateDependent(TestProtocolSettings.Default, snapshotCache, new TransactionVerificationContext(), new List<Transaction>()).Should().Be(VerifyResult.Succeed);
        }

        [TestMethod]
        public void Test_VerifyStateInDependent_Multi()
        {
            var txData = Convert.FromBase64String(
                "AHXd31W0NlsAAAAAAJRGawAAAAAA3g8CAAGSs5x3qmDym1fBc87ZF/F/0yGm6wEAXwsDAOQLVAIAAAAMFLqZBJj+L0XZPXNHHM9MBfCza5HnDBSSs5x3qmDym1fBc87ZF/F/0yGm6xTAHwwIdHJhbnNmZXIMFM924ovQBixKR47jVWEBExnzz6TSQWJ9W1I5Af1KAQxAnZvOQOCdkM+j22dS5SdEncZVYVVi1F26MhheNzNImTD4Ekw5kFR6Fojs7gD57Bdeuo8tLS1UXpzflmKcQ3pniAxAYvGgxtokrk6PVdduxCBwVbdfie+ZxiaDsjK0FYregl24cDr2v5cTLHrURVfJJ1is+4G6Jaer7nB1JrDrw+Qt6QxATA5GdR4rKFPPPQQ24+42OP2tz0HylG1LlANiOtIdag3ZPkUfZiBfEGoOteRD1O0UnMdJP4Su7PFhDuCdHu4MlwxAuGFEk2m/rdruleBGYz8DIzExJtwb/TsFxZdHxo4VV8ktv2Nh71Fwhg2bhW2tq8hV6RK2GFXNAU72KAgf/Qv6BQxA0j3srkwY333KvGNtw7ZvSG8X36Tqu000CEtDx4SMOt8qhVYGMr9PClsUVcYFHdrJaodilx8ewXDHNIq+OnS7SfwVDCEDAJt1QOEPJWLl/Y+snq7CUWaliybkEjSP9ahpJ7+sIqIMIQMCBenO+upaHfxYCvIMjVqiRouwFI8aXkYF/GIsgOYEugwhAhS68M7qOmbxfn4eg56iX9i+1s2C5rtuaCUBiQZfRP8BDCECPpsy6om5TQZuZJsST9UOOW7pE2no4qauGxHBcNAiJW0MIQNAjc1BY5b2R4OsWH6h4Vk8V9n+qIDIpqGSDpKiWUd4BgwhAqeDS+mzLimB0VfLW706y0LP0R6lw7ECJNekTpjFkQ8bDCECuixw9ZlvNXpDGYcFhZ+uLP6hPhFyligAdys9WIqdSr0XQZ7Q3Do=");

            var tx = new Transaction();
            MemoryReader reader = new(txData);
            ((ISerializable)tx).Deserialize(ref reader);

            var settings = new ProtocolSettings() { Network = 844378958 };
            var result = tx.VerifyStateIndependent(settings);
            Assert.AreEqual(VerifyResult.Succeed, result);
        }
    }
}<|MERGE_RESOLUTION|>--- conflicted
+++ resolved
@@ -13,10 +13,6 @@
 using Microsoft.VisualStudio.TestTools.UnitTesting;
 using Neo.Cryptography.ECC;
 using Neo.Extensions;
-<<<<<<< HEAD
-using Neo.Extensions;
-=======
->>>>>>> 62789616
 using Neo.IO;
 using Neo.Json;
 using Neo.Ledger;
@@ -829,11 +825,7 @@
                 "010000"); // empty witnesses
 
             // try to deserialize
-<<<<<<< HEAD
             Transaction tx2 = sTx.AsSerializable<Transaction>();
-=======
-            var tx2 = sTx.AsSerializable<Transaction>();
->>>>>>> 62789616
 
             tx2.Version.Should().Be(0x00);
             tx2.Nonce.Should().Be(0x01020304);
