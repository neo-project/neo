// Copyright (C) 2015-2025 The Neo Project.
//
// UT_Transaction.cs file belongs to the neo project and is free
// software distributed under the MIT software license, see the
// accompanying file LICENSE in the main directory of the
// repository or http://www.opensource.org/licenses/mit-license.php
// for more details.
//
// Redistribution and use in source and binary forms with or without
// modifications are permitted.

using Microsoft.VisualStudio.TestTools.UnitTesting;
using Neo.Cryptography.ECC;
using Neo.Extensions;
using Neo.IO;
using Neo.Json;
using Neo.Ledger;
using Neo.Network.P2P.Payloads;
using Neo.SmartContract;
using Neo.SmartContract.Native;
using Neo.VM;
using Neo.VM.Types;
using Neo.Wallets;
using System;
using System.Collections.Generic;
using System.Linq;
using System.Numerics;
using Array = System.Array;

namespace Neo.UnitTests.Network.P2P.Payloads
{
    [TestClass]
    public class UT_Transaction
    {
        Transaction uut;

        [TestInitialize]
        public void TestSetup()
        {
            uut = new Transaction();
        }

        [TestCleanup]
        public void Clean()
        {
            TestBlockchain.ResetStore();
        }

        [TestMethod]
        public void Script_Get()
        {
            Assert.IsTrue(uut.Script.IsEmpty);
        }

        [TestMethod]
        public void FromStackItem()
        {
            Assert.ThrowsExactly<NotSupportedException>(() => ((IInteroperable)uut).FromStackItem(StackItem.Null));
        }

        [TestMethod]
        public void TestEquals()
        {
            Assert.IsTrue(uut.Equals(uut));
            Assert.IsFalse(uut.Equals(null));
        }

        [TestMethod]
        public void InventoryType_Get()
        {
            Assert.AreEqual(InventoryType.TX, ((IInventory)uut).InventoryType);
        }

        [TestMethod]
        public void Script_Set()
        {
            byte[] val = TestUtils.GetByteArray(32, 0x42);
            uut.Script = val;
            var span = uut.Script.Span;
            Assert.AreEqual(32, span.Length);
            for (int i = 0; i < val.Length; i++)
            {
                Assert.AreEqual(val[i], span[i]);
            }
        }

        [TestMethod]
        public void Gas_Get()
        {
            Assert.AreEqual(0, uut.SystemFee);
        }

        [TestMethod]
        public void Gas_Set()
        {
            long val = 4200000000;
            uut.SystemFee = val;
            Assert.AreEqual(val, uut.SystemFee);
        }

        [TestMethod]
        public void Size_Get()
        {
            uut.Script = TestUtils.GetByteArray(32, 0x42);
            uut.Signers = [];
            uut.Attributes = [];
            uut.Witnesses = [Witness.Empty];

            Assert.AreEqual(0, uut.Version);
            Assert.AreEqual(32, uut.Script.Length);
            Assert.AreEqual(33, uut.Script.GetVarSize());
            Assert.AreEqual(63, uut.Size);
        }

        [TestMethod]
        public void CheckNoItems()
        {
            var snapshotCache = TestBlockchain.GetTestSnapshotCache();
            var tx = new Transaction
            {
                NetworkFee = 1000000,
                SystemFee = 1000000,
                Script = ReadOnlyMemory<byte>.Empty,
                Attributes = [],
                Witnesses =
                [
                    new()
                    {
                        InvocationScript = ReadOnlyMemory<byte>.Empty,
                        VerificationScript = new byte[]{ (byte)OpCode.PUSH0, (byte)OpCode.DROP }
                    }
                ]
            };
            tx.Signers = [new() { Account = tx.Witnesses[0].ScriptHash }];
            Assert.IsFalse(tx.VerifyWitnesses(TestProtocolSettings.Default, snapshotCache, tx.NetworkFee));
        }

        [TestMethod]
        public void FeeIsMultiSigContract()
        {
            var walletA = TestUtils.GenerateTestWallet("123");
            var walletB = TestUtils.GenerateTestWallet("123");
            var snapshotCache = TestBlockchain.GetTestSnapshotCache();

            var a = walletA.CreateAccount();
            var b = walletB.CreateAccount();

            var multiSignContract = Contract.CreateMultiSigContract(2,
            [
                a.GetKey().PublicKey,
                b.GetKey().PublicKey
            ]);

            walletA.CreateAccount(multiSignContract, a.GetKey());
            var acc = walletB.CreateAccount(multiSignContract, b.GetKey());

            // Fake balance

            var key = NativeContract.GAS.CreateStorageKey(20, acc.ScriptHash);
            var entry = snapshotCache.GetAndChange(key, () => new StorageItem(new AccountState()));

            entry.GetInteroperable<AccountState>().Balance = 10000 * NativeContract.GAS.Factor;

            snapshotCache.Commit();

            // Make transaction

            var tx = walletA.MakeTransaction(snapshotCache, [
                new TransferOutput
                {
                    AssetId = NativeContract.GAS.Hash,
                    ScriptHash = acc.ScriptHash,
                    Value = new BigDecimal(BigInteger.One, 8)
                }
            ], acc.ScriptHash);

            Assert.IsNotNull(tx);

            // Sign

            var wrongData = new ContractParametersContext(snapshotCache, tx, TestProtocolSettings.Default.Network + 1);
            Assert.IsFalse(walletA.Sign(wrongData));

            var data = new ContractParametersContext(snapshotCache, tx, TestProtocolSettings.Default.Network);
            Assert.IsTrue(walletA.Sign(data));
            Assert.IsTrue(walletB.Sign(data));
            Assert.IsTrue(data.Completed);

            tx.Witnesses = data.GetWitnesses();

            // Fast check

            Assert.IsTrue(tx.VerifyWitnesses(TestProtocolSettings.Default, snapshotCache, tx.NetworkFee));

            // Check

            long verificationGas = 0;
            foreach (var witness in tx.Witnesses)
            {
                using ApplicationEngine engine = ApplicationEngine.Create(TriggerType.Verification, tx, snapshotCache,
                    settings: TestBlockchain.TheNeoSystem.Settings, gas: tx.NetworkFee);
                engine.LoadScript(witness.VerificationScript);
                engine.LoadScript(witness.InvocationScript);
                Assert.AreEqual(VMState.HALT, engine.Execute());
                Assert.AreEqual(1, engine.ResultStack.Count);
                Assert.IsTrue(engine.ResultStack.Pop().GetBoolean());
                verificationGas += engine.FeeConsumed;
            }

            var sizeGas = tx.Size * NativeContract.Policy.GetFeePerByte(snapshotCache);
            Assert.AreEqual(1967100, verificationGas);
            Assert.AreEqual(348000, sizeGas);
            Assert.AreEqual(2315100, tx.NetworkFee);
        }

        [TestMethod]
        public void FeeIsSignatureContractDetailed()
        {
            var wallet = TestUtils.GenerateTestWallet("123");
            var snapshotCache = TestBlockchain.GetTestSnapshotCache();
            var acc = wallet.CreateAccount();

            // Fake balance

            var key = NativeContract.GAS.CreateStorageKey(20, acc.ScriptHash);

            var entry = snapshotCache.GetAndChange(key, () => new StorageItem(new AccountState()));

            entry.GetInteroperable<AccountState>().Balance = 10000 * NativeContract.GAS.Factor;

            snapshotCache.Commit();

            // Make transaction

            // self-transfer of 1e-8 GAS
            var tx = wallet.MakeTransaction(snapshotCache, [
                new TransferOutput
                {
                    AssetId = NativeContract.GAS.Hash,
                    ScriptHash = acc.ScriptHash,
                    Value = new BigDecimal(BigInteger.One, 8)
                }
            ], acc.ScriptHash);

            Assert.IsNotNull(tx);
            Assert.IsNull(tx.Witnesses);

            // check pre-computed network fee (already guessing signature sizes)
            Assert.AreEqual(1228520L, tx.NetworkFee);

            // ----
            // Sign
            // ----

            var data = new ContractParametersContext(snapshotCache, tx, TestProtocolSettings.Default.Network);
            // 'from' is always required as witness
            // if not included on cosigner with a scope, its scope should be considered 'CalledByEntry'
            Assert.AreEqual(1, data.ScriptHashes.Count);
            Assert.AreEqual(acc.ScriptHash, data.ScriptHashes[0]);
            // will sign tx
            bool signed = wallet.Sign(data);
            Assert.IsTrue(signed);
            // get witnesses from signed 'data'
            tx.Witnesses = data.GetWitnesses();
            Assert.AreEqual(1, tx.Witnesses.Length);

            // Fast check

            Assert.IsTrue(tx.VerifyWitnesses(TestProtocolSettings.Default, snapshotCache, tx.NetworkFee));

            // Check

            long verificationGas = 0;
            foreach (var witness in tx.Witnesses)
            {
                using var engine = ApplicationEngine.Create(TriggerType.Verification, tx, snapshotCache,
                    settings: TestBlockchain.TheNeoSystem.Settings, gas: tx.NetworkFee);
                engine.LoadScript(witness.VerificationScript);
                engine.LoadScript(witness.InvocationScript);
                Assert.AreEqual(VMState.HALT, engine.Execute());
                Assert.AreEqual(1, engine.ResultStack.Count);
                Assert.IsTrue(engine.ResultStack.Pop().GetBoolean());
                verificationGas += engine.FeeConsumed;
            }

            // ------------------
            // check tx_size cost
            // ------------------
            Assert.AreEqual(245, tx.Size);

            // will verify tx size, step by step

            // Part I
            Assert.AreEqual(25, Transaction.HeaderSize);
            // Part II
            Assert.AreEqual(1, tx.Attributes.GetVarSize());
            Assert.AreEqual(0, tx.Attributes.Length);
            Assert.AreEqual(1, tx.Signers.Length);
            // Note that Data size and Usage size are different (because of first byte on GetVarSize())
            Assert.AreEqual(22, tx.Signers.GetVarSize());
            // Part III
            Assert.AreEqual(88, tx.Script.GetVarSize());
            // Part IV
            Assert.AreEqual(109, tx.Witnesses.GetVarSize());
            // I + II + III + IV
            Assert.AreEqual(25 + 22 + 1 + 88 + 109, tx.Size);

            Assert.AreEqual(1000, NativeContract.Policy.GetFeePerByte(snapshotCache));
            var sizeGas = tx.Size * NativeContract.Policy.GetFeePerByte(snapshotCache);

            // final check: verification_cost and tx_size
            Assert.AreEqual(245000, sizeGas);
            Assert.AreEqual(983520, verificationGas);

            // final assert
            Assert.AreEqual(tx.NetworkFee, verificationGas + sizeGas);
        }

        [TestMethod]
        public void FeeIsSignatureContract_TestScope_Global()
        {
            var wallet = TestUtils.GenerateTestWallet("");
            var snapshotCache = TestBlockchain.GetTestSnapshotCache();
            var acc = wallet.CreateAccount();

            // Fake balance

            var key = NativeContract.GAS.CreateStorageKey(20, acc.ScriptHash);

            var entry = snapshotCache.GetAndChange(key, () => new StorageItem(new AccountState()));

            entry.GetInteroperable<AccountState>().Balance = 10000 * NativeContract.GAS.Factor;

            snapshotCache.Commit();

            // Make transaction
            // Manually creating script

            byte[] script;
            using (ScriptBuilder sb = new())
            {
                // self-transfer of 1e-8 GAS
                var value = new BigDecimal(BigInteger.One, 8).Value;
                sb.EmitDynamicCall(NativeContract.GAS.Hash, "transfer", acc.ScriptHash, acc.ScriptHash, value, null);
                sb.Emit(OpCode.ASSERT);
                script = sb.ToArray();
            }

            // trying global scope
            var signers = new[]{ new Signer
                {
                    Account = acc.ScriptHash,
                    Scopes = WitnessScope.Global
                } };

            // using this...

            var tx = wallet.MakeTransaction(snapshotCache, script, acc.ScriptHash, signers);

            Assert.IsNotNull(tx);
            Assert.IsNull(tx.Witnesses);

            // ----
            // Sign
            // ----

            var data = new ContractParametersContext(snapshotCache, tx, TestProtocolSettings.Default.Network);
            bool signed = wallet.Sign(data);
            Assert.IsTrue(signed);

            // get witnesses from signed 'data'
            tx.Witnesses = data.GetWitnesses();
            Assert.AreEqual(1, tx.Witnesses.Length);

            // Fast check
            Assert.IsTrue(tx.VerifyWitnesses(TestProtocolSettings.Default, snapshotCache, tx.NetworkFee));

            // Check
            long verificationGas = 0;
            foreach (var witness in tx.Witnesses)
            {
                using ApplicationEngine engine = ApplicationEngine.Create(TriggerType.Verification, tx, snapshotCache,
                    settings: TestBlockchain.TheNeoSystem.Settings, gas: tx.NetworkFee);
                engine.LoadScript(witness.VerificationScript);
                engine.LoadScript(witness.InvocationScript);
                Assert.AreEqual(VMState.HALT, engine.Execute());
                Assert.AreEqual(1, engine.ResultStack.Count);
                Assert.IsTrue(engine.ResultStack.Pop().GetBoolean());
                verificationGas += engine.FeeConsumed;
            }
            // get sizeGas
            var sizeGas = tx.Size * NativeContract.Policy.GetFeePerByte(snapshotCache);
            // final check on sum: verification_cost + tx_size
            Assert.AreEqual(1228520, verificationGas + sizeGas);
            // final assert
            Assert.AreEqual(tx.NetworkFee, verificationGas + sizeGas);
        }

        [TestMethod]
        public void FeeIsSignatureContract_TestScope_CurrentHash_GAS()
        {
            var wallet = TestUtils.GenerateTestWallet("");
            var snapshotCache = TestBlockchain.GetTestSnapshotCache();
            var acc = wallet.CreateAccount();

            // Fake balance

            var key = NativeContract.GAS.CreateStorageKey(20, acc.ScriptHash);

            var entry = snapshotCache.GetAndChange(key, () => new StorageItem(new AccountState()));

            entry.GetInteroperable<AccountState>().Balance = 10000 * NativeContract.GAS.Factor;

            snapshotCache.Commit();

            // Make transaction
            // Manually creating script

            byte[] script;
            using (ScriptBuilder sb = new())
            {
                // self-transfer of 1e-8 GAS
                BigInteger value = new BigDecimal(BigInteger.One, 8).Value;
                sb.EmitDynamicCall(NativeContract.GAS.Hash, "transfer", acc.ScriptHash, acc.ScriptHash, value, null);
                sb.Emit(OpCode.ASSERT);
                script = sb.ToArray();
            }

            // trying global scope
            var signers = new[]{ new Signer
                {
                    Account = acc.ScriptHash,
                    Scopes = WitnessScope.CustomContracts,
                    AllowedContracts = [NativeContract.GAS.Hash]
                } };

            // using this...

            var tx = wallet.MakeTransaction(snapshotCache, script, acc.ScriptHash, signers);

            Assert.IsNotNull(tx);
            Assert.IsNull(tx.Witnesses);

            // ----
            // Sign
            // ----

            var data = new ContractParametersContext(snapshotCache, tx, TestProtocolSettings.Default.Network);
            bool signed = wallet.Sign(data);
            Assert.IsTrue(signed);

            // get witnesses from signed 'data'
            tx.Witnesses = data.GetWitnesses();
            Assert.AreEqual(1, tx.Witnesses.Length);

            // Fast check
            Assert.IsTrue(tx.VerifyWitnesses(TestProtocolSettings.Default, snapshotCache, tx.NetworkFee));

            // Check
            long verificationGas = 0;
            foreach (var witness in tx.Witnesses)
            {
                using ApplicationEngine engine = ApplicationEngine.Create(TriggerType.Verification, tx, snapshotCache,
                    settings: TestBlockchain.TheNeoSystem.Settings, gas: tx.NetworkFee);
                engine.LoadScript(witness.VerificationScript);
                engine.LoadScript(witness.InvocationScript);
                Assert.AreEqual(VMState.HALT, engine.Execute());
                Assert.AreEqual(1, engine.ResultStack.Count);
                Assert.IsTrue(engine.ResultStack.Pop().GetBoolean());
                verificationGas += engine.FeeConsumed;
            }
            // get sizeGas
            var sizeGas = tx.Size * NativeContract.Policy.GetFeePerByte(snapshotCache);
            // final check on sum: verification_cost + tx_size
            Assert.AreEqual(1249520, verificationGas + sizeGas);
            // final assert
            Assert.AreEqual(tx.NetworkFee, verificationGas + sizeGas);
        }

        [TestMethod]
        public void FeeIsSignatureContract_TestScope_CalledByEntry_Plus_GAS()
        {
            var wallet = TestUtils.GenerateTestWallet("");
            var snapshotCache = TestBlockchain.GetTestSnapshotCache();
            var acc = wallet.CreateAccount();

            // Fake balance

            var key = NativeContract.GAS.CreateStorageKey(20, acc.ScriptHash);

            var entry = snapshotCache.GetAndChange(key, () => new StorageItem(new AccountState()));

            entry.GetInteroperable<AccountState>().Balance = 10000 * NativeContract.GAS.Factor;

            snapshotCache.Commit();

            // Make transaction
            // Manually creating script

            byte[] script;
            using (ScriptBuilder sb = new())
            {
                // self-transfer of 1e-8 GAS
                var value = new BigDecimal(BigInteger.One, 8).Value;
                sb.EmitDynamicCall(NativeContract.GAS.Hash, "transfer", acc.ScriptHash, acc.ScriptHash, value, null);
                sb.Emit(OpCode.ASSERT);
                script = sb.ToArray();
            }

            // trying CalledByEntry together with GAS
            var signers = new[]{ new Signer
                {
                    Account = acc.ScriptHash,
                    // This combination is supposed to actually be an OR,
                    // where it's valid in both Entry and also for Custom hash provided (in any execution level)
                    // it would be better to test this in the future including situations
                    // where a deeper call level uses this custom witness successfully
                    Scopes = WitnessScope.CustomContracts | WitnessScope.CalledByEntry,
                    AllowedContracts = [NativeContract.GAS.Hash]
                } };

            // using this...

            var tx = wallet.MakeTransaction(snapshotCache, script, acc.ScriptHash, signers);

            Assert.IsNotNull(tx);
            Assert.IsNull(tx.Witnesses);

            // ----
            // Sign
            // ----

            var data = new ContractParametersContext(snapshotCache, tx, TestProtocolSettings.Default.Network);
            bool signed = wallet.Sign(data);
            Assert.IsTrue(signed);

            // get witnesses from signed 'data'
            tx.Witnesses = data.GetWitnesses();
            Assert.AreEqual(1, tx.Witnesses.Length);

            // Fast check
            Assert.IsTrue(tx.VerifyWitnesses(TestProtocolSettings.Default, snapshotCache, tx.NetworkFee));

            // Check
            long verificationGas = 0;
            foreach (var witness in tx.Witnesses)
            {
                using ApplicationEngine engine = ApplicationEngine.Create(TriggerType.Verification, tx, snapshotCache,
                    settings: TestBlockchain.TheNeoSystem.Settings, gas: tx.NetworkFee);
                engine.LoadScript(witness.VerificationScript);
                engine.LoadScript(witness.InvocationScript);
                Assert.AreEqual(VMState.HALT, engine.Execute());
                Assert.AreEqual(1, engine.ResultStack.Count);
                Assert.IsTrue(engine.ResultStack.Pop().GetBoolean());
                verificationGas += engine.FeeConsumed;
            }
            // get sizeGas
            var sizeGas = tx.Size * NativeContract.Policy.GetFeePerByte(snapshotCache);
            // final check on sum: verification_cost + tx_size
            Assert.AreEqual(1249520, verificationGas + sizeGas);
            // final assert
            Assert.AreEqual(tx.NetworkFee, verificationGas + sizeGas);
        }

        [TestMethod]
        public void FeeIsSignatureContract_TestScope_CurrentHash_NEO_FAULT()
        {
            var wallet = TestUtils.GenerateTestWallet("");
            var snapshotCache = TestBlockchain.GetTestSnapshotCache();
            var acc = wallet.CreateAccount();

            // Fake balance

            var key = NativeContract.GAS.CreateStorageKey(20, acc.ScriptHash);

            var entry = snapshotCache.GetAndChange(key, () => new StorageItem(new AccountState()));

            entry.GetInteroperable<AccountState>().Balance = 10000 * NativeContract.GAS.Factor;

            // Make transaction
            // Manually creating script

            byte[] script;
            using (ScriptBuilder sb = new())
            {
                // self-transfer of 1e-8 GAS
                BigInteger value = new BigDecimal(BigInteger.One, 8).Value;
                sb.EmitDynamicCall(NativeContract.GAS.Hash, "transfer", acc.ScriptHash, acc.ScriptHash, value);
                sb.Emit(OpCode.ASSERT);
                script = sb.ToArray();
            }

            // trying global scope
            var signers = new[]{ new Signer
                {
                    Account = acc.ScriptHash,
                    Scopes = WitnessScope.CustomContracts,
                    AllowedContracts = [NativeContract.NEO.Hash]
                } };

            // using this...

            Transaction tx = null;
            // expects FAULT on execution of 'transfer' Application script
            // due to lack of a valid witness validation
            Assert.ThrowsExactly<InvalidOperationException>(
                () => _ = tx = wallet.MakeTransaction(snapshotCache, script, acc.ScriptHash, signers));
            Assert.IsNull(tx);
        }

        [TestMethod]
        public void FeeIsSignatureContract_TestScope_CurrentHash_NEO_GAS()
        {
            var wallet = TestUtils.GenerateTestWallet("");
            var snapshotCache = TestBlockchain.GetTestSnapshotCache();
            var acc = wallet.CreateAccount();

            // Fake balance

            var key = NativeContract.GAS.CreateStorageKey(20, acc.ScriptHash);

            var entry = snapshotCache.GetAndChange(key, () => new StorageItem(new AccountState()));

            entry.GetInteroperable<AccountState>().Balance = 10000 * NativeContract.GAS.Factor;

            snapshotCache.Commit();

            // Make transaction
            // Manually creating script

            byte[] script;
            using (ScriptBuilder sb = new())
            {
                // self-transfer of 1e-8 GAS
                BigInteger value = new BigDecimal(BigInteger.One, 8).Value;
                sb.EmitDynamicCall(NativeContract.GAS.Hash, "transfer", acc.ScriptHash, acc.ScriptHash, value, null);
                sb.Emit(OpCode.ASSERT);
                script = sb.ToArray();
            }

            // trying two custom hashes, for same target account
            var signers = new[]{ new Signer
                {
                    Account = acc.ScriptHash,
                    Scopes = WitnessScope.CustomContracts,
                    AllowedContracts = [NativeContract.NEO.Hash, NativeContract.GAS.Hash]
                } };

            // using this...

            var tx = wallet.MakeTransaction(snapshotCache, script, acc.ScriptHash, signers);

            Assert.IsNotNull(tx);
            Assert.IsNull(tx.Witnesses);

            // ----
            // Sign
            // ----

            var data = new ContractParametersContext(snapshotCache, tx, TestProtocolSettings.Default.Network);
            bool signed = wallet.Sign(data);
            Assert.IsTrue(signed);

            // get witnesses from signed 'data'
            tx.Witnesses = data.GetWitnesses();
            // only a single witness should exist
            Assert.AreEqual(1, tx.Witnesses.Length);
            // no attributes must exist
            Assert.AreEqual(0, tx.Attributes.Length);
            // one cosigner must exist
            Assert.AreEqual(1, tx.Signers.Length);

            // Fast check
            Assert.IsTrue(tx.VerifyWitnesses(TestProtocolSettings.Default, snapshotCache, tx.NetworkFee));

            // Check
            long verificationGas = 0;
            foreach (var witness in tx.Witnesses)
            {
                using ApplicationEngine engine = ApplicationEngine.Create(TriggerType.Verification, tx, snapshotCache,
                    settings: TestBlockchain.TheNeoSystem.Settings, gas: tx.NetworkFee);
                engine.LoadScript(witness.VerificationScript);
                engine.LoadScript(witness.InvocationScript);
                Assert.AreEqual(VMState.HALT, engine.Execute());
                Assert.AreEqual(1, engine.ResultStack.Count);
                Assert.IsTrue(engine.ResultStack.Pop().GetBoolean());
                verificationGas += engine.FeeConsumed;
            }
            // get sizeGas
            var sizeGas = tx.Size * NativeContract.Policy.GetFeePerByte(snapshotCache);
            // final check on sum: verification_cost + tx_size
            Assert.AreEqual(1269520, verificationGas + sizeGas);
            // final assert
            Assert.AreEqual(tx.NetworkFee, verificationGas + sizeGas);
        }

        [TestMethod]
        public void FeeIsSignatureContract_TestScope_NoScopeFAULT()
        {
            var wallet = TestUtils.GenerateTestWallet("");
            var snapshotCache = TestBlockchain.GetTestSnapshotCache();
            var acc = wallet.CreateAccount();

            // Fake balance

            var key = NativeContract.GAS.CreateStorageKey(20, acc.ScriptHash);

            var entry = snapshotCache.GetAndChange(key, () => new StorageItem(new AccountState()));

            entry.GetInteroperable<AccountState>().Balance = 10000 * NativeContract.GAS.Factor;

            // Make transaction
            // Manually creating script

            byte[] script;
            using (ScriptBuilder sb = new())
            {
                // self-transfer of 1e-8 GAS
                BigInteger value = new BigDecimal(BigInteger.One, 8).Value;
                sb.EmitDynamicCall(NativeContract.GAS.Hash, "transfer", acc.ScriptHash, acc.ScriptHash, value);
                sb.Emit(OpCode.ASSERT);
                script = sb.ToArray();
            }

            // trying with no scope
            var attributes = Array.Empty<TransactionAttribute>();
            var signers = new[]{ new Signer
                {
                    Account = acc.ScriptHash,
                    Scopes = WitnessScope.CustomContracts,
                    AllowedContracts = [NativeContract.NEO.Hash, NativeContract.GAS.Hash]
                } };

            // using this...

            // expects FAULT on execution of 'transfer' Application script
            // due to lack of a valid witness validation
            Transaction tx = null;
            Assert.ThrowsExactly<InvalidOperationException>(
                () => _ = tx = wallet.MakeTransaction(snapshotCache, script, acc.ScriptHash, signers, attributes));
            Assert.IsNull(tx);
        }

        [TestMethod]
        public void FeeIsSignatureContract_UnexistingVerificationContractFAULT()
        {
            var wallet = TestUtils.GenerateTestWallet("");
            var snapshotCache = TestBlockchain.GetTestSnapshotCache();
            var acc = wallet.CreateAccount();

            // Fake balance

            var key = NativeContract.GAS.CreateStorageKey(20, acc.ScriptHash);

            var entry = snapshotCache.GetAndChange(key, () => new StorageItem(new AccountState()));

            entry.GetInteroperable<AccountState>().Balance = 10000 * NativeContract.GAS.Factor;

            snapshotCache.Commit();

            // Make transaction
            // Manually creating script

            byte[] script;
            using (ScriptBuilder sb = new())
            {
                // self-transfer of 1e-8 GAS
                BigInteger value = new BigDecimal(BigInteger.One, 8).Value;
                sb.EmitDynamicCall(NativeContract.GAS.Hash, "transfer", acc.ScriptHash, acc.ScriptHash, value, null);
                sb.Emit(OpCode.ASSERT);
                script = sb.ToArray();
            }

            // trying global scope
            var signers = new Signer[]{ new Signer
                {
                    Account = acc.ScriptHash,
                    Scopes = WitnessScope.Global
                } };

            // creating new wallet with missing account for test
            var walletWithoutAcc = TestUtils.GenerateTestWallet("");

            // using this...

            Transaction tx = null;
            // expects ArgumentException on execution of 'CalculateNetworkFee' due to
            // null witness_script (no account in the wallet, no corresponding witness
            // and no verification contract for the signer)
            Assert.ThrowsExactly<ArgumentException>(
                () => _ = walletWithoutAcc.MakeTransaction(snapshotCache, script, acc.ScriptHash, signers));
            Assert.IsNull(tx);
        }

        [TestMethod]
        public void Transaction_Reverify_Hashes_Length_Unequal_To_Witnesses_Length()
        {
            var snapshotCache = TestBlockchain.GetTestSnapshotCache();
            Transaction txSimple = new()
            {
                Version = 0x00,
                Nonce = 0x01020304,
                SystemFee = (long)BigInteger.Pow(10, 8), // 1 GAS
                NetworkFee = 0x0000000000000001,
                ValidUntilBlock = 0x01020304,
                Attributes = [],
                Signers = [
                    new()
                    {
                        Account = UInt160.Parse("0x0001020304050607080900010203040506070809"),
                        Scopes = WitnessScope.Global
                    }
                ],
                Script = new byte[] { (byte)OpCode.PUSH1 },
                Witnesses = [],
            };
            UInt160[] hashes = txSimple.GetScriptHashesForVerifying(snapshotCache);
            Assert.AreEqual(1, hashes.Length);
            Assert.AreNotEqual(VerifyResult.Succeed,
                txSimple.VerifyStateDependent(TestProtocolSettings.Default, snapshotCache, new(), []));
        }

        [TestMethod]
        public void Transaction_Serialize_Deserialize_Simple()
        {
            // good and simple transaction
            Transaction txSimple = new()
            {
                Version = 0x00,
                Nonce = 0x01020304,
                SystemFee = (long)BigInteger.Pow(10, 8), // 1 GAS
                NetworkFee = 0x0000000000000001,
                ValidUntilBlock = 0x01020304,
                Signers = [new() { Account = UInt160.Zero }],
                Attributes = [],
                Script = new[] { (byte)OpCode.PUSH1 },
                Witnesses = [Witness.Empty]
            };

            byte[] sTx = txSimple.ToArray();

            // detailed hexstring info (basic checking)
            Assert.AreEqual("00" + // version
                "04030201" + // nonce
                "00e1f50500000000" + // system fee (1 GAS)
                "0100000000000000" + // network fee (1 datoshi)
                "04030201" + // timelimit
                "01000000000000000000000000000000000000000000" + // empty signer
                "00" + // no attributes
                "0111" + // push1 script
                "010000", sTx.ToHexString()); // empty witnesses

            // try to deserialize
            Transaction tx2 = sTx.AsSerializable<Transaction>();

            Assert.AreEqual(0x00, tx2.Version);
            Assert.AreEqual(0x01020304u, tx2.Nonce);
            Assert.AreEqual(UInt160.Zero, tx2.Sender);
            Assert.AreEqual(0x0000000005f5e100, tx2.SystemFee); // 1 GAS (long)BigInteger.Pow(10, 8)
            Assert.AreEqual(0x0000000000000001, tx2.NetworkFee);
            Assert.AreEqual(0x01020304u, tx2.ValidUntilBlock);
            CollectionAssert.AreEqual(Array.Empty<TransactionAttribute>(), tx2.Attributes);
            CollectionAssert.AreEqual(new Signer[]
            {
                new()
                {
                    Account = UInt160.Zero,
                    AllowedContracts = [],
                    AllowedGroups = [],
                    Rules = [],
                }
            }, tx2.Signers);
            Assert.IsTrue(tx2.Script.Span.SequenceEqual([(byte)OpCode.PUSH1]));
            Assert.IsTrue(tx2.Witnesses[0].InvocationScript.Span.IsEmpty);
            Assert.IsTrue(tx2.Witnesses[0].VerificationScript.Span.IsEmpty);
        }

        [TestMethod]
        public void Transaction_Serialize_Deserialize_DistinctCosigners()
        {
            // cosigners must be distinct (regarding account)

            Transaction txDoubleCosigners = new()
            {
                Version = 0x00,
                Nonce = 0x01020304,
                SystemFee = (long)BigInteger.Pow(10, 8), // 1 GAS
                NetworkFee = 0x0000000000000001,
                ValidUntilBlock = 0x01020304,
                Attributes = [],
                Signers =
                [
                    new()
                    {
                        Account = UInt160.Parse("0x0001020304050607080900010203040506070809"),
                        Scopes = WitnessScope.Global
                    },
                    new()
                    {
                        Account = UInt160.Parse("0x0001020304050607080900010203040506070809"), // same account as above
                        Scopes = WitnessScope.CalledByEntry // different scope, but still, same account (cannot do that)
                    }
                ],
                Script = new[] { (byte)OpCode.PUSH1 },
                Witnesses = [Witness.Empty]
            };

            var sTx = txDoubleCosigners.ToArray();

            // no need for detailed hexstring here (see basic tests for it)
            var expected = "000403020100e1f50500000000010000000000000004030201020908070605040302010009080706050403020" +
                "10080090807060504030201000908070605040302010001000111010000";
            Assert.AreEqual(expected, sTx.ToHexString());

            // back to transaction (should fail, due to non-distinct cosigners)
            Transaction tx2 = null;
            Assert.ThrowsExactly<FormatException>(() => _ = tx2 = sTx.AsSerializable<Transaction>());
            Assert.IsNull(tx2);
        }


        [TestMethod]
        public void Transaction_Serialize_Deserialize_MaxSizeCosigners()
        {
            // cosigners must respect count

            int maxCosigners = 16;

            // --------------------------------------
            // this should pass (respecting max size)

            var cosigners1 = new Signer[maxCosigners];
            for (int i = 0; i < cosigners1.Length; i++)
            {
                string hex = i.ToString("X4");
                while (hex.Length < 40)
                    hex = hex.Insert(0, "0");
                cosigners1[i] = new Signer
                {
                    Account = UInt160.Parse(hex),
                    Scopes = WitnessScope.CalledByEntry
                };
            }

            Transaction txCosigners1 = new()
            {
                Version = 0x00,
                Nonce = 0x01020304,
                SystemFee = (long)BigInteger.Pow(10, 8), // 1 GAS
                NetworkFee = 0x0000000000000001,
                ValidUntilBlock = 0x01020304,
                Attributes = [],
                Signers = cosigners1, // max + 1 (should fail)
                Script = new[] { (byte)OpCode.PUSH1 },
                Witnesses = [Witness.Empty]
            };

            byte[] sTx1 = txCosigners1.ToArray();

            // back to transaction (should fail, due to non-distinct cosigners)
            Assert.ThrowsExactly<FormatException>(() => _ = sTx1.AsSerializable<Transaction>());

            // ----------------------------
            // this should fail (max + 1)

            var cosigners = new Signer[maxCosigners + 1];
            for (var i = 0; i < maxCosigners + 1; i++)
            {
                var hex = i.ToString("X4");
                while (hex.Length < 40)
                    hex = hex.Insert(0, "0");
                cosigners[i] = new Signer
                {
                    Account = UInt160.Parse(hex)
                };
            }

            Transaction txCosigners = new()
            {
                Version = 0x00,
                Nonce = 0x01020304,
                SystemFee = (long)BigInteger.Pow(10, 8), // 1 GAS
                NetworkFee = 0x0000000000000001,
                ValidUntilBlock = 0x01020304,
                Attributes = [],
                Signers = cosigners, // max + 1 (should fail)
                Script = new[] { (byte)OpCode.PUSH1 },
                Witnesses = [Witness.Empty]
            };

            byte[] sTx2 = txCosigners.ToArray();

            // back to transaction (should fail, due to non-distinct cosigners)
            Transaction tx2 = null;
            Assert.ThrowsExactly<FormatException>(() => _ = tx2 = sTx2.AsSerializable<Transaction>()
            );
            Assert.IsNull(tx2);
        }

        [TestMethod]
        public void FeeIsSignatureContract_TestScope_FeeOnly_Default()
        {
            // Global is supposed to be default

            Signer cosigner = new();
            Assert.AreEqual(WitnessScope.None, cosigner.Scopes);

            var wallet = TestUtils.GenerateTestWallet("");
            var snapshotCache = TestBlockchain.GetTestSnapshotCache();
            var acc = wallet.CreateAccount();

            // Fake balance

            var key = NativeContract.GAS.CreateStorageKey(20, acc.ScriptHash);

            var entry = snapshotCache.GetAndChange(key, () => new StorageItem(new AccountState()));

            entry.GetInteroperable<AccountState>().Balance = 10000 * NativeContract.GAS.Factor;

            snapshotCache.Commit();

            // Make transaction
            // Manually creating script

            byte[] script;
            using (ScriptBuilder sb = new())
            {
                // self-transfer of 1e-8 GAS
                BigInteger value = new BigDecimal(BigInteger.One, 8).Value;
                sb.EmitDynamicCall(NativeContract.GAS.Hash, "transfer", acc.ScriptHash, acc.ScriptHash, value, null);
                sb.Emit(OpCode.ASSERT);
                script = sb.ToArray();
            }

            // try to use fee only inside the smart contract
<<<<<<< HEAD
            var signers = new Signer[]{
                new()
                {
                    Account = acc.ScriptHash,
                    Scopes = WitnessScope.None
=======
            var signers = new[]{
                new Signer()
                {
                    Account = acc.ScriptHash,
                    Scopes =  WitnessScope.None
>>>>>>> 7109b609
                }
            };

            Assert.ThrowsExactly<InvalidOperationException>(
                () => _ = wallet.MakeTransaction(snapshotCache, script, acc.ScriptHash, signers));

            // change to global scope
            signers[0].Scopes = WitnessScope.Global;

            var tx = wallet.MakeTransaction(snapshotCache, script, acc.ScriptHash, signers);

            Assert.IsNotNull(tx);
            Assert.IsNull(tx.Witnesses);

            // ----
            // Sign
            // ----

            var data = new ContractParametersContext(snapshotCache, tx, TestProtocolSettings.Default.Network);
            bool signed = wallet.Sign(data);
            Assert.IsTrue(signed);

            // get witnesses from signed 'data'
            tx.Witnesses = data.GetWitnesses();
            Assert.AreEqual(1, tx.Witnesses.Length);

            // Fast check
            Assert.IsTrue(tx.VerifyWitnesses(TestProtocolSettings.Default, snapshotCache, tx.NetworkFee));

            // Check
            long verificationGas = 0;
            foreach (var witness in tx.Witnesses)
            {
                using ApplicationEngine engine = ApplicationEngine.Create(TriggerType.Verification, tx, snapshotCache,
                    settings: TestBlockchain.TheNeoSystem.Settings, gas: tx.NetworkFee);
                engine.LoadScript(witness.VerificationScript);
                engine.LoadScript(witness.InvocationScript);
                Assert.AreEqual(VMState.HALT, engine.Execute());
                Assert.AreEqual(1, engine.ResultStack.Count);
                Assert.IsTrue(engine.ResultStack.Pop().GetBoolean());
                verificationGas += engine.FeeConsumed;
            }
            // get sizeGas
            var sizeGas = tx.Size * NativeContract.Policy.GetFeePerByte(snapshotCache);
            // final check on sum: verification_cost + tx_size
            Assert.AreEqual(1228520, verificationGas + sizeGas);
            // final assert
            Assert.AreEqual(tx.NetworkFee, verificationGas + sizeGas);
        }

        [TestMethod]
        public void ToJson()
        {
            uut.Script = TestUtils.GetByteArray(32, 0x42);
            uut.SystemFee = 4200000000;
            uut.Signers = [new() { Account = UInt160.Zero }];
            uut.Attributes = [];
            uut.Witnesses = [Witness.Empty];

            JObject jObj = uut.ToJson(ProtocolSettings.Default);
            Assert.IsNotNull(jObj);
            Assert.AreEqual("0x0ab073429086d9e48fc87386122917989705d1c81fe4a60bf90e2fc228de3146", jObj["hash"].AsString());
            Assert.AreEqual(84, jObj["size"].AsNumber());
            Assert.AreEqual(0, jObj["version"].AsNumber());
            Assert.AreEqual(0, ((JArray)jObj["attributes"]).Count);
            Assert.AreEqual("0", jObj["netfee"].AsString());
            Assert.AreEqual("QiAgICAgICAgICAgICAgICAgICAgICAgICAgICAgICA=", jObj["script"].AsString());
            Assert.AreEqual("4200000000", jObj["sysfee"].AsString());
        }

        [TestMethod]
        public void Test_GetAttribute()
        {
            var tx = new Transaction
            {
                Attributes = [],
                NetworkFee = 0,
                Nonce = (uint)Environment.TickCount,
                Script = new byte[Transaction.MaxTransactionSize],
                Signers = [new Signer { Account = UInt160.Zero }],
                SystemFee = 0,
                ValidUntilBlock = 0,
                Version = 0,
                Witnesses = [],
            };

            Assert.IsNull(tx.GetAttribute<OracleResponse>());
            Assert.IsNull(tx.GetAttribute<HighPriorityAttribute>());

            tx.Attributes = [new HighPriorityAttribute()];

            Assert.IsNull(tx.GetAttribute<OracleResponse>());
            Assert.IsNotNull(tx.GetAttribute<HighPriorityAttribute>());
        }

        [TestMethod]
        public void Test_VerifyStateIndependent()
        {
            var tx = new Transaction
            {
                Attributes = [],
                NetworkFee = 0,
                Nonce = (uint)Environment.TickCount,
                Script = new byte[Transaction.MaxTransactionSize],
                Signers = [new() { Account = UInt160.Zero }],
                SystemFee = 0,
                ValidUntilBlock = 0,
                Version = 0,
                Witnesses = [Witness.Empty],
            };
            Assert.AreEqual(VerifyResult.OverSize, tx.VerifyStateIndependent(TestProtocolSettings.Default));
            tx.Script = Array.Empty<byte>();
            Assert.AreEqual(VerifyResult.Succeed, tx.VerifyStateIndependent(TestProtocolSettings.Default));

            var walletA = TestUtils.GenerateTestWallet("123");
            var walletB = TestUtils.GenerateTestWallet("123");
            var walletC = TestUtils.GenerateTestWallet("123");
            var snapshotCache = TestBlockchain.GetTestSnapshotCache();

            var a = walletA.CreateAccount();
            var b = walletB.CreateAccount();
            var c = walletC.CreateAccount();

            var multiSignContract = Contract.CreateMultiSigContract(2,
            [
                a.GetKey().PublicKey,
                b.GetKey().PublicKey
            ]);
            var wrongMultisigContract = Contract.CreateMultiSigContract(2,
            [
                a.GetKey().PublicKey,
                c.GetKey().PublicKey
            ]);

            walletA.CreateAccount(multiSignContract, a.GetKey());
            var acc = walletB.CreateAccount(multiSignContract, b.GetKey());

            walletA.CreateAccount(wrongMultisigContract, a.GetKey());
            var wrongAcc = walletC.CreateAccount(wrongMultisigContract, c.GetKey());

            // Fake balance

            var key = NativeContract.GAS.CreateStorageKey(20, acc.ScriptHash);
            var entry = snapshotCache.GetAndChange(key, () => new StorageItem(new AccountState()));

            entry.GetInteroperable<AccountState>().Balance = 10000 * NativeContract.GAS.Factor;

            snapshotCache.Commit();

            // Make transaction

            tx = walletA.MakeTransaction(snapshotCache, [
                new TransferOutput
                {
                    AssetId = NativeContract.GAS.Hash,
                    ScriptHash = acc.ScriptHash,
                    Value = new BigDecimal(BigInteger.One, 8)
                }
            ], acc.ScriptHash);

            // Sign

            var data = new ContractParametersContext(snapshotCache, tx, TestProtocolSettings.Default.Network);
            Assert.IsTrue(walletA.Sign(data));
            Assert.IsTrue(walletB.Sign(data));
            Assert.IsTrue(data.Completed);

            tx.Witnesses = data.GetWitnesses();
            Assert.AreEqual(VerifyResult.Succeed, tx.VerifyStateIndependent(TestProtocolSettings.Default));

            // Different invocation script (contains signatures of A&C whereas originally signatures
            // from A&B are required).
            tx.Signers[0].Account = wrongAcc.ScriptHash; // temporary replace Sender's scripthash to be able to construct A&C signature.
            var wrongData = new ContractParametersContext(snapshotCache, tx, TestProtocolSettings.Default.Network);
            Assert.IsTrue(walletA.Sign(wrongData));
            Assert.IsTrue(walletC.Sign(wrongData));
            Assert.IsTrue(wrongData.Completed);

            tx.Signers[0].Account = acc.ScriptHash; // get back the original value of Sender's scripthash.
            tx.Witnesses[0].InvocationScript = wrongData.GetWitnesses()[0].InvocationScript.ToArray();
            Assert.AreEqual(VerifyResult.InvalidSignature, tx.VerifyStateIndependent(TestProtocolSettings.Default));
        }

        [TestMethod]
        public void Test_VerifyStateDependent()
        {
            var snapshotCache = TestBlockchain.GetTestSnapshotCache();
            var height = NativeContract.Ledger.CurrentIndex(snapshotCache);
            var tx = new Transaction()
            {
                Attributes = [],
                NetworkFee = 55000,
                Nonce = (uint)Environment.TickCount,
                Script = Array.Empty<byte>(),
                Signers = [new Signer() { Account = UInt160.Zero }],
                SystemFee = 0,
                ValidUntilBlock = height + 1,
                Version = 0,
                Witnesses =
                [
                    Witness.Empty,
                    new() { InvocationScript = ReadOnlyMemory<byte>.Empty, VerificationScript = new byte[1] }
                ]
            };

            // Fake balance

            var key = NativeContract.GAS.CreateStorageKey(20, tx.Sender);
            var balance = snapshotCache.GetAndChange(key, () => new StorageItem(new AccountState()));
            balance.GetInteroperable<AccountState>().Balance = tx.NetworkFee;
            var conflicts = new List<Transaction>();

            Assert.AreEqual(VerifyResult.Invalid, tx.VerifyStateDependent(TestProtocolSettings.Default, snapshotCache, new(), conflicts));
            balance.GetInteroperable<AccountState>().Balance = 0;
            tx.SystemFee = 10;
            Assert.AreEqual(VerifyResult.InsufficientFunds, tx.VerifyStateDependent(TestProtocolSettings.Default, snapshotCache, new(), conflicts));

            var walletA = TestUtils.GenerateTestWallet("123");
            var walletB = TestUtils.GenerateTestWallet("123");

            var a = walletA.CreateAccount();
            var b = walletB.CreateAccount();

            var multiSignContract = Contract.CreateMultiSigContract(2,
            [
                a.GetKey().PublicKey,
                b.GetKey().PublicKey
            ]);

            walletA.CreateAccount(multiSignContract, a.GetKey());
            var acc = walletB.CreateAccount(multiSignContract, b.GetKey());

            // Fake balance

            snapshotCache = TestBlockchain.GetTestSnapshotCache();
            key = NativeContract.GAS.CreateStorageKey(20, acc.ScriptHash);
            balance = snapshotCache.GetAndChange(key, () => new StorageItem(new AccountState()));
            balance.GetInteroperable<AccountState>().Balance = 10000 * NativeContract.GAS.Factor;

            // Make transaction

            snapshotCache.Commit();
            tx = walletA.MakeTransaction(snapshotCache, new[]
            {
                    new TransferOutput()
                    {
                         AssetId = NativeContract.GAS.Hash,
                         ScriptHash = acc.ScriptHash,
                         Value = new BigDecimal(BigInteger.One,8)
                    }
            }, acc.ScriptHash);

            // Sign

            var data = new ContractParametersContext(snapshotCache, tx, TestProtocolSettings.Default.Network);
            Assert.IsTrue(walletA.Sign(data));
            Assert.IsTrue(walletB.Sign(data));
            Assert.IsTrue(data.Completed);

            tx.Witnesses = data.GetWitnesses();
            Assert.AreEqual(VerifyResult.Succeed, tx.VerifyStateDependent(TestProtocolSettings.Default, snapshotCache, new(), []));
        }

        [TestMethod]
        public void Test_VerifyStateInDependent_Multi()
        {
            var txData = Convert.FromBase64String("AHXd31W0NlsAAAAAAJRGawAAAAAA3g8CAAGSs5x3qmDym1fBc87ZF/F/0yGm6wEAX" +
                "wsDAOQLVAIAAAAMFLqZBJj+L0XZPXNHHM9MBfCza5HnDBSSs5x3qmDym1fBc87ZF/F/0yGm6xTAHwwIdHJhbnNmZXIMFM924ovQ" +
                "BixKR47jVWEBExnzz6TSQWJ9W1I5Af1KAQxAnZvOQOCdkM+j22dS5SdEncZVYVVi1F26MhheNzNImTD4Ekw5kFR6Fojs7gD57Bd" +
                "euo8tLS1UXpzflmKcQ3pniAxAYvGgxtokrk6PVdduxCBwVbdfie+ZxiaDsjK0FYregl24cDr2v5cTLHrURVfJJ1is+4G6Jaer7n" +
                "B1JrDrw+Qt6QxATA5GdR4rKFPPPQQ24+42OP2tz0HylG1LlANiOtIdag3ZPkUfZiBfEGoOteRD1O0UnMdJP4Su7PFhDuCdHu4Ml" +
                "wxAuGFEk2m/rdruleBGYz8DIzExJtwb/TsFxZdHxo4VV8ktv2Nh71Fwhg2bhW2tq8hV6RK2GFXNAU72KAgf/Qv6BQxA0j3srkwY" +
                "333KvGNtw7ZvSG8X36Tqu000CEtDx4SMOt8qhVYGMr9PClsUVcYFHdrJaodilx8ewXDHNIq+OnS7SfwVDCEDAJt1QOEPJWLl/Y+" +
                "snq7CUWaliybkEjSP9ahpJ7+sIqIMIQMCBenO+upaHfxYCvIMjVqiRouwFI8aXkYF/GIsgOYEugwhAhS68M7qOmbxfn4eg56iX9" +
                "i+1s2C5rtuaCUBiQZfRP8BDCECPpsy6om5TQZuZJsST9UOOW7pE2no4qauGxHBcNAiJW0MIQNAjc1BY5b2R4OsWH6h4Vk8V9n+q" +
                "IDIpqGSDpKiWUd4BgwhAqeDS+mzLimB0VfLW706y0LP0R6lw7ECJNekTpjFkQ8bDCECuixw9ZlvNXpDGYcFhZ+uLP6hPhFyligA" +
                "dys9WIqdSr0XQZ7Q3Do=");

            var tx = new Transaction();
            MemoryReader reader = new(txData);
            ((ISerializable)tx).Deserialize(ref reader);

            var settings = new ProtocolSettings() { Network = 844378958 };
            var result = tx.VerifyStateIndependent(settings);
            Assert.AreEqual(VerifyResult.Succeed, result);
        }
    }
}<|MERGE_RESOLUTION|>--- conflicted
+++ resolved
@@ -1033,19 +1033,11 @@
             }
 
             // try to use fee only inside the smart contract
-<<<<<<< HEAD
-            var signers = new Signer[]{
-                new()
-                {
-                    Account = acc.ScriptHash,
-                    Scopes = WitnessScope.None
-=======
             var signers = new[]{
                 new Signer()
                 {
                     Account = acc.ScriptHash,
                     Scopes =  WitnessScope.None
->>>>>>> 7109b609
                 }
             };
 
