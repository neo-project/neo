--- conflicted
+++ resolved
@@ -578,12 +578,8 @@
             // expects FAULT on execution of 'transfer' Application script
             // due to lack of a valid witness validation
             Transaction tx = null;
-<<<<<<< HEAD
-            var exception = Assert.ThrowsException<WalletException>(() => tx = wallet.MakeTransaction(snapshot, script, acc.ScriptHash, signers));
+            var exception = Assert.ThrowsException<WalletException>(() => tx = wallet.MakeTransaction(snapshotCache, script, acc.ScriptHash, signers));
             Assert.AreEqual(exception.ErrorType, WalletErrorType.ExecutionFault);
-=======
-            Assert.ThrowsException<InvalidOperationException>(() => tx = wallet.MakeTransaction(snapshotCache, script, acc.ScriptHash, signers));
->>>>>>> c2141e81
             Assert.IsNull(tx);
         }
 
@@ -714,12 +710,8 @@
             // expects FAULT on execution of 'transfer' Application script
             // due to lack of a valid witness validation
             Transaction tx = null;
-<<<<<<< HEAD
-            var exception = Assert.ThrowsException<WalletException>(() => tx = wallet.MakeTransaction(snapshot, script, acc.ScriptHash, signers, attributes));
+            var exception = Assert.ThrowsException<WalletException>(() => tx = wallet.MakeTransaction(snapshotCache, script, acc.ScriptHash, signers, attributes));
             Assert.AreEqual(exception.ErrorType, WalletErrorType.ExecutionFault);
-=======
-            Assert.ThrowsException<InvalidOperationException>(() => tx = wallet.MakeTransaction(snapshotCache, script, acc.ScriptHash, signers, attributes));
->>>>>>> c2141e81
             Assert.IsNull(tx);
         }
 
@@ -769,12 +761,8 @@
             // expects ArgumentException on execution of 'CalculateNetworkFee' due to
             // null witness_script (no account in the wallet, no corresponding witness
             // and no verification contract for the signer)
-<<<<<<< HEAD
-            var exception = Assert.ThrowsException<WalletException>(() => walletWithoutAcc.MakeTransaction(snapshot, script, acc.ScriptHash, signers));
+            var exception = Assert.ThrowsException<WalletException>(() => walletWithoutAcc.MakeTransaction(snapshotCache, script, acc.ScriptHash, signers));
             Assert.AreEqual(exception.ErrorType, WalletErrorType.ContractNotFound);
-=======
-            Assert.ThrowsException<ArgumentException>(() => walletWithoutAcc.MakeTransaction(snapshotCache, script, acc.ScriptHash, signers));
->>>>>>> c2141e81
             Assert.IsNull(tx);
         }
 
@@ -1029,12 +1017,8 @@
                     Scopes =  WitnessScope.None
                 } };
 
-<<<<<<< HEAD
-            var exception = Assert.ThrowsException<WalletException>(() => wallet.MakeTransaction(snapshot, script, acc.ScriptHash, signers));
+            var exception = Assert.ThrowsException<WalletException>(() => wallet.MakeTransaction(snapshotCache, script, acc.ScriptHash, signers));
             Assert.AreEqual(exception.ErrorType, WalletErrorType.ExecutionFault);
-=======
-            Assert.ThrowsException<InvalidOperationException>(() => wallet.MakeTransaction(snapshotCache, script, acc.ScriptHash, signers));
->>>>>>> c2141e81
 
             // change to global scope
             signers[0].Scopes = WitnessScope.Global;
