--- conflicted
+++ resolved
@@ -52,13 +52,8 @@
         public void TrimTest()
         {
             UInt256 val256 = UInt256.Zero;
-<<<<<<< HEAD
-            var snapshot = TestBlockchain.GetTestSnapshot().CloneCache();
-            TestUtils.SetupHeaderWithValues(uut, val256, out _, out _, out _, out _, out _, out _);
-=======
             var snapshot = TestBlockchain.GetTestSnapshot().CreateSnapshot();
             TestUtils.SetupHeaderWithValues(null, uut, val256, out _, out _, out _, out _, out _, out _);
->>>>>>> 53eaa396
             uut.Witness = new Witness() { InvocationScript = Array.Empty<byte>(), VerificationScript = Array.Empty<byte>() };
 
             TestUtils.BlocksAdd(snapshot, uut.Hash, new TrimmedBlock()
