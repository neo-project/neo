--- conflicted
+++ resolved
@@ -28,11 +28,7 @@
             var test = new AddrPayload() { AddressList = [] };
             Assert.AreEqual(1, test.Size);
 
-<<<<<<< HEAD
-            test = AddrPayload.Create(new NetworkAddressWithTime[] { new NetworkAddressWithTime() { Address = IPAddress.Any, Capabilities = new NodeCapability[0], Timestamp = 1 } });
-=======
             test = AddrPayload.Create([new NetworkAddressWithTime() { Address = IPAddress.Any, Capabilities = [], Timestamp = 1 }]);
->>>>>>> 9b9be473
             Assert.AreEqual(22, test.Size);
         }
 
@@ -42,15 +38,9 @@
             var test = AddrPayload.Create([new NetworkAddressWithTime()
             {
                 Address = IPAddress.Any,
-<<<<<<< HEAD
-                Capabilities = new NodeCapability[0], Timestamp = 1
-            }
-            });
-=======
                 Capabilities = [],
                 Timestamp = 1
             }]);
->>>>>>> 9b9be473
             var clone = test.ToArray().AsSerializable<AddrPayload>();
             CollectionAssert.AreEqual(test.AddressList.Select(u => u.EndPoint).ToArray(), clone.AddressList.Select(u => u.EndPoint).ToArray());
 
