// Copyright (C) 2015-2025 The Neo Project.
//
// UT_Block.cs file belongs to the neo project and is free
// software distributed under the MIT software license, see the
// accompanying file LICENSE in the main directory of the
// repository or http://www.opensource.org/licenses/mit-license.php
// for more details.
//
// Redistribution and use in source and binary forms with or without
// modifications are permitted.

using Microsoft.VisualStudio.TestTools.UnitTesting;
using Neo.Extensions;
using Neo.IO;
using Neo.Json;
using Neo.Network.P2P.Payloads;
using Neo.SmartContract;
using Neo.SmartContract.Native;
using System;

namespace Neo.UnitTests.Network.P2P.Payloads
{
    [TestClass]
    public class UT_Block
    {
        private static readonly string s_blockHex =
                "0000000000000000000000000000000000000000000000000000000000000000000000006c23be5d326" +
                "79baa9c5c2aa0d329fd2a2441d7875d0f34d42f58f70428fbbbb9493ed0e58f01000000000000000000" +
                "00000000000000000000000000000000000000000000000000000100011101000000000000000000000" +
                "0000000000000000000000000000001000000000000000000000000000000000000000001000112010000";

        private static ApplicationEngine GetEngine(bool hasContainer = false, bool hasSnapshot = false,
            bool hasBlock = false, bool addScript = true, long gas = 20_00000000)
        {
            var system = TestBlockchain.GetSystem();
            var tx = hasContainer ? TestUtils.GetTransaction(UInt160.Zero) : null;
            var snapshotCache = hasSnapshot ? system.GetTestSnapshotCache() : null;
            var block = hasBlock ? new Block { Header = new Header() } : null;
            var engine = ApplicationEngine.Create(TriggerType.Application,
<<<<<<< HEAD
                tx, snapshotCache, block, TestBlockchain.TheNeoSystem.Settings, gas: gas);
=======
                tx, snapshotCache, block, system.Settings, gas: gas);
>>>>>>> 9b9be473
            if (addScript) engine.LoadScript(new byte[] { 0x01 });
            return engine;
        }

        [TestMethod]
        public void Transactions_Get()
        {
            var uut = new Block();
            Assert.IsNull(uut.Transactions);
        }

        [TestMethod]
        public void Header_Get()
        {
            var uut = TestUtils.MakeBlock(null, UInt256.Zero, 0);
            Assert.IsNotNull(uut.Header);
            Assert.AreEqual(UInt256.Zero, uut.Header.PrevHash);
        }

        [TestMethod]
        public void Size_Get()
        {
            var uut = TestUtils.MakeBlock(null, UInt256.Zero, 0);
            // header 4 + 32 + 32 + 8 + 4 + 1 + 20 + 4
            // tx 1
            Assert.AreEqual(114, uut.Size); // 106 + nonce
        }

        [TestMethod]
        public void Size_Get_1_Transaction()
        {
            var uut = TestUtils.MakeBlock(null, UInt256.Zero, 1);
            uut.Transactions =
            [
                TestUtils.GetTransaction(UInt160.Zero)
            ];

            Assert.AreEqual(167, uut.Size); // 159 + nonce
        }

        [TestMethod]
        public void Size_Get_3_Transaction()
        {
            var uut = TestUtils.MakeBlock(null, UInt256.Zero, 3);
            uut.Transactions =
            [
                TestUtils.GetTransaction(UInt160.Zero),
                TestUtils.GetTransaction(UInt160.Zero),
                TestUtils.GetTransaction(UInt160.Zero)
            ];

            Assert.AreEqual(273, uut.Size); // 265 + nonce
        }

        [TestMethod]
        public void Serialize()
        {
            var uut = TestUtils.MakeBlock(null, UInt256.Zero, 1);
            Assert.AreEqual(s_blockHex, uut.ToArray().ToHexString());
        }

        [TestMethod]
        public void Deserialize()
        {
            var uut = TestUtils.MakeBlock(null, UInt256.Zero, 1);
            MemoryReader reader = new(s_blockHex.HexToBytes());
            uut.Deserialize(ref reader);
            var merkRoot = uut.MerkleRoot;

            Assert.AreEqual(merkRoot, uut.MerkleRoot);
        }

        [TestMethod]
        public void Equals_SameObj()
        {
            var uut = new Block();
            Assert.IsTrue(uut.Equals(uut));

            var obj = uut as object;
            Assert.IsTrue(uut.Equals(obj));
        }

        [TestMethod]
        public void TestGetHashCode()
        {
            var snapshot = GetEngine(true, true).SnapshotCache;
            Assert.AreEqual(-626492395, NativeContract.Ledger.GetBlock(snapshot, 0).GetHashCode());
        }

        [TestMethod]
        public void Equals_DiffObj()
        {
            var prevHash = new UInt256(TestUtils.GetByteArray(32, 0x42));
            var block = TestUtils.MakeBlock(null, UInt256.Zero, 1);
            var uut = TestUtils.MakeBlock(null, prevHash, 0);

            Assert.IsFalse(uut.Equals(block));
        }

        [TestMethod]
        public void Equals_Null()
        {
            var uut = new Block();
            Assert.IsFalse(uut.Equals(null));
        }

        [TestMethod]
        public void Equals_SameHash()
        {
            var prevHash = new UInt256(TestUtils.GetByteArray(32, 0x42));
            var block = TestUtils.MakeBlock(null, prevHash, 1);
            var uut = TestUtils.MakeBlock(null, prevHash, 1);
            Assert.IsTrue(uut.Equals(block));
        }

        [TestMethod]
        public void ToJson()
        {
            var uut = TestUtils.MakeBlock(null, UInt256.Zero, 1);
            var jObj = uut.ToJson(TestProtocolSettings.Default);
            Assert.IsNotNull(jObj);
            Assert.AreEqual("0x942065e93848732c2e7844061fa92d20c5d9dc0bc71d420a1ea71b3431fc21b4", jObj["hash"].AsString());
            Assert.AreEqual(167, jObj["size"].AsNumber()); // 159 + nonce
            Assert.AreEqual(0, jObj["version"].AsNumber());
            Assert.AreEqual("0x0000000000000000000000000000000000000000000000000000000000000000", jObj["previousblockhash"].AsString());
            Assert.AreEqual("0xb9bbfb2804f7582fd4340f5d87d741242afd29d3a02a5c9caa9b67325dbe236c", jObj["merkleroot"].AsString());
            Assert.AreEqual(uut.Header.Timestamp, jObj["time"].AsNumber());
            Assert.AreEqual(uut.Header.Nonce.ToString("X16"), jObj["nonce"].AsString());
            Assert.AreEqual(uut.Header.Index, jObj["index"].AsNumber());
            Assert.AreEqual("NKuyBkoGdZZSLyPbJEetheRhMjeznFZszf", jObj["nextconsensus"].AsString());

            var scObj = (JObject)jObj["witnesses"][0];
            Assert.AreEqual("", scObj["invocation"].AsString());
            Assert.AreEqual("EQ==", scObj["verification"].AsString());

            Assert.IsNotNull(jObj["tx"]);
            var txObj = (JObject)jObj["tx"][0];
            Assert.AreEqual("0xb9bbfb2804f7582fd4340f5d87d741242afd29d3a02a5c9caa9b67325dbe236c", txObj["hash"].AsString());
            Assert.AreEqual(53, txObj["size"].AsNumber());
            Assert.AreEqual(0, txObj["version"].AsNumber());
            Assert.AreEqual(0, ((JArray)txObj["attributes"]).Count);
            Assert.AreEqual("0", txObj["netfee"].AsString());
        }

        [TestMethod]
        public void Witness()
        {
            IVerifiable item = new Block() { Header = new(), };
            Assert.AreEqual(1, item.Witnesses.Length);
            void Actual() => item.Witnesses = null;
<<<<<<< HEAD
            Assert.ThrowsException<NotSupportedException>(Actual);
=======
            Assert.ThrowsExactly<NotSupportedException>(Actual);
>>>>>>> 9b9be473
        }
    }
}<|MERGE_RESOLUTION|>--- conflicted
+++ resolved
@@ -37,11 +37,7 @@
             var snapshotCache = hasSnapshot ? system.GetTestSnapshotCache() : null;
             var block = hasBlock ? new Block { Header = new Header() } : null;
             var engine = ApplicationEngine.Create(TriggerType.Application,
-<<<<<<< HEAD
-                tx, snapshotCache, block, TestBlockchain.TheNeoSystem.Settings, gas: gas);
-=======
                 tx, snapshotCache, block, system.Settings, gas: gas);
->>>>>>> 9b9be473
             if (addScript) engine.LoadScript(new byte[] { 0x01 });
             return engine;
         }
@@ -192,11 +188,7 @@
             IVerifiable item = new Block() { Header = new(), };
             Assert.AreEqual(1, item.Witnesses.Length);
             void Actual() => item.Witnesses = null;
-<<<<<<< HEAD
-            Assert.ThrowsException<NotSupportedException>(Actual);
-=======
             Assert.ThrowsExactly<NotSupportedException>(Actual);
->>>>>>> 9b9be473
         }
     }
 }