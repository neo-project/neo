// Copyright (C) 2015-2025 The Neo Project.
//
// UT_ExtensiblePayload.cs file belongs to the neo project and is free
// software distributed under the MIT software license, see the
// accompanying file LICENSE in the main directory of the
// repository or http://www.opensource.org/licenses/mit-license.php
// for more details.
//
// Redistribution and use in source and binary forms with or without
// modifications are permitted.

using Microsoft.VisualStudio.TestTools.UnitTesting;
using Neo.Extensions;
using Neo.Network.P2P.Payloads;
using Neo.SmartContract;
using Neo.VM;
using System;

namespace Neo.UnitTests.Network.P2P.Payloads
{
    [TestClass]
    public class UT_ExtensiblePayload
    {
        [TestMethod]
        public void Size_Get()
        {
            var test = new ExtensiblePayload()
            {
                Sender = Array.Empty<byte>().ToScriptHash(),
                Category = "123",
                Data = new byte[] { 1, 2, 3 },
<<<<<<< HEAD
                Witness = new Witness()
                {
                    InvocationScript = new byte[] { 3, 5, 6 },
                    VerificationScript = Array.Empty<byte>()
=======
                Witness = new()
                {
                    InvocationScript = new byte[] { 3, 5, 6 },
                    VerificationScript = ReadOnlyMemory<byte>.Empty
>>>>>>> 9b9be473
                }
            };
            Assert.AreEqual(42, test.Size);
        }

        [TestMethod]
        public void DeserializeAndSerialize()
        {
            var test = new ExtensiblePayload()
            {
                Category = "123",
                ValidBlockStart = 456,
                ValidBlockEnd = 789,
                Sender = Array.Empty<byte>().ToScriptHash(),
                Data = new byte[] { 1, 2, 3 },
<<<<<<< HEAD
                Witness = new Witness()
                {
                    InvocationScript = new byte[] { (byte)OpCode.PUSH1, (byte)OpCode.PUSH2, (byte)OpCode.PUSH3 },
                    VerificationScript = Array.Empty<byte>()
=======
                Witness = new()
                {
                    InvocationScript = new byte[] { (byte)OpCode.PUSH1, (byte)OpCode.PUSH2, (byte)OpCode.PUSH3 },
                    VerificationScript = ReadOnlyMemory<byte>.Empty
>>>>>>> 9b9be473
                }
            };
            var clone = test.ToArray().AsSerializable<ExtensiblePayload>();

            Assert.AreEqual(test.Sender, clone.Witness.ScriptHash);
            Assert.AreEqual(test.Hash, clone.Hash);
            Assert.AreEqual(test.ValidBlockStart, clone.ValidBlockStart);
            Assert.AreEqual(test.ValidBlockEnd, clone.ValidBlockEnd);
            Assert.AreEqual(test.Category, clone.Category);
        }

        [TestMethod]
        public void Witness()
        {
            IVerifiable item = new ExtensiblePayload();
            Action actual = () => item.Witnesses = null;
<<<<<<< HEAD
            Assert.ThrowsException<ArgumentNullException>(actual);
=======
            Assert.ThrowsExactly<ArgumentNullException>(actual);
>>>>>>> 9b9be473

            item.Witnesses = [new()];
            Assert.AreEqual(1, item.Witnesses.Length);
        }
    }
}<|MERGE_RESOLUTION|>--- conflicted
+++ resolved
@@ -29,17 +29,10 @@
                 Sender = Array.Empty<byte>().ToScriptHash(),
                 Category = "123",
                 Data = new byte[] { 1, 2, 3 },
-<<<<<<< HEAD
-                Witness = new Witness()
-                {
-                    InvocationScript = new byte[] { 3, 5, 6 },
-                    VerificationScript = Array.Empty<byte>()
-=======
                 Witness = new()
                 {
                     InvocationScript = new byte[] { 3, 5, 6 },
                     VerificationScript = ReadOnlyMemory<byte>.Empty
->>>>>>> 9b9be473
                 }
             };
             Assert.AreEqual(42, test.Size);
@@ -55,17 +48,10 @@
                 ValidBlockEnd = 789,
                 Sender = Array.Empty<byte>().ToScriptHash(),
                 Data = new byte[] { 1, 2, 3 },
-<<<<<<< HEAD
-                Witness = new Witness()
-                {
-                    InvocationScript = new byte[] { (byte)OpCode.PUSH1, (byte)OpCode.PUSH2, (byte)OpCode.PUSH3 },
-                    VerificationScript = Array.Empty<byte>()
-=======
                 Witness = new()
                 {
                     InvocationScript = new byte[] { (byte)OpCode.PUSH1, (byte)OpCode.PUSH2, (byte)OpCode.PUSH3 },
                     VerificationScript = ReadOnlyMemory<byte>.Empty
->>>>>>> 9b9be473
                 }
             };
             var clone = test.ToArray().AsSerializable<ExtensiblePayload>();
@@ -82,11 +68,7 @@
         {
             IVerifiable item = new ExtensiblePayload();
             Action actual = () => item.Witnesses = null;
-<<<<<<< HEAD
-            Assert.ThrowsException<ArgumentNullException>(actual);
-=======
             Assert.ThrowsExactly<ArgumentNullException>(actual);
->>>>>>> 9b9be473
 
             item.Witnesses = [new()];
             Assert.AreEqual(1, item.Witnesses.Length);
