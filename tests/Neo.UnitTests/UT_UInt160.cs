// Copyright (C) 2015-2025 The Neo Project.
//
// UT_UInt160.cs file belongs to the neo project and is free
// software distributed under the MIT software license, see the
// accompanying file LICENSE in the main directory of the
// repository or http://www.opensource.org/licenses/mit-license.php
// for more details.
//
// Redistribution and use in source and binary forms with or without
// modifications are permitted.

#pragma warning disable CS1718 // Comparison made to same variable

using Microsoft.VisualStudio.TestTools.UnitTesting;
using Neo.Extensions;
using Neo.IO;
using System;

namespace Neo.UnitTests.IO
{
    [TestClass]
    public class UT_UInt160
    {
        [TestMethod]
        public void TestFail()
        {
            Assert.ThrowsExactly<FormatException>(() => _ = new UInt160(new byte[UInt160.Length + 1]));
        }

        [TestMethod]
        public void TestGernerator1()
        {
            UInt160 uInt160 = new UInt160();
            Assert.IsNotNull(uInt160);
        }

        [TestMethod]
        public void TestGernerator2()
        {
            UInt160 uInt160 = new byte[20];
            Assert.IsNotNull(uInt160);
        }

        [TestMethod]
        public void TestGernerator3()
        {
            UInt160 uInt160 = "0xff00000000000000000000000000000000000001";
            Assert.IsNotNull(uInt160);
            Assert.AreEqual("0xff00000000000000000000000000000000000001", uInt160.ToString());
        }

        [TestMethod]
        public void TestCompareTo()
        {
            byte[] temp = new byte[20];
            temp[19] = 0x01;
            UInt160 result = new UInt160(temp);
            Assert.AreEqual(0, UInt160.Zero.CompareTo(UInt160.Zero));
            Assert.AreEqual(-1, UInt160.Zero.CompareTo(result));
            Assert.AreEqual(1, result.CompareTo(UInt160.Zero));
        }

        [TestMethod]
        public void TestEquals()
        {
            byte[] temp = new byte[20];
            temp[19] = 0x01;
            UInt160 result = new UInt160(temp);
            Assert.IsTrue(UInt160.Zero.Equals(UInt160.Zero));
            Assert.IsFalse(UInt160.Zero.Equals(result));
            Assert.IsFalse(result.Equals(null));
            Assert.IsTrue(UInt160.Zero == UInt160.Zero);
            Assert.IsFalse(UInt160.Zero != UInt160.Zero);
            Assert.IsTrue(UInt160.Zero == "0x0000000000000000000000000000000000000000");
            Assert.IsFalse(UInt160.Zero == "0x0000000000000000000000000000000000000001");
        }

        [TestMethod]
        public void TestParse()
        {
            Action action = () => UInt160.Parse(null);
            Assert.ThrowsExactly<FormatException>(action);
            UInt160 result = UInt160.Parse("0x0000000000000000000000000000000000000000");
            Assert.AreEqual(UInt160.Zero, result);
            Action action1 = () => UInt160.Parse("000000000000000000000000000000000000000");
            Assert.ThrowsExactly<FormatException>(action1);
            UInt160 result1 = UInt160.Parse("0000000000000000000000000000000000000000");
            Assert.AreEqual(UInt160.Zero, result1);
        }

        [TestMethod]
        public void TestTryParse()
        {
            Assert.IsFalse(UInt160.TryParse(null, out _));
            Assert.IsTrue(UInt160.TryParse("0x0000000000000000000000000000000000000000", out var temp));
            Assert.AreEqual("0x0000000000000000000000000000000000000000", temp.ToString());
            Assert.AreEqual(UInt160.Zero, temp);
            Assert.IsTrue(UInt160.TryParse("0x1230000000000000000000000000000000000000", out temp));
            Assert.AreEqual("0x1230000000000000000000000000000000000000", temp.ToString());
            Assert.IsFalse(UInt160.TryParse("000000000000000000000000000000000000000", out _));
            Assert.IsFalse(UInt160.TryParse("0xKK00000000000000000000000000000000000000", out _));
            Assert.IsFalse(UInt160.TryParse(" 1 2 3 45 000000000000000000000000000000", out _));
        }

        [TestMethod]
        public void TestOperatorLarger()
        {
            Assert.IsFalse(UInt160.Zero > UInt160.Zero);
            Assert.IsFalse(UInt160.Zero > "0x0000000000000000000000000000000000000000");
        }

        [TestMethod]
        public void TestOperatorLargerAndEqual()
        {
            Assert.IsTrue(UInt160.Zero >= UInt160.Zero);
            Assert.IsTrue(UInt160.Zero >= "0x0000000000000000000000000000000000000000");
        }

        [TestMethod]
        public void TestOperatorSmaller()
        {
            Assert.IsFalse(UInt160.Zero < UInt160.Zero);
            Assert.IsFalse(UInt160.Zero < "0x0000000000000000000000000000000000000000");
        }

        [TestMethod]
        public void TestOperatorSmallerAndEqual()
        {
            Assert.IsTrue(UInt160.Zero <= UInt160.Zero);
            Assert.IsTrue(UInt160.Zero >= "0x0000000000000000000000000000000000000000");
        }

        [TestMethod]
        public void TestSpanAndSerialize()
        {
            // random data
            var random = new Random();
            var data = new byte[UInt160.Length];
            random.NextBytes(data);

            var value = new UInt160(data);
            var span = value.GetSpan();
            Assert.IsTrue(span.SequenceEqual(value.ToArray()));

            data = new byte[UInt160.Length];
            value.Serialize(data.AsSpan());
            CollectionAssert.AreEqual(data, value.ToArray());

            data = new byte[UInt160.Length];
            ((ISerializableSpan)value).Serialize(data.AsSpan());
            CollectionAssert.AreEqual(data, value.ToArray());
        }

<<<<<<< HEAD

=======
>>>>>>> 6445db00
        [TestMethod]
        public void TestSpanAndSerializeBigEndian()
        {
            // random data
            var random = new Random();
            var data = new byte[UInt160.Length];
            random.NextBytes(data);

            var valueBigEndian = new UInt160(data);
            var valueLittleEndian = new UInt160(data);

            var span = valueBigEndian.GetSpanBigEndian();
            Assert.IsTrue(span.SequenceEqual(valueBigEndian.ToArray()));

            data = new byte[UInt160.Length];
            valueBigEndian.SerializeBigEndian(data.AsSpan());
            CollectionAssert.AreEqual(data, valueBigEndian.ToArray());

            // Check that Serialize LittleEndian and Serialize BigEndian are equals
            data = new byte[UInt160.Length];
            valueLittleEndian.Serialize(data.AsSpan());
            CollectionAssert.AreEqual(valueLittleEndian.ToArray(), valueBigEndian.ToArray());
        }
    }
}

#pragma warning restore CS1718 // Comparison made to same variable<|MERGE_RESOLUTION|>--- conflicted
+++ resolved
@@ -151,10 +151,6 @@
             CollectionAssert.AreEqual(data, value.ToArray());
         }
 
-<<<<<<< HEAD
-
-=======
->>>>>>> 6445db00
         [TestMethod]
         public void TestSpanAndSerializeBigEndian()
         {
