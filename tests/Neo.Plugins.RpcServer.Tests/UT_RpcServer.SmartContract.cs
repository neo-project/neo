// Copyright (C) 2015-2024 The Neo Project.
//
// UT_RpcServer.Wallet.cs file belongs to the neo project and is free
// software distributed under the MIT software license, see the
// accompanying file LICENSE in the main directory of the
// repository or http://www.opensource.org/licenses/mit-license.php
// for more details.
//
// Redistribution and use in source and binary forms with or without
// modifications are permitted.

using FluentAssertions;
using Microsoft.AspNetCore.Http;
using Microsoft.VisualStudio.TestPlatform.ObjectModel.DataCollection;
using Microsoft.VisualStudio.TestTools.UnitTesting;
using Neo.Cryptography.ECC;
using Neo.Extensions;
using Neo.IO;
using Neo.Json;
using Neo.Network.P2P.Payloads;
using Neo.Network.P2P.Payloads.Conditions;
using Neo.Persistence;
using Neo.SmartContract;
using Neo.SmartContract.Native;
using Neo.UnitTests;
using Neo.UnitTests.Extensions;
using Neo.Wallets;
using System;
using System.IO;
using System.Linq;
using System.Text;
using System.Threading;

namespace Neo.Plugins.RpcServer.Tests
{
    public partial class UT_RpcServer
    {
        static readonly string NeoTotalSupplyScript = "wh8MC3RvdGFsU3VwcGx5DBT1Y\u002BpAvCg9TQ4FxI6jBbPyoHNA70FifVtS";
        static readonly string NeoTransferScript = "CxEMFPlu76Cuc\u002BbgteStE4ozsOWTNUdrDBQtYNweHko3YcnMFOes3ceblcI/lRTAHwwIdHJhbnNmZXIMFPVj6kC8KD1NDgXEjqMFs/Kgc0DvQWJ9W1I=";
        static readonly UInt160 ValidatorScriptHash = Contract
            .CreateSignatureRedeemScript(TestProtocolSettings.SoleNode.StandbyCommittee[0])
            .ToScriptHash();
        static readonly string ValidatorAddress = ValidatorScriptHash.ToAddress(ProtocolSettings.Default.AddressVersion);
        static readonly UInt160 MultisigScriptHash = Contract
            .CreateMultiSigRedeemScript(1, TestProtocolSettings.SoleNode.StandbyCommittee)
            .ToScriptHash();
        static readonly string MultisigAddress = MultisigScriptHash.ToAddress(ProtocolSettings.Default.AddressVersion);

        static readonly JArray validatorSigner = [new JObject()
        {
            ["account"] = ValidatorScriptHash.ToString(),
            ["scopes"] = nameof(WitnessScope.CalledByEntry),
            ["allowedcontracts"] = new JArray([NeoToken.NEO.Hash.ToString(), GasToken.GAS.Hash.ToString()]),
            ["allowedgroups"] = new JArray([TestProtocolSettings.SoleNode.StandbyCommittee[0].ToString()]),
            ["rules"] = new JArray([new JObject() { ["action"] = nameof(WitnessRuleAction.Allow), ["condition"] = new JObject { ["type"] = nameof(WitnessConditionType.CalledByEntry) } }]),
        }];
        static readonly JArray multisigSigner = [new JObject()
        {
            ["account"] = MultisigScriptHash.ToString(),
            ["scopes"] = nameof(WitnessScope.CalledByEntry),
        }];

        [TestMethod]
        public void TestInvokeFunction()
        {
            _rpcServer.wallet = _wallet;

            JObject resp = (JObject)_rpcServer.InvokeFunction(new JArray(NeoToken.NEO.Hash.ToString(), "totalSupply", new JArray([]), validatorSigner, true));
            Assert.AreEqual(resp.Count, 8);
            Assert.AreEqual(resp["script"], NeoTotalSupplyScript);
            Assert.IsTrue(resp.ContainsProperty("gasconsumed"));
            Assert.IsTrue(resp.ContainsProperty("diagnostics"));
            Assert.AreEqual(resp["diagnostics"]["invokedcontracts"]["call"][0]["hash"], NeoToken.NEO.Hash.ToString());
            Assert.IsTrue(((JArray)resp["diagnostics"]["storagechanges"]).Count == 0);
            Assert.AreEqual(resp["state"], nameof(VM.VMState.HALT));
            Assert.AreEqual(resp["exception"], null);
            Assert.AreEqual(((JArray)resp["notifications"]).Count, 0);
            Assert.AreEqual(resp["stack"][0]["type"], nameof(Neo.VM.Types.Integer));
            Assert.AreEqual(resp["stack"][0]["value"], "100000000");
            Assert.IsTrue(resp.ContainsProperty("tx"));

            resp = (JObject)_rpcServer.InvokeFunction(new JArray(NeoToken.NEO.Hash.ToString(), "symbol"));
            Assert.AreEqual(resp.Count, 6);
            Assert.IsTrue(resp.ContainsProperty("script"));
            Assert.IsTrue(resp.ContainsProperty("gasconsumed"));
            Assert.AreEqual(resp["state"], nameof(VM.VMState.HALT));
            Assert.AreEqual(resp["exception"], null);
            Assert.AreEqual(((JArray)resp["notifications"]).Count, 0);
            Assert.AreEqual(resp["stack"][0]["type"], nameof(Neo.VM.Types.ByteString));
            Assert.AreEqual(resp["stack"][0]["value"], Convert.ToBase64String(Encoding.UTF8.GetBytes("NEO")));

            // This call triggers not only NEO but also unclaimed GAS
            resp = (JObject)_rpcServer.InvokeFunction(new JArray(NeoToken.NEO.Hash.ToString(), "transfer", new JArray([
                new JObject() { ["type"] = nameof(ContractParameterType.Hash160), ["value"] = MultisigScriptHash.ToString() },
                new JObject() { ["type"] = nameof(ContractParameterType.Hash160), ["value"] = ValidatorScriptHash.ToString() },
                new JObject() { ["type"] = nameof(ContractParameterType.Integer), ["value"] = "1" },
                new JObject() { ["type"] = nameof(ContractParameterType.Any) },
            ]), multisigSigner, true));
            Assert.AreEqual(resp.Count, 7);
            Assert.AreEqual(resp["script"], NeoTransferScript);
            Assert.IsTrue(resp.ContainsProperty("gasconsumed"));
            Assert.IsTrue(resp.ContainsProperty("diagnostics"));
            Assert.AreEqual(resp["diagnostics"]["invokedcontracts"]["call"][0]["hash"], NeoToken.NEO.Hash.ToString());
            Assert.IsTrue(((JArray)resp["diagnostics"]["storagechanges"]).Count == 4);
            Assert.AreEqual(resp["state"], nameof(VM.VMState.HALT));
            Assert.AreEqual(resp["exception"], $"The smart contract or address {MultisigScriptHash} ({MultisigAddress}) is not found. " +
                                $"If this is your wallet address and you want to sign a transaction with it, make sure you have opened this wallet.");
            JArray notifications = (JArray)resp["notifications"];
            Assert.AreEqual(notifications.Count, 2);
            Assert.AreEqual(notifications[0]["eventname"].AsString(), "Transfer");
            Assert.AreEqual(notifications[0]["contract"].AsString(), NeoToken.NEO.Hash.ToString());
            Assert.AreEqual(notifications[0]["state"]["value"][2]["value"], "1");
            Assert.AreEqual(notifications[1]["eventname"].AsString(), "Transfer");
            Assert.AreEqual(notifications[1]["contract"].AsString(), GasToken.GAS.Hash.ToString());
            Assert.AreEqual(notifications[1]["state"]["value"][2]["value"], "50000000");

            _rpcServer.wallet = null;
        }

        [TestMethod]
        public void TestInvokeScript()
        {
            JObject resp = (JObject)_rpcServer.InvokeScript(new JArray(NeoTotalSupplyScript, validatorSigner, true));
            Assert.AreEqual(resp.Count, 7);
            Assert.IsTrue(resp.ContainsProperty("gasconsumed"));
            Assert.IsTrue(resp.ContainsProperty("diagnostics"));
            Assert.AreEqual(resp["diagnostics"]["invokedcontracts"]["call"][0]["hash"], NeoToken.NEO.Hash.ToString());
            Assert.AreEqual(resp["state"], nameof(VM.VMState.HALT));
            Assert.AreEqual(resp["exception"], null);
            Assert.AreEqual(((JArray)resp["notifications"]).Count, 0);
            Assert.AreEqual(resp["stack"][0]["type"], nameof(Neo.VM.Types.Integer));
            Assert.AreEqual(resp["stack"][0]["value"], "100000000");

            resp = (JObject)_rpcServer.InvokeScript(new JArray(NeoTransferScript));
            Assert.AreEqual(resp.Count, 6);
            Assert.AreEqual(resp["stack"][0]["type"], nameof(Neo.VM.Types.Boolean));
            Assert.AreEqual(resp["stack"][0]["value"], false);
        }

        [TestMethod]
        public void TestTraverseIterator()
        {
            // GetAllCandidates that should return 0 candidates
            JObject resp = (JObject)_rpcServer.InvokeFunction(new JArray(NeoToken.NEO.Hash.ToString(), "getAllCandidates", new JArray([]), validatorSigner, true));
            string sessionId = resp["session"].AsString();
            string iteratorId = resp["stack"][0]["id"].AsString();
            JArray respArray = (JArray)_rpcServer.TraverseIterator([sessionId, iteratorId, 100]);
            Assert.AreEqual(respArray.Count, 0);
            _rpcServer.TerminateSession([sessionId]);
            Assert.ThrowsException<RpcException>(() => (JArray)_rpcServer.TraverseIterator([sessionId, iteratorId, 100]), "Unknown session");

            // register candidate in snapshot
            resp = (JObject)_rpcServer.InvokeFunction(new JArray(NeoToken.NEO.Hash.ToString(), "registerCandidate",
                new JArray([new JObject()
                {
                    ["type"] = nameof(ContractParameterType.PublicKey),
                    ["value"] = TestProtocolSettings.SoleNode.StandbyCommittee[0].ToString(),
                }]), validatorSigner, true));
            Assert.AreEqual(resp["state"], nameof(VM.VMState.HALT));
            SnapshotCache snapshot = _neoSystem.GetSnapshotCache();
            Transaction? tx = new Transaction
            {
                Nonce = 233,
                ValidUntilBlock = NativeContract.Ledger.CurrentIndex(snapshot) + _neoSystem.Settings.MaxValidUntilBlockIncrement,
                Signers = [new Signer() { Account = ValidatorScriptHash, Scopes = WitnessScope.CalledByEntry }],
                Attributes = Array.Empty<TransactionAttribute>(),
                Script = Convert.FromBase64String(resp["script"].AsString()),
                Witnesses = null,
            };
            ApplicationEngine engine = ApplicationEngine.Run(tx.Script, snapshot, container: tx, settings: _neoSystem.Settings, gas: 1200_0000_0000);
            engine.SnapshotCache.Commit();

            // GetAllCandidates that should return 1 candidate
            resp = (JObject)_rpcServer.InvokeFunction(new JArray(NeoToken.NEO.Hash.ToString(), "getAllCandidates", new JArray([]), validatorSigner, true));
            sessionId = resp["session"].AsString();
            iteratorId = resp["stack"][0]["id"].AsString();
            respArray = (JArray)_rpcServer.TraverseIterator([sessionId, iteratorId, 100]);
            Assert.AreEqual(respArray.Count, 1);
            Assert.AreEqual(respArray[0]["type"], nameof(Neo.VM.Types.Struct));
            JArray value = (JArray)respArray[0]["value"];
            Assert.AreEqual(value.Count, 2);
            Assert.AreEqual(value[0]["type"], nameof(Neo.VM.Types.ByteString));
            Assert.AreEqual(value[0]["value"], Convert.ToBase64String(TestProtocolSettings.SoleNode.StandbyCommittee[0].ToArray()));
            Assert.AreEqual(value[1]["type"], nameof(Neo.VM.Types.Integer));
            Assert.AreEqual(value[1]["value"], "0");

            // No result when traversed again
            respArray = (JArray)_rpcServer.TraverseIterator([sessionId, iteratorId, 100]);
            Assert.AreEqual(respArray.Count, 0);

            // GetAllCandidates again
            resp = (JObject)_rpcServer.InvokeFunction(new JArray(NeoToken.NEO.Hash.ToString(), "getAllCandidates", new JArray([]), validatorSigner, true));
            sessionId = resp["session"].AsString();
            iteratorId = resp["stack"][0]["id"].AsString();

            // Insufficient result count limit
            respArray = (JArray)_rpcServer.TraverseIterator([sessionId, iteratorId, 0]);
            Assert.AreEqual(respArray.Count, 0);
            respArray = (JArray)_rpcServer.TraverseIterator([sessionId, iteratorId, 1]);
            Assert.AreEqual(respArray.Count, 1);
            respArray = (JArray)_rpcServer.TraverseIterator([sessionId, iteratorId, 1]);
            Assert.AreEqual(respArray.Count, 0);

            // Mocking session timeout
            Thread.Sleep((int)_rpcServerSettings.SessionExpirationTime.TotalMilliseconds + 1);
            // build another session that did not expire
            resp = (JObject)_rpcServer.InvokeFunction(new JArray(NeoToken.NEO.Hash.ToString(), "getAllCandidates", new JArray([]), validatorSigner, true));
            string notExpiredSessionId = resp["session"].AsString();
            string notExpiredIteratorId = resp["stack"][0]["id"].AsString();
            _rpcServer.OnTimer(new object());
            Assert.ThrowsException<RpcException>(() => (JArray)_rpcServer.TraverseIterator([sessionId, iteratorId, 100]), "Unknown session");
            // If you want to run the following line without exception,
            // DO NOT BREAK IN THE DEBUGGER, because the session expires quickly
            respArray = (JArray)_rpcServer.TraverseIterator([notExpiredSessionId, notExpiredIteratorId, 1]);
            Assert.AreEqual(respArray.Count, 1);

            // Mocking disposal
            resp = (JObject)_rpcServer.InvokeFunction(new JArray(NeoToken.NEO.Hash.ToString(), "getAllCandidates", new JArray([]), validatorSigner, true));
            sessionId = resp["session"].AsString();
            iteratorId = resp["stack"][0]["id"].AsString();
            _rpcServer.Dispose_SmartContract();
            Assert.ThrowsException<RpcException>(() => (JArray)_rpcServer.TraverseIterator([sessionId, iteratorId, 100]), "Unknown session");
        }

        [TestMethod]
        public void TestGetUnclaimedGas()
        {
            JObject resp = (JObject)_rpcServer.GetUnclaimedGas([MultisigAddress]);
            Assert.AreEqual(resp["unclaimed"], "50000000");
            Assert.AreEqual(resp["address"], MultisigAddress);
            resp = (JObject)_rpcServer.GetUnclaimedGas([ValidatorAddress]);
            Assert.AreEqual(resp["unclaimed"], "0");
            Assert.AreEqual(resp["address"], ValidatorAddress);
        }
    }
<<<<<<< HEAD

=======
>>>>>>> 406414b6
}<|MERGE_RESOLUTION|>--- conflicted
+++ resolved
@@ -233,8 +233,4 @@
             Assert.AreEqual(resp["address"], ValidatorAddress);
         }
     }
-<<<<<<< HEAD
-
-=======
->>>>>>> 406414b6
 }