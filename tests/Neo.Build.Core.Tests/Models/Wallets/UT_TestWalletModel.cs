// Copyright (C) 2015-2025 The Neo Project.
//
// UT_TestWalletModel.cs file belongs to the neo project and is free
// software distributed under the MIT software license, see the
// accompanying file LICENSE in the main directory of the
// repository or http://www.opensource.org/licenses/mit-license.php
// for more details.
//
// Redistribution and use in source and binary forms with or without
// modifications are permitted.

using Neo.Build.Core.Models;
using Neo.Build.Core.Models.Wallets;
using Neo.Build.Core.Tests.Helpers;
using System.Linq;

namespace Neo.Build.Core.Tests.Models.Wallets
{
    [TestClass]
    public class UT_TestWalletModel
    {
        [TestMethod]
<<<<<<< HEAD
        public void PropertiesAndSubPropertiesWithExtraProperties()
        {
            var jsonTestString = "{\"name\":\"Unit Test Wallet\",\"version\":\"1.0\",\"scrypt\":{\"n\":16384,\"r\":8,\"p\":8},\"accounts\":[{\"address\":\"NhpxKrsHrFCizcupug2pTNkM7TnhyMzwEa\",\"label\":\"Main Test Account\",\"isDefault\":false,\"lock\":false,\"key\":\"3889c6201680d433ffdccb94a6b01c09863f5dc83aa85a003ae4dfe9460cf33f\",\"contract\":{\"script\":\"0c21028cd8520a4379f8bf84734fdc8063cc810932ae5f15d9d76362d7af35ca8371a84156e7b327\",\"parameters\":[{\"name\":\"Signature\",\"type\":\"Signature\"}],\"deployed\":false},\"extra\":null}],\"extra\":{\"protocolConfiguration\":{\"network\":810960196,\"addressVersion\":53,\"millisecondsPerBlock\":1000,\"maxTransactionsPerBlock\":512,\"memoryPoolMaxTransactions\":50000,\"maxTraceableBlocks\":2102400,\"initialGasDistribution\":5200000000000000,\"hardforks\":{},\"standbyCommittee\":[\"028cd8520a4379f8bf84734fdc8063cc810932ae5f15d9d76362d7af35ca8371a8\"],\"validatorsCount\":1,\"seedList\":[\"127.0.0.1:20037\"]}}}";

            var expectedTestWalletModel = TestObjectHelper.CreateTestWalletModel();
            var expectedProtocolSettingsModel = ((dynamic)expectedTestWalletModel.Extra!).ProtocolConfiguration as ProtocolSettingsModel;

            var actualTestWalletModel = JsonModel.FromJson<TestWalletModel>(jsonTestString, TestDefaults.JsonDefaultSerializerOptions);

            Assert.IsNotNull(actualTestWalletModel);

            var actualExtrasJsonNode = actualTestWalletModel.Extra as JsonNode;

            Assert.IsNotNull(actualExtrasJsonNode);

            var actualProtocolSettingsJsonNode = actualExtrasJsonNode[JsonPropertyNames.ProtocolSettings];

            Assert.IsNotNull(actualProtocolSettingsJsonNode);

            var actualProtocolSettingsModel = JsonModel.FromJson<ProtocolSettingsModel>(actualProtocolSettingsJsonNode.ToJsonString(), TestDefaults.JsonDefaultSerializerOptions);

            Assert.IsNotNull(actualProtocolSettingsModel);

            Assert.AreEqual(expectedProtocolSettingsModel!.Network, actualProtocolSettingsModel.Network);
            Assert.AreEqual(expectedProtocolSettingsModel!.AddressVersion, actualProtocolSettingsModel.AddressVersion);
            Assert.AreEqual(expectedProtocolSettingsModel!.MillisecondsPerBlock, actualProtocolSettingsModel.MillisecondsPerBlock);
            Assert.AreEqual(expectedProtocolSettingsModel!.MaxTransactionsPerBlock, actualProtocolSettingsModel.MaxTransactionsPerBlock);
            Assert.AreEqual(expectedProtocolSettingsModel!.MemoryPoolMaxTransactions, actualProtocolSettingsModel.MemoryPoolMaxTransactions);
            Assert.AreEqual(expectedProtocolSettingsModel!.MaxTraceableBlocks, actualProtocolSettingsModel.MaxTraceableBlocks);
            Assert.AreEqual(expectedProtocolSettingsModel!.InitialGasDistribution, actualProtocolSettingsModel.InitialGasDistribution);
            Assert.AreEqual(expectedProtocolSettingsModel!.Hardforks!.Count, actualProtocolSettingsModel.Hardforks!.Count);
            CollectionAssert.AreEqual(expectedProtocolSettingsModel!.StandbyCommittee as ICollection, actualProtocolSettingsModel.StandbyCommittee as ICollection);
            Assert.AreEqual(expectedProtocolSettingsModel!.ValidatorsCount, actualProtocolSettingsModel.ValidatorsCount);
            CollectionAssert.AreEqual(expectedProtocolSettingsModel!.SeedList as ICollection, actualProtocolSettingsModel.SeedList as ICollection);
        }

        [TestMethod]
        public void PropertiesAndSubPropertiesWithoutExtraProperties()
=======
        public void CheckPropertyValues()
>>>>>>> f948cb38
        {
            var jsonTestString = "{\"name\":\"Unit Test Wallet\",\"version\":\"1.0\",\"scrypt\":{\"n\":16384,\"r\":8,\"p\":8},\"accounts\":[{\"address\":\"NhpxKrsHrFCizcupug2pTNkM7TnhyMzwEa\",\"label\":\"Main Test Account\",\"isDefault\":false,\"lock\":false,\"key\":\"3889c6201680d433ffdccb94a6b01c09863f5dc83aa85a003ae4dfe9460cf33f\",\"contract\":{\"script\":\"0c21028cd8520a4379f8bf84734fdc8063cc810932ae5f15d9d76362d7af35ca8371a84156e7b327\",\"parameters\":[{\"name\":\"Signature\",\"type\":\"Signature\"}],\"deployed\":false},\"extra\":null}],\"extra\":null}";

            var expectedTestWalletModel = TestObjectHelper.CreateTestWalletModel();

            var actualTestWalletModel = JsonModel.FromJson<TestWalletModel>(jsonTestString, TestDefaults.JsonDefaultSerializerOptions);

            Assert.IsNotNull(actualTestWalletModel);

            Assert.IsNotNull(actualTestWalletModel.Name);
            Assert.AreEqual(expectedTestWalletModel.Name, actualTestWalletModel.Name);

            Assert.IsNotNull(actualTestWalletModel.Version);
            Assert.AreEqual(expectedTestWalletModel.Version, actualTestWalletModel.Version);

            Assert.IsNotNull(actualTestWalletModel.Scrypt);
            Assert.AreEqual(expectedTestWalletModel.Scrypt!.N, actualTestWalletModel.Scrypt.N);
            Assert.AreEqual(expectedTestWalletModel.Scrypt!.R, actualTestWalletModel.Scrypt.R);
            Assert.AreEqual(expectedTestWalletModel.Scrypt!.P, actualTestWalletModel.Scrypt.P);

            Assert.IsNotNull(actualTestWalletModel.Accounts);
            Assert.AreEqual(1, actualTestWalletModel.Accounts.Count);

            var expectedTestWalletAccountModel = expectedTestWalletModel.Accounts!.Single();
            var actualTestWalletAccountModel = actualTestWalletModel.Accounts.SingleOrDefault();

            Assert.IsNotNull(actualTestWalletAccountModel);

            Assert.IsNotNull(actualTestWalletAccountModel.Address);
            Assert.AreEqual(expectedTestWalletAccountModel.Address, actualTestWalletAccountModel.Address);

            Assert.IsNotNull(actualTestWalletAccountModel.Label);
            Assert.AreEqual(expectedTestWalletAccountModel.Label, actualTestWalletAccountModel.Label);
            Assert.AreEqual(expectedTestWalletAccountModel.IsDefault, actualTestWalletAccountModel.IsDefault);
            Assert.AreEqual(expectedTestWalletAccountModel.Lock, actualTestWalletAccountModel.Lock);

            Assert.IsNotNull(actualTestWalletAccountModel.Key);
            CollectionAssert.AreEqual(expectedTestWalletAccountModel.Key!.PrivateKey, actualTestWalletAccountModel.Key.PrivateKey);
            Assert.AreEqual(expectedTestWalletAccountModel.Key!.PublicKey, actualTestWalletAccountModel.Key.PublicKey);
            Assert.AreEqual(expectedTestWalletAccountModel.Key!.PublicKeyHash, actualTestWalletAccountModel.Key.PublicKeyHash);

            Assert.IsNotNull(actualTestWalletAccountModel.Contract);
            CollectionAssert.AreEqual(expectedTestWalletAccountModel.Contract!.Script, actualTestWalletAccountModel.Contract.Script);

            Assert.IsNotNull(actualTestWalletAccountModel.Contract.Parameters);
            Assert.AreEqual(1, actualTestWalletAccountModel.Contract.Parameters.Count);

            var expectedContractParametersModel = expectedTestWalletAccountModel.Contract.Parameters!.Single();
            var actualContractParametersModel = actualTestWalletAccountModel.Contract.Parameters.SingleOrDefault();

            Assert.IsNotNull(actualContractParametersModel);

            Assert.IsNotNull(actualContractParametersModel.Name);
            Assert.AreEqual(expectedContractParametersModel.Name, actualContractParametersModel.Name);
            Assert.AreEqual(expectedContractParametersModel.Type, actualContractParametersModel.Type);
        }
    }
}<|MERGE_RESOLUTION|>--- conflicted
+++ resolved
@@ -20,48 +20,7 @@
     public class UT_TestWalletModel
     {
         [TestMethod]
-<<<<<<< HEAD
-        public void PropertiesAndSubPropertiesWithExtraProperties()
-        {
-            var jsonTestString = "{\"name\":\"Unit Test Wallet\",\"version\":\"1.0\",\"scrypt\":{\"n\":16384,\"r\":8,\"p\":8},\"accounts\":[{\"address\":\"NhpxKrsHrFCizcupug2pTNkM7TnhyMzwEa\",\"label\":\"Main Test Account\",\"isDefault\":false,\"lock\":false,\"key\":\"3889c6201680d433ffdccb94a6b01c09863f5dc83aa85a003ae4dfe9460cf33f\",\"contract\":{\"script\":\"0c21028cd8520a4379f8bf84734fdc8063cc810932ae5f15d9d76362d7af35ca8371a84156e7b327\",\"parameters\":[{\"name\":\"Signature\",\"type\":\"Signature\"}],\"deployed\":false},\"extra\":null}],\"extra\":{\"protocolConfiguration\":{\"network\":810960196,\"addressVersion\":53,\"millisecondsPerBlock\":1000,\"maxTransactionsPerBlock\":512,\"memoryPoolMaxTransactions\":50000,\"maxTraceableBlocks\":2102400,\"initialGasDistribution\":5200000000000000,\"hardforks\":{},\"standbyCommittee\":[\"028cd8520a4379f8bf84734fdc8063cc810932ae5f15d9d76362d7af35ca8371a8\"],\"validatorsCount\":1,\"seedList\":[\"127.0.0.1:20037\"]}}}";
-
-            var expectedTestWalletModel = TestObjectHelper.CreateTestWalletModel();
-            var expectedProtocolSettingsModel = ((dynamic)expectedTestWalletModel.Extra!).ProtocolConfiguration as ProtocolSettingsModel;
-
-            var actualTestWalletModel = JsonModel.FromJson<TestWalletModel>(jsonTestString, TestDefaults.JsonDefaultSerializerOptions);
-
-            Assert.IsNotNull(actualTestWalletModel);
-
-            var actualExtrasJsonNode = actualTestWalletModel.Extra as JsonNode;
-
-            Assert.IsNotNull(actualExtrasJsonNode);
-
-            var actualProtocolSettingsJsonNode = actualExtrasJsonNode[JsonPropertyNames.ProtocolSettings];
-
-            Assert.IsNotNull(actualProtocolSettingsJsonNode);
-
-            var actualProtocolSettingsModel = JsonModel.FromJson<ProtocolSettingsModel>(actualProtocolSettingsJsonNode.ToJsonString(), TestDefaults.JsonDefaultSerializerOptions);
-
-            Assert.IsNotNull(actualProtocolSettingsModel);
-
-            Assert.AreEqual(expectedProtocolSettingsModel!.Network, actualProtocolSettingsModel.Network);
-            Assert.AreEqual(expectedProtocolSettingsModel!.AddressVersion, actualProtocolSettingsModel.AddressVersion);
-            Assert.AreEqual(expectedProtocolSettingsModel!.MillisecondsPerBlock, actualProtocolSettingsModel.MillisecondsPerBlock);
-            Assert.AreEqual(expectedProtocolSettingsModel!.MaxTransactionsPerBlock, actualProtocolSettingsModel.MaxTransactionsPerBlock);
-            Assert.AreEqual(expectedProtocolSettingsModel!.MemoryPoolMaxTransactions, actualProtocolSettingsModel.MemoryPoolMaxTransactions);
-            Assert.AreEqual(expectedProtocolSettingsModel!.MaxTraceableBlocks, actualProtocolSettingsModel.MaxTraceableBlocks);
-            Assert.AreEqual(expectedProtocolSettingsModel!.InitialGasDistribution, actualProtocolSettingsModel.InitialGasDistribution);
-            Assert.AreEqual(expectedProtocolSettingsModel!.Hardforks!.Count, actualProtocolSettingsModel.Hardforks!.Count);
-            CollectionAssert.AreEqual(expectedProtocolSettingsModel!.StandbyCommittee as ICollection, actualProtocolSettingsModel.StandbyCommittee as ICollection);
-            Assert.AreEqual(expectedProtocolSettingsModel!.ValidatorsCount, actualProtocolSettingsModel.ValidatorsCount);
-            CollectionAssert.AreEqual(expectedProtocolSettingsModel!.SeedList as ICollection, actualProtocolSettingsModel.SeedList as ICollection);
-        }
-
-        [TestMethod]
-        public void PropertiesAndSubPropertiesWithoutExtraProperties()
-=======
         public void CheckPropertyValues()
->>>>>>> f948cb38
         {
             var jsonTestString = "{\"name\":\"Unit Test Wallet\",\"version\":\"1.0\",\"scrypt\":{\"n\":16384,\"r\":8,\"p\":8},\"accounts\":[{\"address\":\"NhpxKrsHrFCizcupug2pTNkM7TnhyMzwEa\",\"label\":\"Main Test Account\",\"isDefault\":false,\"lock\":false,\"key\":\"3889c6201680d433ffdccb94a6b01c09863f5dc83aa85a003ae4dfe9460cf33f\",\"contract\":{\"script\":\"0c21028cd8520a4379f8bf84734fdc8063cc810932ae5f15d9d76362d7af35ca8371a84156e7b327\",\"parameters\":[{\"name\":\"Signature\",\"type\":\"Signature\"}],\"deployed\":false},\"extra\":null}],\"extra\":null}";
 
