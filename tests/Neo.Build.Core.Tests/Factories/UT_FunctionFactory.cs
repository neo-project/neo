// Copyright (C) 2015-2025 The Neo Project.
//
// UT_FunctionFactory.cs file belongs to the neo project and is free
// software distributed under the MIT software license, see the
// accompanying file LICENSE in the main directory of the
// repository or http://www.opensource.org/licenses/mit-license.php
// for more details.
//
// Redistribution and use in source and binary forms with or without
// modifications are permitted.

using Neo.Build.Core.Factories;
using System;
using System.IO;

namespace Neo.Build.Core.Tests.Factories
{
    [TestClass]
    public class UT_FunctionFactory
    {
        [TestMethod]
        public void GetDevNetworks()
        {
            var expectedNetworkDev0 = 0x30564544u; // DEV0 Magic Code
            var expectedNetworkDev1 = 0x31564544u; // DEV1 Magic Code
            var expectedNetworkDev2 = 0x32564544u; // DEV2 Magic Code
            var expectedNetworkDev3 = 0x33564544u; // DEV3 Magic Code
            var expectedNetworkDev4 = 0x34564544u; // DEV4 Magic Code
            var expectedNetworkDev5 = 0x35564544u; // DEV5 Magic Code
            var expectedNetworkDev6 = 0x36564544u; // DEV6 Magic Code
            var expectedNetworkDev7 = 0x37564544u; // DEV7 Magic Code
            var expectedNetworkDev8 = 0x38564544u; // DEV8 Magic Code
            var expectedNetworkDev9 = 0x39564544u; // DEV9 Magic Code

            Assert.AreEqual(expectedNetworkDev0, FunctionFactory.GetDevNetwork(0));
            Assert.AreEqual(expectedNetworkDev1, FunctionFactory.GetDevNetwork(1));
            Assert.AreEqual(expectedNetworkDev2, FunctionFactory.GetDevNetwork(2));
            Assert.AreEqual(expectedNetworkDev3, FunctionFactory.GetDevNetwork(3));
            Assert.AreEqual(expectedNetworkDev4, FunctionFactory.GetDevNetwork(4));
            Assert.AreEqual(expectedNetworkDev5, FunctionFactory.GetDevNetwork(5));
            Assert.AreEqual(expectedNetworkDev6, FunctionFactory.GetDevNetwork(6));
            Assert.AreEqual(expectedNetworkDev7, FunctionFactory.GetDevNetwork(7));
            Assert.AreEqual(expectedNetworkDev8, FunctionFactory.GetDevNetwork(8));
            Assert.AreEqual(expectedNetworkDev9, FunctionFactory.GetDevNetwork(9));
        }

        [TestMethod]
        public void TestResolveFileName()
        {
            var expectedFileName = "filename.json";
            var expectedFileNameWithCurrentDirectory = Path.Combine(Environment.CurrentDirectory, expectedFileName);

<<<<<<< HEAD
            var actualFileInfo = FunctionFactory.ResolveFileName(expectedFileName, Environment.CurrentDirectory);
=======
            var actualFileInfo = FunctionFactory.ResolveFileName(expectedFileNameWithCurrentDirectory, string.Empty);
>>>>>>> 845f3f43
            Assert.AreEqual(expectedFileNameWithCurrentDirectory, actualFileInfo.FullName);

            actualFileInfo = FunctionFactory.ResolveFileName(expectedFileName, $".{Path.DirectorySeparatorChar}");
            Assert.AreEqual(expectedFileNameWithCurrentDirectory, actualFileInfo.FullName);
        }
    }
}<|MERGE_RESOLUTION|>--- conflicted
+++ resolved
@@ -50,11 +50,7 @@
             var expectedFileName = "filename.json";
             var expectedFileNameWithCurrentDirectory = Path.Combine(Environment.CurrentDirectory, expectedFileName);
 
-<<<<<<< HEAD
-            var actualFileInfo = FunctionFactory.ResolveFileName(expectedFileName, Environment.CurrentDirectory);
-=======
             var actualFileInfo = FunctionFactory.ResolveFileName(expectedFileNameWithCurrentDirectory, string.Empty);
->>>>>>> 845f3f43
             Assert.AreEqual(expectedFileNameWithCurrentDirectory, actualFileInfo.FullName);
 
             actualFileInfo = FunctionFactory.ResolveFileName(expectedFileName, $".{Path.DirectorySeparatorChar}");
