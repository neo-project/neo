--- conflicted
+++ resolved
@@ -84,12 +84,6 @@
         [TestMethod]
         public void IsNextUInt32InBetweenRange()
         {
-<<<<<<< HEAD
-            Assert.AreNotEqual(RandomFactory.NextUInt32(), RandomFactory.NextUInt32());
-            Assert.AreNotEqual(RandomFactory.NextUInt32(), RandomFactory.NextUInt32());
-            Assert.AreNotEqual(RandomFactory.NextUInt32(), RandomFactory.NextUInt32());
-            Assert.AreNotEqual(RandomFactory.NextUInt32(), RandomFactory.NextUInt32());
-=======
             uint expectedMax = 100;
             uint expectedMin = 0;
 
@@ -98,18 +92,11 @@
             var actualValue = RandomFactory.NextUInt32(expectedMin, expectedMax);
 
             Assert.IsTrue(actualValue >= expectedMin && actualValue <= expectedMax);
->>>>>>> 671e72fe
         }
 
         [TestMethod]
         public void IsNextInt64InBetweenRange()
         {
-<<<<<<< HEAD
-            Assert.AreNotEqual(RandomFactory.NextInt64(), RandomFactory.NextInt64());
-            Assert.AreNotEqual(RandomFactory.NextInt64(), RandomFactory.NextInt64());
-            Assert.AreNotEqual(RandomFactory.NextInt64(), RandomFactory.NextInt64());
-            Assert.AreNotEqual(RandomFactory.NextInt64(), RandomFactory.NextInt64());
-=======
             long expectedMax = 100;
             long expectedMin = -100;
 
@@ -118,18 +105,11 @@
             var actualValue = RandomFactory.NextInt64(expectedMin, expectedMax);
 
             Assert.IsTrue(actualValue >= expectedMin && actualValue <= expectedMax);
->>>>>>> 671e72fe
         }
 
         [TestMethod]
         public void IsNextUInt64InBetweenRange()
         {
-<<<<<<< HEAD
-            Assert.AreNotEqual(RandomFactory.NextUInt64(), RandomFactory.NextUInt64());
-            Assert.AreNotEqual(RandomFactory.NextUInt64(), RandomFactory.NextUInt64());
-            Assert.AreNotEqual(RandomFactory.NextUInt64(), RandomFactory.NextUInt64());
-            Assert.AreNotEqual(RandomFactory.NextUInt64(), RandomFactory.NextUInt64());
-=======
             ulong expectedMax = 100;
             ulong expectedMin = 0;
 
@@ -138,7 +118,6 @@
             var actualValue = RandomFactory.NextUInt64(expectedMin, expectedMax);
 
             Assert.IsTrue(actualValue >= expectedMin && actualValue <= expectedMax);
->>>>>>> 671e72fe
         }
     }
 }