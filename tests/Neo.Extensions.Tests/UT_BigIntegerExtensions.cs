// Copyright (C) 2015-2025 The Neo Project.
//
// UT_BigIntegerExtensions.cs file belongs to the neo project and is free
// software distributed under the MIT software license, see the
// accompanying file LICENSE in the main directory of the
// repository or http://www.opensource.org/licenses/mit-license.php
// for more details.
//
// Redistribution and use in source and binary forms with or without
// modifications are permitted.

using Neo.Extensions.Factories;
using Neo.Json;
using System;
using System.Buffers.Binary;
using System.Collections.Generic;
using System.Numerics;

namespace Neo.Extensions.Tests
{
    [TestClass]
    public class UT_BigIntegerExtensions
    {
        [TestMethod]
<<<<<<< HEAD
=======
        public void CeilingDivide_NegativeNumerator()
        {
            var numerator = new BigInteger(-7);
            var denominator = new BigInteger(3);
            var result = BigIntegerExtensions.CeilingDivide(numerator, denominator);
            Assert.AreEqual(-2, result);
        }
        [TestMethod]
>>>>>>> 5321dfe4
        public void CeilingDivide_DividesExactly()
        {
            var result = BigIntegerExtensions.CeilingDivide(9, 3);
            Assert.AreEqual(3, result);
        }

        [TestMethod]
        public void CeilingDivide_RoundsUp()
        {
            var result = BigIntegerExtensions.CeilingDivide(10, 3);
            Assert.AreEqual(4, result);
        }

        [TestMethod]
        public void CeilingDivide_LargeNumbers()
        {
            var a = BigInteger.Parse("1000000000000000000000000000000000");
            var b = new BigInteger(7);
            var result = BigIntegerExtensions.CeilingDivide(a, b);

            Assert.AreEqual((a + b - 1) / b, result);
        }

        [TestMethod]
        public void CeilingDivide_DivisorOne()
        {
            var result = BigIntegerExtensions.CeilingDivide(12345, 1);
            Assert.AreEqual(12345, result);
        }

        [TestMethod]
        public void CeilingDivide_ThrowsOnZeroDivisor()
        {
            Assert.Throws<ArgumentException>(() => BigIntegerExtensions.CeilingDivide(10, 0));
        }

        [TestMethod]
        public void CeilingDivide_ThrowsOnNegativeDivisor()
        {
            Assert.Throws<ArgumentException>(() => BigIntegerExtensions.CeilingDivide(10, -5));
        }

        [TestMethod]
        public void TestGetLowestSetBit()
        {
            var big1 = new BigInteger(0);
            Assert.AreEqual(-1, big1.GetLowestSetBit());
            Assert.AreEqual(32, BigInteger.TrailingZeroCount(big1)); // NOTE: 32 if zero in standard library

            var big2 = new BigInteger(512);
            Assert.AreEqual(9, big2.GetLowestSetBit());
            Assert.AreEqual(9, BigInteger.TrailingZeroCount(big2));

            var big3 = new BigInteger(int.MinValue);
            Assert.AreEqual(31, big3.GetLowestSetBit());
            Assert.AreEqual(31, BigInteger.TrailingZeroCount(big3));

            var big4 = new BigInteger(long.MinValue);
            Assert.AreEqual(63, big4.GetLowestSetBit());
            Assert.AreEqual(63, BigInteger.TrailingZeroCount(big4));

            var big5 = new BigInteger(-18);
            Assert.AreEqual(1, big5.GetLowestSetBit());
            Assert.AreEqual(1, BigInteger.TrailingZeroCount(big5));

            var big6 = BigInteger.Pow(2, 1000);
            Assert.AreEqual(1000, big6.GetLowestSetBit());
            Assert.AreEqual(1000, BigInteger.TrailingZeroCount(big6));

            for (var i = 0; i < 64; i++)
            {
                var b = new BigInteger(1ul << i);
                Assert.AreEqual(i, BigIntegerExtensions.TrailingZeroCount(b.ToByteArray()));
                Assert.AreEqual(i, BigInteger.TrailingZeroCount(b));
            }

            var random = new Random();
            for (var i = 0; i < 128; i++)
            {
                var buffer = new byte[16];
                BinaryPrimitives.WriteInt128LittleEndian(buffer, Int128.One << i);

                var b = new BigInteger(buffer, isUnsigned: false);
                Assert.AreEqual(i, BigIntegerExtensions.TrailingZeroCount(b.ToByteArray()));
                Assert.AreEqual(i, BigInteger.TrailingZeroCount(b));

                BinaryPrimitives.WriteUInt128LittleEndian(buffer, UInt128.One << i);
                b = new BigInteger(buffer, isUnsigned: true);
                Assert.AreEqual(i, BigIntegerExtensions.TrailingZeroCount(b.ToByteArray()));
                Assert.AreEqual(i, BigInteger.TrailingZeroCount(b));

                buffer = new byte[32]; // 256bit
                random.NextBytes(buffer);
                b = new BigInteger(buffer, isUnsigned: true);
                var zeroCount = BigInteger.TrailingZeroCount(b);
                if (!b.IsZero) Assert.AreEqual(zeroCount, BigIntegerExtensions.TrailingZeroCount(b.ToByteArray()));
            }
        }

        [TestMethod]
        public void TestGetLowestSetBit_EdgeCases()
        {
            Assert.AreEqual(0, BigInteger.MinusOne.GetLowestSetBit());
            Assert.AreEqual(0, BigInteger.One.GetLowestSetBit());
            Assert.AreEqual(0, new BigInteger(ulong.MaxValue).GetLowestSetBit());
            Assert.AreEqual(1000, (BigInteger.One << 1000).GetLowestSetBit());
        }

        [TestMethod]
        public void TestToByteArrayStandard()
        {
            BigInteger number = BigInteger.Zero;
            CollectionAssert.AreEqual(Array.Empty<byte>(), number.ToByteArrayStandard());

            number = BigInteger.One;
            CollectionAssert.AreEqual(new byte[] { 0x01 }, number.ToByteArrayStandard());

            number = new BigInteger(256); // Binary: 100000000
            CollectionAssert.AreEqual(new byte[] { 0x00, 0x01 }, number.ToByteArrayStandard());
        }

        [TestMethod]
        public void TestToByteArrayStandard_EdgeCases()
        {
            CollectionAssert.AreEqual(new byte[] { 0xFF }, BigInteger.MinusOne.ToByteArrayStandard());
            CollectionAssert.AreEqual(new byte[] { 0xFF, 0x00 }, new BigInteger(byte.MaxValue).ToByteArrayStandard());
            CollectionAssert.AreEqual(
                new byte[] { 0xFF, 0xFF, 0x00 },
                new BigInteger(ushort.MaxValue).ToByteArrayStandard()
            );
            CollectionAssert.AreEqual(
                new byte[] { 0x01, 0x00, 0x00, 0x00, 0x00, 0x00, 0xE0 },
                new BigInteger(JNumber.MIN_SAFE_INTEGER).ToByteArrayStandard()
            );
        }

        [TestMethod]
        public void TestMod()
        {
            var x = new BigInteger(-13);
            var y = new BigInteger(5);
            var result = x.Mod(y);
            Assert.AreEqual(2, result); // -13 % 5 is -3, but Mod method should return 2
        }

        [TestMethod]
        public void TestMod_EdgeCases()
        {
            // Test case 1: Mod of zero
            Assert.AreEqual(0, BigInteger.Zero.Mod(5), "Mod of zero should always be zero");

            // Test case 2: Mod of -1
            Assert.AreEqual(4, BigInteger.MinusOne.Mod(5), "Mod of -1 should return the modulus minus 1");

            // Test case 3: Mod with large numbers
            BigInteger minValue = new BigInteger(long.MinValue);
            BigInteger maxValue = new BigInteger(long.MaxValue);
            Assert.AreEqual(9223372036854775806, minValue.Mod(maxValue), "Mod with large numbers should be calculated correctly");

            // Test case 4: Comparing Mod with % operator
            BigInteger result = minValue.Mod(maxValue);
            Assert.AreNotEqual(long.MinValue % long.MaxValue, result, "Mod should always return non-negative values, unlike % operator");

            // Test case 5: Verifying % operator behavior
            Assert.AreEqual(long.MinValue % long.MaxValue, (long)(minValue % maxValue), "% operator should behave consistently for BigInteger and long");

            // Test case 6: Mod with prime numbers
            Assert.AreEqual(17, new BigInteger(17).Mod(19), "Mod with a larger prime should return the original number");

            // Test case 7: Mod with powers of 2
            Assert.AreEqual(0, new BigInteger(1024).Mod(16), "Mod with powers of 2 should utilize bitwise operations efficiently");
        }

        [TestMethod]
        public void TestModInverse()
        {
            var a = new BigInteger(3);
            var n = new BigInteger(11);
            var result = a.ModInverse(n);
            Assert.AreEqual(4, result); // 3 * 4 % 11 == 1

            a = new BigInteger(1);
            n = new BigInteger(11);
            result = a.ModInverse(n);
            Assert.AreEqual(1, result); // 1 * 1 % 11 == 1

            a = new BigInteger(13);
            n = new BigInteger(11);
            result = a.ModInverse(n);
            Assert.AreEqual(6, result); // 13 % 11 = 2, and 2 * 6 % 11 == 1

            a = new BigInteger(6);
            n = new BigInteger(12); // 6 and 12 are not coprime
            Assert.ThrowsExactly<ArithmeticException>(() => _ = a.ModInverse(n));
        }

        [TestMethod]
        public void TestModInverse_EdgeCases()
        {
            Assert.ThrowsExactly<ArgumentOutOfRangeException>(() => _ = BigInteger.Zero.ModInverse(11));

            Assert.AreEqual(1, BigInteger.One.ModInverse(2));

            Assert.ThrowsExactly<ArithmeticException>(() => _ = new BigInteger(2).ModInverse(4));

            Assert.AreEqual(long.MaxValue - 1, new BigInteger(long.MaxValue - 1).ModInverse(long.MaxValue));
        }

        [TestMethod]
        public void TestBit()
        {
            var value = new BigInteger(5); // Binary: 101
            Assert.IsTrue(value.TestBit(2)); // Bit at index 2 is set (1)

            value = new BigInteger(5); // Binary: 101
            Assert.IsFalse(value.TestBit(1)); // Bit at index 1 is not set (0)
            Assert.IsFalse(value.TestBit(10)); // Bit at index 10 is not set (0)

            value = new BigInteger(-3);
            Assert.AreEqual(2, value.GetBitLength()); // 2, without sign bit
            Assert.IsTrue(value.TestBit(255)); // Bit at index 255 is set (1)

            value = new BigInteger(3); // Binary: 11
            Assert.AreEqual(2, value.GetBitLength()); // 2, without sign bit
            Assert.IsFalse(value.TestBit(255)); // Bit at index 255 is not set (0)
            Assert.IsTrue(value.TestBit(0)); // Bit at index 0 is set (1)
            Assert.IsTrue(value.TestBit(1)); // Bit at index 1 is set (0)
            Assert.IsFalse(value.TestBit(2)); // Bit at index 2 is not set (0)
            Assert.IsFalse(value.TestBit(-1)); // Bit at index -1 is not set (0)
        }

        [TestMethod]
        public void TestBit_EdgeCases()
        {
            Assert.IsFalse(BigInteger.Zero.TestBit(0));
            Assert.IsFalse(BigInteger.Zero.TestBit(100));
            Assert.IsTrue(BigInteger.MinusOne.TestBit(0));
            Assert.IsTrue(BigInteger.MinusOne.TestBit(1000));
            Assert.IsTrue((BigInteger.One << 1000).TestBit(1000));
            Assert.IsFalse((BigInteger.One << 1000).TestBit(999));
        }

        [TestMethod]
        public void TestSum()
        {
            var bigIntegers = new List<BigInteger> { 1, 2, 3, 4 };
            var result = bigIntegers.Sum();
            Assert.AreEqual(10, result);
        }

        [TestMethod]
        public void TestSum_EdgeCases()
        {
            Assert.AreEqual(0, new List<BigInteger>().Sum());
            Assert.AreEqual(0, new List<BigInteger> { JNumber.MIN_SAFE_INTEGER, JNumber.MAX_SAFE_INTEGER }.Sum());
            Assert.AreEqual(JNumber.MAX_SAFE_INTEGER * 2, new List<BigInteger> { JNumber.MAX_SAFE_INTEGER, JNumber.MAX_SAFE_INTEGER }.Sum());
        }

        [TestMethod]
        public void TestSqrtTest()
        {
            Assert.ThrowsExactly<InvalidOperationException>(() => _ = BigInteger.MinusOne.Sqrt());

            Assert.AreEqual(BigInteger.Zero, BigInteger.Zero.Sqrt());
            Assert.AreEqual(new BigInteger(1), new BigInteger(1).Sqrt());
            Assert.AreEqual(new BigInteger(1), new BigInteger(2).Sqrt());
            Assert.AreEqual(new BigInteger(1), new BigInteger(3).Sqrt());
            Assert.AreEqual(new BigInteger(2), new BigInteger(4).Sqrt());
            Assert.AreEqual(new BigInteger(9), new BigInteger(81).Sqrt());
        }

        private static byte[] GetRandomByteArray()
        {
            var byteValue = RandomNumberFactory.NextInt32(0, 32);
            return RandomNumberFactory.NextBytes(byteValue);
        }

        private void VerifyGetBitLength(BigInteger value, long expected)
        {
            var result = value.GetBitLength();
            Assert.AreEqual(expected, value.GetBitLength(), "Native method has not the expected result");
            Assert.AreEqual(result, BigIntegerExtensions.GetBitLength(value), "Result doesn't match");
            Assert.AreEqual(result, BigIntegerExtensions.BitLength(value), "Result doesn't match");
        }

        [TestMethod]
        public void TestGetBitLength()
        {
            // Big Number (net standard didn't work)
            Assert.ThrowsExactly<OverflowException>(() => VerifyGetBitLength(BigInteger.One << 32 << int.MaxValue, 2147483680));

            // Trivial cases
            //                     sign bit|shortest two's complement
            //                              string w/o sign bit
            VerifyGetBitLength(0, 0);  // 0|
            VerifyGetBitLength(1, 1);  // 0|1
            VerifyGetBitLength(-1, 0); // 1|
            VerifyGetBitLength(2, 2);  // 0|10
            VerifyGetBitLength(-2, 1); // 1|0
            VerifyGetBitLength(3, 2);  // 0|11
            VerifyGetBitLength(-3, 2); // 1|01
            VerifyGetBitLength(4, 3);  // 0|100
            VerifyGetBitLength(-4, 2); // 1|00
            VerifyGetBitLength(5, 3);  // 0|101
            VerifyGetBitLength(-5, 3); // 1|011
            VerifyGetBitLength(6, 3);  // 0|110
            VerifyGetBitLength(-6, 3); // 1|010
            VerifyGetBitLength(7, 3);  // 0|111
            VerifyGetBitLength(-7, 3); // 1|001
            VerifyGetBitLength(8, 4);  // 0|1000
            VerifyGetBitLength(-8, 3); // 1|000

            // Random cases
            for (uint i = 0; i < 1000; i++)
            {
                var b = new BigInteger(GetRandomByteArray());
                Assert.AreEqual(b.GetBitLength(), BigIntegerExtensions.GetBitLength(b), message: $"Error comparing: {b}");
                Assert.AreEqual(b.GetBitLength(), BigIntegerExtensions.BitLength(b), message: $"Error comparing: {b}");
            }

            foreach (var bv in new[] { BigInteger.Zero, BigInteger.One, BigInteger.MinusOne, new(ulong.MaxValue), new(long.MinValue) })
            {
                Assert.AreEqual(bv.GetBitLength(), BigIntegerExtensions.GetBitLength(bv));
                Assert.AreEqual(bv.GetBitLength(), BigIntegerExtensions.BitLength(bv));
            }

            for (var i = 0; i < 1000; i++)
            {
                var b = new BigInteger(i);
                Assert.AreEqual(b.GetBitLength(), BigIntegerExtensions.GetBitLength(b), message: $"Error comparing: {b}");
                Assert.AreEqual(b.GetBitLength(), BigIntegerExtensions.BitLength(b), message: $"Error comparing: {b}");
            }
        }

        [TestMethod]
        public void TestModInverseTest()
        {
            Assert.ThrowsExactly<ArgumentOutOfRangeException>(() => _ = BigInteger.One.ModInverse(BigInteger.Zero));
            Assert.ThrowsExactly<ArgumentOutOfRangeException>(() => _ = BigInteger.One.ModInverse(BigInteger.One));
            Assert.ThrowsExactly<ArgumentOutOfRangeException>(() => _ = BigInteger.Zero.ModInverse(BigInteger.Zero));
            Assert.ThrowsExactly<ArgumentOutOfRangeException>(() => _ = BigInteger.Zero.ModInverse(BigInteger.One));
            Assert.ThrowsExactly<ArithmeticException>(() => _ = new BigInteger(ushort.MaxValue).ModInverse(byte.MaxValue));
            Assert.AreEqual(new BigInteger(52), new BigInteger(19).ModInverse(141));
        }
    }
}<|MERGE_RESOLUTION|>--- conflicted
+++ resolved
@@ -22,8 +22,6 @@
     public class UT_BigIntegerExtensions
     {
         [TestMethod]
-<<<<<<< HEAD
-=======
         public void CeilingDivide_NegativeNumerator()
         {
             var numerator = new BigInteger(-7);
@@ -31,8 +29,8 @@
             var result = BigIntegerExtensions.CeilingDivide(numerator, denominator);
             Assert.AreEqual(-2, result);
         }
-        [TestMethod]
->>>>>>> 5321dfe4
+
+        [TestMethod]
         public void CeilingDivide_DividesExactly()
         {
             var result = BigIntegerExtensions.CeilingDivide(9, 3);
