<Project Sdk="Microsoft.NET.Sdk">

  <PropertyGroup>
    <EnableMSTestRunner>true</EnableMSTestRunner>
    <OutputType>Exe</OutputType>
    <TargetFramework>net9.0</TargetFramework>
  </PropertyGroup>

  <ItemGroup>
<<<<<<< HEAD
    <PackageReference Include="Akka.TestKit" Version="1.5.36" />
    <PackageReference Include="Akka.TestKit.MsTest" Version="1.5.0" />
    <PackageReference Include="Microsoft.Extensions.Configuration" Version="9.0.1" />
    <PackageReference Include="Microsoft.Extensions.Configuration.Binder" Version="9.0.1" />
    <PackageReference Include="Microsoft.NET.Test.Sdk" Version="17.13.0" />
    <PackageReference Include="Moq" Version="4.20.72" />
    <PackageReference Include="MSTest" Version="3.8.2" />
=======
    <PackageReference Include="MSTest" Version="$(MSTestVersion)" />
>>>>>>> 0dad015b
  </ItemGroup>

  <ItemGroup>
    <ProjectReference Include="..\..\src\Neo\Neo.csproj" />
    <ProjectReference Include="..\..\src\Plugins\DBFTPlugin\DBFTPlugin.csproj" />
    <ProjectReference Include="..\Neo.UnitTests\Neo.UnitTests.csproj" />

  </ItemGroup>

</Project><|MERGE_RESOLUTION|>--- conflicted
+++ resolved
@@ -7,17 +7,7 @@
   </PropertyGroup>
 
   <ItemGroup>
-<<<<<<< HEAD
-    <PackageReference Include="Akka.TestKit" Version="1.5.36" />
-    <PackageReference Include="Akka.TestKit.MsTest" Version="1.5.0" />
-    <PackageReference Include="Microsoft.Extensions.Configuration" Version="9.0.1" />
-    <PackageReference Include="Microsoft.Extensions.Configuration.Binder" Version="9.0.1" />
-    <PackageReference Include="Microsoft.NET.Test.Sdk" Version="17.13.0" />
-    <PackageReference Include="Moq" Version="4.20.72" />
-    <PackageReference Include="MSTest" Version="3.8.2" />
-=======
     <PackageReference Include="MSTest" Version="$(MSTestVersion)" />
->>>>>>> 0dad015b
   </ItemGroup>
 
   <ItemGroup>
