--- conflicted
+++ resolved
@@ -41,14 +41,6 @@
     - name: Test for coverall
       if: matrix.os == 'ubuntu-latest'
       run: |
-<<<<<<< HEAD
-        dotnet test ./tests/Neo.Cryptography.BLS12_381.Tests /p:CollectCoverage=true /p:CoverletOutput='${{ github.workspace }}/TestResults/coverage/'
-        dotnet test ./tests/Neo.ConsoleService.Tests /p:CollectCoverage=true /p:CoverletOutput='${{ github.workspace }}/TestResults/coverage/' /p:MergeWith='${{ github.workspace }}/TestResults/coverage/coverage.json'
-        dotnet test ./tests/Neo.UnitTests /p:CollectCoverage=true /p:CoverletOutput='${{ github.workspace }}/TestResults/coverage/' /p:MergeWith='${{ github.workspace }}/TestResults/coverage/coverage.json'
-        dotnet test ./tests/Neo.VM.Tests /p:CollectCoverage=true /p:CoverletOutput='${{ github.workspace }}/TestResults/coverage/' /p:MergeWith='${{ github.workspace }}/TestResults/coverage/coverage.json'
-        dotnet test ./tests/Neo.Json.UnitTests /p:CollectCoverage=true /p:CoverletOutput='${{ github.workspace }}/TestResults/coverage/' /p:MergeWith='${{ github.workspace }}/TestResults/coverage/coverage.json'
-        dotnet test ./tests/Neo.Hosting.App.Tests /p:CollectCoverage=true /p:CoverletOutput='${{ github.workspace }}/TestResults/coverage/' /p:MergeWith='${{ github.workspace }}/TestResults/coverage/coverage.json' /p:CoverletOutputFormat='lcov'
-=======
         sudo apt-get --assume-yes install libleveldb-dev librocksdb-dev
         
         dotnet test ./tests/Neo.Cryptography.BLS12_381.Tests ${{ env.COVERALL_COLLECT_OUTPUT }}
@@ -64,7 +56,6 @@
         dotnet test ./tests/Neo.Plugins.RpcServer.Tests ${{ env.COVERALL_COLLECT_OUTPUT }} ${{ env.COVERALL_MERGE_PATH }}
         dotnet test ./tests/Neo.Plugins.Storage.Tests ${{ env.COVERALL_COLLECT_OUTPUT }} ${{ env.COVERALL_MERGE_PATH }} /p:CoverletOutputFormat='cobertura'
 
->>>>>>> c8f93381
     - name: Coveralls
       if: matrix.os == 'ubuntu-latest'
       uses: coverallsapp/github-action@v2.3.0
