name: .NET Core Test and Publish

on:
  push:
    branches: [master]
  pull_request:

env:
  DOTNET_VERSION: 8.0.x
  COVERALL_COLLECT_OUTPUT: "/p:CollectCoverage=true /p:CoverletOutput='${{ github.workspace }}/TestResults/coverage/'"
  COVERALL_MERGE_PATH: "/p:MergeWith='${{ github.workspace }}/TestResults/coverage/coverage.json'"

jobs:

  Test:
    timeout-minutes: 15
    strategy:
      matrix:
        os: [ubuntu-latest, windows-latest, macos-latest]
    runs-on: ${{ matrix.os }}
    steps:
    - name: Checkout
      uses: actions/checkout@v4
    - name: Setup .NET
      uses: actions/setup-dotnet@v4
      with:
        dotnet-version: ${{ env.DOTNET_VERSION }}
    - name: Check format
      if: matrix.os == 'ubuntu-latest'
      run: |
         dotnet format --verify-no-changes --verbosity diagnostic
    - name: Build CLI
      if: matrix.os == 'ubuntu-latest'
      run: |
        dotnet publish ./src/Neo.CLI
    - name: Test
      if: matrix.os != 'ubuntu-latest'
      run: |
        dotnet sln neo.sln remove ./tests/Neo.Plugins.Storage.Tests/Neo.Plugins.Storage.Tests.csproj
        dotnet test
    - name: Test for coverall
      if: matrix.os == 'ubuntu-latest'
      run: |
        sudo apt-get --assume-yes install libleveldb-dev librocksdb-dev
        
        dotnet test ./tests/Neo.Cryptography.BLS12_381.Tests ${{ env.COVERALL_COLLECT_OUTPUT }}$
        dotnet test ./tests/Neo.ConsoleService.Tests ${{ env.COVERALL_COLLECT_OUTPUT }}$ ${{ env.COVERALL_MERGE_PATH }}$
        dotnet test ./tests/Neo.UnitTests ${{ env.COVERALL_COLLECT_OUTPUT }}$ ${{ env.COVERALL_MERGE_PATH }}$
        dotnet test ./tests/Neo.VM.Tests ${{ env.COVERALL_COLLECT_OUTPUT }}$ ${{ env.COVERALL_MERGE_PATH }}$
        dotnet test ./tests/Neo.Json.UnitTests ${{ env.COVERALL_COLLECT_OUTPUT }}$ ${{ env.COVERALL_MERGE_PATH }}$

        # Plugins
<<<<<<< HEAD
        dotnet test ./tests/Neo.Cryptography.MPTTrie.Tests ${{ env.COVERALL_COLLECT_OUTPUT }}$ ${{ env.COVERALL_MERGE_PATH }}$
        dotnet test ./tests/Neo.Network.RPC.Tests ${{ env.COVERALL_COLLECT_OUTPUT }}$ ${{ env.COVERALL_MERGE_PATH }}$
        dotnet test ./tests/Neo.Plugins.OracleService.Tests ${{ env.COVERALL_COLLECT_OUTPUT }}$ ${{ env.COVERALL_MERGE_PATH }}$
        dotnet test ./tests/Neo.Plugins.RpcServer.Tests ${{ env.COVERALL_COLLECT_OUTPUT }}$ ${{ env.COVERALL_MERGE_PATH }}$
        dotnet test ./tests/Neo.Plugins.Storage.Tests ${{ env.COVERALL_COLLECT_OUTPUT }}$ ${{ env.COVERALL_MERGE_PATH }}$ /p:CoverletOutputFormat='lcov'

=======
        dotnet test ./tests/Neo.Cryptography.MPTTrie.Tests /p:CollectCoverage=true /p:CoverletOutput='${{ github.workspace }}/TestResults/coverage/' /p:MergeWith='${{ github.workspace }}/TestResults/coverage/coverage.json'
        dotnet test ./tests/Neo.Network.RPC.Tests /p:CollectCoverage=true /p:CoverletOutput='${{ github.workspace }}/TestResults/coverage/' /p:MergeWith='${{ github.workspace }}/TestResults/coverage/coverage.json'
        dotnet test ./tests/Neo.Plugins.OracleService.Tests /p:CollectCoverage=true /p:CoverletOutput='${{ github.workspace }}/TestResults/coverage/' /p:MergeWith='${{ github.workspace }}/TestResults/coverage/coverage.json'
        dotnet test ./tests/Neo.Plugins.RpcServer.Tests /p:CollectCoverage=true /p:CoverletOutput='${{ github.workspace }}/TestResults/coverage/' /p:MergeWith='${{ github.workspace }}/TestResults/coverage/coverage.json'
        dotnet test ./tests/Neo.Plugins.Storage.Tests /p:CollectCoverage=true /p:CoverletOutput='${{ github.workspace }}/TestResults/coverage/' /p:MergeWith='${{ github.workspace }}/TestResults/coverage/coverage.json' /p:CoverletOutputFormat='cobertura'
  
>>>>>>> 8119830e
    - name: Coveralls
      if: matrix.os == 'ubuntu-latest'
      uses: coverallsapp/github-action@v2.3.0
      with:
        github-token: ${{ secrets.GITHUB_TOKEN }}
        format: cobertura
        file: ${{ github.workspace }}/TestResults/coverage/coverage.cobertura.xml

  PublishPackage:
    if: github.ref == 'refs/heads/master' && startsWith(github.repository, 'neo-project/')
    needs: Test
    runs-on: ubuntu-latest
    steps:
    - name: Checkout
      uses: actions/checkout@v4
      with:
        fetch-depth: 0

    - name: Setup .NET Core
      uses: actions/setup-dotnet@v4
      with:
        dotnet-version: ${{ env.DOTNET_VERSION }}

    - name: Set Version
      run: git rev-list --count HEAD | xargs printf 'CI%05d' | xargs -I{} echo 'VERSION_SUFFIX={}' >> $GITHUB_ENV

    - name : Pack (Neo)
      run: |
        dotnet pack \
        --configuration Release \
        --output ./out \
        --version-suffix ${{ env.VERSION_SUFFIX }}

    - name: Remove Unwanted Files
      working-directory: ./out
      run: |
        rm -v Neo.CLI*
        rm -v Neo.GUI*

    - name: Publish to Github Packages
      working-directory: ./out
      run: |
        dotnet nuget push * \
            --source https://nuget.pkg.github.com/neo-project/index.json \
            --api-key "${{ secrets.GITHUB_TOKEN }}" \
            --disable-buffering \
            --no-service-endpoint;

    - name: Publish to myGet
      working-directory: ./out
      run: |
        dotnet nuget push * \
            --source https://www.myget.org/F/neo/api/v3/index.json \
            --api-key "${{ secrets.MYGET_TOKEN }}" \
            --disable-buffering \
            --no-service-endpoint;

  Release:
    if: github.ref == 'refs/heads/master' && startsWith(github.repository, 'neo-project/')
    needs: Test
    runs-on: ubuntu-latest
    steps:
    - name: Checkout
      uses: actions/checkout@v4
    - name: Get version
      id: get_version
      run: |
        sudo apt install xmlstarlet
        find src -name Directory.Build.props | xargs xmlstarlet sel -N i=http://schemas.microsoft.com/developer/msbuild/2003 -t -v "concat('::set-output name=version::v',//i:VersionPrefix/text())" | xargs echo
    - name: Check tag
      id: check_tag
      run: curl -s -I ${{ format('https://github.com/{0}/releases/tag/{1}', github.repository, steps.get_version.outputs.version) }} | head -n 1 | cut -d$' ' -f2 | xargs printf "::set-output name=statusCode::%s" | xargs echo
    - name: Create release
      if: steps.check_tag.outputs.statusCode == '404'
      id: create_release
      uses: actions/create-release@v1
      env:
        GITHUB_TOKEN: ${{ secrets.GITHUB_TOKEN }}
      with:
        tag_name: ${{ steps.get_version.outputs.version }}
        release_name: ${{ steps.get_version.outputs.version }}
        prerelease: ${{ contains(steps.get_version.outputs.version, '-') }}
    - name: Setup .NET
      if: steps.check_tag.outputs.statusCode == '404'
      uses: actions/setup-dotnet@v4
      with:
        dotnet-version: ${{ env.DOTNET_VERSION }}
    - name : Pack (Neo)
      if: steps.check_tag.outputs.statusCode == '404'
      run: |
        dotnet pack ./src/Neo \
        --configuration Release \
        --output ./out
    - name : Pack (Neo.IO)
      if: steps.check_tag.outputs.statusCode == '404'
      run: |
        dotnet pack ./src/Neo.IO \
        --configuration Release \
        --output ./out
    - name : Pack (Neo.Extensions)
      if: steps.check_tag.outputs.statusCode == '404'
      run: |
        dotnet pack ./src/Neo.Extensions \
        --configuration Release \
        --output ./out
    - name : Pack (Neo.Json)
      if: steps.check_tag.outputs.statusCode == '404'
      run: |
        dotnet pack ./src/Neo.Json \
        --configuration Release \
        --output ./out
    - name : Pack (Neo.VM)
      if: steps.check_tag.outputs.statusCode == '404'
      run: |
        dotnet pack ./src/Neo.VM \
        --configuration Release \
        --output ./out
    - name : Pack (Neo.ConsoleService)
      if: steps.check_tag.outputs.statusCode == '404'
      run: |
        dotnet pack ./src/Neo.ConsoleService \
        --configuration Release \
        --output ./out
    - name : Pack (Neo.Cryptography.BLS12_381)
      if: steps.check_tag.outputs.statusCode == '404'
      run: |
        dotnet pack ./src/Neo.Cryptography.BLS12_381 \
        --configuration Release \
        --output ./out
    - name: Publish to NuGet
      if: steps.check_tag.outputs.statusCode == '404'
      run: |
        dotnet nuget push out/*.nupkg -s https://api.nuget.org/v3/index.json -k ${NUGET_TOKEN} --skip-duplicate
      env:
        NUGET_TOKEN: ${{ secrets.NUGET_TOKEN }}<|MERGE_RESOLUTION|>--- conflicted
+++ resolved
@@ -50,21 +50,12 @@
         dotnet test ./tests/Neo.Json.UnitTests ${{ env.COVERALL_COLLECT_OUTPUT }}$ ${{ env.COVERALL_MERGE_PATH }}$
 
         # Plugins
-<<<<<<< HEAD
         dotnet test ./tests/Neo.Cryptography.MPTTrie.Tests ${{ env.COVERALL_COLLECT_OUTPUT }}$ ${{ env.COVERALL_MERGE_PATH }}$
         dotnet test ./tests/Neo.Network.RPC.Tests ${{ env.COVERALL_COLLECT_OUTPUT }}$ ${{ env.COVERALL_MERGE_PATH }}$
         dotnet test ./tests/Neo.Plugins.OracleService.Tests ${{ env.COVERALL_COLLECT_OUTPUT }}$ ${{ env.COVERALL_MERGE_PATH }}$
         dotnet test ./tests/Neo.Plugins.RpcServer.Tests ${{ env.COVERALL_COLLECT_OUTPUT }}$ ${{ env.COVERALL_MERGE_PATH }}$
-        dotnet test ./tests/Neo.Plugins.Storage.Tests ${{ env.COVERALL_COLLECT_OUTPUT }}$ ${{ env.COVERALL_MERGE_PATH }}$ /p:CoverletOutputFormat='lcov'
+        dotnet test ./tests/Neo.Plugins.Storage.Tests ${{ env.COVERALL_COLLECT_OUTPUT }}$ ${{ env.COVERALL_MERGE_PATH }}$ /p:CoverletOutputFormat='cobertura'
 
-=======
-        dotnet test ./tests/Neo.Cryptography.MPTTrie.Tests /p:CollectCoverage=true /p:CoverletOutput='${{ github.workspace }}/TestResults/coverage/' /p:MergeWith='${{ github.workspace }}/TestResults/coverage/coverage.json'
-        dotnet test ./tests/Neo.Network.RPC.Tests /p:CollectCoverage=true /p:CoverletOutput='${{ github.workspace }}/TestResults/coverage/' /p:MergeWith='${{ github.workspace }}/TestResults/coverage/coverage.json'
-        dotnet test ./tests/Neo.Plugins.OracleService.Tests /p:CollectCoverage=true /p:CoverletOutput='${{ github.workspace }}/TestResults/coverage/' /p:MergeWith='${{ github.workspace }}/TestResults/coverage/coverage.json'
-        dotnet test ./tests/Neo.Plugins.RpcServer.Tests /p:CollectCoverage=true /p:CoverletOutput='${{ github.workspace }}/TestResults/coverage/' /p:MergeWith='${{ github.workspace }}/TestResults/coverage/coverage.json'
-        dotnet test ./tests/Neo.Plugins.Storage.Tests /p:CollectCoverage=true /p:CoverletOutput='${{ github.workspace }}/TestResults/coverage/' /p:MergeWith='${{ github.workspace }}/TestResults/coverage/coverage.json' /p:CoverletOutputFormat='cobertura'
-  
->>>>>>> 8119830e
     - name: Coveralls
       if: matrix.os == 'ubuntu-latest'
       uses: coverallsapp/github-action@v2.3.0
