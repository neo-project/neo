--- conflicted
+++ resolved
@@ -82,26 +82,8 @@
       if: matrix.os == 'ubuntu-latest'
       run: |
         sudo apt-get --assume-yes install libleveldb-dev librocksdb-dev
-<<<<<<< HEAD
         dotnet build
         dotnet test --no-build -p:Exclude="[Neo.UnitTests]*"
-=======
-
-        dotnet test ./tests/Neo.Cryptography.BLS12_381.Tests --output ./bin/tests/Neo.Cryptography.BLS12_381.Tests ${{ env.COVERLET_EXCLUDE_COVERAGE }} -p:GITHUB_ACTIONS=true
-        dotnet test ./tests/Neo.ConsoleService.Tests --output ./bin/tests/Neo.ConsoleService.Tests ${{ env.COVERLET_EXCLUDE_COVERAGE }} -p:GITHUB_ACTIONS=true
-        dotnet test ./tests/Neo.UnitTests --output ./bin/tests/Neo.UnitTests ${{ env.COVERLET_EXCLUDE_COVERAGE }} -p:GITHUB_ACTIONS=true
-        dotnet test ./tests/Neo.VM.Tests --output ./bin/tests/Neo.VM.Tests ${{ env.COVERLET_EXCLUDE_COVERAGE }} -p:GITHUB_ACTIONS=true
-        dotnet test ./tests/Neo.Json.UnitTests --output ./bin/tests/Neo.Json.UnitTests ${{ env.COVERLET_EXCLUDE_COVERAGE }} -p:GITHUB_ACTIONS=true
-        dotnet test ./tests/Neo.Extensions.Tests --output ./bin/tests/Neo.Extensions.Tests ${{ env.COVERLET_EXCLUDE_COVERAGE }} -p:GITHUB_ACTIONS=true
-
-        # Plugins
-        dotnet test ./tests/Neo.Cryptography.MPTTrie.Tests --output ./bin/tests/Neo.Cryptography.MPTTrie.Tests ${{ env.COVERLET_EXCLUDE_COVERAGE }} -p:GITHUB_ACTIONS=true
-        dotnet test ./tests/Neo.Network.RPC.Tests --output ./bin/tests/Neo.Network.RPC.Tests ${{ env.COVERLET_EXCLUDE_COVERAGE }} -p:GITHUB_ACTIONS=true
-        dotnet test ./tests/Neo.Plugins.OracleService.Tests --output ./bin/tests/Neo.Plugins.OracleService.Tests ${{ env.COVERLET_EXCLUDE_COVERAGE }} -p:GITHUB_ACTIONS=true
-        dotnet test ./tests/Neo.Plugins.RpcServer.Tests --output ./bin/tests/Neo.Plugins.RpcServer.Tests ${{ env.COVERLET_EXCLUDE_COVERAGE }} -p:GITHUB_ACTIONS=true
-        dotnet test ./tests/Neo.Plugins.Storage.Tests --output ./bin/tests/Neo.Plugins.Storage.Tests ${{ env.COVERLET_EXCLUDE_COVERAGE }} -p:GITHUB_ACTIONS=true
-        dotnet test ./tests/Neo.Plugins.ApplicationLogs.Tests --output ./bin/tests/Neo.Plugins.ApplicationLogs.Tests ${{ env.COVERLET_EXCLUDE_COVERAGE }} -p:GITHUB_ACTIONS=true
->>>>>>> 2cb64761
 
     - name: Coveralls
       if: matrix.os == 'ubuntu-latest'
