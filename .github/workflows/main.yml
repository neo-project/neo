--- conflicted
+++ resolved
@@ -107,11 +107,8 @@
           ${{ github.workspace }}/tests/Neo.Plugins.OracleService.Tests/TestResults/coverage.info
           ${{ github.workspace }}/tests/Neo.Plugins.RpcServer.Tests/TestResults/coverage.info
           ${{ github.workspace }}/tests/Neo.Plugins.Storage.Tests/TestResults/coverage.info
-<<<<<<< HEAD
           ${{ github.workspace }}/tests/Neo.Plugins.ApplicationLogs.Tests/TestResults/coverage.info
-=======
           ${{ github.workspace }}/tests/Neo.Extensions.Tests/TestResults/coverage.info
->>>>>>> 03fc303d
 
   PublishPackage:
     if: github.ref == 'refs/heads/master' && startsWith(github.repository, 'neo-project/')
