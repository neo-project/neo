--- conflicted
+++ resolved
@@ -86,29 +86,11 @@
         dotnet build --disable-parallel -p:GITHUB_ACTIONS=true -bl:build-ubuntu.binlog
         dotnet test --no-build -p:GITHUB_ACTIONS=true -p:Exclude="[Neo.UnitTests]*" -bl:test-ubuntu.binlog
 
-<<<<<<< HEAD
-        dotnet test ./tests/Neo.Cryptography.BLS12_381.Tests --output ./bin/tests/Neo.Cryptography.BLS12_381.Tests
-        dotnet test ./tests/Neo.ConsoleService.Tests --output ./bin/tests/Neo.ConsoleService.Tests
-        dotnet test ./tests/Neo.UnitTests --output ./bin/tests/Neo.UnitTests
-        dotnet test ./tests/Neo.VM.Tests --output ./bin/tests/Neo.VM.Tests
-        dotnet test ./tests/Neo.Json.UnitTests --output ./bin/tests/Neo.Json.UnitTests
-        dotnet test ./tests/Neo.Extensions.Tests --output ./bin/tests/Neo.Extensions.Tests
-
-        # Plugins
-        dotnet test ./tests/Neo.Cryptography.MPTTrie.Tests --output ./bin/tests/Neo.Cryptography.MPTTrie.Tests
-        dotnet test ./tests/Neo.Network.RPC.Tests --output ./bin/tests/Neo.Network.RPC.Tests
-        dotnet test ./tests/Neo.Plugins.OracleService.Tests --output ./bin/tests/Neo.Plugins.OracleService.Tests
-        dotnet test ./tests/Neo.Plugins.RpcServer.Tests --output ./bin/tests/Neo.Plugins.RpcServer.Tests
-        dotnet test ./tests/Neo.Plugins.Storage.Tests --output ./bin/tests/Neo.Plugins.Storage.Tests
-        dotnet test ./tests/Neo.Plugins.ApplicationLogs.Tests --output ./bin/tests/Neo.Plugins.ApplicationLogs.Tests
-        dotnet test ./tests/Neo.Plugins.DBFTPlugin.Tests --output ./bin/tests/Neo.Plugins.DBFTPlugin.Tests
-=======
     - uses: actions/upload-artifact@v4.6.2
       if: always()
       with:
         name: binlogs--${{ matrix.os }}
         path: "*.binlog"
->>>>>>> bfc70e90
 
     - name: Coveralls
       if: matrix.os == 'ubuntu-latest'
@@ -120,21 +102,6 @@
         allow-empty: true
         format: lcov
         files:
-<<<<<<< HEAD
-          ${{ github.workspace }}/tests/Neo.Cryptography.BLS12_381.Tests/TestResults/coverage.info
-          ${{ github.workspace }}/tests/Neo.ConsoleService.Tests/TestResults/coverage.info
-          ${{ github.workspace }}/tests/Neo.UnitTests/TestResults/coverage.info
-          ${{ github.workspace }}/tests/Neo.VM.Tests/TestResults/coverage.info
-          ${{ github.workspace }}/tests/Neo.Json.UnitTests/TestResults/coverage.info
-          ${{ github.workspace }}/tests/Neo.Cryptography.MPTTrie.Tests/TestResults/coverage.info
-          ${{ github.workspace }}/tests/Neo.Network.RPC.Tests/TestResults/coverage.info
-          ${{ github.workspace }}/tests/Neo.Plugins.OracleService.Tests/TestResults/coverage.info
-          ${{ github.workspace }}/tests/Neo.Plugins.RpcServer.Tests/TestResults/coverage.info
-          ${{ github.workspace }}/tests/Neo.Plugins.Storage.Tests/TestResults/coverage.info
-          ${{ github.workspace }}/tests/Neo.Plugins.ApplicationLogs.Tests/TestResults/coverage.info
-          ${{ github.workspace }}/tests/Neo.Extensions.Tests/TestResults/coverage.info
-          ${{ github.workspace }}/tests/Neo.Plugins.DBFTPlugin.Tests/TestResults/coverage.info
-=======
           ${{ github.workspace }}/TestResults/Neo.UnitTests/coverage.info
           ${{ github.workspace }}/TestResults/Neo.Cryptography.BLS12_381.Tests/coverage.info
           ${{ github.workspace }}/TestResults/Neo.ConsoleService.Tests/coverage.info
@@ -147,7 +114,6 @@
           ${{ github.workspace }}/TestResults/Neo.Plugins.Storage.Tests/coverage.info
           ${{ github.workspace }}/TestResults/Neo.Plugins.ApplicationLogs.Tests/coverage.info
           ${{ github.workspace }}/TestResults/Neo.Extensions.Tests/coverage.info
->>>>>>> bfc70e90
 
   PublishPackage:
     if: github.ref == 'refs/heads/master' && startsWith(github.repository, 'neo-project/')
