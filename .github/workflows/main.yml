--- conflicted
+++ resolved
@@ -52,22 +52,13 @@
       if: matrix.os == 'ubuntu-latest'
       run: |
         sudo apt-get --assume-yes install libleveldb-dev librocksdb-dev
-<<<<<<< HEAD
-        
-        dotnet test ./tests/Neo.Cryptography.BLS12_381.Tests ${{ env.COVERALL_COLLECT_OUTPUT }}
-        dotnet test ./tests/Neo.ConsoleService.Tests ${{ env.COVERALL_COLLECT_OUTPUT }} ${{ env.COVERALL_MERGE_PATH }}
-        dotnet test ./tests/Neo.UnitTests ${{ env.COVERALL_COLLECT_OUTPUT }} ${{ env.COVERALL_MERGE_PATH }}
-        dotnet test ./tests/Neo.VM.Tests ${{ env.COVERALL_COLLECT_OUTPUT }} ${{ env.COVERALL_MERGE_PATH }}
-        dotnet test ./tests/Neo.Hosting.App.Tests ${{ env.COVERALL_COLLECT_OUTPUT }} ${{ env.COVERALL_MERGE_PATH }}
-        dotnet test ./tests/Neo.Json.UnitTests ${{ env.COVERALL_COLLECT_OUTPUT }} ${{ env.COVERALL_MERGE_PATH }}
-=======
 
         dotnet test ./tests/Neo.Cryptography.BLS12_381.Tests --output ./bin/tests/Neo.Cryptography.BLS12_381.Tests
         dotnet test ./tests/Neo.ConsoleService.Tests --output ./bin/tests/Neo.ConsoleService.Tests
         dotnet test ./tests/Neo.UnitTests --output ./bin/tests/Neo.UnitTests
         dotnet test ./tests/Neo.VM.Tests --output ./bin/tests/Neo.VM.Tests
         dotnet test ./tests/Neo.Json.UnitTests --output ./bin/tests/Neo.Json.UnitTests
->>>>>>> 38cc0e93
+        dotnet test ./tests/Neo.Hosting.App.Tests --output ./bin/tests/Neo.Hosting.App.Tests
 
         # Plugins
         dotnet test ./tests/Neo.Cryptography.MPTTrie.Tests --output ./bin/tests/Neo.Cryptography.MPTTrie.Tests
@@ -92,6 +83,7 @@
           ${{ github.workspace }}/tests/Neo.Plugins.OracleService.Tests/TestResults/coverage.info
           ${{ github.workspace }}/tests/Neo.Plugins.RpcServer.Tests/TestResults/coverage.info
           ${{ github.workspace }}/tests/Neo.Plugins.Storage.Tests/TestResults/coverage.info
+          ${{ github.workspace }}/tests/Neo.Hosting.App.Tests/TestResults/coverage.info
 
   PublishPackage:
     if: github.ref == 'refs/heads/master' && startsWith(github.repository, 'neo-project/')
