name: Release (neo-cli)

# Trigger the workflow on a release event when a new release is published
on:
  release:
    types: [published]

# Define environment variables
env:
  DOTNET_VERSION: 9.0.x
  CONFIGURATION: Release
  DIST_PATH: /tmp/dist
  OUTPUT_PATH: /tmp/out

jobs:
  build-neo-cli:
    name: ${{ matrix.runtime }}
    runs-on: ubuntu-latest
    strategy:
      matrix:
        runtime: [linux-x64, linux-arm64, win-x64, win-arm64, osx-x64, osx-arm64]

    steps:
    # Step to set the application version from the release tag
    - name: Set Application Version (Environment Variable)
      run: |
        APP_VERSION=$(echo '${{ github.event.release.tag_name }}' | cut -d 'v' -f 2)
        echo "APP_VERSION=$APP_VERSION" >> $GITHUB_ENV

    # Checkout the neo-cli repository code
    - name: Checkout Repository Code
      uses: actions/checkout@v4
      with:
        fetch-depth: 0

    # Setup .NET environment
    - name: Setup .NET
      uses: actions/setup-dotnet@v4
      with:
        dotnet-version: ${{ env.DOTNET_VERSION }}

    # Publish the neo-cli project
    - name: .NET Publish (neo-cli)
      run: |
        dotnet publish ./src/Neo.CLI \
        --version-suffix ${{ matrix.runtime }} \
        --framework net9.0 \
        --configuration ${{ env.CONFIGURATION }} \
        --runtime ${{ matrix.runtime }} \
        --self-contained true \
        --output ${{ env.OUTPUT_PATH }}/${{ matrix.runtime }} \
        --verbosity normal \
        -p:VersionPrefix=${{ env.APP_VERSION }} \
        -p:RuntimeIdentifier=${{ matrix.runtime }} \
        -p:SelfContained=true \
        -p:IncludeNativeLibrariesForSelfExtract=false \
        -p:PublishTrimmed=false \
        -p:PublishSingleFile=true \
        -p:PublishReadyToRun=true \
        -p:EnableCompressionInSingleFile=true \
        -p:DebugSymbols=false \
        -p:DebugType=none \
        -p:ServerGarbageCollection=true \
        -p:TieredCompilation=true \
        -p:TieredCompilationQuickJitForLoops=false \
        -p:TieredPGO=true \
        -p:GenerateDocumentationFile=false \
        -p:PublishDocumentationFiles=false \
        -p:PublishReferencesDocumentationFiles=false

    # Copy 'libleveldb' library file
    - name: Native Content (neo-cli)
      working-directory: ${{ env.OUTPUT_PATH }}/${{ matrix.runtime }}
      run: |
        mv -v ./runtimes/${{ matrix.runtime }}/native/* .
        rm -v -R runtimes

    # Build the LevelDBStore plugin
    - name: .NET Build (LevelDBStore)
      run: |
        dotnet build ./src/Plugins/LevelDBStore \
        --version-suffix ${{ matrix.runtime }} \
        --framework net9.0 \
        --configuration ${{ env.CONFIGURATION }} \
        --output ${{ env.OUTPUT_PATH }}/${{ matrix.runtime }}/Plugins/LevelDBStore \
        --verbosity normal \
        -p:VersionPrefix=${{ env.APP_VERSION }} \
        -p:DebugSymbols=false \
        -p:DebugType=none \
        -p:ServerGarbageCollection=true \
        -p:TieredCompilation=true \
        -p:TieredCompilationQuickJitForLoops=false \
        -p:TieredPGO=true \
        -p:GenerateDocumentationFile=false

    # Remove unnecessary files from the LevelDBStore plugin output
    - name: Remove files (junk)
      working-directory: ${{ env.OUTPUT_PATH }}/${{ matrix.runtime }}/Plugins/LevelDBStore
      run: |
<<<<<<< HEAD
        rm -v *.pdb

    # Remove XML comment files from the neo-cli output
    - name: Remove Xml Comment Files
      working-directory: ${{ env.OUTPUT_PATH }}/${{ matrix.runtime }}
      run: rm -v *.xml

    # Get cached LevelDB distribution for Windows x64 if applicable
    - if: ${{ startsWith(matrix.runtime, 'win-x64') }}
      name: Get Distribution Caches (win-x64)
      uses: actions/cache@v4
      with:
        path: ./leveldb/build/Release/*
        key: leveldb-windows-latest-x64
        enableCrossOsArchive: true
        fail-on-cache-miss: true

    # Get cached LevelDB distribution for Windows arm64 if applicable
    - if: ${{ startsWith(matrix.runtime, 'win-arm64') }}
      name: Get Distribution Caches (win-arm64)
      uses: actions/cache@v4
      with:
        path: ./leveldb/build/Release/*
        key: leveldb-windows-latest-arm64
        enableCrossOsArchive: true
        fail-on-cache-miss: true

    # Copy LevelDB files to the output directory for Windows
    - if: ${{ startsWith(matrix.runtime, 'win') }}
      name: Copy Files (leveldb) (win)
      run: cp -v ./leveldb/build/Release/leveldb.dll ${{ env.OUTPUT_PATH }}/${{ matrix.runtime }}/libleveldb.dll
=======
        rm -v -R runtimes
        rm -v Neo*
>>>>>>> c806c8dd

    # Create the distribution directory
    - name: Create Distribution Directory
      run: mkdir -p ${{ env.DIST_PATH }}

    # Create a tarball file for Linux distributions
    - name: Create Tarball File (linux)
      if: ${{ startsWith(matrix.runtime, 'linux') }}
      working-directory: ${{ env.OUTPUT_PATH }}/${{ matrix.runtime }}
      run: tar -czvf ${{ env.DIST_PATH }}/neo-cli.v${{ env.APP_VERSION }}-${{ matrix.runtime }}.tar.gz .

    # Create a tarball file for macOS distributions
    - name: Cache Distribution
      uses: actions/cache/save@v4
      with:
        path: ${{ env.OUTPUT_PATH }}/${{ matrix.runtime }}/*
        key: neo-${{ matrix.runtime }}
        enableCrossOsArchive: true

    # Create a zip file for Windows distributions
    - name: Create Zip File (win)
      if: ${{ startsWith(matrix.runtime, 'win') }}
      working-directory: ${{ env.OUTPUT_PATH }}/${{ matrix.runtime }}
      run: zip ${{ env.DIST_PATH }}/neo-cli.v${{ env.APP_VERSION }}-${{ matrix.runtime }}.zip -r *

    # Create checksum files for Linux distributions
    - name: Create Checksum Files (linux)
      if: ${{ startsWith(matrix.runtime, 'linux') }}
      working-directory: ${{ env.DIST_PATH }}
      env:
        FILENAME: neo-cli.v${{ env.APP_VERSION }}-${{ matrix.runtime }}
      run: |
          sha256sum ${{ env.FILENAME }}.tar.gz > ${{ env.FILENAME }}.sha256

    # Create checksum files for Windows distributions
    - name: Create Checksum Files (win)
      if: ${{ startsWith(matrix.runtime, 'win') }}
      working-directory: ${{ env.DIST_PATH }}
      env:
        FILENAME: neo-cli.v${{ env.APP_VERSION }}-${{ matrix.runtime }}
      run: |
          sha256sum ${{ env.FILENAME }}.zip > ${{ env.FILENAME }}.sha256

    # List the contents of the distribution and output directories
    - name: Output/Distribution Directory Contents
      run: |
        ls -la ${{ env.DIST_PATH }}
        ls -la ${{ env.OUTPUT_PATH }}/${{ matrix.runtime }}

    # Upload tarball files for Linux distributions
    - name: Upload Tarball File (linux)
      if: ${{ startsWith(matrix.runtime, 'linux') }}
      uses: actions/upload-release-asset@latest
      env:
        GITHUB_TOKEN: ${{ secrets.GITHUB_TOKEN }}
      with:
          upload_url: ${{ github.event.release.upload_url }}
          asset_path: ${{ env.DIST_PATH }}/neo-cli.v${{ env.APP_VERSION }}-${{ matrix.runtime }}.tar.gz
          asset_name: neo-cli.v${{ env.APP_VERSION }}-${{ matrix.runtime }}.tar.gz
          asset_content_type: application/x-gtar

    # Upload zip files for Windows distributions
    - name: Upload Zip File (win)
      if: ${{ startsWith(matrix.runtime, 'win') }}
      uses: actions/upload-release-asset@latest
      env:
        GITHUB_TOKEN: ${{ secrets.GITHUB_TOKEN }}
      with:
          upload_url: ${{ github.event.release.upload_url }}
          asset_path: ${{ env.DIST_PATH }}/neo-cli.v${{ env.APP_VERSION }}-${{ matrix.runtime }}.zip
          asset_name: neo-cli.v${{ env.APP_VERSION }}-${{ matrix.runtime }}.zip
          asset_content_type: application/zip

    # Upload checksum files for all distributions
    - name: Upload Checksum File (all)
      if: ${{ startsWith(matrix.runtime, 'osx') == false }}
      uses: actions/upload-release-asset@latest
      env:
        GITHUB_TOKEN: ${{ secrets.GITHUB_TOKEN }}
      with:
          upload_url: ${{ github.event.release.upload_url }}
          asset_path: ${{ env.DIST_PATH }}/neo-cli.v${{ env.APP_VERSION }}-${{ matrix.runtime }}.sha256
          asset_name: neo-cli.v${{ env.APP_VERSION }}-${{ matrix.runtime }}.sha256
          asset_content_type: text/plain

  code-sign:
    needs: [build-neo-cli]
    name: CodeSign & Publish (neo-cli) ${{ matrix.arch }}
    runs-on: macos-latest
    strategy:
      matrix:
        arch: [x64, arm64]

    steps:
    # Step to set the application version from the release tag
    - name: Set Application Version (Environment Variable)
      run: |
        APP_VERSION=$(echo '${{ github.event.release.tag_name }}' | cut -d 'v' -f 2)
        echo "APP_VERSION=$APP_VERSION" >> $GITHUB_ENV

    - name: Get Distribution Caches (win-${{ matrix.arch}})
      uses: actions/cache@v4
      with:
        path: ${{ env.OUTPUT_PATH }}/osx-${{ matrix.arch }}/*
        key: neo-osx-${{ matrix.arch }}
        enableCrossOsArchive: true
        fail-on-cache-miss: true

    - name: Sign (neo-cli)
      working-directory: ${{ env.OUTPUT_PATH }}/osx-${{ matrix.arch }}
      run: codesign --force --deep -s - neo-cli

    # Create the distribution directory
    - name: Create Distribution Directory
      run: mkdir -p ${{ env.DIST_PATH }}

    # Create a tarball file for macOS distributions
    - name: Create Tarball File (osx)
      working-directory: ${{ env.OUTPUT_PATH }}/osx-${{ matrix.arch }}
      run: tar -cJf ${{ env.DIST_PATH }}/neo-cli.v${{ env.APP_VERSION }}-osx-${{ matrix.arch }}.tar.xz .

    # Create checksum files for macOS distributions
    - name: Create Checksum Files (osx)
      working-directory: ${{ env.DIST_PATH }}
      env:
        FILENAME: neo-cli.v${{ env.APP_VERSION }}-osx-${{ matrix.arch }}
      run: |
          shasum -a 256 ${{ env.FILENAME }}.tar.xz > ${{ env.FILENAME }}.sha256

    # Upload tarball files for macOS distributions
    - name: Upload Tarball File (osx)
      uses: actions/upload-release-asset@latest
      env:
        GITHUB_TOKEN: ${{ secrets.GITHUB_TOKEN }}
      with:
          upload_url: ${{ github.event.release.upload_url }}
          asset_path: ${{ env.DIST_PATH }}/neo-cli.v${{ env.APP_VERSION }}-osx-${{ matrix.arch }}.tar.xz
          asset_name: neo-cli.v${{ env.APP_VERSION }}-osx-${{ matrix.arch }}.tar.xz
          asset_content_type: application/x-gtar

      # Upload checksum files for all distributions
    - name: Upload Checksum File (all)
      uses: actions/upload-release-asset@latest
      env:
        GITHUB_TOKEN: ${{ secrets.GITHUB_TOKEN }}
      with:
          upload_url: ${{ github.event.release.upload_url }}
          asset_path: ${{ env.DIST_PATH }}/neo-cli.v${{ env.APP_VERSION }}-osx-${{ matrix.arch }}.sha256
          asset_name: neo-cli.v${{ env.APP_VERSION }}-osx-${{ matrix.arch }}.sha256
          asset_content_type: text/plain

  cleanup:
    needs: [build-neo-cli, code-sign]
    runs-on: ubuntu-latest
    steps:
      # Cleanup step to delete old caches
      - name: Cleanup
        run: |
          gh extension install actions/gh-actions-cache
          
          echo "Fetching list of cache key"
          cacheKeysForPR=$(gh actions-cache list -R $REPO -B $BRANCH -L 100 | cut -f 1 )

          ## Setting this to not fail the workflow while deleting cache keys. 
          set +e
          echo "Deleting caches..."
          for cacheKey in $cacheKeysForPR
          do
            gh actions-cache delete $cacheKey -R $REPO -B $BRANCH --confirm
          done
          echo "Done"
        env:
          GH_TOKEN: ${{ secrets.GITHUB_TOKEN }}
          REPO: ${{ github.repository }}
          BRANCH: ${{ github.ref }}<|MERGE_RESOLUTION|>--- conflicted
+++ resolved
@@ -97,42 +97,6 @@
     - name: Remove files (junk)
       working-directory: ${{ env.OUTPUT_PATH }}/${{ matrix.runtime }}/Plugins/LevelDBStore
       run: |
-<<<<<<< HEAD
-        rm -v *.pdb
-
-    # Remove XML comment files from the neo-cli output
-    - name: Remove Xml Comment Files
-      working-directory: ${{ env.OUTPUT_PATH }}/${{ matrix.runtime }}
-      run: rm -v *.xml
-
-    # Get cached LevelDB distribution for Windows x64 if applicable
-    - if: ${{ startsWith(matrix.runtime, 'win-x64') }}
-      name: Get Distribution Caches (win-x64)
-      uses: actions/cache@v4
-      with:
-        path: ./leveldb/build/Release/*
-        key: leveldb-windows-latest-x64
-        enableCrossOsArchive: true
-        fail-on-cache-miss: true
-
-    # Get cached LevelDB distribution for Windows arm64 if applicable
-    - if: ${{ startsWith(matrix.runtime, 'win-arm64') }}
-      name: Get Distribution Caches (win-arm64)
-      uses: actions/cache@v4
-      with:
-        path: ./leveldb/build/Release/*
-        key: leveldb-windows-latest-arm64
-        enableCrossOsArchive: true
-        fail-on-cache-miss: true
-
-    # Copy LevelDB files to the output directory for Windows
-    - if: ${{ startsWith(matrix.runtime, 'win') }}
-      name: Copy Files (leveldb) (win)
-      run: cp -v ./leveldb/build/Release/leveldb.dll ${{ env.OUTPUT_PATH }}/${{ matrix.runtime }}/libleveldb.dll
-=======
-        rm -v -R runtimes
-        rm -v Neo*
->>>>>>> c806c8dd
 
     # Create the distribution directory
     - name: Create Distribution Directory
