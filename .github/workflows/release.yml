name: Release (neo-cli)

# Trigger the workflow on a release event when a new release is published
on:
  release:
    types: [published]

# Define environment variables
env:
  DOTNET_VERSION: 9.0.x
  CONFIGURATION: Release
  DIST_PATH: /tmp/dist
  OUTPUT_PATH: /tmp/out

jobs:
  build-neo-cli:
    name: ${{ matrix.runtime }}
    runs-on: ubuntu-latest
    strategy:
      matrix:
        runtime: [linux-x64, linux-arm64, win-x64, win-arm64, osx-x64, osx-arm64]

    steps:
    # Step to set the application version from the release tag
    - name: Set Application Version (Environment Variable)
      run: |
        APP_VERSION=$(echo '${{ github.event.release.tag_name }}' | cut -d 'v' -f 2)
        echo "APP_VERSION=$APP_VERSION" >> $GITHUB_ENV

    # Checkout the neo-cli repository code
    - name: Checkout Repository Code
      uses: actions/checkout@v4
      with:
        fetch-depth: 0

    # Setup .NET environment
    - name: Setup .NET
      uses: actions/setup-dotnet@v4
      with:
        dotnet-version: ${{ env.DOTNET_VERSION }}

    # Publish the neo-cli project
    - name: .NET Publish (neo-cli)
      run: |
        dotnet publish ./src/Neo.CLI \
        --version-suffix ${{ matrix.runtime }} \
        --framework net9.0 \
        --configuration ${{ env.CONFIGURATION }} \
        --runtime ${{ matrix.runtime }} \
        --self-contained true \
        --output ${{ env.OUTPUT_PATH }}/${{ matrix.runtime }} \
        --verbosity normal \
        -p:VersionPrefix=${{ env.APP_VERSION }} \
        -p:RuntimeIdentifier=${{ matrix.runtime }} \
        -p:SelfContained=true \
        -p:IncludeNativeLibrariesForSelfExtract=false \
        -p:PublishTrimmed=false \
        -p:PublishSingleFile=true \
        -p:PublishReadyToRun=true \
        -p:EnableCompressionInSingleFile=true \
<<<<<<< HEAD
        -p:DebugType=embedded \
        -p:ServerGarbageCollection=true \
        -p:GITHUB_ACTIONS=true
=======
        -p:DebugSymbols=false \
        -p:DebugType=none \
        -p:ServerGarbageCollection=true \
        -p:TieredCompilation=true \
        -p:TieredCompilationQuickJitForLoops=false \
        -p:TieredPGO=true \
        -p:GenerateDocumentationFile=false \
        -p:PublishDocumentationFiles=false \
        -p:PublishReferencesDocumentationFiles=false
>>>>>>> eb16c944

    # Copy 'libleveldb' library file
    - name: Native Content (neo-cli)
      working-directory: ${{ env.OUTPUT_PATH }}/${{ matrix.runtime }}
      run: |
        mv -v ./runtimes/${{ matrix.runtime }}/native/* .
        rm -v -R runtimes

    # Build the LevelDBStore plugin
    - name: .NET Build (LevelDBStore)
      run: |
        dotnet build ./src/Plugins/LevelDBStore \
        --version-suffix ${{ matrix.runtime }} \
        --framework net9.0 \
        --configuration ${{ env.CONFIGURATION }} \
        --output ${{ env.OUTPUT_PATH }}/${{ matrix.runtime }}/Plugins/LevelDBStore \
        --verbosity normal \
        -p:VersionPrefix=${{ env.APP_VERSION }} \
<<<<<<< HEAD
        -p:GITHUB_ACTIONS=true
=======
        -p:DebugSymbols=false \
        -p:DebugType=none \
        -p:ServerGarbageCollection=true \
        -p:TieredCompilation=true \
        -p:TieredCompilationQuickJitForLoops=false \
        -p:TieredPGO=true \
        -p:GenerateDocumentationFile=false
>>>>>>> eb16c944

    # Remove unnecessary files from the LevelDBStore plugin output
    - name: Remove files (junk)
      working-directory: ${{ env.OUTPUT_PATH }}/${{ matrix.runtime }}/Plugins/LevelDBStore
      run: |
        rm -v -R runtimes
        rm -v Neo*

    # Create the distribution directory
    - name: Create Distribution Directory
      run: mkdir -p ${{ env.DIST_PATH }}

    # Create a tarball file for Linux distributions
    - name: Create Tarball File (linux)
      if: ${{ startsWith(matrix.runtime, 'linux') }}
      working-directory: ${{ env.OUTPUT_PATH }}/${{ matrix.runtime }}
      run: tar -czvf ${{ env.DIST_PATH }}/neo-cli.v${{ env.APP_VERSION }}-${{ matrix.runtime }}.tar.gz .

    # Create a tarball file for macOS distributions
    - name: Cache Distribution
      uses: actions/cache/save@v4
      with:
        path: ${{ env.OUTPUT_PATH }}/${{ matrix.runtime }}/*
        key: neo-${{ matrix.runtime }}
        enableCrossOsArchive: true

    # Create a zip file for Windows distributions
    - name: Create Zip File (win)
      if: ${{ startsWith(matrix.runtime, 'win') }}
      working-directory: ${{ env.OUTPUT_PATH }}/${{ matrix.runtime }}
      run: zip ${{ env.DIST_PATH }}/neo-cli.v${{ env.APP_VERSION }}-${{ matrix.runtime }}.zip -r *

    # Create checksum files for Linux distributions
    - name: Create Checksum Files (linux)
      if: ${{ startsWith(matrix.runtime, 'linux') }}
      working-directory: ${{ env.DIST_PATH }}
      env:
        FILENAME: neo-cli.v${{ env.APP_VERSION }}-${{ matrix.runtime }}
      run: |
          sha256sum ${{ env.FILENAME }}.tar.gz > ${{ env.FILENAME }}.sha256

    # Create checksum files for Windows distributions
    - name: Create Checksum Files (win)
      if: ${{ startsWith(matrix.runtime, 'win') }}
      working-directory: ${{ env.DIST_PATH }}
      env:
        FILENAME: neo-cli.v${{ env.APP_VERSION }}-${{ matrix.runtime }}
      run: |
          sha256sum ${{ env.FILENAME }}.zip > ${{ env.FILENAME }}.sha256

    # List the contents of the distribution and output directories
    - name: Output/Distribution Directory Contents
      run: |
        ls -la ${{ env.DIST_PATH }}
        ls -la ${{ env.OUTPUT_PATH }}/${{ matrix.runtime }}

    # Upload tarball files for Linux distributions
    - name: Upload Tarball File (linux)
      if: ${{ startsWith(matrix.runtime, 'linux') }}
      uses: actions/upload-release-asset@latest
      env:
        GITHUB_TOKEN: ${{ secrets.GITHUB_TOKEN }}
      with:
          upload_url: ${{ github.event.release.upload_url }}
          asset_path: ${{ env.DIST_PATH }}/neo-cli.v${{ env.APP_VERSION }}-${{ matrix.runtime }}.tar.gz
          asset_name: neo-cli.v${{ env.APP_VERSION }}-${{ matrix.runtime }}.tar.gz
          asset_content_type: application/x-gtar

    # Upload zip files for Windows distributions
    - name: Upload Zip File (win)
      if: ${{ startsWith(matrix.runtime, 'win') }}
      uses: actions/upload-release-asset@latest
      env:
        GITHUB_TOKEN: ${{ secrets.GITHUB_TOKEN }}
      with:
          upload_url: ${{ github.event.release.upload_url }}
          asset_path: ${{ env.DIST_PATH }}/neo-cli.v${{ env.APP_VERSION }}-${{ matrix.runtime }}.zip
          asset_name: neo-cli.v${{ env.APP_VERSION }}-${{ matrix.runtime }}.zip
          asset_content_type: application/zip

    # Upload checksum files for all distributions
    - name: Upload Checksum File (all)
      if: ${{ startsWith(matrix.runtime, 'osx') == false }}
      uses: actions/upload-release-asset@latest
      env:
        GITHUB_TOKEN: ${{ secrets.GITHUB_TOKEN }}
      with:
          upload_url: ${{ github.event.release.upload_url }}
          asset_path: ${{ env.DIST_PATH }}/neo-cli.v${{ env.APP_VERSION }}-${{ matrix.runtime }}.sha256
          asset_name: neo-cli.v${{ env.APP_VERSION }}-${{ matrix.runtime }}.sha256
          asset_content_type: text/plain

  code-sign:
    needs: [build-neo-cli]
    name: CodeSign & Publish (neo-cli) ${{ matrix.arch }}
    runs-on: macos-latest
    strategy:
      matrix:
        arch: [x64, arm64]

    steps:
    # Step to set the application version from the release tag
    - name: Set Application Version (Environment Variable)
      run: |
        APP_VERSION=$(echo '${{ github.event.release.tag_name }}' | cut -d 'v' -f 2)
        echo "APP_VERSION=$APP_VERSION" >> $GITHUB_ENV

    - name: Get Distribution Caches (win-${{ matrix.arch}})
      uses: actions/cache@v4
      with:
        path: ${{ env.OUTPUT_PATH }}/osx-${{ matrix.arch }}/*
        key: neo-osx-${{ matrix.arch }}
        enableCrossOsArchive: true
        fail-on-cache-miss: true

    - name: Sign (neo-cli)
      working-directory: ${{ env.OUTPUT_PATH }}/osx-${{ matrix.arch }}
      run: codesign --force --deep -s - neo-cli

    # Create the distribution directory
    - name: Create Distribution Directory
      run: mkdir -p ${{ env.DIST_PATH }}

    # Create a tarball file for macOS distributions
    - name: Create Tarball File (osx)
      working-directory: ${{ env.OUTPUT_PATH }}/osx-${{ matrix.arch }}
      run: tar -cJf ${{ env.DIST_PATH }}/neo-cli.v${{ env.APP_VERSION }}-osx-${{ matrix.arch }}.tar.xz .

    # Create checksum files for macOS distributions
    - name: Create Checksum Files (osx)
      working-directory: ${{ env.DIST_PATH }}
      env:
        FILENAME: neo-cli.v${{ env.APP_VERSION }}-osx-${{ matrix.arch }}
      run: |
          shasum -a 256 ${{ env.FILENAME }}.tar.xz > ${{ env.FILENAME }}.sha256

    # Upload tarball files for macOS distributions
    - name: Upload Tarball File (osx)
      uses: actions/upload-release-asset@latest
      env:
        GITHUB_TOKEN: ${{ secrets.GITHUB_TOKEN }}
      with:
          upload_url: ${{ github.event.release.upload_url }}
          asset_path: ${{ env.DIST_PATH }}/neo-cli.v${{ env.APP_VERSION }}-osx-${{ matrix.arch }}.tar.xz
          asset_name: neo-cli.v${{ env.APP_VERSION }}-osx-${{ matrix.arch }}.tar.xz
          asset_content_type: application/x-gtar

      # Upload checksum files for all distributions
    - name: Upload Checksum File (all)
      uses: actions/upload-release-asset@latest
      env:
        GITHUB_TOKEN: ${{ secrets.GITHUB_TOKEN }}
      with:
          upload_url: ${{ github.event.release.upload_url }}
          asset_path: ${{ env.DIST_PATH }}/neo-cli.v${{ env.APP_VERSION }}-osx-${{ matrix.arch }}.sha256
          asset_name: neo-cli.v${{ env.APP_VERSION }}-osx-${{ matrix.arch }}.sha256
          asset_content_type: text/plain

  cleanup:
    needs: [build-neo-cli, code-sign]
    runs-on: ubuntu-latest
    steps:
      # Cleanup step to delete old caches
      - name: Cleanup
        run: |
          gh extension install actions/gh-actions-cache
          
          echo "Fetching list of cache key"
          cacheKeysForPR=$(gh actions-cache list -R $REPO -B $BRANCH -L 100 | cut -f 1 )

          ## Setting this to not fail the workflow while deleting cache keys. 
          set +e
          echo "Deleting caches..."
          for cacheKey in $cacheKeysForPR
          do
            gh actions-cache delete $cacheKey -R $REPO -B $BRANCH --confirm
          done
          echo "Done"
        env:
          GH_TOKEN: ${{ secrets.GITHUB_TOKEN }}
          REPO: ${{ github.repository }}
          BRANCH: ${{ github.ref }}<|MERGE_RESOLUTION|>--- conflicted
+++ resolved
@@ -58,11 +58,6 @@
         -p:PublishSingleFile=true \
         -p:PublishReadyToRun=true \
         -p:EnableCompressionInSingleFile=true \
-<<<<<<< HEAD
-        -p:DebugType=embedded \
-        -p:ServerGarbageCollection=true \
-        -p:GITHUB_ACTIONS=true
-=======
         -p:DebugSymbols=false \
         -p:DebugType=none \
         -p:ServerGarbageCollection=true \
@@ -72,7 +67,9 @@
         -p:GenerateDocumentationFile=false \
         -p:PublishDocumentationFiles=false \
         -p:PublishReferencesDocumentationFiles=false
->>>>>>> eb16c944
+        -p:DebugType=embedded \
+        -p:ServerGarbageCollection=true \
+        -p:GITHUB_ACTIONS=true
 
     # Copy 'libleveldb' library file
     - name: Native Content (neo-cli)
@@ -91,9 +88,6 @@
         --output ${{ env.OUTPUT_PATH }}/${{ matrix.runtime }}/Plugins/LevelDBStore \
         --verbosity normal \
         -p:VersionPrefix=${{ env.APP_VERSION }} \
-<<<<<<< HEAD
-        -p:GITHUB_ACTIONS=true
-=======
         -p:DebugSymbols=false \
         -p:DebugType=none \
         -p:ServerGarbageCollection=true \
@@ -101,7 +95,8 @@
         -p:TieredCompilationQuickJitForLoops=false \
         -p:TieredPGO=true \
         -p:GenerateDocumentationFile=false
->>>>>>> eb16c944
+        -p:VersionPrefix=${{ env.APP_VERSION }} \
+        -p:GITHUB_ACTIONS=true
 
     # Remove unnecessary files from the LevelDBStore plugin output
     - name: Remove files (junk)
