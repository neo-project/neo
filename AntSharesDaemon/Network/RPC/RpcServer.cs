--- conflicted
+++ resolved
@@ -1,275 +1,272 @@
-﻿using AntShares.Core;
-using AntShares.IO;
-using AntShares.IO.Json;
-<<<<<<< HEAD
-using Microsoft.AspNetCore.Builder;
-using Microsoft.AspNetCore.Hosting;
-using Microsoft.AspNetCore.Http;
-=======
-using AntShares.Wallets;
->>>>>>> 1aa23442
-using System;
-using System.Collections.Generic;
-using System.IO;
-using System.Linq;
-using System.Threading.Tasks;
-
-namespace AntShares.Network.RPC
-{
-    internal class RpcServer : IDisposable
-    {
-#if TESTNET
-        private const string DEFAULT_URI_PREFIX = "http://*:20332";
-#else
-        private const string DEFAULT_URI_PREFIX = "http://*:10332";
-#endif
-
-        private LocalNode localNode;
-        private IWebHost host;
-
-        public RpcServer(LocalNode localNode)
-        {
-            this.localNode = localNode;
-        }
-
-        private static JObject CreateErrorResponse(JObject id, int code, string message, JObject data = null)
-        {
-            JObject response = CreateResponse(id);
-            response["error"] = new JObject();
-            response["error"]["code"] = code;
-            response["error"]["message"] = message;
-            if (data != null)
-                response["error"]["data"] = data;
-            return response;
-        }
-
-        private static JObject CreateResponse(JObject id)
-        {
-            JObject response = new JObject();
-            response["jsonrpc"] = "2.0";
-            response["id"] = id;
-            return response;
-        }
-
-        public void Dispose()
-        {
-            if (host != null)
-            {
-                host.Dispose();
-                host = null;
-            }
-        }
-
-        private JObject InternalCall(string method, JArray _params)
-        {
-            switch (method)
-            {
-                case "getbalance":
-                    if (Program.Wallet == null)
-                        throw new RpcException(-400, "Access denied.");
-                    else
-                    {
-                        UInt256 assetId = UInt256.Parse(_params[0].AsString());
-                        IEnumerable<Coin> coins = Program.Wallet.FindCoins().Where(p => p.AssetId.Equals(assetId));
-                        JObject json = new JObject();
-                        json["balance"] = coins.Where(p => p.State == CoinState.Unspent || p.State == CoinState.Unconfirmed).Sum(p => p.Value).ToString();
-                        json["confirmed"] = coins.Where(p => p.State == CoinState.Unspent).Sum(p => p.Value).ToString();
-                        return json;
-                    }
-                case "getbestblockhash":
-                    return Blockchain.Default.CurrentBlockHash.ToString();
-                case "getblock":
-                    {
-                        Block block;
-                        if (_params[0] is JNumber)
-                        {
-                            uint index = (uint)_params[0].AsNumber();
-                            block = Blockchain.Default.GetBlock(index);
-                        }
-                        else
-                        {
-                            UInt256 hash = UInt256.Parse(_params[0].AsString());
-                            block = Blockchain.Default.GetBlock(hash);
-                        }
-                        if (block == null)
-                            throw new RpcException(-100, "Unknown block");
-                        bool verbose = _params.Count >= 2 && _params[1].AsBooleanOrDefault(false);
-                        if (verbose)
-                            return block.ToJson();
-                        else
-                            return block.ToArray().ToHexString();
-                    }
-                case "getblockcount":
-                    return Blockchain.Default.Height + 1;
-                case "getblockhash":
-                    {
-                        uint height = (uint)_params[0].AsNumber();
-                        return Blockchain.Default.GetBlockHash(height).ToString();
-                    }
-                case "getconnectioncount":
-                    return localNode.RemoteNodeCount;
-                case "getrawmempool":
-                    return new JArray(LocalNode.GetMemoryPool().Select(p => (JObject)p.Hash.ToString()));
-                case "getrawtransaction":
-                    {
-                        UInt256 hash = UInt256.Parse(_params[0].AsString());
-                        bool verbose = _params.Count >= 2 && _params[1].AsBooleanOrDefault(false);
-                        int height = -1;
-                        Transaction tx = LocalNode.GetTransaction(hash);
-                        if (tx == null)
-                            tx = Blockchain.Default.GetTransaction(hash, out height);
-                        if (tx == null)
-                            throw new RpcException(-101, "Unknown transaction");
-                        if (verbose)
-                        {
-                            JObject json = tx.ToJson();
-                            json["height"] = height;
-                            return json;
-                        }
-                        else
-                        {
-                            return tx.ToArray().ToHexString();
-                        }
-                    }
-                case "gettxout":
-                    {
-                        UInt256 hash = UInt256.Parse(_params[0].AsString());
-                        ushort index = (ushort)_params[1].AsNumber();
-                        return Blockchain.Default.GetUnspent(hash, index)?.ToJson(index);
-                    }
-                case "sendrawtransaction":
-                    {
-                        Transaction tx = Transaction.DeserializeFrom(_params[0].AsString().HexToBytes());
-                        return localNode.Relay(tx);
-                    }
-                case "sendtoaddress":
-                    if (Program.Wallet == null)
-                        throw new RpcException(-400, "Access denied");
-                    else
-                    {
-                        UInt256 assetId = UInt256.Parse(_params[0].AsString());
-                        UInt160 scriptHash = Wallet.ToScriptHash(_params[1].AsString());
-                        Fixed8 value = Fixed8.Parse(_params[2].AsString());
-                        Fixed8 fee = _params.Count >= 4 ? Fixed8.Parse(_params[3].AsString()) : Fixed8.Zero;
-                        ContractTransaction tx = Program.Wallet.MakeTransaction(new ContractTransaction
-                        {
-                            Outputs = new[]
-                            {
-                                new TransactionOutput
-                                {
-                                    AssetId = assetId,
-                                    Value = value,
-                                    ScriptHash = scriptHash
-                                }
-                            }
-                        }, fee);
-                        if (tx == null)
-                            throw new RpcException(-300, "Insufficient funds");
-                        SignatureContext context = new SignatureContext(tx);
-                        Program.Wallet.Sign(context);
-                        if (context.Completed)
-                        {
-                            tx.Scripts = context.GetScripts();
-                            Program.Wallet.SaveTransaction(tx);
-                            localNode.Relay(tx);
-                            return tx.ToJson();
-                        }
-                        else
-                        {
-                            return context.ToJson();
-                        }
-                    }
-                case "submitblock":
-                    {
-                        Block block = _params[0].AsString().HexToBytes().AsSerializable<Block>();
-                        return localNode.Relay(block);
-                    }
-                default:
-                    throw new RpcException(-32601, "Method not found");
-            }
-        }
-
-        private async Task ProcessAsync(HttpContext context)
-        {
-            context.Response.Headers["Access-Control-Allow-Origin"] = "*";
-            context.Response.Headers["Access-Control-Allow-Methods"] = "POST";
-            context.Response.Headers["Access-Control-Allow-Headers"] = "Content-Type";
-            context.Response.Headers["Access-Control-Max-Age"] = "31536000";
-            if (context.Request.Method != "POST") return;
-            JObject request = null;
-            JObject response;
-            using (StreamReader reader = new StreamReader(context.Request.Body))
-            {
-                try
-                {
-                    request = JObject.Parse(reader);
-                }
-                catch (FormatException) { }
-            }
-            if (request == null)
-            {
-                response = CreateErrorResponse(null, -32700, "Parse error");
-            }
-            else if (request is JArray)
-            {
-                JArray array = (JArray)request;
-                if (array.Count == 0)
-                {
-                    response = CreateErrorResponse(request["id"], -32600, "Invalid Request");
-                }
-                else
-                {
-                    response = array.Select(p => ProcessRequest(p)).Where(p => p != null).ToArray();
-                }
-            }
-            else
-            {
-                response = ProcessRequest(request);
-            }
-            if (response == null || (response as JArray)?.Count == 0) return;
-            context.Response.ContentType = "application/json-rpc";
-            await context.Response.WriteAsync(response.ToString());
-        }
-
-        private JObject ProcessRequest(JObject request)
-        {
-            if (!request.ContainsProperty("id")) return null;
-            if (!request.ContainsProperty("method") || !request.ContainsProperty("params") || !(request["params"] is JArray))
-            {
-                return CreateErrorResponse(request["id"], -32600, "Invalid Request");
-            }
-            JObject result = null;
-            try
-            {
-                result = InternalCall(request["method"].AsString(), (JArray)request["params"]);
-            }
-            catch (Exception ex)
-            {
-#if DEBUG
-                return CreateErrorResponse(request["id"], ex.HResult, ex.Message, ex.StackTrace);
-#else
-                return CreateErrorResponse(request["id"], ex.HResult, ex.Message);
-#endif
-            }
-            JObject response = CreateResponse(request["id"]);
-            response["result"] = result;
-            return response;
-        }
-
-        public void Start(params string[] uriPrefix)
-        {
-            IWebHostBuilder builder = new WebHostBuilder();
-            if (uriPrefix.Any(p => p.StartsWith("https")))
-                builder = builder.UseKestrel(options => options.UseHttps(Settings.Default.SslCert, Settings.Default.SslCertPassword));
-            else
-                builder = builder.UseKestrel();
-            if (uriPrefix.Length == 0)
-                builder = builder.UseUrls(DEFAULT_URI_PREFIX);
-            else
-                builder = builder.UseUrls(uriPrefix);
-            builder = builder.Configure(app => app.Run(ProcessAsync));
-            host = builder.Build();
-            host.Start();
-        }
-    }
-}
+﻿using AntShares.Core;
+using AntShares.IO;
+using AntShares.IO.Json;
+using AntShares.Wallets;
+using Microsoft.AspNetCore.Builder;
+using Microsoft.AspNetCore.Hosting;
+using Microsoft.AspNetCore.Http;
+using System;
+using System.Collections.Generic;
+using System.IO;
+using System.Linq;
+using System.Threading.Tasks;
+
+namespace AntShares.Network.RPC
+{
+    internal class RpcServer : IDisposable
+    {
+#if TESTNET
+        private const string DEFAULT_URI_PREFIX = "http://*:20332";
+#else
+        private const string DEFAULT_URI_PREFIX = "http://*:10332";
+#endif
+
+        private LocalNode localNode;
+        private IWebHost host;
+
+        public RpcServer(LocalNode localNode)
+        {
+            this.localNode = localNode;
+        }
+
+        private static JObject CreateErrorResponse(JObject id, int code, string message, JObject data = null)
+        {
+            JObject response = CreateResponse(id);
+            response["error"] = new JObject();
+            response["error"]["code"] = code;
+            response["error"]["message"] = message;
+            if (data != null)
+                response["error"]["data"] = data;
+            return response;
+        }
+
+        private static JObject CreateResponse(JObject id)
+        {
+            JObject response = new JObject();
+            response["jsonrpc"] = "2.0";
+            response["id"] = id;
+            return response;
+        }
+
+        public void Dispose()
+        {
+            if (host != null)
+            {
+                host.Dispose();
+                host = null;
+            }
+        }
+
+        private JObject InternalCall(string method, JArray _params)
+        {
+            switch (method)
+            {
+                case "getbalance":
+                    if (Program.Wallet == null)
+                        throw new RpcException(-400, "Access denied.");
+                    else
+                    {
+                        UInt256 assetId = UInt256.Parse(_params[0].AsString());
+                        IEnumerable<Coin> coins = Program.Wallet.FindCoins().Where(p => p.AssetId.Equals(assetId));
+                        JObject json = new JObject();
+                        json["balance"] = coins.Where(p => p.State == CoinState.Unspent || p.State == CoinState.Unconfirmed).Sum(p => p.Value).ToString();
+                        json["confirmed"] = coins.Where(p => p.State == CoinState.Unspent).Sum(p => p.Value).ToString();
+                        return json;
+                    }
+                case "getbestblockhash":
+                    return Blockchain.Default.CurrentBlockHash.ToString();
+                case "getblock":
+                    {
+                        Block block;
+                        if (_params[0] is JNumber)
+                        {
+                            uint index = (uint)_params[0].AsNumber();
+                            block = Blockchain.Default.GetBlock(index);
+                        }
+                        else
+                        {
+                            UInt256 hash = UInt256.Parse(_params[0].AsString());
+                            block = Blockchain.Default.GetBlock(hash);
+                        }
+                        if (block == null)
+                            throw new RpcException(-100, "Unknown block");
+                        bool verbose = _params.Count >= 2 && _params[1].AsBooleanOrDefault(false);
+                        if (verbose)
+                            return block.ToJson();
+                        else
+                            return block.ToArray().ToHexString();
+                    }
+                case "getblockcount":
+                    return Blockchain.Default.Height + 1;
+                case "getblockhash":
+                    {
+                        uint height = (uint)_params[0].AsNumber();
+                        return Blockchain.Default.GetBlockHash(height).ToString();
+                    }
+                case "getconnectioncount":
+                    return localNode.RemoteNodeCount;
+                case "getrawmempool":
+                    return new JArray(LocalNode.GetMemoryPool().Select(p => (JObject)p.Hash.ToString()));
+                case "getrawtransaction":
+                    {
+                        UInt256 hash = UInt256.Parse(_params[0].AsString());
+                        bool verbose = _params.Count >= 2 && _params[1].AsBooleanOrDefault(false);
+                        int height = -1;
+                        Transaction tx = LocalNode.GetTransaction(hash);
+                        if (tx == null)
+                            tx = Blockchain.Default.GetTransaction(hash, out height);
+                        if (tx == null)
+                            throw new RpcException(-101, "Unknown transaction");
+                        if (verbose)
+                        {
+                            JObject json = tx.ToJson();
+                            json["height"] = height;
+                            return json;
+                        }
+                        else
+                        {
+                            return tx.ToArray().ToHexString();
+                        }
+                    }
+                case "gettxout":
+                    {
+                        UInt256 hash = UInt256.Parse(_params[0].AsString());
+                        ushort index = (ushort)_params[1].AsNumber();
+                        return Blockchain.Default.GetUnspent(hash, index)?.ToJson(index);
+                    }
+                case "sendrawtransaction":
+                    {
+                        Transaction tx = Transaction.DeserializeFrom(_params[0].AsString().HexToBytes());
+                        return localNode.Relay(tx);
+                    }
+                case "sendtoaddress":
+                    if (Program.Wallet == null)
+                        throw new RpcException(-400, "Access denied");
+                    else
+                    {
+                        UInt256 assetId = UInt256.Parse(_params[0].AsString());
+                        UInt160 scriptHash = Wallet.ToScriptHash(_params[1].AsString());
+                        Fixed8 value = Fixed8.Parse(_params[2].AsString());
+                        Fixed8 fee = _params.Count >= 4 ? Fixed8.Parse(_params[3].AsString()) : Fixed8.Zero;
+                        ContractTransaction tx = Program.Wallet.MakeTransaction(new ContractTransaction
+                        {
+                            Outputs = new[]
+                            {
+                                new TransactionOutput
+                                {
+                                    AssetId = assetId,
+                                    Value = value,
+                                    ScriptHash = scriptHash
+                                }
+                            }
+                        }, fee);
+                        if (tx == null)
+                            throw new RpcException(-300, "Insufficient funds");
+                        SignatureContext context = new SignatureContext(tx);
+                        Program.Wallet.Sign(context);
+                        if (context.Completed)
+                        {
+                            tx.Scripts = context.GetScripts();
+                            Program.Wallet.SaveTransaction(tx);
+                            localNode.Relay(tx);
+                            return tx.ToJson();
+                        }
+                        else
+                        {
+                            return context.ToJson();
+                        }
+                    }
+                case "submitblock":
+                    {
+                        Block block = _params[0].AsString().HexToBytes().AsSerializable<Block>();
+                        return localNode.Relay(block);
+                    }
+                default:
+                    throw new RpcException(-32601, "Method not found");
+            }
+        }
+
+        private async Task ProcessAsync(HttpContext context)
+        {
+            context.Response.Headers["Access-Control-Allow-Origin"] = "*";
+            context.Response.Headers["Access-Control-Allow-Methods"] = "POST";
+            context.Response.Headers["Access-Control-Allow-Headers"] = "Content-Type";
+            context.Response.Headers["Access-Control-Max-Age"] = "31536000";
+            if (context.Request.Method != "POST") return;
+            JObject request = null;
+            JObject response;
+            using (StreamReader reader = new StreamReader(context.Request.Body))
+            {
+                try
+                {
+                    request = JObject.Parse(reader);
+                }
+                catch (FormatException) { }
+            }
+            if (request == null)
+            {
+                response = CreateErrorResponse(null, -32700, "Parse error");
+            }
+            else if (request is JArray)
+            {
+                JArray array = (JArray)request;
+                if (array.Count == 0)
+                {
+                    response = CreateErrorResponse(request["id"], -32600, "Invalid Request");
+                }
+                else
+                {
+                    response = array.Select(p => ProcessRequest(p)).Where(p => p != null).ToArray();
+                }
+            }
+            else
+            {
+                response = ProcessRequest(request);
+            }
+            if (response == null || (response as JArray)?.Count == 0) return;
+            context.Response.ContentType = "application/json-rpc";
+            await context.Response.WriteAsync(response.ToString());
+        }
+
+        private JObject ProcessRequest(JObject request)
+        {
+            if (!request.ContainsProperty("id")) return null;
+            if (!request.ContainsProperty("method") || !request.ContainsProperty("params") || !(request["params"] is JArray))
+            {
+                return CreateErrorResponse(request["id"], -32600, "Invalid Request");
+            }
+            JObject result = null;
+            try
+            {
+                result = InternalCall(request["method"].AsString(), (JArray)request["params"]);
+            }
+            catch (Exception ex)
+            {
+#if DEBUG
+                return CreateErrorResponse(request["id"], ex.HResult, ex.Message, ex.StackTrace);
+#else
+                return CreateErrorResponse(request["id"], ex.HResult, ex.Message);
+#endif
+            }
+            JObject response = CreateResponse(request["id"]);
+            response["result"] = result;
+            return response;
+        }
+
+        public void Start(params string[] uriPrefix)
+        {
+            IWebHostBuilder builder = new WebHostBuilder();
+            if (uriPrefix.Any(p => p.StartsWith("https")))
+                builder = builder.UseKestrel(options => options.UseHttps(Settings.Default.SslCert, Settings.Default.SslCertPassword));
+            else
+                builder = builder.UseKestrel();
+            if (uriPrefix.Length == 0)
+                builder = builder.UseUrls(DEFAULT_URI_PREFIX);
+            else
+                builder = builder.UseUrls(uriPrefix);
+            builder = builder.Configure(app => app.Run(ProcessAsync));
+            host = builder.Build();
+            host.Start();
+        }
+    }
+}