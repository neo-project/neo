﻿using AntShares.Core.Scripts;
using AntShares.Cryptography;
using AntShares.IO;
using AntShares.IO.Json;
using AntShares.Network;
using System;
using System.Collections.Generic;
using System.IO;
using System.Linq;

namespace AntShares.Core
{
    /// <summary>
    /// 区块或区块头
    /// </summary>
    public class Block : BlockBase, IInventory, IEquatable<Block>
    {
        /// <summary>
        /// 交易列表
        /// </summary>
        public Transaction[] Transactions;

<<<<<<< HEAD
        private Block _header = null;
=======
        [NonSerialized]
        private Header _header = null;
>>>>>>> fd30379a
        /// <summary>
        /// 该区块的区块头
        /// </summary>
        public Header Header
        {
            get
            {
                if (_header == null)
                {
                    _header = new Header
                    {
                        PrevBlock = PrevBlock,
                        MerkleRoot = MerkleRoot,
                        Timestamp = Timestamp,
                        Height = Height,
                        Nonce = Nonce,
                        NextMiner = NextMiner,
                        Script = Script
                    };
                }
                return _header;
            }
        }

        /// <summary>
        /// 资产清单的类型
        /// </summary>
        InventoryType IInventory.InventoryType => InventoryType.Block;

        public static Fixed8 CalculateNetFee(IEnumerable<Transaction> transactions)
        {
            Transaction[] ts = transactions.Where(p => p.Type != TransactionType.MinerTransaction && p.Type != TransactionType.ClaimTransaction).ToArray();
            Fixed8 amount_in = ts.SelectMany(p => p.References.Values.Where(o => o.AssetId == Blockchain.AntCoin.Hash)).Sum(p => p.Value);
            Fixed8 amount_out = ts.SelectMany(p => p.Outputs.Where(o => o.AssetId == Blockchain.AntCoin.Hash)).Sum(p => p.Value);
            Fixed8 amount_sysfee = ts.Sum(p => p.SystemFee);
            return amount_in - amount_out - amount_sysfee;
        }

        /// <summary>
        /// 反序列化
        /// </summary>
        /// <param name="reader">数据来源</param>
        public override void Deserialize(BinaryReader reader)
        {
            base.Deserialize(reader);
            Transactions = new Transaction[reader.ReadVarInt(0x10000000)];
            if (Transactions.Length == 0) throw new FormatException();
            for (int i = 0; i < Transactions.Length; i++)
            {
                Transactions[i] = Transaction.DeserializeFrom(reader);
            }
            if (Transactions[0].Type != TransactionType.MinerTransaction || Transactions.Skip(1).Any(p => p.Type == TransactionType.MinerTransaction))
                throw new FormatException();
            if (MerkleTree.ComputeRoot(Transactions.Select(p => p.Hash).ToArray()) != MerkleRoot)
                throw new FormatException();
        }

        /// <summary>
        /// 比较当前区块与指定区块是否相等
        /// </summary>
        /// <param name="other">要比较的区块</param>
        /// <returns>返回对象是否相等</returns>
        public bool Equals(Block other)
        {
            if (ReferenceEquals(this, other)) return true;
            if (ReferenceEquals(null, other)) return false;
            return Hash.Equals(other.Hash);
        }

        /// <summary>
        /// 比较当前区块与指定区块是否相等
        /// </summary>
        /// <param name="obj">要比较的区块</param>
        /// <returns>返回对象是否相等</returns>
        public override bool Equals(object obj)
        {
            return Equals(obj as Block);
        }

        public static Block FromTrimmedData(byte[] data, int index, Func<UInt256, Transaction> txSelector)
        {
            Block block = new Block();
            using (MemoryStream ms = new MemoryStream(data, index, data.Length - index, false))
            using (BinaryReader reader = new BinaryReader(ms))
            {
                ((ISignable)block).DeserializeUnsigned(reader);
                reader.ReadByte(); block.Script = reader.ReadSerializable<Script>();
                block.Transactions = new Transaction[reader.ReadVarInt(0x10000000)];
                for (int i = 0; i < block.Transactions.Length; i++)
                {
                    block.Transactions[i] = txSelector(reader.ReadSerializable<UInt256>());
                }
            }
            return block;
        }

        /// <summary>
        /// 获得区块的HashCode
        /// </summary>
        /// <returns>返回区块的HashCode</returns>
        public override int GetHashCode()
        {
            return Hash.GetHashCode();
        }

        /// <summary>
        /// 根据区块中所有交易的Hash生成MerkleRoot
        /// </summary>
        public void RebuildMerkleRoot()
        {
            MerkleRoot = MerkleTree.ComputeRoot(Transactions.Select(p => p.Hash).ToArray());
        }

        /// <summary>
        /// 序列化
        /// </summary>
        /// <param name="writer">存放序列化后的数据</param>
        public override void Serialize(BinaryWriter writer)
        {
            base.Serialize(writer);
            writer.Write(Transactions);
        }

        /// <summary>
        /// 变成json对象
        /// </summary>
        /// <returns>返回json对象</returns>
        public override JObject ToJson()
        {
            JObject json = base.ToJson();
            json["tx"] = Transactions.Select(p => p.ToJson()).ToArray();
            return json;
        }

        /// <summary>
        /// 把区块对象变为只包含区块头和交易Hash的字节数组，去除交易数据
        /// </summary>
        /// <returns>返回只包含区块头和交易Hash的字节数组</returns>
        public byte[] Trim()
        {
            using (MemoryStream ms = new MemoryStream())
            using (BinaryWriter writer = new BinaryWriter(ms))
            {
                ((ISignable)this).SerializeUnsigned(writer);
                writer.Write((byte)1); writer.Write(Script);
                writer.Write(Transactions.Select(p => p.Hash).ToArray());
                writer.Flush();
                return ms.ToArray();
            }
        }

        /// <summary>
        /// 验证该区块是否合法
        /// </summary>
        /// <param name="completely">是否同时验证区块中的每一笔交易</param>
        /// <returns>返回该区块的合法性，返回true即为合法，否则，非法。</returns>
        public bool Verify(bool completely)
        {
            if (!Verify()) return false;
            if (completely)
            {
                if (NextMiner != Blockchain.GetMinerAddress(Blockchain.Default.GetMiners(Transactions).ToArray()))
                    return false;
                foreach (Transaction tx in Transactions)
                    if (!tx.Verify()) return false;
                Transaction tx_gen = Transactions.FirstOrDefault(p => p.Type == TransactionType.MinerTransaction);
                if (tx_gen?.Outputs.Sum(p => p.Value) != CalculateNetFee(Transactions)) return false;
            }
            return true;
        }
    }
}
<|MERGE_RESOLUTION|>--- conflicted
+++ resolved
@@ -1,200 +1,195 @@
-﻿using AntShares.Core.Scripts;
-using AntShares.Cryptography;
-using AntShares.IO;
-using AntShares.IO.Json;
-using AntShares.Network;
-using System;
-using System.Collections.Generic;
-using System.IO;
-using System.Linq;
-
-namespace AntShares.Core
-{
-    /// <summary>
-    /// 区块或区块头
-    /// </summary>
-    public class Block : BlockBase, IInventory, IEquatable<Block>
-    {
-        /// <summary>
-        /// 交易列表
-        /// </summary>
-        public Transaction[] Transactions;
-
-<<<<<<< HEAD
-        private Block _header = null;
-=======
-        [NonSerialized]
-        private Header _header = null;
->>>>>>> fd30379a
-        /// <summary>
-        /// 该区块的区块头
-        /// </summary>
-        public Header Header
-        {
-            get
-            {
-                if (_header == null)
-                {
-                    _header = new Header
-                    {
-                        PrevBlock = PrevBlock,
-                        MerkleRoot = MerkleRoot,
-                        Timestamp = Timestamp,
-                        Height = Height,
-                        Nonce = Nonce,
-                        NextMiner = NextMiner,
-                        Script = Script
-                    };
-                }
-                return _header;
-            }
-        }
-
-        /// <summary>
-        /// 资产清单的类型
-        /// </summary>
-        InventoryType IInventory.InventoryType => InventoryType.Block;
-
-        public static Fixed8 CalculateNetFee(IEnumerable<Transaction> transactions)
-        {
-            Transaction[] ts = transactions.Where(p => p.Type != TransactionType.MinerTransaction && p.Type != TransactionType.ClaimTransaction).ToArray();
-            Fixed8 amount_in = ts.SelectMany(p => p.References.Values.Where(o => o.AssetId == Blockchain.AntCoin.Hash)).Sum(p => p.Value);
-            Fixed8 amount_out = ts.SelectMany(p => p.Outputs.Where(o => o.AssetId == Blockchain.AntCoin.Hash)).Sum(p => p.Value);
-            Fixed8 amount_sysfee = ts.Sum(p => p.SystemFee);
-            return amount_in - amount_out - amount_sysfee;
-        }
-
-        /// <summary>
-        /// 反序列化
-        /// </summary>
-        /// <param name="reader">数据来源</param>
-        public override void Deserialize(BinaryReader reader)
-        {
-            base.Deserialize(reader);
-            Transactions = new Transaction[reader.ReadVarInt(0x10000000)];
-            if (Transactions.Length == 0) throw new FormatException();
-            for (int i = 0; i < Transactions.Length; i++)
-            {
-                Transactions[i] = Transaction.DeserializeFrom(reader);
-            }
-            if (Transactions[0].Type != TransactionType.MinerTransaction || Transactions.Skip(1).Any(p => p.Type == TransactionType.MinerTransaction))
-                throw new FormatException();
-            if (MerkleTree.ComputeRoot(Transactions.Select(p => p.Hash).ToArray()) != MerkleRoot)
-                throw new FormatException();
-        }
-
-        /// <summary>
-        /// 比较当前区块与指定区块是否相等
-        /// </summary>
-        /// <param name="other">要比较的区块</param>
-        /// <returns>返回对象是否相等</returns>
-        public bool Equals(Block other)
-        {
-            if (ReferenceEquals(this, other)) return true;
-            if (ReferenceEquals(null, other)) return false;
-            return Hash.Equals(other.Hash);
-        }
-
-        /// <summary>
-        /// 比较当前区块与指定区块是否相等
-        /// </summary>
-        /// <param name="obj">要比较的区块</param>
-        /// <returns>返回对象是否相等</returns>
-        public override bool Equals(object obj)
-        {
-            return Equals(obj as Block);
-        }
-
-        public static Block FromTrimmedData(byte[] data, int index, Func<UInt256, Transaction> txSelector)
-        {
-            Block block = new Block();
-            using (MemoryStream ms = new MemoryStream(data, index, data.Length - index, false))
-            using (BinaryReader reader = new BinaryReader(ms))
-            {
-                ((ISignable)block).DeserializeUnsigned(reader);
-                reader.ReadByte(); block.Script = reader.ReadSerializable<Script>();
-                block.Transactions = new Transaction[reader.ReadVarInt(0x10000000)];
-                for (int i = 0; i < block.Transactions.Length; i++)
-                {
-                    block.Transactions[i] = txSelector(reader.ReadSerializable<UInt256>());
-                }
-            }
-            return block;
-        }
-
-        /// <summary>
-        /// 获得区块的HashCode
-        /// </summary>
-        /// <returns>返回区块的HashCode</returns>
-        public override int GetHashCode()
-        {
-            return Hash.GetHashCode();
-        }
-
-        /// <summary>
-        /// 根据区块中所有交易的Hash生成MerkleRoot
-        /// </summary>
-        public void RebuildMerkleRoot()
-        {
-            MerkleRoot = MerkleTree.ComputeRoot(Transactions.Select(p => p.Hash).ToArray());
-        }
-
-        /// <summary>
-        /// 序列化
-        /// </summary>
-        /// <param name="writer">存放序列化后的数据</param>
-        public override void Serialize(BinaryWriter writer)
-        {
-            base.Serialize(writer);
-            writer.Write(Transactions);
-        }
-
-        /// <summary>
-        /// 变成json对象
-        /// </summary>
-        /// <returns>返回json对象</returns>
-        public override JObject ToJson()
-        {
-            JObject json = base.ToJson();
-            json["tx"] = Transactions.Select(p => p.ToJson()).ToArray();
-            return json;
-        }
-
-        /// <summary>
-        /// 把区块对象变为只包含区块头和交易Hash的字节数组，去除交易数据
-        /// </summary>
-        /// <returns>返回只包含区块头和交易Hash的字节数组</returns>
-        public byte[] Trim()
-        {
-            using (MemoryStream ms = new MemoryStream())
-            using (BinaryWriter writer = new BinaryWriter(ms))
-            {
-                ((ISignable)this).SerializeUnsigned(writer);
-                writer.Write((byte)1); writer.Write(Script);
-                writer.Write(Transactions.Select(p => p.Hash).ToArray());
-                writer.Flush();
-                return ms.ToArray();
-            }
-        }
-
-        /// <summary>
-        /// 验证该区块是否合法
-        /// </summary>
-        /// <param name="completely">是否同时验证区块中的每一笔交易</param>
-        /// <returns>返回该区块的合法性，返回true即为合法，否则，非法。</returns>
-        public bool Verify(bool completely)
-        {
-            if (!Verify()) return false;
-            if (completely)
-            {
-                if (NextMiner != Blockchain.GetMinerAddress(Blockchain.Default.GetMiners(Transactions).ToArray()))
-                    return false;
-                foreach (Transaction tx in Transactions)
-                    if (!tx.Verify()) return false;
-                Transaction tx_gen = Transactions.FirstOrDefault(p => p.Type == TransactionType.MinerTransaction);
-                if (tx_gen?.Outputs.Sum(p => p.Value) != CalculateNetFee(Transactions)) return false;
-            }
-            return true;
-        }
-    }
-}
+﻿using AntShares.Core.Scripts;
+using AntShares.Cryptography;
+using AntShares.IO;
+using AntShares.IO.Json;
+using AntShares.Network;
+using System;
+using System.Collections.Generic;
+using System.IO;
+using System.Linq;
+
+namespace AntShares.Core
+{
+    /// <summary>
+    /// 区块或区块头
+    /// </summary>
+    public class Block : BlockBase, IInventory, IEquatable<Block>
+    {
+        /// <summary>
+        /// 交易列表
+        /// </summary>
+        public Transaction[] Transactions;
+
+        private Header _header = null;
+        /// <summary>
+        /// 该区块的区块头
+        /// </summary>
+        public Header Header
+        {
+            get
+            {
+                if (_header == null)
+                {
+                    _header = new Header
+                    {
+                        PrevBlock = PrevBlock,
+                        MerkleRoot = MerkleRoot,
+                        Timestamp = Timestamp,
+                        Height = Height,
+                        Nonce = Nonce,
+                        NextMiner = NextMiner,
+                        Script = Script
+                    };
+                }
+                return _header;
+            }
+        }
+
+        /// <summary>
+        /// 资产清单的类型
+        /// </summary>
+        InventoryType IInventory.InventoryType => InventoryType.Block;
+
+        public static Fixed8 CalculateNetFee(IEnumerable<Transaction> transactions)
+        {
+            Transaction[] ts = transactions.Where(p => p.Type != TransactionType.MinerTransaction && p.Type != TransactionType.ClaimTransaction).ToArray();
+            Fixed8 amount_in = ts.SelectMany(p => p.References.Values.Where(o => o.AssetId == Blockchain.AntCoin.Hash)).Sum(p => p.Value);
+            Fixed8 amount_out = ts.SelectMany(p => p.Outputs.Where(o => o.AssetId == Blockchain.AntCoin.Hash)).Sum(p => p.Value);
+            Fixed8 amount_sysfee = ts.Sum(p => p.SystemFee);
+            return amount_in - amount_out - amount_sysfee;
+        }
+
+        /// <summary>
+        /// 反序列化
+        /// </summary>
+        /// <param name="reader">数据来源</param>
+        public override void Deserialize(BinaryReader reader)
+        {
+            base.Deserialize(reader);
+            Transactions = new Transaction[reader.ReadVarInt(0x10000000)];
+            if (Transactions.Length == 0) throw new FormatException();
+            for (int i = 0; i < Transactions.Length; i++)
+            {
+                Transactions[i] = Transaction.DeserializeFrom(reader);
+            }
+            if (Transactions[0].Type != TransactionType.MinerTransaction || Transactions.Skip(1).Any(p => p.Type == TransactionType.MinerTransaction))
+                throw new FormatException();
+            if (MerkleTree.ComputeRoot(Transactions.Select(p => p.Hash).ToArray()) != MerkleRoot)
+                throw new FormatException();
+        }
+
+        /// <summary>
+        /// 比较当前区块与指定区块是否相等
+        /// </summary>
+        /// <param name="other">要比较的区块</param>
+        /// <returns>返回对象是否相等</returns>
+        public bool Equals(Block other)
+        {
+            if (ReferenceEquals(this, other)) return true;
+            if (ReferenceEquals(null, other)) return false;
+            return Hash.Equals(other.Hash);
+        }
+
+        /// <summary>
+        /// 比较当前区块与指定区块是否相等
+        /// </summary>
+        /// <param name="obj">要比较的区块</param>
+        /// <returns>返回对象是否相等</returns>
+        public override bool Equals(object obj)
+        {
+            return Equals(obj as Block);
+        }
+
+        public static Block FromTrimmedData(byte[] data, int index, Func<UInt256, Transaction> txSelector)
+        {
+            Block block = new Block();
+            using (MemoryStream ms = new MemoryStream(data, index, data.Length - index, false))
+            using (BinaryReader reader = new BinaryReader(ms))
+            {
+                ((ISignable)block).DeserializeUnsigned(reader);
+                reader.ReadByte(); block.Script = reader.ReadSerializable<Script>();
+                block.Transactions = new Transaction[reader.ReadVarInt(0x10000000)];
+                for (int i = 0; i < block.Transactions.Length; i++)
+                {
+                    block.Transactions[i] = txSelector(reader.ReadSerializable<UInt256>());
+                }
+            }
+            return block;
+        }
+
+        /// <summary>
+        /// 获得区块的HashCode
+        /// </summary>
+        /// <returns>返回区块的HashCode</returns>
+        public override int GetHashCode()
+        {
+            return Hash.GetHashCode();
+        }
+
+        /// <summary>
+        /// 根据区块中所有交易的Hash生成MerkleRoot
+        /// </summary>
+        public void RebuildMerkleRoot()
+        {
+            MerkleRoot = MerkleTree.ComputeRoot(Transactions.Select(p => p.Hash).ToArray());
+        }
+
+        /// <summary>
+        /// 序列化
+        /// </summary>
+        /// <param name="writer">存放序列化后的数据</param>
+        public override void Serialize(BinaryWriter writer)
+        {
+            base.Serialize(writer);
+            writer.Write(Transactions);
+        }
+
+        /// <summary>
+        /// 变成json对象
+        /// </summary>
+        /// <returns>返回json对象</returns>
+        public override JObject ToJson()
+        {
+            JObject json = base.ToJson();
+            json["tx"] = Transactions.Select(p => p.ToJson()).ToArray();
+            return json;
+        }
+
+        /// <summary>
+        /// 把区块对象变为只包含区块头和交易Hash的字节数组，去除交易数据
+        /// </summary>
+        /// <returns>返回只包含区块头和交易Hash的字节数组</returns>
+        public byte[] Trim()
+        {
+            using (MemoryStream ms = new MemoryStream())
+            using (BinaryWriter writer = new BinaryWriter(ms))
+            {
+                ((ISignable)this).SerializeUnsigned(writer);
+                writer.Write((byte)1); writer.Write(Script);
+                writer.Write(Transactions.Select(p => p.Hash).ToArray());
+                writer.Flush();
+                return ms.ToArray();
+            }
+        }
+
+        /// <summary>
+        /// 验证该区块是否合法
+        /// </summary>
+        /// <param name="completely">是否同时验证区块中的每一笔交易</param>
+        /// <returns>返回该区块的合法性，返回true即为合法，否则，非法。</returns>
+        public bool Verify(bool completely)
+        {
+            if (!Verify()) return false;
+            if (completely)
+            {
+                if (NextMiner != Blockchain.GetMinerAddress(Blockchain.Default.GetMiners(Transactions).ToArray()))
+                    return false;
+                foreach (Transaction tx in Transactions)
+                    if (!tx.Verify()) return false;
+                Transaction tx_gen = Transactions.FirstOrDefault(p => p.Type == TransactionType.MinerTransaction);
+                if (tx_gen?.Outputs.Sum(p => p.Value) != CalculateNetFee(Transactions)) return false;
+            }
+            return true;
+        }
+    }
+}