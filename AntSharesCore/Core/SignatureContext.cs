﻿using AntShares.Core.Scripts;
using AntShares.Cryptography.ECC;
using AntShares.IO.Json;
using AntShares.Wallets;
using System;
using System.Collections.Generic;
using System.IO;
using System.Linq;
using System.Reflection;
using System.Text;

namespace AntShares.Core
{
    /// <summary>
    /// 签名上下文
    /// </summary>
    public class SignatureContext
    {
        /// <summary>
        /// 要签名的数据
        /// </summary>
        public readonly ISignable Signable;
        /// <summary>
        /// 要验证的脚本散列值
        /// </summary>
        public readonly UInt160[] ScriptHashes;
        private readonly byte[][] redeemScripts;
        private readonly Dictionary<ECPoint, byte[]>[] signatures;
        private readonly bool[] completed;

        /// <summary>
        /// 判断签名是否完成
        /// </summary>
        public bool Completed
        {
            get
            {
                return completed.All(p => p);
            }
        }

        /// <summary>
        /// 对指定的数据构造签名上下文
        /// </summary>
        /// <param name="signable">要签名的数据</param>
        public SignatureContext(ISignable signable)
        {
            this.Signable = signable;
            this.ScriptHashes = signable.GetScriptHashesForVerifying();
            this.redeemScripts = new byte[ScriptHashes.Length][];
            this.signatures = new Dictionary<ECPoint, byte[]>[ScriptHashes.Length];
            this.completed = new bool[ScriptHashes.Length];
        }

        /// <summary>
        /// 添加一个签名
        /// </summary>
        /// <param name="contract">该签名所对应的合约</param>
        /// <param name="pubkey">该签名所对应的公钥</param>
        /// <param name="signature">签名</param>
        /// <returns>返回签名是否已成功添加</returns>
        public bool Add(Contract contract, ECPoint pubkey, byte[] signature)
        {
            for (int i = 0; i < ScriptHashes.Length; i++)
            {
                if (ScriptHashes[i] == contract.ScriptHash)
                {
                    if (redeemScripts[i] == null)
                        redeemScripts[i] = contract.RedeemScript;
                    if (signatures[i] == null)
                        signatures[i] = new Dictionary<ECPoint, byte[]>();
                    if (signatures[i].ContainsKey(pubkey))
                        signatures[i][pubkey] = signature;
                    else
                        signatures[i].Add(pubkey, signature);
                    completed[i] |= contract.ParameterList.Length == signatures[i].Count && contract.ParameterList.All(p => p == ContractParameterType.Signature);
                    return true;
                }
            }
            return false;
        }

        /// <summary>
        /// 从指定的json对象中解析出签名上下文
        /// </summary>
        /// <param name="json">json对象</param>
        /// <returns>返回上下文</returns>
        public static SignatureContext FromJson(JObject json)
        {
<<<<<<< HEAD
            string typename = string.Format("{0}.{1}", typeof(SignatureContext).Namespace, json["type"].AsString());
            ISignable signable = typeof(SignatureContext).GetTypeInfo().Assembly.CreateInstance(typename) as ISignable;
=======
            ISignable signable = Assembly.GetExecutingAssembly().CreateInstance(json["type"].AsString()) as ISignable;
>>>>>>> 1db0a219
            using (MemoryStream ms = new MemoryStream(json["hex"].AsString().HexToBytes(), false))
            using (BinaryReader reader = new BinaryReader(ms, Encoding.UTF8))
            {
                signable.DeserializeUnsigned(reader);
            }
            SignatureContext context = new SignatureContext(signable);
            JArray scripts = (JArray)json["scripts"];
            for (int i = 0; i < scripts.Count; i++)
            {
                if (scripts[i] != null)
                {
                    context.redeemScripts[i] = scripts[i]["redeem_script"].AsString().HexToBytes();
                    context.signatures[i] = new Dictionary<ECPoint, byte[]>();
                    JArray sigs = (JArray)scripts[i]["signatures"];
                    for (int j = 0; j < sigs.Count; j++)
                    {
                        ECPoint pubkey = ECPoint.DecodePoint(sigs[j]["pubkey"].AsString().HexToBytes(), ECCurve.Secp256r1);
                        byte[] signature = sigs[j]["signature"].AsString().HexToBytes();
                        context.signatures[i].Add(pubkey, signature);
                    }
                    context.completed[i] = scripts[i]["completed"].AsBoolean();
                }
            }
            return context;
        }

        /// <summary>
        /// 从签名上下文中获得完整签名的合约脚本
        /// </summary>
        /// <returns>返回合约脚本</returns>
        public Script[] GetScripts()
        {
            if (!Completed) throw new InvalidOperationException();
            Script[] scripts = new Script[signatures.Length];
            for (int i = 0; i < scripts.Length; i++)
            {
                using (ScriptBuilder sb = new ScriptBuilder())
                {
                    foreach (byte[] signature in signatures[i].OrderBy(p => p.Key).Select(p => p.Value))
                    {
                        sb.Push(signature);
                    }
                    scripts[i] = new Script
                    {
                        StackScript = sb.ToArray(),
                        RedeemScript = redeemScripts[i]
                    };
                }
            }
            return scripts;
        }

        public static SignatureContext Parse(string value)
        {
            return FromJson(JObject.Parse(value));
        }

        /// <summary>
        /// 把签名上下文转为json对象
        /// </summary>
        /// <returns>返回json对象</returns>
        public JObject ToJson()
        {
            JObject json = new JObject();
            json["type"] = Signable.GetType().FullName;
            using (MemoryStream ms = new MemoryStream())
            using (BinaryWriter writer = new BinaryWriter(ms, Encoding.UTF8))
            {
                Signable.SerializeUnsigned(writer);
                writer.Flush();
                json["hex"] = ms.ToArray().ToHexString();
            }
            JArray scripts = new JArray();
            for (int i = 0; i < signatures.Length; i++)
            {
                if (signatures[i] == null)
                {
                    scripts.Add(null);
                }
                else
                {
                    scripts.Add(new JObject());
                    scripts[i]["redeem_script"] = redeemScripts[i].ToHexString();
                    JArray sigs = new JArray();
                    foreach (var pair in signatures[i])
                    {
                        JObject signature = new JObject();
                        signature["pubkey"] = pair.Key.EncodePoint(true).ToHexString();
                        signature["signature"] = pair.Value.ToHexString();
                        sigs.Add(signature);
                    }
                    scripts[i]["signatures"] = sigs;
                    scripts[i]["completed"] = completed[i];
                }
            }
            json["scripts"] = scripts;
            return json;
        }

        public override string ToString()
        {
            return ToJson().ToString();
        }
    }
}
<|MERGE_RESOLUTION|>--- conflicted
+++ resolved
@@ -1,200 +1,195 @@
-﻿using AntShares.Core.Scripts;
-using AntShares.Cryptography.ECC;
-using AntShares.IO.Json;
-using AntShares.Wallets;
-using System;
-using System.Collections.Generic;
-using System.IO;
-using System.Linq;
-using System.Reflection;
-using System.Text;
-
-namespace AntShares.Core
-{
-    /// <summary>
-    /// 签名上下文
-    /// </summary>
-    public class SignatureContext
-    {
-        /// <summary>
-        /// 要签名的数据
-        /// </summary>
-        public readonly ISignable Signable;
-        /// <summary>
-        /// 要验证的脚本散列值
-        /// </summary>
-        public readonly UInt160[] ScriptHashes;
-        private readonly byte[][] redeemScripts;
-        private readonly Dictionary<ECPoint, byte[]>[] signatures;
-        private readonly bool[] completed;
-
-        /// <summary>
-        /// 判断签名是否完成
-        /// </summary>
-        public bool Completed
-        {
-            get
-            {
-                return completed.All(p => p);
-            }
-        }
-
-        /// <summary>
-        /// 对指定的数据构造签名上下文
-        /// </summary>
-        /// <param name="signable">要签名的数据</param>
-        public SignatureContext(ISignable signable)
-        {
-            this.Signable = signable;
-            this.ScriptHashes = signable.GetScriptHashesForVerifying();
-            this.redeemScripts = new byte[ScriptHashes.Length][];
-            this.signatures = new Dictionary<ECPoint, byte[]>[ScriptHashes.Length];
-            this.completed = new bool[ScriptHashes.Length];
-        }
-
-        /// <summary>
-        /// 添加一个签名
-        /// </summary>
-        /// <param name="contract">该签名所对应的合约</param>
-        /// <param name="pubkey">该签名所对应的公钥</param>
-        /// <param name="signature">签名</param>
-        /// <returns>返回签名是否已成功添加</returns>
-        public bool Add(Contract contract, ECPoint pubkey, byte[] signature)
-        {
-            for (int i = 0; i < ScriptHashes.Length; i++)
-            {
-                if (ScriptHashes[i] == contract.ScriptHash)
-                {
-                    if (redeemScripts[i] == null)
-                        redeemScripts[i] = contract.RedeemScript;
-                    if (signatures[i] == null)
-                        signatures[i] = new Dictionary<ECPoint, byte[]>();
-                    if (signatures[i].ContainsKey(pubkey))
-                        signatures[i][pubkey] = signature;
-                    else
-                        signatures[i].Add(pubkey, signature);
-                    completed[i] |= contract.ParameterList.Length == signatures[i].Count && contract.ParameterList.All(p => p == ContractParameterType.Signature);
-                    return true;
-                }
-            }
-            return false;
-        }
-
-        /// <summary>
-        /// 从指定的json对象中解析出签名上下文
-        /// </summary>
-        /// <param name="json">json对象</param>
-        /// <returns>返回上下文</returns>
-        public static SignatureContext FromJson(JObject json)
-        {
-<<<<<<< HEAD
-            string typename = string.Format("{0}.{1}", typeof(SignatureContext).Namespace, json["type"].AsString());
-            ISignable signable = typeof(SignatureContext).GetTypeInfo().Assembly.CreateInstance(typename) as ISignable;
-=======
-            ISignable signable = Assembly.GetExecutingAssembly().CreateInstance(json["type"].AsString()) as ISignable;
->>>>>>> 1db0a219
-            using (MemoryStream ms = new MemoryStream(json["hex"].AsString().HexToBytes(), false))
-            using (BinaryReader reader = new BinaryReader(ms, Encoding.UTF8))
-            {
-                signable.DeserializeUnsigned(reader);
-            }
-            SignatureContext context = new SignatureContext(signable);
-            JArray scripts = (JArray)json["scripts"];
-            for (int i = 0; i < scripts.Count; i++)
-            {
-                if (scripts[i] != null)
-                {
-                    context.redeemScripts[i] = scripts[i]["redeem_script"].AsString().HexToBytes();
-                    context.signatures[i] = new Dictionary<ECPoint, byte[]>();
-                    JArray sigs = (JArray)scripts[i]["signatures"];
-                    for (int j = 0; j < sigs.Count; j++)
-                    {
-                        ECPoint pubkey = ECPoint.DecodePoint(sigs[j]["pubkey"].AsString().HexToBytes(), ECCurve.Secp256r1);
-                        byte[] signature = sigs[j]["signature"].AsString().HexToBytes();
-                        context.signatures[i].Add(pubkey, signature);
-                    }
-                    context.completed[i] = scripts[i]["completed"].AsBoolean();
-                }
-            }
-            return context;
-        }
-
-        /// <summary>
-        /// 从签名上下文中获得完整签名的合约脚本
-        /// </summary>
-        /// <returns>返回合约脚本</returns>
-        public Script[] GetScripts()
-        {
-            if (!Completed) throw new InvalidOperationException();
-            Script[] scripts = new Script[signatures.Length];
-            for (int i = 0; i < scripts.Length; i++)
-            {
-                using (ScriptBuilder sb = new ScriptBuilder())
-                {
-                    foreach (byte[] signature in signatures[i].OrderBy(p => p.Key).Select(p => p.Value))
-                    {
-                        sb.Push(signature);
-                    }
-                    scripts[i] = new Script
-                    {
-                        StackScript = sb.ToArray(),
-                        RedeemScript = redeemScripts[i]
-                    };
-                }
-            }
-            return scripts;
-        }
-
-        public static SignatureContext Parse(string value)
-        {
-            return FromJson(JObject.Parse(value));
-        }
-
-        /// <summary>
-        /// 把签名上下文转为json对象
-        /// </summary>
-        /// <returns>返回json对象</returns>
-        public JObject ToJson()
-        {
-            JObject json = new JObject();
-            json["type"] = Signable.GetType().FullName;
-            using (MemoryStream ms = new MemoryStream())
-            using (BinaryWriter writer = new BinaryWriter(ms, Encoding.UTF8))
-            {
-                Signable.SerializeUnsigned(writer);
-                writer.Flush();
-                json["hex"] = ms.ToArray().ToHexString();
-            }
-            JArray scripts = new JArray();
-            for (int i = 0; i < signatures.Length; i++)
-            {
-                if (signatures[i] == null)
-                {
-                    scripts.Add(null);
-                }
-                else
-                {
-                    scripts.Add(new JObject());
-                    scripts[i]["redeem_script"] = redeemScripts[i].ToHexString();
-                    JArray sigs = new JArray();
-                    foreach (var pair in signatures[i])
-                    {
-                        JObject signature = new JObject();
-                        signature["pubkey"] = pair.Key.EncodePoint(true).ToHexString();
-                        signature["signature"] = pair.Value.ToHexString();
-                        sigs.Add(signature);
-                    }
-                    scripts[i]["signatures"] = sigs;
-                    scripts[i]["completed"] = completed[i];
-                }
-            }
-            json["scripts"] = scripts;
-            return json;
-        }
-
-        public override string ToString()
-        {
-            return ToJson().ToString();
-        }
-    }
-}
+﻿using AntShares.Core.Scripts;
+using AntShares.Cryptography.ECC;
+using AntShares.IO.Json;
+using AntShares.Wallets;
+using System;
+using System.Collections.Generic;
+using System.IO;
+using System.Linq;
+using System.Reflection;
+using System.Text;
+
+namespace AntShares.Core
+{
+    /// <summary>
+    /// 签名上下文
+    /// </summary>
+    public class SignatureContext
+    {
+        /// <summary>
+        /// 要签名的数据
+        /// </summary>
+        public readonly ISignable Signable;
+        /// <summary>
+        /// 要验证的脚本散列值
+        /// </summary>
+        public readonly UInt160[] ScriptHashes;
+        private readonly byte[][] redeemScripts;
+        private readonly Dictionary<ECPoint, byte[]>[] signatures;
+        private readonly bool[] completed;
+
+        /// <summary>
+        /// 判断签名是否完成
+        /// </summary>
+        public bool Completed
+        {
+            get
+            {
+                return completed.All(p => p);
+            }
+        }
+
+        /// <summary>
+        /// 对指定的数据构造签名上下文
+        /// </summary>
+        /// <param name="signable">要签名的数据</param>
+        public SignatureContext(ISignable signable)
+        {
+            this.Signable = signable;
+            this.ScriptHashes = signable.GetScriptHashesForVerifying();
+            this.redeemScripts = new byte[ScriptHashes.Length][];
+            this.signatures = new Dictionary<ECPoint, byte[]>[ScriptHashes.Length];
+            this.completed = new bool[ScriptHashes.Length];
+        }
+
+        /// <summary>
+        /// 添加一个签名
+        /// </summary>
+        /// <param name="contract">该签名所对应的合约</param>
+        /// <param name="pubkey">该签名所对应的公钥</param>
+        /// <param name="signature">签名</param>
+        /// <returns>返回签名是否已成功添加</returns>
+        public bool Add(Contract contract, ECPoint pubkey, byte[] signature)
+        {
+            for (int i = 0; i < ScriptHashes.Length; i++)
+            {
+                if (ScriptHashes[i] == contract.ScriptHash)
+                {
+                    if (redeemScripts[i] == null)
+                        redeemScripts[i] = contract.RedeemScript;
+                    if (signatures[i] == null)
+                        signatures[i] = new Dictionary<ECPoint, byte[]>();
+                    if (signatures[i].ContainsKey(pubkey))
+                        signatures[i][pubkey] = signature;
+                    else
+                        signatures[i].Add(pubkey, signature);
+                    completed[i] |= contract.ParameterList.Length == signatures[i].Count && contract.ParameterList.All(p => p == ContractParameterType.Signature);
+                    return true;
+                }
+            }
+            return false;
+        }
+
+        /// <summary>
+        /// 从指定的json对象中解析出签名上下文
+        /// </summary>
+        /// <param name="json">json对象</param>
+        /// <returns>返回上下文</returns>
+        public static SignatureContext FromJson(JObject json)
+        {
+            ISignable signable = typeof(SignatureContext).GetTypeInfo().Assembly.CreateInstance(json["type"].AsString()) as ISignable;
+            using (MemoryStream ms = new MemoryStream(json["hex"].AsString().HexToBytes(), false))
+            using (BinaryReader reader = new BinaryReader(ms, Encoding.UTF8))
+            {
+                signable.DeserializeUnsigned(reader);
+            }
+            SignatureContext context = new SignatureContext(signable);
+            JArray scripts = (JArray)json["scripts"];
+            for (int i = 0; i < scripts.Count; i++)
+            {
+                if (scripts[i] != null)
+                {
+                    context.redeemScripts[i] = scripts[i]["redeem_script"].AsString().HexToBytes();
+                    context.signatures[i] = new Dictionary<ECPoint, byte[]>();
+                    JArray sigs = (JArray)scripts[i]["signatures"];
+                    for (int j = 0; j < sigs.Count; j++)
+                    {
+                        ECPoint pubkey = ECPoint.DecodePoint(sigs[j]["pubkey"].AsString().HexToBytes(), ECCurve.Secp256r1);
+                        byte[] signature = sigs[j]["signature"].AsString().HexToBytes();
+                        context.signatures[i].Add(pubkey, signature);
+                    }
+                    context.completed[i] = scripts[i]["completed"].AsBoolean();
+                }
+            }
+            return context;
+        }
+
+        /// <summary>
+        /// 从签名上下文中获得完整签名的合约脚本
+        /// </summary>
+        /// <returns>返回合约脚本</returns>
+        public Script[] GetScripts()
+        {
+            if (!Completed) throw new InvalidOperationException();
+            Script[] scripts = new Script[signatures.Length];
+            for (int i = 0; i < scripts.Length; i++)
+            {
+                using (ScriptBuilder sb = new ScriptBuilder())
+                {
+                    foreach (byte[] signature in signatures[i].OrderBy(p => p.Key).Select(p => p.Value))
+                    {
+                        sb.Push(signature);
+                    }
+                    scripts[i] = new Script
+                    {
+                        StackScript = sb.ToArray(),
+                        RedeemScript = redeemScripts[i]
+                    };
+                }
+            }
+            return scripts;
+        }
+
+        public static SignatureContext Parse(string value)
+        {
+            return FromJson(JObject.Parse(value));
+        }
+
+        /// <summary>
+        /// 把签名上下文转为json对象
+        /// </summary>
+        /// <returns>返回json对象</returns>
+        public JObject ToJson()
+        {
+            JObject json = new JObject();
+            json["type"] = Signable.GetType().FullName;
+            using (MemoryStream ms = new MemoryStream())
+            using (BinaryWriter writer = new BinaryWriter(ms, Encoding.UTF8))
+            {
+                Signable.SerializeUnsigned(writer);
+                writer.Flush();
+                json["hex"] = ms.ToArray().ToHexString();
+            }
+            JArray scripts = new JArray();
+            for (int i = 0; i < signatures.Length; i++)
+            {
+                if (signatures[i] == null)
+                {
+                    scripts.Add(null);
+                }
+                else
+                {
+                    scripts.Add(new JObject());
+                    scripts[i]["redeem_script"] = redeemScripts[i].ToHexString();
+                    JArray sigs = new JArray();
+                    foreach (var pair in signatures[i])
+                    {
+                        JObject signature = new JObject();
+                        signature["pubkey"] = pair.Key.EncodePoint(true).ToHexString();
+                        signature["signature"] = pair.Value.ToHexString();
+                        sigs.Add(signature);
+                    }
+                    scripts[i]["signatures"] = sigs;
+                    scripts[i]["completed"] = completed[i];
+                }
+            }
+            json["scripts"] = scripts;
+            return json;
+        }
+
+        public override string ToString()
+        {
+            return ToJson().ToString();
+        }
+    }
+}