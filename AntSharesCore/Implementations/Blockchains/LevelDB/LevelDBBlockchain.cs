--- conflicted
+++ resolved
@@ -1,745 +1,659 @@
-﻿using AntShares.Core;
-using AntShares.Core.Scripts;
-using AntShares.IO;
-using AntShares.IO.Caching;
-using System;
-using System.Collections.Generic;
-using System.IO;
-using System.Linq;
-using System.Reflection;
-using System.Threading;
-
-namespace AntShares.Implementations.Blockchains.LevelDB
-{
-    public class LevelDBBlockchain : Blockchain
-    {
-        private DB db;
-        private Thread thread_persistence;
-        private Tree<UInt256, Header> header_chain = new Tree<UInt256, Header>(GenesisBlock.Hash, GenesisBlock.Header);
-        private List<UInt256> header_index = new List<UInt256>();
-        private Dictionary<UInt256, Block> block_cache = new Dictionary<UInt256, Block>();
-        private UInt256 current_block_hash = GenesisBlock.Hash;
-        private UInt256 current_header_hash = GenesisBlock.Hash;
-        private uint current_block_height = 0;
-        private uint stored_header_count = 0;
-        private AutoResetEvent new_block_event = new AutoResetEvent(false);
-        private bool disposed = false;
-
-        public override BlockchainAbility Ability => BlockchainAbility.All;
-        public override UInt256 CurrentBlockHash => current_block_hash;
-        public override UInt256 CurrentHeaderHash => current_header_hash;
-        public override uint HeaderHeight => header_chain.Nodes[current_header_hash].Height;
-        public override uint Height => current_block_height;
-        public override bool IsReadOnly => false;
-        public bool VerifyBlocks { get; set; } = true;
-
-        public LevelDBBlockchain(string path)
-        {
-            header_index.Add(GenesisBlock.Hash);
-            Version version;
-            Slice value;
-            db = DB.Open(path, new Options { CreateIfMissing = true });
-            if (db.TryGet(ReadOptions.Default, SliceBuilder.Begin(DataEntryPrefix.CFG_Version), out value) && Version.TryParse(value.ToString(), out version) && version >= Version.Parse("0.6.6043.32131"))
-            {
-                ReadOptions options = new ReadOptions { FillCache = false };
-                value = db.Get(options, SliceBuilder.Begin(DataEntryPrefix.SYS_CurrentBlock));
-                this.current_block_hash = new UInt256(value.ToArray().Take(32).ToArray());
-                this.current_block_height = BitConverter.ToUInt32(value.ToArray(), 32);
-                foreach (Header header in db.Find(options, SliceBuilder.Begin(DataEntryPrefix.DATA_HeaderList), (k, v) =>
-                {
-                    using (MemoryStream ms = new MemoryStream(v.ToArray(), false))
-                    using (BinaryReader r = new BinaryReader(ms))
-                    {
-                        return new
-                        {
-                            Index = BitConverter.ToUInt32(k.ToArray(), 1),
-                            Headers = r.ReadSerializableArray<Header>()
-                        };
-                    }
-                }).OrderBy(p => p.Index).SelectMany(p => p.Headers).ToArray())
-                {
-                    if (header.Hash != GenesisBlock.Hash)
-                    {
-                        header_chain.Add(header.Hash, header, header.PrevBlock);
-                        header_index.Add(header.Hash);
-                    }
-                    stored_header_count++;
-                }
-                if (stored_header_count == 0)
-                {
-                    Dictionary<UInt256, Header> table = db.Find(options, SliceBuilder.Begin(DataEntryPrefix.DATA_Block), (k, v) => Header.FromTrimmedData(v.ToArray(), sizeof(long))).ToDictionary(p => p.PrevBlock);
-                    for (UInt256 hash = GenesisBlock.Hash; hash != current_block_hash;)
-                    {
-                        Header header = table[hash];
-                        header_chain.Add(header.Hash, header, header.PrevBlock);
-                        header_index.Add(header.Hash);
-                        hash = header.Hash;
-                    }
-                }
-                else if (current_block_height >= stored_header_count)
-                {
-                    List<Header> list = new List<Header>();
-                    for (UInt256 hash = current_block_hash; hash != header_index[(int)stored_header_count - 1];)
-                    {
-                        Header header = Header.FromTrimmedData(db.Get(options, SliceBuilder.Begin(DataEntryPrefix.DATA_Block).Add(hash)).ToArray(), sizeof(long));
-                        list.Add(header);
-                        header_index.Insert((int)stored_header_count, hash);
-                        hash = header.PrevBlock;
-                    }
-                    for (int i = list.Count - 1; i >= 0; i--)
-                    {
-                        header_chain.Add(list[i].Hash, list[i], list[i].PrevBlock);
-                    }
-                }
-                this.current_header_hash = header_index[header_index.Count - 1];
-            }
-            else
-            {
-                WriteBatch batch = new WriteBatch();
-                ReadOptions options = new ReadOptions { FillCache = false };
-                using (Iterator it = db.NewIterator(options))
-                {
-                    for (it.SeekToFirst(); it.Valid(); it.Next())
-                    {
-                        batch.Delete(it.Key());
-                    }
-                }
-                db.Write(WriteOptions.Default, batch);
-                Persist(GenesisBlock);
-                db.Put(WriteOptions.Default, SliceBuilder.Begin(DataEntryPrefix.CFG_Version), GetType().GetTypeInfo().Assembly.GetName().Version.ToString());
-            }
-            thread_persistence = new Thread(PersistBlocks);
-            thread_persistence.Name = "LevelDBBlockchain.PersistBlocks";
-            thread_persistence.Start();
-        }
-
-        protected internal override bool AddBlock(Block block)
-        {
-            lock (block_cache)
-            {
-                if (!block_cache.ContainsKey(block.Hash))
-                {
-                    block_cache.Add(block.Hash, block);
-                }
-            }
-            lock (header_chain)
-            {
-                if (!header_chain.Nodes.ContainsKey(block.PrevBlock)) return false;
-                if (!header_chain.Nodes.ContainsKey(block.Hash))
-                {
-                    if (VerifyBlocks && !block.Verify()) return false;
-                    header_chain.Add(block.Hash, block.Header, block.PrevBlock);
-                    OnAddHeader(block.Header);
-                }
-                if (header_chain.Nodes.ContainsKey(block.Hash))
-                    new_block_event.Set();
-            }
-            return true;
-        }
-
-        protected internal override void AddHeaders(IEnumerable<Header> headers)
-        {
-            lock (header_chain)
-            {
-                foreach (Header header in headers)
-                {
-                    if (!header_chain.Nodes.ContainsKey(header.PrevBlock)) break;
-                    if (header_chain.Nodes.ContainsKey(header.Hash)) continue;
-                    if (VerifyBlocks && !header.Verify()) break;
-                    header_chain.Add(header.Hash, header, header.PrevBlock);
-                    OnAddHeader(header);
-                }
-            }
-        }
-
-        public override bool ContainsBlock(UInt256 hash)
-        {
-            TreeNode<Header> node, i;
-            lock (header_chain)
-            {
-                if (!header_chain.Nodes.ContainsKey(hash)) return false;
-                node = header_chain.Nodes[hash];
-                i = header_chain.Nodes[current_block_hash];
-            }
-            if (i.Height < node.Height) return false;
-            while (i.Height > node.Height)
-                i = i.Parent;
-            return i == node;
-        }
-
-        public override bool ContainsTransaction(UInt256 hash)
-        {
-            if (base.ContainsTransaction(hash)) return true;
-            Slice value;
-            return db.TryGet(ReadOptions.Default, SliceBuilder.Begin(DataEntryPrefix.DATA_Transaction).Add(hash), out value);
-        }
-
-        public override bool ContainsUnspent(UInt256 hash, ushort index)
-        {
-            Slice value;
-            if (!db.TryGet(ReadOptions.Default, SliceBuilder.Begin(DataEntryPrefix.IX_Unspent).Add(hash), out value))
-                return false;
-            return value.ToArray().GetUInt16Array().Contains(index);
-        }
-
-        public override void Dispose()
-        {
-            disposed = true;
-            new_block_event.Set();
-            if (!thread_persistence.ThreadState.HasFlag(ThreadState.Unstarted))
-                thread_persistence.Join();
-            new_block_event.Dispose();
-            if (db != null)
-            {
-                db.Dispose();
-                db = null;
-            }
-        }
-
-        public override Block GetBlock(UInt256 hash)
-        {
-            Block block = base.GetBlock(hash);
-            if (block == null)
-            {
-                block = GetBlockInternal(ReadOptions.Default, hash);
-            }
-            return block;
-        }
-
-        public override UInt256 GetBlockHash(uint height)
-        {
-            UInt256 hash = base.GetBlockHash(height);
-            if (hash != null) return hash;
-            if (current_block_height < height) return null;
-            lock (header_chain)
-            {
-                if (header_index.Count <= height) return null;
-                return header_index[(int)height];
-            }
-        }
-
-        private Block GetBlockInternal(ReadOptions options, UInt256 hash)
-        {
-            Slice value;
-            if (!db.TryGet(options, SliceBuilder.Begin(DataEntryPrefix.DATA_Block).Add(hash), out value))
-                return null;
-            int height;
-            return Block.FromTrimmedData(value.ToArray(), sizeof(long), p => GetTransaction(options, p, out height));
-        }
-
-        public override byte[] GetContract(UInt160 hash)
-        {
-            Slice value;
-            if (!db.TryGet(ReadOptions.Default, SliceBuilder.Begin(DataEntryPrefix.DATA_Contract).Add(hash), out value))
-                return null;
-            return value.ToArray();
-        }
-
-        public override IEnumerable<EnrollmentTransaction> GetEnrollments(IEnumerable<Transaction> others)
-        {
-            ReadOptions options = new ReadOptions();
-            using (options.Snapshot = db.GetSnapshot())
-            {
-                int height;
-                foreach (Slice key in db.Find(options, SliceBuilder.Begin(DataEntryPrefix.IX_Enrollment), (k, v) => k))
-                {
-                    UInt256 hash = new UInt256(key.ToArray().Skip(1).Take(32).ToArray());
-                    if (others.SelectMany(p => p.GetAllInputs()).Any(p => p.PrevHash == hash && p.PrevIndex == 0))
-                        continue;
-                    yield return (EnrollmentTransaction)GetTransaction(options, hash, out height);
-                }
-            }
-            foreach (EnrollmentTransaction tx in others.OfType<EnrollmentTransaction>())
-            {
-                yield return tx;
-            }
-        }
-
-        public override Header GetHeader(uint height)
-        {
-            lock (header_chain)
-            {
-                if (header_index.Count <= height) return null;
-                return header_chain[header_index[(int)height]];
-            }
-        }
-
-        public override Header GetHeader(UInt256 hash)
-        {
-            lock (header_chain)
-            {
-                if (!header_chain.Nodes.ContainsKey(hash)) return null;
-                return header_chain[hash];
-            }
-        }
-
-        public override UInt256[] GetLeafHeaderHashes()
-        {
-            lock (header_chain)
-            {
-                return header_chain.Leaves.Select(p => p.Item.Hash).ToArray();
-            }
-        }
-
-        public override Block GetNextBlock(UInt256 hash)
-        {
-            return GetBlockInternal(ReadOptions.Default, GetNextBlockHash(hash));
-        }
-
-        public override UInt256 GetNextBlockHash(UInt256 hash)
-        {
-            lock (header_chain)
-            {
-                if (!header_chain.Nodes.ContainsKey(hash)) return null;
-                uint height = header_chain.Nodes[hash].Height;
-                if (hash != header_index[(int)height]) return null;
-                if (header_index.Count <= height + 1) return null;
-                return header_chain[header_index[(int)height + 1]].Hash;
-            }
-        }
-
-        public override Fixed8 GetQuantityIssued(UInt256 asset_id)
-        {
-            Slice quantity;
-            if (!db.TryGet(ReadOptions.Default, SliceBuilder.Begin(DataEntryPrefix.ST_QuantityIssued).Add(asset_id), out quantity))
-                quantity = 0L;
-            return new Fixed8(quantity.ToInt64());
-        }
-
-        public override long GetSysFeeAmount(UInt256 hash)
-        {
-            Slice value;
-            if (!db.TryGet(ReadOptions.Default, SliceBuilder.Begin(DataEntryPrefix.DATA_Block).Add(hash), out value))
-                return -1;
-            return BitConverter.ToInt64(value.ToArray(), 0);
-        }
-
-        public override Transaction GetTransaction(UInt256 hash, out int height)
-        {
-            Transaction tx = base.GetTransaction(hash, out height);
-            if (tx == null)
-            {
-                tx = GetTransaction(ReadOptions.Default, hash, out height);
-            }
-            return tx;
-        }
-
-        private Transaction GetTransaction(ReadOptions options, UInt256 hash, out int height)
-        {
-            Slice value;
-            if (db.TryGet(options, SliceBuilder.Begin(DataEntryPrefix.DATA_Transaction).Add(hash), out value))
-            {
-                byte[] data = value.ToArray();
-                height = BitConverter.ToInt32(data, 0);
-                return Transaction.DeserializeFrom(data, sizeof(uint));
-            }
-            else
-            {
-                height = -1;
-                return null;
-            }
-        }
-
-        public override Dictionary<ushort, Claimable> GetUnclaimed(UInt256 hash)
-        {
-            int height;
-            Transaction tx = GetTransaction(ReadOptions.Default, hash, out height);
-            if (tx == null) return null;
-            Slice value;
-            if (db.TryGet(ReadOptions.Default, SliceBuilder.Begin(DataEntryPrefix.IX_Unclaimed).Add(hash), out value))
-            {
-                const int UnclaimedItemSize = sizeof(ushort) + sizeof(uint);
-                byte[] data = value.ToArray();
-                return Enumerable.Range(0, data.Length / UnclaimedItemSize).ToDictionary(i => BitConverter.ToUInt16(data, i * UnclaimedItemSize), i => new Claimable
-                {
-                    Output = tx.Outputs[BitConverter.ToUInt16(data, i * UnclaimedItemSize)],
-                    StartHeight = (uint)height,
-                    EndHeight = BitConverter.ToUInt32(data, i * UnclaimedItemSize + sizeof(ushort))
-                });
-            }
-            else
-            {
-                return new Dictionary<ushort, Claimable>();
-            }
-        }
-
-        public override TransactionOutput GetUnspent(UInt256 hash, ushort index)
-        {
-            ReadOptions options = new ReadOptions();
-            using (options.Snapshot = db.GetSnapshot())
-            {
-                Slice value;
-                if (!db.TryGet(options, SliceBuilder.Begin(DataEntryPrefix.IX_Unspent).Add(hash), out value))
-                    return null;
-                if (!value.ToArray().GetUInt16Array().Contains(index))
-                    return null;
-                int height;
-                return GetTransaction(options, hash, out height).Outputs[index];
-            }
-        }
-
-        public override IEnumerable<Vote> GetVotes(IEnumerable<Transaction> others)
-        {
-            ReadOptions options = new ReadOptions();
-            using (options.Snapshot = db.GetSnapshot())
-            {
-                int height;
-                foreach (var kv in db.Find(options, SliceBuilder.Begin(DataEntryPrefix.IX_Vote), (k, v) => new { Key = k, Value = v }))
-                {
-                    UInt256 hash = new UInt256(kv.Key.ToArray().Skip(1).ToArray());
-                    ushort[] indexes = kv.Value.ToArray().GetUInt16Array().Except(others.SelectMany(p => p.GetAllInputs()).Where(p => p.PrevHash == hash).Select(p => p.PrevIndex)).ToArray();
-                    if (indexes.Length == 0) continue;
-                    VotingTransaction tx = (VotingTransaction)GetTransaction(options, hash, out height);
-                    yield return new Vote
-                    {
-                        Enrollments = tx.Enrollments,
-                        Count = indexes.Sum(p => tx.Outputs[p].Value)
-                    };
-                }
-            }
-            foreach (VotingTransaction tx in others.OfType<VotingTransaction>())
-            {
-                yield return new Vote
-                {
-                    Enrollments = tx.Enrollments,
-                    Count = tx.Outputs.Where(p => p.AssetId == AntShare.Hash).Sum(p => p.Value)
-                };
-            }
-        }
-
-        public override bool IsDoubleSpend(Transaction tx)
-        {
-            TransactionInput[] inputs = tx.GetAllInputs().ToArray();
-            if (inputs.Length == 0) return false;
-            ReadOptions options = new ReadOptions();
-            using (options.Snapshot = db.GetSnapshot())
-            {
-                foreach (var group in inputs.GroupBy(p => p.PrevHash))
-                {
-                    Slice value;
-                    if (!db.TryGet(options, SliceBuilder.Begin(DataEntryPrefix.IX_Unspent).Add(group.Key), out value))
-                        return true;
-                    HashSet<ushort> unspents = new HashSet<ushort>(value.ToArray().GetUInt16Array());
-                    if (group.Any(p => !unspents.Contains(p.PrevIndex)))
-                        return true;
-                }
-            }
-            return false;
-        }
-
-        private void OnAddHeader(Header header)
-        {
-            if (header.PrevBlock == current_header_hash)
-            {
-                current_header_hash = header.Hash;
-                header_index.Add(header.Hash);
-                uint height = header_chain.Nodes[current_header_hash].Height;
-                if (height % 2000 == 0)
-                {
-                    WriteBatch batch = new WriteBatch();
-                    while (height - 2000 > stored_header_count)
-                    {
-                        using (MemoryStream ms = new MemoryStream())
-                        using (BinaryWriter w = new BinaryWriter(ms))
-                        {
-                            w.Write(header_index.Skip((int)stored_header_count).Take(2000).Select(p => header_chain[p]).ToArray());
-                            w.Flush();
-                            batch.Put(SliceBuilder.Begin(DataEntryPrefix.DATA_HeaderList).Add(stored_header_count), ms.ToArray());
-                        }
-                        stored_header_count += 2000;
-                    }
-                    db.Write(WriteOptions.Default, batch);
-                }
-            }
-            else
-            {
-                TreeNode<Header> main = header_chain.Leaves.OrderByDescending(p => p.Height).First();
-                if (main.Item.Hash != current_header_hash)
-                {
-                    TreeNode<Header> fork = header_chain.Nodes[current_header_hash];
-                    current_header_hash = main.Item.Hash;
-                    TreeNode<Header> common = header_chain.FindCommonNode(main, fork);
-                    header_index.RemoveRange((int)common.Height + 1, header_index.Count - (int)common.Height - 1);
-                    for (TreeNode<Header> i = main; i != common; i = i.Parent)
-                    {
-                        header_index.Insert((int)common.Height + 1, i.Item.Hash);
-                    }
-                    if (header_chain.Nodes[current_block_hash].Height > common.Height)
-                    {
-                        //Rollback(common.Item.Hash);
-                        throw new InvalidDataException("Unexpected Rollback");
-                    }
-                }
-            }
-        }
-
-        private void Persist(Block block)
-        {
-            const int UnclaimedItemSize = sizeof(ushort) + sizeof(uint);
-            MultiValueDictionary<UInt256, ushort> unspents = new MultiValueDictionary<UInt256, ushort>(p =>
-            {
-                Slice value;
-                if (!db.TryGet(ReadOptions.Default, SliceBuilder.Begin(DataEntryPrefix.IX_Unspent).Add(p), out value))
-                    value = new byte[0];
-                return new HashSet<ushort>(value.ToArray().GetUInt16Array());
-            });
-            MultiValueDictionary<UInt256, ushort, uint> unclaimed = new MultiValueDictionary<UInt256, ushort, uint>(p =>
-            {
-                Slice value;
-                if (!db.TryGet(ReadOptions.Default, SliceBuilder.Begin(DataEntryPrefix.IX_Unclaimed).Add(p), out value))
-                    value = new byte[0];
-                byte[] data = value.ToArray();
-                return Enumerable.Range(0, data.Length / UnclaimedItemSize).ToDictionary(i => BitConverter.ToUInt16(data, i * UnclaimedItemSize), i => BitConverter.ToUInt32(data, i * UnclaimedItemSize + sizeof(ushort)));
-            });
-            MultiValueDictionary<UInt256, ushort> unspent_votes = new MultiValueDictionary<UInt256, ushort>(p =>
-            {
-                Slice value;
-                if (!db.TryGet(ReadOptions.Default, SliceBuilder.Begin(DataEntryPrefix.IX_Vote).Add(p), out value))
-                    value = new byte[0];
-                return new HashSet<ushort>(value.ToArray().GetUInt16Array());
-            });
-            Dictionary<UInt256, Fixed8> quantities = new Dictionary<UInt256, Fixed8>();
-            WriteBatch batch = new WriteBatch();
-            long amount_sysfee = GetSysFeeAmount(block.PrevBlock) + (long)block.Transactions.Sum(p => p.SystemFee);
-            batch.Put(SliceBuilder.Begin(DataEntryPrefix.DATA_Block).Add(block.Hash), SliceBuilder.Begin().Add(amount_sysfee).Add(block.Trim()));
-            foreach (Transaction tx in block.Transactions)
-            {
-                batch.Put(SliceBuilder.Begin(DataEntryPrefix.DATA_Transaction).Add(tx.Hash), SliceBuilder.Begin().Add(block.Height).Add(tx.ToArray()));
-                switch (tx.Type)
-                {
-                    case TransactionType.IssueTransaction:
-                        foreach (TransactionResult result in tx.GetTransactionResults().Where(p => p.Amount < Fixed8.Zero))
-                        {
-                            if (quantities.ContainsKey(result.AssetId))
-                            {
-                                quantities[result.AssetId] -= result.Amount;
-                            }
-                            else
-                            {
-                                quantities.Add(result.AssetId, -result.Amount);
-                            }
-                        }
-                        break;
-                    case TransactionType.ClaimTransaction:
-                        foreach (TransactionInput input in ((ClaimTransaction)tx).Claims)
-                        {
-                            unclaimed.Remove(input.PrevHash, input.PrevIndex);
-                        }
-                        break;
-                    case TransactionType.EnrollmentTransaction:
-                        {
-                            EnrollmentTransaction enroll_tx = (EnrollmentTransaction)tx;
-                            batch.Put(SliceBuilder.Begin(DataEntryPrefix.IX_Enrollment).Add(tx.Hash), true);
-                        }
-                        break;
-                    case TransactionType.VotingTransaction:
-                        unspent_votes.AddEmpty(tx.Hash);
-                        for (ushort index = 0; index < tx.Outputs.Length; index++)
-                        {
-                            if (tx.Outputs[index].AssetId == AntShare.Hash)
-                            {
-                                unspent_votes.Add(tx.Hash, index);
-                            }
-                        }
-                        break;
-                    case TransactionType.PublishTransaction:
-                        foreach (byte[] script in ((PublishTransaction)tx).Contracts)
-                        {
-                            batch.Put(SliceBuilder.Begin(DataEntryPrefix.DATA_Contract).Add(script.ToScriptHash()), script);
-                        }
-                        break;
-                }
-                unspents.AddEmpty(tx.Hash);
-                for (ushort index = 0; index < tx.Outputs.Length; index++)
-                {
-                    unspents.Add(tx.Hash, index);
-                }
-            }
-            foreach (var group in block.Transactions.SelectMany(p => p.GetAllInputs()).GroupBy(p => p.PrevHash))
-            {
-                int height;
-                Transaction tx = GetTransaction(ReadOptions.Default, group.Key, out height);
-                foreach (TransactionInput input in group)
-                {
-                    if (input.PrevIndex == 0)
-                    {
-                        batch.Delete(SliceBuilder.Begin(DataEntryPrefix.IX_Enrollment).Add(input.PrevHash));
-                    }
-                    unspents.Remove(input.PrevHash, input.PrevIndex);
-                    unspent_votes.Remove(input.PrevHash, input.PrevIndex);
-                    if (tx?.Outputs[input.PrevIndex].AssetId == AntShare.Hash)
-                    {
-                        unclaimed.Add(input.PrevHash, input.PrevIndex, block.Height);
-                    }
-                }
-            }
-            foreach (var unspent in unspents)
-            {
-                if (unspent.Value.Count == 0)
-                {
-                    batch.Delete(SliceBuilder.Begin(DataEntryPrefix.IX_Unspent).Add(unspent.Key));
-                }
-                else
-                {
-                    batch.Put(SliceBuilder.Begin(DataEntryPrefix.IX_Unspent).Add(unspent.Key), unspent.Value.ToByteArray());
-                }
-            }
-            foreach (var spent in unclaimed)
-            {
-                if (spent.Value.Count == 0)
-                {
-                    batch.Delete(SliceBuilder.Begin(DataEntryPrefix.IX_Unclaimed).Add(spent.Key));
-                }
-                else
-                {
-                    using (MemoryStream ms = new MemoryStream(spent.Value.Count * UnclaimedItemSize))
-                    using (BinaryWriter w = new BinaryWriter(ms))
-                    {
-                        foreach (var pair in spent.Value)
-                        {
-                            w.Write(pair.Key);
-                            w.Write(pair.Value);
-                        }
-                        w.Flush();
-                        batch.Put(SliceBuilder.Begin(DataEntryPrefix.IX_Unclaimed).Add(spent.Key), ms.ToArray());
-                    }
-                }
-            }
-            foreach (var unspent in unspent_votes)
-            {
-                if (unspent.Value.Count == 0)
-                {
-                    batch.Delete(SliceBuilder.Begin(DataEntryPrefix.IX_Vote).Add(unspent.Key));
-                }
-                else
-                {
-                    batch.Put(SliceBuilder.Begin(DataEntryPrefix.IX_Vote).Add(unspent.Key), unspent.Value.ToByteArray());
-                }
-            }
-            foreach (var quantity in quantities)
-            {
-                batch.Put(SliceBuilder.Begin(DataEntryPrefix.ST_QuantityIssued).Add(quantity.Key), (GetQuantityIssued(quantity.Key) + quantity.Value).GetData());
-            }
-            current_block_hash = block.Hash;
-            current_block_height = block.Hash == GenesisBlock.Hash ? 0 : current_block_height + 1;
-            batch.Put(SliceBuilder.Begin(DataEntryPrefix.SYS_CurrentBlock), SliceBuilder.Begin().Add(block.Hash).Add(current_block_height));
-            db.Write(WriteOptions.Default, batch);
-        }
-
-        private void PersistBlocks()
-        {
-            while (!disposed)
-            {
-                new_block_event.WaitOne();
-                while (!disposed)
-                {
-                    UInt256 hash;
-                    lock (header_chain)
-                    {
-                        TreeNode<Header> node = header_chain.Nodes[current_block_hash];
-                        if (header_index.Count <= node.Height + 1) break;
-                        hash = header_index[(int)node.Height + 1];
-                    }
-                    Block block;
-                    lock (block_cache)
-                    {
-                        if (!block_cache.ContainsKey(hash)) break;
-                        block = block_cache[hash];
-                    }
-                    Persist(block);
-                    OnPersistCompleted(block);
-                    lock (block_cache)
-                    {
-                        block_cache.Remove(hash);
-                    }
-                }
-            }
-        }
-<<<<<<< HEAD
-
-        /*由于unclaimed无法恢复，所以Rollback没有办法实现，除非对每个交易输出都建立索引。
-        /// <summary>
-        /// 将区块链的状态回滚到指定的位置
-        /// </summary>
-        /// <param name="hash">
-        /// 要回滚到的区块的散列值
-        /// </param>
-        private void Rollback(UInt256 hash)
-        {
-            if (hash == current_block_hash) return;
-            List<Block> blocks = new List<Block>();
-            UInt256 current = current_block_hash;
-            while (current != hash)
-            {
-                if (current == GenesisBlock.Hash)
-                    throw new InvalidOperationException();
-                Block block = GetBlockInternal(ReadOptions.Default, current);
-                blocks.Add(block);
-                current = block.PrevBlock;
-            }
-            WriteBatch batch = new WriteBatch();
-            foreach (Block block in blocks)
-            {
-                batch.Delete(SliceBuilder.Begin(DataEntryPrefix.DATA_Block).Add(block.Hash));
-                foreach (Transaction tx in block.Transactions)
-                {
-                    batch.Delete(SliceBuilder.Begin(DataEntryPrefix.DATA_Transaction).Add(tx.Hash));
-                    batch.Delete(SliceBuilder.Begin(DataEntryPrefix.IX_Enrollment).Add(tx.Hash));
-                    batch.Delete(SliceBuilder.Begin(DataEntryPrefix.IX_Unspent).Add(tx.Hash));
-                    batch.Delete(SliceBuilder.Begin(DataEntryPrefix.IX_Vote).Add(tx.Hash));
-                    if (tx.Type == TransactionType.RegisterTransaction)
-                    {
-                        RegisterTransaction reg_tx = (RegisterTransaction)tx;
-                        batch.Delete(SliceBuilder.Begin(DataEntryPrefix.IX_Asset).Add(reg_tx.Hash));
-                    }
-                }
-            }
-            HashSet<UInt256> tx_hashes = new HashSet<UInt256>(blocks.SelectMany(p => p.Transactions).Select(p => p.Hash));
-            foreach (var group in blocks.SelectMany(p => p.Transactions).SelectMany(p => p.GetAllInputs()).GroupBy(p => p.PrevHash).Where(g => !tx_hashes.Contains(g.Key)))
-            {
-                int height;
-                Transaction tx = GetTransaction(ReadOptions.Default, group.Key, out height);
-                Slice value;
-                if (!db.TryGet(ReadOptions.Default, SliceBuilder.Begin(DataEntryPrefix.IX_Unspent).Add(tx.Hash), out value))
-                    value = new byte[0];
-                IEnumerable<ushort> indexes = value.ToArray().GetUInt16Array().Union(group.Select(p => p.PrevIndex));
-                batch.Put(SliceBuilder.Begin(DataEntryPrefix.IX_Unspent).Add(tx.Hash), indexes.ToByteArray());
-                switch (tx.Type)
-                {
-                    case TransactionType.EnrollmentTransaction:
-                        if (group.Any(p => p.PrevIndex == 0))
-                        {
-                            batch.Put(SliceBuilder.Begin(DataEntryPrefix.IX_Enrollment).Add(tx.Hash), true);
-                        }
-                        break;
-                    case TransactionType.VotingTransaction:
-                        {
-                            TransactionInput[] votes = group.Where(p => tx.Outputs[p.PrevIndex].AssetId == AntShare.Hash).ToArray();
-                            if (votes.Length > 0)
-                            {
-                                if (!db.TryGet(ReadOptions.Default, SliceBuilder.Begin(DataEntryPrefix.IX_Vote).Add(tx.Hash), out value))
-                                    value = new byte[0];
-                                indexes = value.ToArray().GetUInt16Array().Union(votes.Select(p => p.PrevIndex));
-                                batch.Put(SliceBuilder.Begin(DataEntryPrefix.IX_Vote).Add(tx.Hash), indexes.ToByteArray());
-                            }
-                        }
-                        break;
-                }
-            }
-            foreach (var result in blocks.SelectMany(p => p.Transactions).Where(p => p.Type == TransactionType.IssueTransaction).SelectMany(p => p.GetTransactionResults()).Where(p => p.Amount < Fixed8.Zero).GroupBy(p => p.AssetId, (k, g) => new
-            {
-                AssetId = k,
-                Amount = -g.Sum(p => p.Amount)
-            }))
-            {
-                batch.Put(SliceBuilder.Begin(DataEntryPrefix.ST_QuantityIssued).Add(result.AssetId), (GetQuantityIssued(result.AssetId) - result.Amount).GetData());
-            }
-            current_block_hash = current;
-            current_block_height -= (uint)blocks.Count;
-            batch.Put(SliceBuilder.Begin(DataEntryPrefix.SYS_CurrentBlock), SliceBuilder.Begin().Add(current_block_hash).Add(current_block_height));
-            db.Write(WriteOptions.Default, batch);
-        }*/
-=======
->>>>>>> fd30379a
-    }
-}
+﻿using AntShares.Core;
+using AntShares.Core.Scripts;
+using AntShares.IO;
+using AntShares.IO.Caching;
+using System;
+using System.Collections.Generic;
+using System.IO;
+using System.Linq;
+using System.Reflection;
+using System.Threading;
+
+namespace AntShares.Implementations.Blockchains.LevelDB
+{
+    public class LevelDBBlockchain : Blockchain
+    {
+        private DB db;
+        private Thread thread_persistence;
+        private Tree<UInt256, Header> header_chain = new Tree<UInt256, Header>(GenesisBlock.Hash, GenesisBlock.Header);
+        private List<UInt256> header_index = new List<UInt256>();
+        private Dictionary<UInt256, Block> block_cache = new Dictionary<UInt256, Block>();
+        private UInt256 current_block_hash = GenesisBlock.Hash;
+        private UInt256 current_header_hash = GenesisBlock.Hash;
+        private uint current_block_height = 0;
+        private uint stored_header_count = 0;
+        private AutoResetEvent new_block_event = new AutoResetEvent(false);
+        private bool disposed = false;
+
+        public override BlockchainAbility Ability => BlockchainAbility.All;
+        public override UInt256 CurrentBlockHash => current_block_hash;
+        public override UInt256 CurrentHeaderHash => current_header_hash;
+        public override uint HeaderHeight => header_chain.Nodes[current_header_hash].Height;
+        public override uint Height => current_block_height;
+        public override bool IsReadOnly => false;
+        public bool VerifyBlocks { get; set; } = true;
+
+        public LevelDBBlockchain(string path)
+        {
+            header_index.Add(GenesisBlock.Hash);
+            Version version;
+            Slice value;
+            db = DB.Open(path, new Options { CreateIfMissing = true });
+            if (db.TryGet(ReadOptions.Default, SliceBuilder.Begin(DataEntryPrefix.CFG_Version), out value) && Version.TryParse(value.ToString(), out version) && version >= Version.Parse("0.6.6043.32131"))
+            {
+                ReadOptions options = new ReadOptions { FillCache = false };
+                value = db.Get(options, SliceBuilder.Begin(DataEntryPrefix.SYS_CurrentBlock));
+                this.current_block_hash = new UInt256(value.ToArray().Take(32).ToArray());
+                this.current_block_height = BitConverter.ToUInt32(value.ToArray(), 32);
+                foreach (Header header in db.Find(options, SliceBuilder.Begin(DataEntryPrefix.DATA_HeaderList), (k, v) =>
+                {
+                    using (MemoryStream ms = new MemoryStream(v.ToArray(), false))
+                    using (BinaryReader r = new BinaryReader(ms))
+                    {
+                        return new
+                        {
+                            Index = BitConverter.ToUInt32(k.ToArray(), 1),
+                            Headers = r.ReadSerializableArray<Header>()
+                        };
+                    }
+                }).OrderBy(p => p.Index).SelectMany(p => p.Headers).ToArray())
+                {
+                    if (header.Hash != GenesisBlock.Hash)
+                    {
+                        header_chain.Add(header.Hash, header, header.PrevBlock);
+                        header_index.Add(header.Hash);
+                    }
+                    stored_header_count++;
+                }
+                if (stored_header_count == 0)
+                {
+                    Dictionary<UInt256, Header> table = db.Find(options, SliceBuilder.Begin(DataEntryPrefix.DATA_Block), (k, v) => Header.FromTrimmedData(v.ToArray(), sizeof(long))).ToDictionary(p => p.PrevBlock);
+                    for (UInt256 hash = GenesisBlock.Hash; hash != current_block_hash;)
+                    {
+                        Header header = table[hash];
+                        header_chain.Add(header.Hash, header, header.PrevBlock);
+                        header_index.Add(header.Hash);
+                        hash = header.Hash;
+                    }
+                }
+                else if (current_block_height >= stored_header_count)
+                {
+                    List<Header> list = new List<Header>();
+                    for (UInt256 hash = current_block_hash; hash != header_index[(int)stored_header_count - 1];)
+                    {
+                        Header header = Header.FromTrimmedData(db.Get(options, SliceBuilder.Begin(DataEntryPrefix.DATA_Block).Add(hash)).ToArray(), sizeof(long));
+                        list.Add(header);
+                        header_index.Insert((int)stored_header_count, hash);
+                        hash = header.PrevBlock;
+                    }
+                    for (int i = list.Count - 1; i >= 0; i--)
+                    {
+                        header_chain.Add(list[i].Hash, list[i], list[i].PrevBlock);
+                    }
+                }
+                this.current_header_hash = header_index[header_index.Count - 1];
+            }
+            else
+            {
+                WriteBatch batch = new WriteBatch();
+                ReadOptions options = new ReadOptions { FillCache = false };
+                using (Iterator it = db.NewIterator(options))
+                {
+                    for (it.SeekToFirst(); it.Valid(); it.Next())
+                    {
+                        batch.Delete(it.Key());
+                    }
+                }
+                db.Write(WriteOptions.Default, batch);
+                Persist(GenesisBlock);
+                db.Put(WriteOptions.Default, SliceBuilder.Begin(DataEntryPrefix.CFG_Version), GetType().GetTypeInfo().Assembly.GetName().Version.ToString());
+            }
+            thread_persistence = new Thread(PersistBlocks);
+            thread_persistence.Name = "LevelDBBlockchain.PersistBlocks";
+            thread_persistence.Start();
+        }
+
+        protected internal override bool AddBlock(Block block)
+        {
+            lock (block_cache)
+            {
+                if (!block_cache.ContainsKey(block.Hash))
+                {
+                    block_cache.Add(block.Hash, block);
+                }
+            }
+            lock (header_chain)
+            {
+                if (!header_chain.Nodes.ContainsKey(block.PrevBlock)) return false;
+                if (!header_chain.Nodes.ContainsKey(block.Hash))
+                {
+                    if (VerifyBlocks && !block.Verify()) return false;
+                    header_chain.Add(block.Hash, block.Header, block.PrevBlock);
+                    OnAddHeader(block.Header);
+                }
+                if (header_chain.Nodes.ContainsKey(block.Hash))
+                    new_block_event.Set();
+            }
+            return true;
+        }
+
+        protected internal override void AddHeaders(IEnumerable<Header> headers)
+        {
+            lock (header_chain)
+            {
+                foreach (Header header in headers)
+                {
+                    if (!header_chain.Nodes.ContainsKey(header.PrevBlock)) break;
+                    if (header_chain.Nodes.ContainsKey(header.Hash)) continue;
+                    if (VerifyBlocks && !header.Verify()) break;
+                    header_chain.Add(header.Hash, header, header.PrevBlock);
+                    OnAddHeader(header);
+                }
+            }
+        }
+
+        public override bool ContainsBlock(UInt256 hash)
+        {
+            TreeNode<Header> node, i;
+            lock (header_chain)
+            {
+                if (!header_chain.Nodes.ContainsKey(hash)) return false;
+                node = header_chain.Nodes[hash];
+                i = header_chain.Nodes[current_block_hash];
+            }
+            if (i.Height < node.Height) return false;
+            while (i.Height > node.Height)
+                i = i.Parent;
+            return i == node;
+        }
+
+        public override bool ContainsTransaction(UInt256 hash)
+        {
+            if (base.ContainsTransaction(hash)) return true;
+            Slice value;
+            return db.TryGet(ReadOptions.Default, SliceBuilder.Begin(DataEntryPrefix.DATA_Transaction).Add(hash), out value);
+        }
+
+        public override bool ContainsUnspent(UInt256 hash, ushort index)
+        {
+            Slice value;
+            if (!db.TryGet(ReadOptions.Default, SliceBuilder.Begin(DataEntryPrefix.IX_Unspent).Add(hash), out value))
+                return false;
+            return value.ToArray().GetUInt16Array().Contains(index);
+        }
+
+        public override void Dispose()
+        {
+            disposed = true;
+            new_block_event.Set();
+            if (!thread_persistence.ThreadState.HasFlag(ThreadState.Unstarted))
+                thread_persistence.Join();
+            new_block_event.Dispose();
+            if (db != null)
+            {
+                db.Dispose();
+                db = null;
+            }
+        }
+
+        public override Block GetBlock(UInt256 hash)
+        {
+            Block block = base.GetBlock(hash);
+            if (block == null)
+            {
+                block = GetBlockInternal(ReadOptions.Default, hash);
+            }
+            return block;
+        }
+
+        public override UInt256 GetBlockHash(uint height)
+        {
+            UInt256 hash = base.GetBlockHash(height);
+            if (hash != null) return hash;
+            if (current_block_height < height) return null;
+            lock (header_chain)
+            {
+                if (header_index.Count <= height) return null;
+                return header_index[(int)height];
+            }
+        }
+
+        private Block GetBlockInternal(ReadOptions options, UInt256 hash)
+        {
+            Slice value;
+            if (!db.TryGet(options, SliceBuilder.Begin(DataEntryPrefix.DATA_Block).Add(hash), out value))
+                return null;
+            int height;
+            return Block.FromTrimmedData(value.ToArray(), sizeof(long), p => GetTransaction(options, p, out height));
+        }
+
+        public override byte[] GetContract(UInt160 hash)
+        {
+            Slice value;
+            if (!db.TryGet(ReadOptions.Default, SliceBuilder.Begin(DataEntryPrefix.DATA_Contract).Add(hash), out value))
+                return null;
+            return value.ToArray();
+        }
+
+        public override IEnumerable<EnrollmentTransaction> GetEnrollments(IEnumerable<Transaction> others)
+        {
+            ReadOptions options = new ReadOptions();
+            using (options.Snapshot = db.GetSnapshot())
+            {
+                int height;
+                foreach (Slice key in db.Find(options, SliceBuilder.Begin(DataEntryPrefix.IX_Enrollment), (k, v) => k))
+                {
+                    UInt256 hash = new UInt256(key.ToArray().Skip(1).Take(32).ToArray());
+                    if (others.SelectMany(p => p.GetAllInputs()).Any(p => p.PrevHash == hash && p.PrevIndex == 0))
+                        continue;
+                    yield return (EnrollmentTransaction)GetTransaction(options, hash, out height);
+                }
+            }
+            foreach (EnrollmentTransaction tx in others.OfType<EnrollmentTransaction>())
+            {
+                yield return tx;
+            }
+        }
+
+        public override Header GetHeader(uint height)
+        {
+            lock (header_chain)
+            {
+                if (header_index.Count <= height) return null;
+                return header_chain[header_index[(int)height]];
+            }
+        }
+
+        public override Header GetHeader(UInt256 hash)
+        {
+            lock (header_chain)
+            {
+                if (!header_chain.Nodes.ContainsKey(hash)) return null;
+                return header_chain[hash];
+            }
+        }
+
+        public override UInt256[] GetLeafHeaderHashes()
+        {
+            lock (header_chain)
+            {
+                return header_chain.Leaves.Select(p => p.Item.Hash).ToArray();
+            }
+        }
+
+        public override Block GetNextBlock(UInt256 hash)
+        {
+            return GetBlockInternal(ReadOptions.Default, GetNextBlockHash(hash));
+        }
+
+        public override UInt256 GetNextBlockHash(UInt256 hash)
+        {
+            lock (header_chain)
+            {
+                if (!header_chain.Nodes.ContainsKey(hash)) return null;
+                uint height = header_chain.Nodes[hash].Height;
+                if (hash != header_index[(int)height]) return null;
+                if (header_index.Count <= height + 1) return null;
+                return header_chain[header_index[(int)height + 1]].Hash;
+            }
+        }
+
+        public override Fixed8 GetQuantityIssued(UInt256 asset_id)
+        {
+            Slice quantity;
+            if (!db.TryGet(ReadOptions.Default, SliceBuilder.Begin(DataEntryPrefix.ST_QuantityIssued).Add(asset_id), out quantity))
+                quantity = 0L;
+            return new Fixed8(quantity.ToInt64());
+        }
+
+        public override long GetSysFeeAmount(UInt256 hash)
+        {
+            Slice value;
+            if (!db.TryGet(ReadOptions.Default, SliceBuilder.Begin(DataEntryPrefix.DATA_Block).Add(hash), out value))
+                return -1;
+            return BitConverter.ToInt64(value.ToArray(), 0);
+        }
+
+        public override Transaction GetTransaction(UInt256 hash, out int height)
+        {
+            Transaction tx = base.GetTransaction(hash, out height);
+            if (tx == null)
+            {
+                tx = GetTransaction(ReadOptions.Default, hash, out height);
+            }
+            return tx;
+        }
+
+        private Transaction GetTransaction(ReadOptions options, UInt256 hash, out int height)
+        {
+            Slice value;
+            if (db.TryGet(options, SliceBuilder.Begin(DataEntryPrefix.DATA_Transaction).Add(hash), out value))
+            {
+                byte[] data = value.ToArray();
+                height = BitConverter.ToInt32(data, 0);
+                return Transaction.DeserializeFrom(data, sizeof(uint));
+            }
+            else
+            {
+                height = -1;
+                return null;
+            }
+        }
+
+        public override Dictionary<ushort, Claimable> GetUnclaimed(UInt256 hash)
+        {
+            int height;
+            Transaction tx = GetTransaction(ReadOptions.Default, hash, out height);
+            if (tx == null) return null;
+            Slice value;
+            if (db.TryGet(ReadOptions.Default, SliceBuilder.Begin(DataEntryPrefix.IX_Unclaimed).Add(hash), out value))
+            {
+                const int UnclaimedItemSize = sizeof(ushort) + sizeof(uint);
+                byte[] data = value.ToArray();
+                return Enumerable.Range(0, data.Length / UnclaimedItemSize).ToDictionary(i => BitConverter.ToUInt16(data, i * UnclaimedItemSize), i => new Claimable
+                {
+                    Output = tx.Outputs[BitConverter.ToUInt16(data, i * UnclaimedItemSize)],
+                    StartHeight = (uint)height,
+                    EndHeight = BitConverter.ToUInt32(data, i * UnclaimedItemSize + sizeof(ushort))
+                });
+            }
+            else
+            {
+                return new Dictionary<ushort, Claimable>();
+            }
+        }
+
+        public override TransactionOutput GetUnspent(UInt256 hash, ushort index)
+        {
+            ReadOptions options = new ReadOptions();
+            using (options.Snapshot = db.GetSnapshot())
+            {
+                Slice value;
+                if (!db.TryGet(options, SliceBuilder.Begin(DataEntryPrefix.IX_Unspent).Add(hash), out value))
+                    return null;
+                if (!value.ToArray().GetUInt16Array().Contains(index))
+                    return null;
+                int height;
+                return GetTransaction(options, hash, out height).Outputs[index];
+            }
+        }
+
+        public override IEnumerable<Vote> GetVotes(IEnumerable<Transaction> others)
+        {
+            ReadOptions options = new ReadOptions();
+            using (options.Snapshot = db.GetSnapshot())
+            {
+                int height;
+                foreach (var kv in db.Find(options, SliceBuilder.Begin(DataEntryPrefix.IX_Vote), (k, v) => new { Key = k, Value = v }))
+                {
+                    UInt256 hash = new UInt256(kv.Key.ToArray().Skip(1).ToArray());
+                    ushort[] indexes = kv.Value.ToArray().GetUInt16Array().Except(others.SelectMany(p => p.GetAllInputs()).Where(p => p.PrevHash == hash).Select(p => p.PrevIndex)).ToArray();
+                    if (indexes.Length == 0) continue;
+                    VotingTransaction tx = (VotingTransaction)GetTransaction(options, hash, out height);
+                    yield return new Vote
+                    {
+                        Enrollments = tx.Enrollments,
+                        Count = indexes.Sum(p => tx.Outputs[p].Value)
+                    };
+                }
+            }
+            foreach (VotingTransaction tx in others.OfType<VotingTransaction>())
+            {
+                yield return new Vote
+                {
+                    Enrollments = tx.Enrollments,
+                    Count = tx.Outputs.Where(p => p.AssetId == AntShare.Hash).Sum(p => p.Value)
+                };
+            }
+        }
+
+        public override bool IsDoubleSpend(Transaction tx)
+        {
+            TransactionInput[] inputs = tx.GetAllInputs().ToArray();
+            if (inputs.Length == 0) return false;
+            ReadOptions options = new ReadOptions();
+            using (options.Snapshot = db.GetSnapshot())
+            {
+                foreach (var group in inputs.GroupBy(p => p.PrevHash))
+                {
+                    Slice value;
+                    if (!db.TryGet(options, SliceBuilder.Begin(DataEntryPrefix.IX_Unspent).Add(group.Key), out value))
+                        return true;
+                    HashSet<ushort> unspents = new HashSet<ushort>(value.ToArray().GetUInt16Array());
+                    if (group.Any(p => !unspents.Contains(p.PrevIndex)))
+                        return true;
+                }
+            }
+            return false;
+        }
+
+        private void OnAddHeader(Header header)
+        {
+            if (header.PrevBlock == current_header_hash)
+            {
+                current_header_hash = header.Hash;
+                header_index.Add(header.Hash);
+                uint height = header_chain.Nodes[current_header_hash].Height;
+                if (height % 2000 == 0)
+                {
+                    WriteBatch batch = new WriteBatch();
+                    while (height - 2000 > stored_header_count)
+                    {
+                        using (MemoryStream ms = new MemoryStream())
+                        using (BinaryWriter w = new BinaryWriter(ms))
+                        {
+                            w.Write(header_index.Skip((int)stored_header_count).Take(2000).Select(p => header_chain[p]).ToArray());
+                            w.Flush();
+                            batch.Put(SliceBuilder.Begin(DataEntryPrefix.DATA_HeaderList).Add(stored_header_count), ms.ToArray());
+                        }
+                        stored_header_count += 2000;
+                    }
+                    db.Write(WriteOptions.Default, batch);
+                }
+            }
+            else
+            {
+                TreeNode<Header> main = header_chain.Leaves.OrderByDescending(p => p.Height).First();
+                if (main.Item.Hash != current_header_hash)
+                {
+                    TreeNode<Header> fork = header_chain.Nodes[current_header_hash];
+                    current_header_hash = main.Item.Hash;
+                    TreeNode<Header> common = header_chain.FindCommonNode(main, fork);
+                    header_index.RemoveRange((int)common.Height + 1, header_index.Count - (int)common.Height - 1);
+                    for (TreeNode<Header> i = main; i != common; i = i.Parent)
+                    {
+                        header_index.Insert((int)common.Height + 1, i.Item.Hash);
+                    }
+                    if (header_chain.Nodes[current_block_hash].Height > common.Height)
+                    {
+                        //Rollback(common.Item.Hash);
+                        throw new InvalidDataException("Unexpected Rollback");
+                    }
+                }
+            }
+        }
+
+        private void Persist(Block block)
+        {
+            const int UnclaimedItemSize = sizeof(ushort) + sizeof(uint);
+            MultiValueDictionary<UInt256, ushort> unspents = new MultiValueDictionary<UInt256, ushort>(p =>
+            {
+                Slice value;
+                if (!db.TryGet(ReadOptions.Default, SliceBuilder.Begin(DataEntryPrefix.IX_Unspent).Add(p), out value))
+                    value = new byte[0];
+                return new HashSet<ushort>(value.ToArray().GetUInt16Array());
+            });
+            MultiValueDictionary<UInt256, ushort, uint> unclaimed = new MultiValueDictionary<UInt256, ushort, uint>(p =>
+            {
+                Slice value;
+                if (!db.TryGet(ReadOptions.Default, SliceBuilder.Begin(DataEntryPrefix.IX_Unclaimed).Add(p), out value))
+                    value = new byte[0];
+                byte[] data = value.ToArray();
+                return Enumerable.Range(0, data.Length / UnclaimedItemSize).ToDictionary(i => BitConverter.ToUInt16(data, i * UnclaimedItemSize), i => BitConverter.ToUInt32(data, i * UnclaimedItemSize + sizeof(ushort)));
+            });
+            MultiValueDictionary<UInt256, ushort> unspent_votes = new MultiValueDictionary<UInt256, ushort>(p =>
+            {
+                Slice value;
+                if (!db.TryGet(ReadOptions.Default, SliceBuilder.Begin(DataEntryPrefix.IX_Vote).Add(p), out value))
+                    value = new byte[0];
+                return new HashSet<ushort>(value.ToArray().GetUInt16Array());
+            });
+            Dictionary<UInt256, Fixed8> quantities = new Dictionary<UInt256, Fixed8>();
+            WriteBatch batch = new WriteBatch();
+            long amount_sysfee = GetSysFeeAmount(block.PrevBlock) + (long)block.Transactions.Sum(p => p.SystemFee);
+            batch.Put(SliceBuilder.Begin(DataEntryPrefix.DATA_Block).Add(block.Hash), SliceBuilder.Begin().Add(amount_sysfee).Add(block.Trim()));
+            foreach (Transaction tx in block.Transactions)
+            {
+                batch.Put(SliceBuilder.Begin(DataEntryPrefix.DATA_Transaction).Add(tx.Hash), SliceBuilder.Begin().Add(block.Height).Add(tx.ToArray()));
+                switch (tx.Type)
+                {
+                    case TransactionType.IssueTransaction:
+                        foreach (TransactionResult result in tx.GetTransactionResults().Where(p => p.Amount < Fixed8.Zero))
+                        {
+                            if (quantities.ContainsKey(result.AssetId))
+                            {
+                                quantities[result.AssetId] -= result.Amount;
+                            }
+                            else
+                            {
+                                quantities.Add(result.AssetId, -result.Amount);
+                            }
+                        }
+                        break;
+                    case TransactionType.ClaimTransaction:
+                        foreach (TransactionInput input in ((ClaimTransaction)tx).Claims)
+                        {
+                            unclaimed.Remove(input.PrevHash, input.PrevIndex);
+                        }
+                        break;
+                    case TransactionType.EnrollmentTransaction:
+                        {
+                            EnrollmentTransaction enroll_tx = (EnrollmentTransaction)tx;
+                            batch.Put(SliceBuilder.Begin(DataEntryPrefix.IX_Enrollment).Add(tx.Hash), true);
+                        }
+                        break;
+                    case TransactionType.VotingTransaction:
+                        unspent_votes.AddEmpty(tx.Hash);
+                        for (ushort index = 0; index < tx.Outputs.Length; index++)
+                        {
+                            if (tx.Outputs[index].AssetId == AntShare.Hash)
+                            {
+                                unspent_votes.Add(tx.Hash, index);
+                            }
+                        }
+                        break;
+                    case TransactionType.PublishTransaction:
+                        foreach (byte[] script in ((PublishTransaction)tx).Contracts)
+                        {
+                            batch.Put(SliceBuilder.Begin(DataEntryPrefix.DATA_Contract).Add(script.ToScriptHash()), script);
+                        }
+                        break;
+                }
+                unspents.AddEmpty(tx.Hash);
+                for (ushort index = 0; index < tx.Outputs.Length; index++)
+                {
+                    unspents.Add(tx.Hash, index);
+                }
+            }
+            foreach (var group in block.Transactions.SelectMany(p => p.GetAllInputs()).GroupBy(p => p.PrevHash))
+            {
+                int height;
+                Transaction tx = GetTransaction(ReadOptions.Default, group.Key, out height);
+                foreach (TransactionInput input in group)
+                {
+                    if (input.PrevIndex == 0)
+                    {
+                        batch.Delete(SliceBuilder.Begin(DataEntryPrefix.IX_Enrollment).Add(input.PrevHash));
+                    }
+                    unspents.Remove(input.PrevHash, input.PrevIndex);
+                    unspent_votes.Remove(input.PrevHash, input.PrevIndex);
+                    if (tx?.Outputs[input.PrevIndex].AssetId == AntShare.Hash)
+                    {
+                        unclaimed.Add(input.PrevHash, input.PrevIndex, block.Height);
+                    }
+                }
+            }
+            foreach (var unspent in unspents)
+            {
+                if (unspent.Value.Count == 0)
+                {
+                    batch.Delete(SliceBuilder.Begin(DataEntryPrefix.IX_Unspent).Add(unspent.Key));
+                }
+                else
+                {
+                    batch.Put(SliceBuilder.Begin(DataEntryPrefix.IX_Unspent).Add(unspent.Key), unspent.Value.ToByteArray());
+                }
+            }
+            foreach (var spent in unclaimed)
+            {
+                if (spent.Value.Count == 0)
+                {
+                    batch.Delete(SliceBuilder.Begin(DataEntryPrefix.IX_Unclaimed).Add(spent.Key));
+                }
+                else
+                {
+                    using (MemoryStream ms = new MemoryStream(spent.Value.Count * UnclaimedItemSize))
+                    using (BinaryWriter w = new BinaryWriter(ms))
+                    {
+                        foreach (var pair in spent.Value)
+                        {
+                            w.Write(pair.Key);
+                            w.Write(pair.Value);
+                        }
+                        w.Flush();
+                        batch.Put(SliceBuilder.Begin(DataEntryPrefix.IX_Unclaimed).Add(spent.Key), ms.ToArray());
+                    }
+                }
+            }
+            foreach (var unspent in unspent_votes)
+            {
+                if (unspent.Value.Count == 0)
+                {
+                    batch.Delete(SliceBuilder.Begin(DataEntryPrefix.IX_Vote).Add(unspent.Key));
+                }
+                else
+                {
+                    batch.Put(SliceBuilder.Begin(DataEntryPrefix.IX_Vote).Add(unspent.Key), unspent.Value.ToByteArray());
+                }
+            }
+            foreach (var quantity in quantities)
+            {
+                batch.Put(SliceBuilder.Begin(DataEntryPrefix.ST_QuantityIssued).Add(quantity.Key), (GetQuantityIssued(quantity.Key) + quantity.Value).GetData());
+            }
+            current_block_hash = block.Hash;
+            current_block_height = block.Hash == GenesisBlock.Hash ? 0 : current_block_height + 1;
+            batch.Put(SliceBuilder.Begin(DataEntryPrefix.SYS_CurrentBlock), SliceBuilder.Begin().Add(block.Hash).Add(current_block_height));
+            db.Write(WriteOptions.Default, batch);
+        }
+
+        private void PersistBlocks()
+        {
+            while (!disposed)
+            {
+                new_block_event.WaitOne();
+                while (!disposed)
+                {
+                    UInt256 hash;
+                    lock (header_chain)
+                    {
+                        TreeNode<Header> node = header_chain.Nodes[current_block_hash];
+                        if (header_index.Count <= node.Height + 1) break;
+                        hash = header_index[(int)node.Height + 1];
+                    }
+                    Block block;
+                    lock (block_cache)
+                    {
+                        if (!block_cache.ContainsKey(hash)) break;
+                        block = block_cache[hash];
+                    }
+                    Persist(block);
+                    OnPersistCompleted(block);
+                    lock (block_cache)
+                    {
+                        block_cache.Remove(hash);
+                    }
+                }
+            }
+        }
+    }
+}