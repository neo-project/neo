--- conflicted
+++ resolved
@@ -1,568 +1,564 @@
-﻿using AntShares.Core;
-using AntShares.Core.Scripts;
-using AntShares.Cryptography;
-using AntShares.IO;
-using AntShares.Network.Payloads;
-using System;
-using System.Collections;
-using System.Collections.Generic;
-using System.IO;
-using System.Linq;
-using System.Net;
-using System.Net.Sockets;
-using System.Text;
-using System.Threading;
-using System.Threading.Tasks;
-
-namespace AntShares.Network
-{
-    public class RemoteNode : IDisposable
-    {
-        public event EventHandler<bool> Disconnected;
-        internal event EventHandler<IInventory> InventoryReceived;
-        internal event EventHandler<IPEndPoint[]> PeersReceived;
-
-        private static readonly TimeSpan OneMinute = TimeSpan.FromMinutes(1);
-
-        private Queue<Message> message_queue = new Queue<Message>();
-        private static HashSet<UInt256> missions_global = new HashSet<UInt256>();
-        private HashSet<UInt256> missions = new HashSet<UInt256>();
-
-        private LocalNode localNode;
-        private Thread protocolThread;
-        private Thread sendThread;
-        private Socket socket;
-        private NetworkStream stream;
-        private bool connected = false;
-        private int disposed = 0;
-        private BloomFilter bloom_filter;
-
-        internal VersionPayload Version { get; private set; }
-        public IPEndPoint RemoteEndpoint { get; private set; }
-        public IPEndPoint ListenerEndpoint { get; private set; }
-
-        private RemoteNode(LocalNode localNode)
-        {
-            this.localNode = localNode;
-            this.protocolThread = new Thread(RunProtocol) { IsBackground = true };
-            this.sendThread = new Thread(SendLoop) { IsBackground = true };
-        }
-
-        internal RemoteNode(LocalNode localNode, IPEndPoint remoteEndpoint)
-            : this(localNode)
-        {
-            this.socket = new Socket(remoteEndpoint.Address.IsIPv4MappedToIPv6 ? AddressFamily.InterNetwork : remoteEndpoint.AddressFamily, SocketType.Stream, ProtocolType.Tcp);
-            this.ListenerEndpoint = remoteEndpoint;
-        }
-
-        internal RemoteNode(LocalNode localNode, Socket socket)
-            : this(localNode)
-        {
-            this.socket = socket;
-            OnConnected();
-        }
-
-        internal async Task ConnectAsync()
-        {
-            IPAddress address = ListenerEndpoint.Address;
-            if (address.IsIPv4MappedToIPv6)
-                address = address.MapToIPv4();
-            try
-            {
-<<<<<<< HEAD
-                await socket.ConnectAsync(address, ListenerEndpoint.Port);
-=======
-                await tcp.ConnectAsync(address, ListenerEndpoint.Port);
-                OnConnected();
->>>>>>> fd30379a
-            }
-            catch (SocketException)
-            {
-                Disconnect(false);
-                return;
-            }
-            StartProtocol();
-        }
-
-        public void Disconnect(bool error)
-        {
-            if (Interlocked.Exchange(ref disposed, 1) == 0)
-            {
-                if (stream != null) stream.Dispose();
-                socket.Dispose();
-                Disconnected?.Invoke(this, error);
-                lock (missions_global)
-                {
-                    foreach (UInt256 hash in missions)
-                    {
-                        missions_global.Remove(hash);
-                    }
-                }
-                if (protocolThread != Thread.CurrentThread && !protocolThread.ThreadState.HasFlag(ThreadState.Unstarted))
-                    protocolThread.Join();
-                if (!sendThread.ThreadState.HasFlag(ThreadState.Unstarted)) sendThread.Join();
-            }
-        }
-
-        public void Dispose()
-        {
-            Disconnect(false);
-        }
-
-        private void EnqueueMessage(string command, ISerializable payload = null, bool is_single = false)
-        {
-            lock (message_queue)
-            {
-                if (!is_single || message_queue.All(p => p.Command != command))
-                {
-                    message_queue.Enqueue(Message.Create(command, payload));
-                }
-            }
-        }
-
-        private void OnAddrMessageReceived(AddrPayload payload)
-        {
-            IPEndPoint[] peers = payload.AddressList.Select(p => p.EndPoint).Where(p => p.Port != localNode.Port || !LocalNode.LocalAddresses.Contains(p.Address)).ToArray();
-            if (peers.Length > 0) PeersReceived?.Invoke(this, peers);
-        }
-
-        private void OnConnected()
-        {
-            IPEndPoint remoteEndpoint = (IPEndPoint)socket.RemoteEndPoint;
-            RemoteEndpoint = new IPEndPoint(remoteEndpoint.Address.MapToIPv6(), remoteEndpoint.Port);
-            protocolThread.Name = $"RemoteNode.RunProtocol@{RemoteEndpoint}";
-            sendThread.Name = $"RemoteNode.SendLoop@{RemoteEndpoint}";
-            socket.SendTimeout = 10000;
-            stream = new NetworkStream(socket);
-            connected = true;
-        }
-
-        private void OnFilterAddMessageReceived(FilterAddPayload payload)
-        {
-            if (bloom_filter != null)
-                bloom_filter.Add(payload.Data);
-        }
-
-        private void OnFilterClearMessageReceived()
-        {
-            bloom_filter = null;
-        }
-
-        private void OnFilterLoadMessageReceived(FilterLoadPayload payload)
-        {
-            bloom_filter = new BloomFilter(payload.Filter.Length * 8, payload.K, payload.Tweak, payload.Filter);
-        }
-
-        private void OnGetAddrMessageReceived()
-        {
-            if (!localNode.ServiceEnabled) return;
-            AddrPayload payload;
-            lock (localNode.connectedPeers)
-            {
-                payload = AddrPayload.Create(localNode.connectedPeers.Where(p => p.ListenerEndpoint != null).Take(100).Select(p => NetworkAddressWithTime.Create(p.ListenerEndpoint, p.Version.Services, p.Version.Timestamp)).ToArray());
-            }
-            EnqueueMessage("addr", payload, true);
-        }
-
-        private void OnGetBlocksMessageReceived(GetBlocksPayload payload)
-        {
-            if (!localNode.ServiceEnabled) return;
-            if (Blockchain.Default == null) return;
-            if (!Blockchain.Default.Ability.HasFlag(BlockchainAbility.BlockIndexes)) return;
-            UInt256 hash = payload.HashStart.Select(p => Blockchain.Default.GetHeader(p)).Where(p => p != null).OrderBy(p => p.Height).Select(p => p.Hash).FirstOrDefault();
-            if (hash == null || hash == payload.HashStop) return;
-            List<UInt256> hashes = new List<UInt256>();
-            do
-            {
-                hash = Blockchain.Default.GetNextBlockHash(hash);
-                if (hash == null) break;
-                hashes.Add(hash);
-            } while (hash != payload.HashStop && hashes.Count < 500);
-            EnqueueMessage("inv", InvPayload.Create(InventoryType.Block, hashes.ToArray()));
-        }
-
-        private void OnGetDataMessageReceived(InvPayload payload)
-        {
-            foreach (UInt256 hash in payload.Hashes.Distinct())
-            {
-                IInventory inventory;
-                if (!localNode.RelayCache.TryGet(hash, out inventory) && !localNode.ServiceEnabled)
-                    continue;
-                switch (payload.Type)
-                {
-                    case InventoryType.TX:
-                        if (inventory == null && Blockchain.Default != null)
-                            inventory = Blockchain.Default.GetTransaction(hash);
-                        if (inventory != null)
-                            EnqueueMessage("tx", inventory);
-                        break;
-                    case InventoryType.Block:
-                        if (inventory == null && Blockchain.Default != null)
-                            inventory = Blockchain.Default.GetBlock(hash);
-                        if (inventory != null)
-                        {
-                            BloomFilter filter = bloom_filter;
-                            if (filter == null)
-                            {
-                                EnqueueMessage("block", inventory);
-                            }
-                            else
-                            {
-                                Block block = (Block)inventory;
-                                BitArray flags = new BitArray(block.Transactions.Select(p => TestFilter(filter, p)).ToArray());
-                                EnqueueMessage("merkleblock", MerkleBlockPayload.Create(block, flags));
-                            }
-                        }
-                        break;
-                    case InventoryType.Consensus:
-                        if (inventory != null)
-                            EnqueueMessage("consensus", inventory);
-                        break;
-                }
-            }
-        }
-
-        private void OnGetHeadersMessageReceived(GetBlocksPayload payload)
-        {
-            if (!localNode.ServiceEnabled) return;
-            if (Blockchain.Default == null) return;
-            if (!Blockchain.Default.Ability.HasFlag(BlockchainAbility.BlockIndexes)) return;
-            UInt256 hash = payload.HashStart.Select(p => Blockchain.Default.GetHeader(p)).Where(p => p != null).OrderBy(p => p.Height).Select(p => p.Hash).FirstOrDefault();
-            if (hash == null || hash == payload.HashStop) return;
-            List<Header> headers = new List<Header>();
-            do
-            {
-                hash = Blockchain.Default.GetNextBlockHash(hash);
-                if (hash == null) break;
-                headers.Add(Blockchain.Default.GetHeader(hash));
-            } while (hash != payload.HashStop && headers.Count < 2000);
-            EnqueueMessage("headers", HeadersPayload.Create(headers));
-        }
-
-        private void OnHeadersMessageReceived(HeadersPayload payload)
-        {
-            if (Blockchain.Default == null) return;
-            Blockchain.Default.AddHeaders(payload.Headers);
-            if (Blockchain.Default.HeaderHeight < Version.StartHeight)
-            {
-                EnqueueMessage("getheaders", GetBlocksPayload.Create(Blockchain.Default.GetLeafHeaderHashes()), true);
-            }
-        }
-
-        private void OnInventoryReceived(IInventory inventory)
-        {
-            lock (missions_global)
-            {
-                missions_global.Remove(inventory.Hash);
-            }
-            missions.Remove(inventory.Hash);
-            if (inventory is MinerTransaction) return;
-            InventoryReceived?.Invoke(this, inventory);
-        }
-
-        private void OnInvMessageReceived(InvPayload payload)
-        {
-            if (payload.Type != InventoryType.TX && payload.Type != InventoryType.Block && payload.Type != InventoryType.Consensus)
-                return;
-            UInt256[] hashes = payload.Hashes.Distinct().ToArray();
-            lock (LocalNode.KnownHashes)
-            {
-                hashes = hashes.Where(p => !LocalNode.KnownHashes.Contains(p)).ToArray();
-            }
-            if (hashes.Length == 0) return;
-            lock (missions_global)
-            {
-                if (localNode.GlobalMissionsEnabled)
-                    hashes = hashes.Where(p => !missions_global.Contains(p)).ToArray();
-                foreach (UInt256 hash in hashes)
-                {
-                    missions_global.Add(hash);
-                    missions.Add(hash);
-                }
-            }
-            if (hashes.Length == 0) return;
-            EnqueueMessage("getdata", InvPayload.Create(payload.Type, hashes));
-        }
-
-        private void OnMemPoolMessageReceived()
-        {
-            EnqueueMessage("inv", InvPayload.Create(InventoryType.TX, LocalNode.GetMemoryPool().Select(p => p.Hash).ToArray()));
-        }
-
-        private void OnMessageReceived(Message message)
-        {
-            switch (message.Command)
-            {
-                case "addr":
-                    OnAddrMessageReceived(message.Payload.AsSerializable<AddrPayload>());
-                    break;
-                case "block":
-                    OnInventoryReceived(message.Payload.AsSerializable<Block>());
-                    break;
-                case "consensus":
-                    OnInventoryReceived(message.Payload.AsSerializable<ConsensusPayload>());
-                    break;
-                case "filteradd":
-                    OnFilterAddMessageReceived(message.Payload.AsSerializable<FilterAddPayload>());
-                    break;
-                case "filterclear":
-                    OnFilterClearMessageReceived();
-                    break;
-                case "filterload":
-                    OnFilterLoadMessageReceived(message.Payload.AsSerializable<FilterLoadPayload>());
-                    break;
-                case "getaddr":
-                    OnGetAddrMessageReceived();
-                    break;
-                case "getblocks":
-                    OnGetBlocksMessageReceived(message.Payload.AsSerializable<GetBlocksPayload>());
-                    break;
-                case "getdata":
-                    OnGetDataMessageReceived(message.Payload.AsSerializable<InvPayload>());
-                    break;
-                case "getheaders":
-                    OnGetHeadersMessageReceived(message.Payload.AsSerializable<GetBlocksPayload>());
-                    break;
-                case "headers":
-                    OnHeadersMessageReceived(message.Payload.AsSerializable<HeadersPayload>());
-                    break;
-                case "inv":
-                    OnInvMessageReceived(message.Payload.AsSerializable<InvPayload>());
-                    break;
-                case "mempool":
-                    OnMemPoolMessageReceived();
-                    break;
-                case "tx":
-                    OnInventoryReceived(Transaction.DeserializeFrom(message.Payload));
-                    break;
-                case "alert":
-                case "merkleblock":
-                case "notfound":
-                case "ping":
-                case "pong":
-                case "reject":
-                    //暂时忽略
-                    break;
-                case "verack":
-                case "version":
-                default:
-                    Disconnect(true);
-                    break;
-            }
-        }
-
-        private Message ReceiveMessage(TimeSpan timeout)
-        {
-            if (timeout == Timeout.InfiniteTimeSpan) timeout = TimeSpan.Zero;
-            BinaryReader reader = null;
-            try
-            {
-                reader = new BinaryReader(stream, Encoding.UTF8, true);
-                socket.ReceiveTimeout = (int)timeout.TotalMilliseconds;
-                return reader.ReadSerializable<Message>();
-            }
-            catch (ArgumentException) { }
-            catch (ObjectDisposedException) { }
-            catch (FormatException)
-            {
-                Disconnect(true);
-            }
-            catch (IOException)
-            {
-                Disconnect(false);
-            }
-            finally
-            {
-                if (reader != null) reader.Dispose();
-            }
-            return null;
-        }
-
-        internal bool Relay(IInventory data)
-        {
-            if (!Version.Relay) return false;
-            if (data.InventoryType == InventoryType.TX)
-            {
-                BloomFilter filter = bloom_filter;
-                if (filter != null && !TestFilter(filter, (Transaction)data))
-                    return false;
-            }
-            EnqueueMessage("inv", InvPayload.Create(data.InventoryType, data.Hash));
-            return true;
-        }
-
-        internal void RequestMemoryPool()
-        {
-            EnqueueMessage("mempool", null, true);
-        }
-
-        internal void RequestPeers()
-        {
-            EnqueueMessage("getaddr", null, true);
-        }
-
-        private void RunProtocol()
-        {
-            if (!SendMessage(Message.Create("version", VersionPayload.Create(localNode.Port, localNode.Nonce, localNode.UserAgent))))
-                return;
-            Message message = ReceiveMessage(TimeSpan.FromSeconds(30));
-            if (message == null) return;
-            if (message.Command != "version")
-            {
-                Disconnect(true);
-                return;
-            }
-            try
-            {
-                Version = message.Payload.AsSerializable<VersionPayload>();
-            }
-            catch (EndOfStreamException)
-            {
-                Disconnect(false);
-                return;
-            }
-            catch (FormatException)
-            {
-                Disconnect(true);
-                return;
-            }
-            if (Version.Nonce == localNode.Nonce)
-            {
-                Disconnect(true);
-                return;
-            }
-            lock (localNode.pendingPeers)
-            {
-                lock (localNode.connectedPeers)
-                {
-                    if (localNode.connectedPeers.Any(p => p.RemoteEndpoint.Address.Equals(RemoteEndpoint.Address) && p.Version.Nonce == Version.Nonce))
-                    {
-                        Disconnect(false);
-                        return;
-                    }
-                    localNode.connectedPeers.Add(this);
-                }
-                if (ListenerEndpoint != null)
-                    localNode.pendingPeers.Remove(ListenerEndpoint);
-            }
-            if (ListenerEndpoint != null)
-            {
-                if (ListenerEndpoint.Port != Version.Port)
-                {
-                    Disconnect(true);
-                    return;
-                }
-            }
-            else if (Version.Port > 0)
-            {
-                ListenerEndpoint = new IPEndPoint(RemoteEndpoint.Address, Version.Port);
-            }
-            if (!SendMessage(Message.Create("verack"))) return;
-            message = ReceiveMessage(TimeSpan.FromSeconds(30));
-            if (message == null) return;
-            if (message.Command != "verack")
-            {
-                Disconnect(true);
-                return;
-            }
-            if (Blockchain.Default?.HeaderHeight < Version.StartHeight)
-            {
-                HashSet<UInt256> hashes = new HashSet<UInt256>(Blockchain.Default.GetLeafHeaderHashes());
-                hashes.UnionWith(hashes.Select(p => Blockchain.Default.GetHeader(p).PrevBlock).ToArray());
-                EnqueueMessage("getheaders", GetBlocksPayload.Create(hashes), true);
-            }
-            sendThread.Start();
-            while (disposed == 0)
-            {
-                if (Blockchain.Default != null && !Blockchain.Default.IsReadOnly)
-                {
-                    if (missions.Count == 0 && Blockchain.Default.Height < Version.StartHeight)
-                    {
-                        EnqueueMessage("getblocks", GetBlocksPayload.Create(new[] { Blockchain.Default.CurrentBlockHash }), true);
-                    }
-                }
-                TimeSpan timeout = missions.Count == 0 ? TimeSpan.FromMinutes(30) : TimeSpan.FromSeconds(60);
-                message = ReceiveMessage(timeout);
-                if (message == null) break;
-                try
-                {
-                    OnMessageReceived(message);
-                }
-                catch (EndOfStreamException)
-                {
-                    Disconnect(false);
-                    break;
-                }
-                catch (FormatException)
-                {
-                    Disconnect(true);
-                    break;
-                }
-            }
-        }
-
-        private void SendLoop()
-        {
-            while (disposed == 0)
-            {
-                Message message = null;
-                lock (message_queue)
-                {
-                    if (message_queue.Count > 0)
-                    {
-                        message = message_queue.Dequeue();
-                    }
-                }
-                if (message == null)
-                {
-                    for (int i = 0; i < 10 && disposed == 0; i++)
-                    {
-                        Thread.Sleep(100);
-                    }
-                }
-                else
-                {
-                    SendMessage(message);
-                }
-            }
-        }
-
-        private bool SendMessage(Message message)
-        {
-            if (!connected) throw new InvalidOperationException();
-            if (disposed > 0) return false;
-            byte[] buffer = message.ToArray();
-            try
-            {
-                stream.Write(buffer, 0, buffer.Length);
-                return true;
-            }
-            catch (ObjectDisposedException) { }
-            catch (IOException)
-            {
-                Disconnect(false);
-            }
-            return false;
-        }
-
-        internal void StartProtocol()
-        {
-            protocolThread.Start();
-        }
-
-        private bool TestFilter(BloomFilter filter, Transaction tx)
-        {
-            if (filter.Check(tx.Hash.ToArray())) return true;
-            if (tx.Outputs.Any(p => filter.Check(p.ScriptHash.ToArray()))) return true;
-            if (tx.Inputs.Any(p => filter.Check(p.ToArray()))) return true;
-            if (tx.Scripts.Any(p => filter.Check(p.RedeemScript.ToScriptHash().ToArray())))
-                return true;
-            if (tx.Type == TransactionType.RegisterTransaction)
-            {
-                RegisterTransaction asset = (RegisterTransaction)tx;
-                if (filter.Check(asset.Admin.ToArray())) return true;
-            }
-            return false;
-        }
-    }
-}
+﻿using AntShares.Core;
+using AntShares.Core.Scripts;
+using AntShares.Cryptography;
+using AntShares.IO;
+using AntShares.Network.Payloads;
+using System;
+using System.Collections;
+using System.Collections.Generic;
+using System.IO;
+using System.Linq;
+using System.Net;
+using System.Net.Sockets;
+using System.Text;
+using System.Threading;
+using System.Threading.Tasks;
+
+namespace AntShares.Network
+{
+    public class RemoteNode : IDisposable
+    {
+        public event EventHandler<bool> Disconnected;
+        internal event EventHandler<IInventory> InventoryReceived;
+        internal event EventHandler<IPEndPoint[]> PeersReceived;
+
+        private static readonly TimeSpan OneMinute = TimeSpan.FromMinutes(1);
+
+        private Queue<Message> message_queue = new Queue<Message>();
+        private static HashSet<UInt256> missions_global = new HashSet<UInt256>();
+        private HashSet<UInt256> missions = new HashSet<UInt256>();
+
+        private LocalNode localNode;
+        private Thread protocolThread;
+        private Thread sendThread;
+        private Socket socket;
+        private NetworkStream stream;
+        private bool connected = false;
+        private int disposed = 0;
+        private BloomFilter bloom_filter;
+
+        internal VersionPayload Version { get; private set; }
+        public IPEndPoint RemoteEndpoint { get; private set; }
+        public IPEndPoint ListenerEndpoint { get; private set; }
+
+        private RemoteNode(LocalNode localNode)
+        {
+            this.localNode = localNode;
+            this.protocolThread = new Thread(RunProtocol) { IsBackground = true };
+            this.sendThread = new Thread(SendLoop) { IsBackground = true };
+        }
+
+        internal RemoteNode(LocalNode localNode, IPEndPoint remoteEndpoint)
+            : this(localNode)
+        {
+            this.socket = new Socket(remoteEndpoint.Address.IsIPv4MappedToIPv6 ? AddressFamily.InterNetwork : remoteEndpoint.AddressFamily, SocketType.Stream, ProtocolType.Tcp);
+            this.ListenerEndpoint = remoteEndpoint;
+        }
+
+        internal RemoteNode(LocalNode localNode, Socket socket)
+            : this(localNode)
+        {
+            this.socket = socket;
+            OnConnected();
+        }
+
+        internal async Task ConnectAsync()
+        {
+            IPAddress address = ListenerEndpoint.Address;
+            if (address.IsIPv4MappedToIPv6)
+                address = address.MapToIPv4();
+            try
+            {
+                await socket.ConnectAsync(address, ListenerEndpoint.Port);
+                OnConnected();
+            }
+            catch (SocketException)
+            {
+                Disconnect(false);
+                return;
+            }
+            StartProtocol();
+        }
+
+        public void Disconnect(bool error)
+        {
+            if (Interlocked.Exchange(ref disposed, 1) == 0)
+            {
+                if (stream != null) stream.Dispose();
+                socket.Dispose();
+                Disconnected?.Invoke(this, error);
+                lock (missions_global)
+                {
+                    foreach (UInt256 hash in missions)
+                    {
+                        missions_global.Remove(hash);
+                    }
+                }
+                if (protocolThread != Thread.CurrentThread && !protocolThread.ThreadState.HasFlag(ThreadState.Unstarted))
+                    protocolThread.Join();
+                if (!sendThread.ThreadState.HasFlag(ThreadState.Unstarted)) sendThread.Join();
+            }
+        }
+
+        public void Dispose()
+        {
+            Disconnect(false);
+        }
+
+        private void EnqueueMessage(string command, ISerializable payload = null, bool is_single = false)
+        {
+            lock (message_queue)
+            {
+                if (!is_single || message_queue.All(p => p.Command != command))
+                {
+                    message_queue.Enqueue(Message.Create(command, payload));
+                }
+            }
+        }
+
+        private void OnAddrMessageReceived(AddrPayload payload)
+        {
+            IPEndPoint[] peers = payload.AddressList.Select(p => p.EndPoint).Where(p => p.Port != localNode.Port || !LocalNode.LocalAddresses.Contains(p.Address)).ToArray();
+            if (peers.Length > 0) PeersReceived?.Invoke(this, peers);
+        }
+
+        private void OnConnected()
+        {
+            IPEndPoint remoteEndpoint = (IPEndPoint)socket.RemoteEndPoint;
+            RemoteEndpoint = new IPEndPoint(remoteEndpoint.Address.MapToIPv6(), remoteEndpoint.Port);
+            protocolThread.Name = $"RemoteNode.RunProtocol@{RemoteEndpoint}";
+            sendThread.Name = $"RemoteNode.SendLoop@{RemoteEndpoint}";
+            socket.SendTimeout = 10000;
+            stream = new NetworkStream(socket);
+            connected = true;
+        }
+
+        private void OnFilterAddMessageReceived(FilterAddPayload payload)
+        {
+            if (bloom_filter != null)
+                bloom_filter.Add(payload.Data);
+        }
+
+        private void OnFilterClearMessageReceived()
+        {
+            bloom_filter = null;
+        }
+
+        private void OnFilterLoadMessageReceived(FilterLoadPayload payload)
+        {
+            bloom_filter = new BloomFilter(payload.Filter.Length * 8, payload.K, payload.Tweak, payload.Filter);
+        }
+
+        private void OnGetAddrMessageReceived()
+        {
+            if (!localNode.ServiceEnabled) return;
+            AddrPayload payload;
+            lock (localNode.connectedPeers)
+            {
+                payload = AddrPayload.Create(localNode.connectedPeers.Where(p => p.ListenerEndpoint != null).Take(100).Select(p => NetworkAddressWithTime.Create(p.ListenerEndpoint, p.Version.Services, p.Version.Timestamp)).ToArray());
+            }
+            EnqueueMessage("addr", payload, true);
+        }
+
+        private void OnGetBlocksMessageReceived(GetBlocksPayload payload)
+        {
+            if (!localNode.ServiceEnabled) return;
+            if (Blockchain.Default == null) return;
+            if (!Blockchain.Default.Ability.HasFlag(BlockchainAbility.BlockIndexes)) return;
+            UInt256 hash = payload.HashStart.Select(p => Blockchain.Default.GetHeader(p)).Where(p => p != null).OrderBy(p => p.Height).Select(p => p.Hash).FirstOrDefault();
+            if (hash == null || hash == payload.HashStop) return;
+            List<UInt256> hashes = new List<UInt256>();
+            do
+            {
+                hash = Blockchain.Default.GetNextBlockHash(hash);
+                if (hash == null) break;
+                hashes.Add(hash);
+            } while (hash != payload.HashStop && hashes.Count < 500);
+            EnqueueMessage("inv", InvPayload.Create(InventoryType.Block, hashes.ToArray()));
+        }
+
+        private void OnGetDataMessageReceived(InvPayload payload)
+        {
+            foreach (UInt256 hash in payload.Hashes.Distinct())
+            {
+                IInventory inventory;
+                if (!localNode.RelayCache.TryGet(hash, out inventory) && !localNode.ServiceEnabled)
+                    continue;
+                switch (payload.Type)
+                {
+                    case InventoryType.TX:
+                        if (inventory == null && Blockchain.Default != null)
+                            inventory = Blockchain.Default.GetTransaction(hash);
+                        if (inventory != null)
+                            EnqueueMessage("tx", inventory);
+                        break;
+                    case InventoryType.Block:
+                        if (inventory == null && Blockchain.Default != null)
+                            inventory = Blockchain.Default.GetBlock(hash);
+                        if (inventory != null)
+                        {
+                            BloomFilter filter = bloom_filter;
+                            if (filter == null)
+                            {
+                                EnqueueMessage("block", inventory);
+                            }
+                            else
+                            {
+                                Block block = (Block)inventory;
+                                BitArray flags = new BitArray(block.Transactions.Select(p => TestFilter(filter, p)).ToArray());
+                                EnqueueMessage("merkleblock", MerkleBlockPayload.Create(block, flags));
+                            }
+                        }
+                        break;
+                    case InventoryType.Consensus:
+                        if (inventory != null)
+                            EnqueueMessage("consensus", inventory);
+                        break;
+                }
+            }
+        }
+
+        private void OnGetHeadersMessageReceived(GetBlocksPayload payload)
+        {
+            if (!localNode.ServiceEnabled) return;
+            if (Blockchain.Default == null) return;
+            if (!Blockchain.Default.Ability.HasFlag(BlockchainAbility.BlockIndexes)) return;
+            UInt256 hash = payload.HashStart.Select(p => Blockchain.Default.GetHeader(p)).Where(p => p != null).OrderBy(p => p.Height).Select(p => p.Hash).FirstOrDefault();
+            if (hash == null || hash == payload.HashStop) return;
+            List<Header> headers = new List<Header>();
+            do
+            {
+                hash = Blockchain.Default.GetNextBlockHash(hash);
+                if (hash == null) break;
+                headers.Add(Blockchain.Default.GetHeader(hash));
+            } while (hash != payload.HashStop && headers.Count < 2000);
+            EnqueueMessage("headers", HeadersPayload.Create(headers));
+        }
+
+        private void OnHeadersMessageReceived(HeadersPayload payload)
+        {
+            if (Blockchain.Default == null) return;
+            Blockchain.Default.AddHeaders(payload.Headers);
+            if (Blockchain.Default.HeaderHeight < Version.StartHeight)
+            {
+                EnqueueMessage("getheaders", GetBlocksPayload.Create(Blockchain.Default.GetLeafHeaderHashes()), true);
+            }
+        }
+
+        private void OnInventoryReceived(IInventory inventory)
+        {
+            lock (missions_global)
+            {
+                missions_global.Remove(inventory.Hash);
+            }
+            missions.Remove(inventory.Hash);
+            if (inventory is MinerTransaction) return;
+            InventoryReceived?.Invoke(this, inventory);
+        }
+
+        private void OnInvMessageReceived(InvPayload payload)
+        {
+            if (payload.Type != InventoryType.TX && payload.Type != InventoryType.Block && payload.Type != InventoryType.Consensus)
+                return;
+            UInt256[] hashes = payload.Hashes.Distinct().ToArray();
+            lock (LocalNode.KnownHashes)
+            {
+                hashes = hashes.Where(p => !LocalNode.KnownHashes.Contains(p)).ToArray();
+            }
+            if (hashes.Length == 0) return;
+            lock (missions_global)
+            {
+                if (localNode.GlobalMissionsEnabled)
+                    hashes = hashes.Where(p => !missions_global.Contains(p)).ToArray();
+                foreach (UInt256 hash in hashes)
+                {
+                    missions_global.Add(hash);
+                    missions.Add(hash);
+                }
+            }
+            if (hashes.Length == 0) return;
+            EnqueueMessage("getdata", InvPayload.Create(payload.Type, hashes));
+        }
+
+        private void OnMemPoolMessageReceived()
+        {
+            EnqueueMessage("inv", InvPayload.Create(InventoryType.TX, LocalNode.GetMemoryPool().Select(p => p.Hash).ToArray()));
+        }
+
+        private void OnMessageReceived(Message message)
+        {
+            switch (message.Command)
+            {
+                case "addr":
+                    OnAddrMessageReceived(message.Payload.AsSerializable<AddrPayload>());
+                    break;
+                case "block":
+                    OnInventoryReceived(message.Payload.AsSerializable<Block>());
+                    break;
+                case "consensus":
+                    OnInventoryReceived(message.Payload.AsSerializable<ConsensusPayload>());
+                    break;
+                case "filteradd":
+                    OnFilterAddMessageReceived(message.Payload.AsSerializable<FilterAddPayload>());
+                    break;
+                case "filterclear":
+                    OnFilterClearMessageReceived();
+                    break;
+                case "filterload":
+                    OnFilterLoadMessageReceived(message.Payload.AsSerializable<FilterLoadPayload>());
+                    break;
+                case "getaddr":
+                    OnGetAddrMessageReceived();
+                    break;
+                case "getblocks":
+                    OnGetBlocksMessageReceived(message.Payload.AsSerializable<GetBlocksPayload>());
+                    break;
+                case "getdata":
+                    OnGetDataMessageReceived(message.Payload.AsSerializable<InvPayload>());
+                    break;
+                case "getheaders":
+                    OnGetHeadersMessageReceived(message.Payload.AsSerializable<GetBlocksPayload>());
+                    break;
+                case "headers":
+                    OnHeadersMessageReceived(message.Payload.AsSerializable<HeadersPayload>());
+                    break;
+                case "inv":
+                    OnInvMessageReceived(message.Payload.AsSerializable<InvPayload>());
+                    break;
+                case "mempool":
+                    OnMemPoolMessageReceived();
+                    break;
+                case "tx":
+                    OnInventoryReceived(Transaction.DeserializeFrom(message.Payload));
+                    break;
+                case "alert":
+                case "merkleblock":
+                case "notfound":
+                case "ping":
+                case "pong":
+                case "reject":
+                    //暂时忽略
+                    break;
+                case "verack":
+                case "version":
+                default:
+                    Disconnect(true);
+                    break;
+            }
+        }
+
+        private Message ReceiveMessage(TimeSpan timeout)
+        {
+            if (timeout == Timeout.InfiniteTimeSpan) timeout = TimeSpan.Zero;
+            BinaryReader reader = null;
+            try
+            {
+                reader = new BinaryReader(stream, Encoding.UTF8, true);
+                socket.ReceiveTimeout = (int)timeout.TotalMilliseconds;
+                return reader.ReadSerializable<Message>();
+            }
+            catch (ArgumentException) { }
+            catch (ObjectDisposedException) { }
+            catch (FormatException)
+            {
+                Disconnect(true);
+            }
+            catch (IOException)
+            {
+                Disconnect(false);
+            }
+            finally
+            {
+                if (reader != null) reader.Dispose();
+            }
+            return null;
+        }
+
+        internal bool Relay(IInventory data)
+        {
+            if (!Version.Relay) return false;
+            if (data.InventoryType == InventoryType.TX)
+            {
+                BloomFilter filter = bloom_filter;
+                if (filter != null && !TestFilter(filter, (Transaction)data))
+                    return false;
+            }
+            EnqueueMessage("inv", InvPayload.Create(data.InventoryType, data.Hash));
+            return true;
+        }
+
+        internal void RequestMemoryPool()
+        {
+            EnqueueMessage("mempool", null, true);
+        }
+
+        internal void RequestPeers()
+        {
+            EnqueueMessage("getaddr", null, true);
+        }
+
+        private void RunProtocol()
+        {
+            if (!SendMessage(Message.Create("version", VersionPayload.Create(localNode.Port, localNode.Nonce, localNode.UserAgent))))
+                return;
+            Message message = ReceiveMessage(TimeSpan.FromSeconds(30));
+            if (message == null) return;
+            if (message.Command != "version")
+            {
+                Disconnect(true);
+                return;
+            }
+            try
+            {
+                Version = message.Payload.AsSerializable<VersionPayload>();
+            }
+            catch (EndOfStreamException)
+            {
+                Disconnect(false);
+                return;
+            }
+            catch (FormatException)
+            {
+                Disconnect(true);
+                return;
+            }
+            if (Version.Nonce == localNode.Nonce)
+            {
+                Disconnect(true);
+                return;
+            }
+            lock (localNode.pendingPeers)
+            {
+                lock (localNode.connectedPeers)
+                {
+                    if (localNode.connectedPeers.Any(p => p.RemoteEndpoint.Address.Equals(RemoteEndpoint.Address) && p.Version.Nonce == Version.Nonce))
+                    {
+                        Disconnect(false);
+                        return;
+                    }
+                    localNode.connectedPeers.Add(this);
+                }
+                if (ListenerEndpoint != null)
+                    localNode.pendingPeers.Remove(ListenerEndpoint);
+            }
+            if (ListenerEndpoint != null)
+            {
+                if (ListenerEndpoint.Port != Version.Port)
+                {
+                    Disconnect(true);
+                    return;
+                }
+            }
+            else if (Version.Port > 0)
+            {
+                ListenerEndpoint = new IPEndPoint(RemoteEndpoint.Address, Version.Port);
+            }
+            if (!SendMessage(Message.Create("verack"))) return;
+            message = ReceiveMessage(TimeSpan.FromSeconds(30));
+            if (message == null) return;
+            if (message.Command != "verack")
+            {
+                Disconnect(true);
+                return;
+            }
+            if (Blockchain.Default?.HeaderHeight < Version.StartHeight)
+            {
+                HashSet<UInt256> hashes = new HashSet<UInt256>(Blockchain.Default.GetLeafHeaderHashes());
+                hashes.UnionWith(hashes.Select(p => Blockchain.Default.GetHeader(p).PrevBlock).ToArray());
+                EnqueueMessage("getheaders", GetBlocksPayload.Create(hashes), true);
+            }
+            sendThread.Start();
+            while (disposed == 0)
+            {
+                if (Blockchain.Default != null && !Blockchain.Default.IsReadOnly)
+                {
+                    if (missions.Count == 0 && Blockchain.Default.Height < Version.StartHeight)
+                    {
+                        EnqueueMessage("getblocks", GetBlocksPayload.Create(new[] { Blockchain.Default.CurrentBlockHash }), true);
+                    }
+                }
+                TimeSpan timeout = missions.Count == 0 ? TimeSpan.FromMinutes(30) : TimeSpan.FromSeconds(60);
+                message = ReceiveMessage(timeout);
+                if (message == null) break;
+                try
+                {
+                    OnMessageReceived(message);
+                }
+                catch (EndOfStreamException)
+                {
+                    Disconnect(false);
+                    break;
+                }
+                catch (FormatException)
+                {
+                    Disconnect(true);
+                    break;
+                }
+            }
+        }
+
+        private void SendLoop()
+        {
+            while (disposed == 0)
+            {
+                Message message = null;
+                lock (message_queue)
+                {
+                    if (message_queue.Count > 0)
+                    {
+                        message = message_queue.Dequeue();
+                    }
+                }
+                if (message == null)
+                {
+                    for (int i = 0; i < 10 && disposed == 0; i++)
+                    {
+                        Thread.Sleep(100);
+                    }
+                }
+                else
+                {
+                    SendMessage(message);
+                }
+            }
+        }
+
+        private bool SendMessage(Message message)
+        {
+            if (!connected) throw new InvalidOperationException();
+            if (disposed > 0) return false;
+            byte[] buffer = message.ToArray();
+            try
+            {
+                stream.Write(buffer, 0, buffer.Length);
+                return true;
+            }
+            catch (ObjectDisposedException) { }
+            catch (IOException)
+            {
+                Disconnect(false);
+            }
+            return false;
+        }
+
+        internal void StartProtocol()
+        {
+            protocolThread.Start();
+        }
+
+        private bool TestFilter(BloomFilter filter, Transaction tx)
+        {
+            if (filter.Check(tx.Hash.ToArray())) return true;
+            if (tx.Outputs.Any(p => filter.Check(p.ScriptHash.ToArray()))) return true;
+            if (tx.Inputs.Any(p => filter.Check(p.ToArray()))) return true;
+            if (tx.Scripts.Any(p => filter.Check(p.RedeemScript.ToScriptHash().ToArray())))
+                return true;
+            if (tx.Type == TransactionType.RegisterTransaction)
+            {
+                RegisterTransaction asset = (RegisterTransaction)tx;
+                if (filter.Check(asset.Admin.ToArray())) return true;
+            }
+            return false;
+        }
+    }
+}