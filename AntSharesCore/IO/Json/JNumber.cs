﻿using System;
using System.IO;
using System.Reflection;
using System.Text;

namespace AntShares.IO.Json
{
    public class JNumber : JObject
    {
        public double Value { get; private set; }

        public JNumber(double value = 0)
        {
            this.Value = value;
        }

        public override bool AsBoolean()
        {
            if (Value == 0)
                return false;
            return true;
        }

        public override T AsEnum<T>(bool ignoreCase = false)
        {
            Type t = typeof(T);
            TypeInfo ti = t.GetTypeInfo();
            if (!ti.IsEnum)
                throw new InvalidCastException();
            if (ti.GetEnumUnderlyingType() == typeof(byte))
                return (T)Enum.ToObject(t, (byte)Value);
            if (ti.GetEnumUnderlyingType() == typeof(int))
                return (T)Enum.ToObject(t, (int)Value);
            if (ti.GetEnumUnderlyingType() == typeof(long))
                return (T)Enum.ToObject(t, (long)Value);
            if (ti.GetEnumUnderlyingType() == typeof(sbyte))
                return (T)Enum.ToObject(t, (sbyte)Value);
            if (ti.GetEnumUnderlyingType() == typeof(short))
                return (T)Enum.ToObject(t, (short)Value);
            if (ti.GetEnumUnderlyingType() == typeof(uint))
                return (T)Enum.ToObject(t, (uint)Value);
            if (ti.GetEnumUnderlyingType() == typeof(ulong))
                return (T)Enum.ToObject(t, (ulong)Value);
            if (ti.GetEnumUnderlyingType() == typeof(ushort))
                return (T)Enum.ToObject(t, (ushort)Value);
            throw new InvalidCastException();
        }

        public override double AsNumber()
        {
            return Value;
        }

        public override string AsString()
        {
            return Value.ToString();
        }

        public override bool CanConvertTo(Type type)
        {
            if (type == typeof(bool))
                return true;
<<<<<<< HEAD
            if (type == typeof(decimal))
=======
            if (type.IsEnum && Enum.IsDefined(type, Convert.ChangeType(Value, type.GetEnumUnderlyingType())))
                return true;
            if (type == typeof(double))
>>>>>>> 1d078c87
                return true;
            if (type == typeof(string))
                return true;
            TypeInfo ti = type.GetTypeInfo();
            if (ti.IsEnum && Enum.IsDefined(type, Convert.ChangeType(Value, ti.GetEnumUnderlyingType())))
                return true;
            return false;
        }

        internal new static JNumber Parse(TextReader reader)
        {
            SkipSpace(reader);
            StringBuilder sb = new StringBuilder();
            while (true)
            {
                char c = (char)reader.Peek();
                if (c >= '0' && c <= '9' || c == '.' || c == '-')
                {
                    sb.Append(c);
                    reader.Read();
                }
                else
                {
                    break;
                }
            }
            return new JNumber(double.Parse(sb.ToString()));
        }

        public override string ToString()
        {
            return Value.ToString();
        }

        public DateTime ToTimestamp()
        {
            if (Value < 0 || Value > ulong.MaxValue)
                throw new InvalidCastException();
            return ((ulong)Value).ToDateTime();
        }
    }
}
<|MERGE_RESOLUTION|>--- conflicted
+++ resolved
@@ -1,111 +1,105 @@
-﻿using System;
-using System.IO;
-using System.Reflection;
-using System.Text;
-
-namespace AntShares.IO.Json
-{
-    public class JNumber : JObject
-    {
-        public double Value { get; private set; }
-
-        public JNumber(double value = 0)
-        {
-            this.Value = value;
-        }
-
-        public override bool AsBoolean()
-        {
-            if (Value == 0)
-                return false;
-            return true;
-        }
-
-        public override T AsEnum<T>(bool ignoreCase = false)
-        {
-            Type t = typeof(T);
-            TypeInfo ti = t.GetTypeInfo();
-            if (!ti.IsEnum)
-                throw new InvalidCastException();
-            if (ti.GetEnumUnderlyingType() == typeof(byte))
-                return (T)Enum.ToObject(t, (byte)Value);
-            if (ti.GetEnumUnderlyingType() == typeof(int))
-                return (T)Enum.ToObject(t, (int)Value);
-            if (ti.GetEnumUnderlyingType() == typeof(long))
-                return (T)Enum.ToObject(t, (long)Value);
-            if (ti.GetEnumUnderlyingType() == typeof(sbyte))
-                return (T)Enum.ToObject(t, (sbyte)Value);
-            if (ti.GetEnumUnderlyingType() == typeof(short))
-                return (T)Enum.ToObject(t, (short)Value);
-            if (ti.GetEnumUnderlyingType() == typeof(uint))
-                return (T)Enum.ToObject(t, (uint)Value);
-            if (ti.GetEnumUnderlyingType() == typeof(ulong))
-                return (T)Enum.ToObject(t, (ulong)Value);
-            if (ti.GetEnumUnderlyingType() == typeof(ushort))
-                return (T)Enum.ToObject(t, (ushort)Value);
-            throw new InvalidCastException();
-        }
-
-        public override double AsNumber()
-        {
-            return Value;
-        }
-
-        public override string AsString()
-        {
-            return Value.ToString();
-        }
-
-        public override bool CanConvertTo(Type type)
-        {
-            if (type == typeof(bool))
-                return true;
-<<<<<<< HEAD
-            if (type == typeof(decimal))
-=======
-            if (type.IsEnum && Enum.IsDefined(type, Convert.ChangeType(Value, type.GetEnumUnderlyingType())))
-                return true;
-            if (type == typeof(double))
->>>>>>> 1d078c87
-                return true;
-            if (type == typeof(string))
-                return true;
-            TypeInfo ti = type.GetTypeInfo();
-            if (ti.IsEnum && Enum.IsDefined(type, Convert.ChangeType(Value, ti.GetEnumUnderlyingType())))
-                return true;
-            return false;
-        }
-
-        internal new static JNumber Parse(TextReader reader)
-        {
-            SkipSpace(reader);
-            StringBuilder sb = new StringBuilder();
-            while (true)
-            {
-                char c = (char)reader.Peek();
-                if (c >= '0' && c <= '9' || c == '.' || c == '-')
-                {
-                    sb.Append(c);
-                    reader.Read();
-                }
-                else
-                {
-                    break;
-                }
-            }
-            return new JNumber(double.Parse(sb.ToString()));
-        }
-
-        public override string ToString()
-        {
-            return Value.ToString();
-        }
-
-        public DateTime ToTimestamp()
-        {
-            if (Value < 0 || Value > ulong.MaxValue)
-                throw new InvalidCastException();
-            return ((ulong)Value).ToDateTime();
-        }
-    }
-}
+﻿using System;
+using System.IO;
+using System.Reflection;
+using System.Text;
+
+namespace AntShares.IO.Json
+{
+    public class JNumber : JObject
+    {
+        public double Value { get; private set; }
+
+        public JNumber(double value = 0)
+        {
+            this.Value = value;
+        }
+
+        public override bool AsBoolean()
+        {
+            if (Value == 0)
+                return false;
+            return true;
+        }
+
+        public override T AsEnum<T>(bool ignoreCase = false)
+        {
+            Type t = typeof(T);
+            TypeInfo ti = t.GetTypeInfo();
+            if (!ti.IsEnum)
+                throw new InvalidCastException();
+            if (ti.GetEnumUnderlyingType() == typeof(byte))
+                return (T)Enum.ToObject(t, (byte)Value);
+            if (ti.GetEnumUnderlyingType() == typeof(int))
+                return (T)Enum.ToObject(t, (int)Value);
+            if (ti.GetEnumUnderlyingType() == typeof(long))
+                return (T)Enum.ToObject(t, (long)Value);
+            if (ti.GetEnumUnderlyingType() == typeof(sbyte))
+                return (T)Enum.ToObject(t, (sbyte)Value);
+            if (ti.GetEnumUnderlyingType() == typeof(short))
+                return (T)Enum.ToObject(t, (short)Value);
+            if (ti.GetEnumUnderlyingType() == typeof(uint))
+                return (T)Enum.ToObject(t, (uint)Value);
+            if (ti.GetEnumUnderlyingType() == typeof(ulong))
+                return (T)Enum.ToObject(t, (ulong)Value);
+            if (ti.GetEnumUnderlyingType() == typeof(ushort))
+                return (T)Enum.ToObject(t, (ushort)Value);
+            throw new InvalidCastException();
+        }
+
+        public override double AsNumber()
+        {
+            return Value;
+        }
+
+        public override string AsString()
+        {
+            return Value.ToString();
+        }
+
+        public override bool CanConvertTo(Type type)
+        {
+            if (type == typeof(bool))
+                return true;
+            if (type == typeof(double))
+                return true;
+            if (type == typeof(string))
+                return true;
+            TypeInfo ti = type.GetTypeInfo();
+            if (ti.IsEnum && Enum.IsDefined(type, Convert.ChangeType(Value, ti.GetEnumUnderlyingType())))
+                return true;
+            return false;
+        }
+
+        internal new static JNumber Parse(TextReader reader)
+        {
+            SkipSpace(reader);
+            StringBuilder sb = new StringBuilder();
+            while (true)
+            {
+                char c = (char)reader.Peek();
+                if (c >= '0' && c <= '9' || c == '.' || c == '-')
+                {
+                    sb.Append(c);
+                    reader.Read();
+                }
+                else
+                {
+                    break;
+                }
+            }
+            return new JNumber(double.Parse(sb.ToString()));
+        }
+
+        public override string ToString()
+        {
+            return Value.ToString();
+        }
+
+        public DateTime ToTimestamp()
+        {
+            if (Value < 0 || Value > ulong.MaxValue)
+                throw new InvalidCastException();
+            return ((ulong)Value).ToDateTime();
+        }
+    }
+}